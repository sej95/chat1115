--- conflicted
+++ resolved
@@ -243,21 +243,12 @@
 
 <!-- AGENT LIST -->
 
-<<<<<<< HEAD
-| 最近新增                                                                                                                                                                           | 助手说明                                                                                       |
-| ------------------------------------------------------------------------------------------------------------------------------------------------------------------------------ | ------------------------------------------------------------------------------------------ |
-| [Facebook 广告撰写专家](https://chat-preview.lobehub.com/market?agent=facebook-advertising-writing-expert)<br/><sup>By **[pllz7](https://github.com/pllz7)** on **2024-02-19**</sup> | 专注于创建引人注目的标题、引人入胜的主体文本和有效的广告文案<br/>`facebook` `advertising` `writing` `expert` `ecommerce` |
-| [Jira 故事协助工具](https://chat-preview.lobehub.com/market?agent=jira-product-manager)<br/><sup>By **[emad-pg](https://github.com/emad-pg)** on **2024-02-19**</sup>                | 专注于将功能点子转化为全面的 Jira 故事<br/>`技术产品管理` `故事创建` `jira`                                          |
-| [ThinkTank360](https://chat-preview.lobehub.com/market?agent=think-tank-business-strategy)<br/><sup>By **[mikelix](https://github.com/mikelix)** on **2024-02-19**</sup>       | 熟练的顾问，汲取史蒂夫・乔布斯、埃隆・马斯克、马云、柏拉图和雷・达里奥的智慧，用于决策审查、判断和建议。<br/>`创新` `智慧` `智囊团` `商业策略`            |
-| [翻译专家](https://chat-preview.lobehub.com/market?agent=translation-specialist)<br/><sup>By **[MYSeaIT](https://github.com/MYSeaIT)** on **2024-02-19**</sup>                     | 精通西班牙语和英语的专业翻译人员<br/>`翻译` `语言` `专家` `指南`                                                   |
-=======
 | 最近新增                                                                                                                                                                                 | 助手说明                                                                                                                                       |
 | ---------------------------------------------------------------------------------------------------------------------------------------------------------------------------------------- | ---------------------------------------------------------------------------------------------------------------------------------------------- |
 | [LobeChat 技术文档专家](https://chat-preview.lobehub.com/market?agent=lobe-chat-developer-document-writer)<br/><sup>By **[arvinxx](https://github.com/arvinxx)** on **2024-02-22**</sup> | LobeChat 是一个 Next.js 框架构建的 AI 会话应用，我将会帮你一起书写 LobeChat 的开发文档<br/>`开发文档` `技术介绍` `next-js` `react` `lobe-chat` |
 | [Facebook 广告撰写专家](https://chat-preview.lobehub.com/market?agent=facebook-advertising-writing-expert)<br/><sup>By **[pllz7](https://github.com/pllz7)** on **2024-02-19**</sup>     | 专注于创建引人注目的标题、引人入胜的主体文本和有效的广告文案<br/>`facebook` `advertising` `writing` `expert` `ecommerce`                       |
 | [Jira 故事协助工具](https://chat-preview.lobehub.com/market?agent=jira-product-manager)<br/><sup>By **[emad-pg](https://github.com/emad-pg)** on **2024-02-19**</sup>                    | 专注于将功能点子转化为全面的 Jira 故事<br/>`技术产品管理` `故事创建` `jira`                                                                    |
 | [ThinkTank360](https://chat-preview.lobehub.com/market?agent=think-tank-business-strategy)<br/><sup>By **[mikelix](https://github.com/mikelix)** on **2024-02-19**</sup>                 | 熟练的顾问，汲取史蒂夫・乔布斯、埃隆・马斯克、马云、柏拉图和雷・达里奥的智慧，用于决策审查、判断和建议。<br/>`创新` `智慧` `智囊团` `商业策略` |
->>>>>>> 15a1eed1
 
 > 📊 Total agents: [<kbd>**181**</kbd> ](https://github.com/lobehub/lobe-chat-agents)
 
