--- conflicted
+++ resolved
@@ -254,16 +254,6 @@
 
 <!-- AGENT LIST -->
 
-<<<<<<< HEAD
-| 最近新增                                                                                                                                                                                         | 助手说明                                                                                                                                                                                       |
-| ------------------------------------------------------------------------------------------------------------------------------------------------------------------------------------------------ | ---------------------------------------------------------------------------------------------------------------------------------------------------------------------------------------------- |
-| [Omnipedia](https://chat-preview.lobehub.com/market?agent=omnipedia)<br/><sup>By **[thedivergentai](https://github.com/thedivergentai)** on **2024-08-02**</sup>                                 | 专业提供高质量、深入研究的各种主题信息，包括历史、科学、文学、艺术等。擅长总结复杂主题，协助研究任务，并提供创意启示。<br/>`artificial-intelligence` `information` `education` `communication` |
-| [代码毒舌大师](https://chat-preview.lobehub.com/market?agent=code-snark-master)<br/><sup>By **[leter](https://github.com/leter)** on **2024-07-29**</sup>                                        | 擅长尖刻批评代码，讽刺性地指出低效和可读性问题<br/>`技术领导` `代码审查` `讽刺风格` `编程咨询`                                                                                                 |
-| [Unity Maestro](https://chat-preview.lobehub.com/market?agent=unity-maestro)<br/><sup>By **[thedivergentai](https://github.com/thedivergentai)** on **2024-07-29**</sup>                         | Expert Unity Game Development Companion<br/>`game-development` `unity` `software-engineering`                                                                                                  |
-| [c 程序学习助手](https://chat-preview.lobehub.com/market?agent=sichuan-university-941-c-programming-assistant)<br/><sup>By **[YBGuoYang](https://github.com/YBGuoYang)** on **2024-07-28**</sup> | 辅助我进行 c 程序设计的学习<br/>`941`                                                                                                                                                          |
-
-> 📊 Total agents: [<kbd>**310**</kbd> ](https://github.com/lobehub/lobe-chat-agents)
-=======
 | 最近新增                                                                                                                                                                    | 助手说明                                                                                                                                                                                       |
 | --------------------------------------------------------------------------------------------------------------------------------------------------------------------------- | ---------------------------------------------------------------------------------------------------------------------------------------------------------------------------------------------- |
 | [RO-SCIRAW 提示词专家](https://chat-preview.lobehub.com/market?agent=rosciraw)<br/><sup>By **[kirklin](https://github.com/kirklin)** on **2024-08-06**</sup>                | RO-SCIRAW 框架是由 Kirk Lin 开创的提示词方法论，为构建高度精确和高效的提示词提供了一个全新的范式。请输入你要创建的分身信息。<br/>`提示词框架`                                                  |
@@ -272,7 +262,6 @@
 | [代码毒舌大师](https://chat-preview.lobehub.com/market?agent=code-snark-master)<br/><sup>By **[leter](https://github.com/leter)** on **2024-07-29**</sup>                   | 擅长尖刻批评代码，讽刺性地指出低效和可读性问题<br/>`技术领导` `代码审查` `讽刺风格` `编程咨询`                                                                                                 |
 
 > 📊 Total agents: [<kbd>**312**</kbd> ](https://github.com/lobehub/lobe-chat-agents)
->>>>>>> 6a22dec0
 
  <!-- AGENT LIST -->
 
