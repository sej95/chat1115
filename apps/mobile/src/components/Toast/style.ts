--- conflicted
+++ resolved
@@ -11,11 +11,7 @@
     flex: 1,
     fontFamily: token.fontFamily,
     fontSize: token.fontSize,
-<<<<<<< HEAD
-    fontWeight: '500',
-=======
     fontWeight: token.fontWeightStrong,
->>>>>>> c2cd755e
     lineHeight: token.lineHeight,
   },
   toast: {
