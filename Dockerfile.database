## Base image for all the stages
FROM node:20-alpine AS base

ARG USE_CN_MIRROR

RUN \
    # If you want to build docker in China, build with --build-arg USE_CN_MIRROR=true
    if [ "${USE_CN_MIRROR:-false}" = "true" ]; then \
        sed -i "s/dl-cdn.alpinelinux.org/mirrors.ustc.edu.cn/g" "/etc/apk/repositories"; \
    fi \
    # Add required package & update base package
    && apk update \
    && apk add --no-cache bind-tools proxychains-ng \
    && apk upgrade --no-cache \
    # Add user nextjs to run the app
    && addgroup --system --gid 1001 nodejs \
    && adduser --system --uid 1001 nextjs \
    && chown -R nextjs:nodejs "/etc/proxychains" \
    && rm -rf /tmp/* /var/cache/apk/*

## Builder image, install all the dependencies and build the app
FROM base AS builder

ARG USE_CN_MIRROR

ENV NEXT_PUBLIC_SERVICE_MODE="server" \
    DATABASE_DRIVER="node" \
    DATABASE_URL="postgres://postgres:password@localhost:5432/postgres" \
    KEY_VAULTS_SECRET="use-for-build"

# Sentry
ENV NEXT_PUBLIC_SENTRY_DSN="" \
    SENTRY_ORG="" \
    SENTRY_PROJECT=""

# Posthog
ENV NEXT_PUBLIC_ANALYTICS_POSTHOG="" \
    NEXT_PUBLIC_POSTHOG_HOST="" \
    NEXT_PUBLIC_POSTHOG_KEY=""

# Umami
ENV NEXT_PUBLIC_ANALYTICS_UMAMI="" \
    NEXT_PUBLIC_UMAMI_SCRIPT_URL="" \
    NEXT_PUBLIC_UMAMI_WEBSITE_ID=""

# Node
ENV NODE_OPTIONS="--max-old-space-size=8192"

WORKDIR /app

COPY package.json ./
COPY .npmrc ./

RUN \
    # If you want to build docker in China, build with --build-arg USE_CN_MIRROR=true
    if [ "${USE_CN_MIRROR:-false}" = "true" ]; then \
        export SENTRYCLI_CDNURL="https://npmmirror.com/mirrors/sentry-cli"; \
        npm config set registry "https://registry.npmmirror.com/"; \
    fi \
    # Set the registry for corepack
    && export COREPACK_NPM_REGISTRY=$(npm config get registry | sed 's/\/$//') \
    # Enable corepack
    && corepack enable \
    # Use pnpm for corepack
    && corepack use pnpm \
    # Install the dependencies
    && pnpm i \
    # Add sharp and db migration dependencies
    && mkdir -p /deps \
    && pnpm add sharp pg drizzle-orm --prefix /deps

COPY . .

# run build standalone for docker version
RUN npm run build:docker

## Application image, copy all the files for production
FROM scratch AS app

COPY --from=builder /app/public /app/public

# Automatically leverage output traces to reduce image size
# https://nextjs.org/docs/advanced-features/output-file-tracing
COPY --from=builder /app/.next/standalone /app/
COPY --from=builder /app/.next/static /app/.next/static

# copy dependencies
COPY --from=builder /deps/node_modules/.pnpm /app/node_modules/.pnpm
COPY --from=builder /deps/node_modules/pg /app/node_modules/pg
COPY --from=builder /deps/node_modules/drizzle-orm /app/node_modules/drizzle-orm

# Copy database migrations
COPY --from=builder /app/src/database/server/migrations /app/migrations
COPY --from=builder /app/scripts/migrateServerDB/docker.cjs /app/docker.cjs

## Production image, copy all the files and run next
FROM base

# Copy all the files from app, set the correct permission for prerender cache
COPY --from=app --chown=nextjs:nodejs /app /app

ENV NODE_ENV="production"

# set hostname to localhost
ENV HOSTNAME="0.0.0.0" \
    PORT="3210"

# General Variables
ENV ACCESS_CODE="" \
    API_KEY_SELECT_MODE="" \
    DEFAULT_AGENT_CONFIG="" \
    SYSTEM_AGENT="" \
    FEATURE_FLAGS="" \
    PROXY_URL=""

# Database
ENV KEY_VAULTS_SECRET="" \
    DATABASE_DRIVER="node" \
    DATABASE_URL=""

# Next Auth
ENV NEXT_AUTH_SECRET="" \
    NEXT_AUTH_SSO_PROVIDERS="" \
    NEXTAUTH_URL=""

# S3
ENV NEXT_PUBLIC_S3_DOMAIN="" \
    S3_ACCESS_KEY_ID="" \
    S3_BUCKET="" \
    S3_ENDPOINT="" \
    S3_SECRET_ACCESS_KEY=""

# Model Variables
ENV \
    # Ai360
    AI360_API_KEY="" \
    # Anthropic
    ANTHROPIC_API_KEY="" ANTHROPIC_PROXY_URL="" \
    # Amazon Bedrock
    AWS_ACCESS_KEY_ID="" AWS_SECRET_ACCESS_KEY="" AWS_REGION="" \
    # Azure OpenAI
    AZURE_API_KEY="" AZURE_API_VERSION="" AZURE_ENDPOINT="" AZURE_MODEL_LIST="" \
    # Baichuan
    BAICHUAN_API_KEY="" \
    # DeepSeek
    DEEPSEEK_API_KEY="" \
    # Google
    GOOGLE_API_KEY="" GOOGLE_PROXY_URL="" \
    # Groq
    GROQ_API_KEY="" GROQ_PROXY_URL="" \
    # Minimax
    MINIMAX_API_KEY="" \
    # Mistral
    MISTRAL_API_KEY="" \
    # Moonshot
    MOONSHOT_API_KEY="" MOONSHOT_PROXY_URL="" \
    # Novita
    NOVITA_API_KEY="" \
    # Ollama
    OLLAMA_MODEL_LIST="" OLLAMA_PROXY_URL="" \
    # OpenAI
    OPENAI_API_KEY="" OPENAI_MODEL_LIST="" OPENAI_PROXY_URL="" \
    # OpenRouter
    OPENROUTER_API_KEY="" OPENROUTER_MODEL_LIST="" \
    # Perplexity
    PERPLEXITY_API_KEY="" PERPLEXITY_PROXY_URL="" \
    # Qwen
    QWEN_API_KEY="" \
<<<<<<< HEAD
    # Spark
    SPARK_API_KEY="" SPARK_API_SECRET="" \
=======
    # SiliconCloud
    SILICONCLOUD_API_KEY="" SILICONCLOUD_MODEL_LIST="" SILICONCLOUD_PROXY_URL="" \
>>>>>>> a40ac66a
    # Stepfun
    STEPFUN_API_KEY="" \
    # Taichu
    TAICHU_API_KEY="" \
    # TogetherAI
    TOGETHERAI_API_KEY="" TOGETHERAI_MODEL_LIST="" \
    # 01.AI
    ZEROONE_API_KEY="" \
    # Zhipu
    ZHIPU_API_KEY=""

USER nextjs

EXPOSE 3210/tcp

CMD \
    if [ -n "$PROXY_URL" ]; then \
        # Set regex for IPv4
        IP_REGEX="^(25[0-5]|2[0-4][0-9]|[01]?[0-9][0-9]?)(\.(25[0-5]|2[0-4][0-9]|[01]?[0-9][0-9]?)){3}$"; \
        # Set proxychains command
        PROXYCHAINS="proxychains -q"; \
        # Parse the proxy URL
        host_with_port="${PROXY_URL#*//}"; \
        host="${host_with_port%%:*}"; \
        port="${PROXY_URL##*:}"; \
        protocol="${PROXY_URL%%://*}"; \
        # Resolve to IP address if the host is a domain
        if ! [[ "$host" =~ "$IP_REGEX" ]]; then \
            nslookup=$(nslookup -q="A" "$host" | tail -n +3 | grep 'Address:'); \
            if [ -n "$nslookup" ]; then \
                host=$(echo "$nslookup" | tail -n 1 | awk '{print $2}'); \
            fi; \
        fi; \
        # Generate proxychains configuration file
        printf "%s\n" \
            'localnet 127.0.0.0/255.0.0.0' \
            'localnet ::1/128' \
            'proxy_dns' \
            'remote_dns_subnet 224' \
            'strict_chain' \
            'tcp_connect_time_out 8000' \
            'tcp_read_time_out 15000' \
            '[ProxyList]' \
            "$protocol $host $port" \
        > "/etc/proxychains/proxychains.conf"; \
    fi; \
    # Run migration
    node "/app/docker.cjs"; \
    # Run the server
    ${PROXYCHAINS} node "/app/server.js";<|MERGE_RESOLUTION|>--- conflicted
+++ resolved
@@ -166,13 +166,10 @@
     PERPLEXITY_API_KEY="" PERPLEXITY_PROXY_URL="" \
     # Qwen
     QWEN_API_KEY="" \
-<<<<<<< HEAD
-    # Spark
-    SPARK_API_KEY="" SPARK_API_SECRET="" \
-=======
     # SiliconCloud
     SILICONCLOUD_API_KEY="" SILICONCLOUD_MODEL_LIST="" SILICONCLOUD_PROXY_URL="" \
->>>>>>> a40ac66a
+    # Spark
+    SPARK_API_KEY="" \
     # Stepfun
     STEPFUN_API_KEY="" \
     # Taichu
