--- conflicted
+++ resolved
@@ -1,8 +1,6 @@
 [
   {
     "children": {
-<<<<<<< HEAD
-=======
       "improvements": ["Update siliconcloud models."]
     },
     "date": "2025-03-26",
@@ -355,7 +353,6 @@
   },
   {
     "children": {
->>>>>>> 31fba1c9
       "improvements": ["Fix provider order."]
     },
     "date": "2025-03-04",
