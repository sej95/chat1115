{
  "name": "@lobehub/chat",
  "version": "1.47.4",
  "description": "Lobe Chat - an open-source, high-performance chatbot framework that supports speech synthesis, multimodal, and extensible Function Call plugin system. Supports one-click free deployment of your private ChatGPT/LLM web application.",
  "keywords": [
    "framework",
    "chatbot",
    "chatgpt",
    "nextjs",
    "vercel-ai",
    "openai",
    "azure-openai",
    "visual-model",
    "tts",
    "stt"
  ],
  "homepage": "https://github.com/lobehub/lobe-chat",
  "bugs": {
    "url": "https://github.com/lobehub/lobe-chat/issues/new/choose"
  },
  "repository": {
    "type": "git",
    "url": "https://github.com/lobehub/lobe-chat.git"
  },
  "license": "MIT",
  "author": "LobeHub <i@lobehub.com>",
  "sideEffects": false,
  "scripts": {
    "build": "next build",
    "build:analyze": "ANALYZE=true next build",
    "build:docker": "DOCKER=true next build && npm run build-sitemap",
    "postbuild": "npm run build-sitemap && npm run build-migrate-db",
    "build-migrate-db": "bun run db:migrate",
    "build-sitemap": "tsx ./scripts/buildSitemapIndex/index.ts",
    "db:generate": "drizzle-kit generate && npm run db:generate-client",
    "db:generate-client": "tsx ./scripts/migrateClientDB/compile-migrations.ts",
    "db:migrate": "MIGRATION_DB=1 tsx ./scripts/migrateServerDB/index.ts",
    "db:push": "drizzle-kit push",
    "db:push-test": "NODE_ENV=test drizzle-kit push",
    "db:studio": "drizzle-kit studio",
    "db:z-pull": "drizzle-kit introspect",
<<<<<<< HEAD
    "dev": "next dev --turbo -p 23210",
=======
    "dev": "next dev --turbopack -p 3010",
>>>>>>> 8c024127
    "docs:i18n": "lobe-i18n md && npm run lint:md && npm run lint:mdx",
    "docs:seo": "lobe-seo && npm run lint:mdx",
    "i18n": "npm run workflow:i18n && lobe-i18n",
    "lint": "npm run lint:ts && npm run lint:style && npm run type-check && npm run lint:circular",
    "lint:circular": "dpdm src/**/*.ts  --no-warning --no-tree --exit-code circular:1 --no-progress -T true --skip-dynamic-imports circular",
    "lint:md": "remark . --silent --output",
    "lint:mdx": "npm run workflow:mdx && remark \"docs/**/*.mdx\" -r ./.remarkrc.mdx.js --silent --output && eslint \"docs/**/*.mdx\" --quiet --fix",
    "lint:style": "stylelint \"{src,tests}/**/*.{js,jsx,ts,tsx}\" --fix",
    "lint:ts": "eslint \"{src,tests}/**/*.{js,jsx,ts,tsx}\" --fix",
    "prepare": "husky",
    "prettier": "prettier -c --write \"**/**\"",
    "pull": "git pull",
    "release": "semantic-release",
    "self-hosting:docker": "docker build -t lobe-chat:local .",
    "self-hosting:docker-cn": "docker build -t lobe-chat-local --build-arg USE_CN_MIRROR=true .",
    "self-hosting:docker-cn@database": "docker build -t lobe-chat-database-local -f Dockerfile.database --build-arg USE_CN_MIRROR=true .",
    "start": "next start -p 3210",
    "stylelint": "stylelint \"src/**/*.{js,jsx,ts,tsx}\" --fix",
    "test": "npm run test-app && npm run test-server",
    "test:update": "vitest -u",
    "test-app": "vitest run --config vitest.config.ts",
    "test-app:coverage": "vitest run --config vitest.config.ts  --coverage",
    "test-server": "vitest run --config vitest.server.config.ts",
    "test-server:coverage": "vitest run --config vitest.server.config.ts --coverage",
    "type-check": "tsc --noEmit",
    "webhook:ngrok": "ngrok http http://localhost:3011",
    "workflow:cdn": "tsx ./scripts/cdnWorkflow/index.ts",
    "workflow:changelog": "tsx ./scripts/changelogWorkflow/index.ts",
    "workflow:countCharters": "tsx scripts/countEnWord.ts",
    "workflow:docs": "tsx ./scripts/docsWorkflow/index.ts",
    "workflow:i18n": "tsx ./scripts/i18nWorkflow/index.ts",
    "workflow:mdx": "tsx ./scripts/mdxWorkflow/index.ts",
    "workflow:readme": "tsx ./scripts/readmeWorkflow/index.ts"
  },
  "lint-staged": {
    "*.md": [
      "remark --silent --output --",
      "prettier --write --no-error-on-unmatched-pattern"
    ],
    "*.mdx": [
      "remark -r ./.remarkrc.mdx.js --silent --output --",
      "eslint --quiet --fix"
    ],
    "*.json": [
      "prettier --write --no-error-on-unmatched-pattern"
    ],
    "*.{mjs,cjs}": [
      "prettier --write",
      "eslint --fix"
    ],
    "*.{js,jsx}": [
      "prettier --write",
      "stylelint --fix",
      "eslint --fix"
    ],
    "*.{ts,tsx}": [
      "prettier --parser=typescript --write",
      "stylelint --fix",
      "eslint --fix"
    ]
  },
  "dependencies": {
    "@ant-design/icons": "^5.5.2",
    "@ant-design/pro-components": "^2.8.3",
    "@anthropic-ai/sdk": "^0.33.1",
    "@auth/core": "^0.37.4",
    "@aws-sdk/client-bedrock-runtime": "^3.723.0",
    "@aws-sdk/client-s3": "^3.723.0",
    "@aws-sdk/s3-request-presigner": "^3.723.0",
    "@azure/core-rest-pipeline": "1.16.0",
    "@azure/openai": "1.0.0-beta.12",
    "@baiducloud/qianfan": "^0.1.9",
    "@cfworker/json-schema": "^4.1.0",
    "@clerk/localizations": "^3.9.6",
    "@clerk/nextjs": "^6.9.7",
    "@clerk/themes": "^2.2.4",
    "@codesandbox/sandpack-react": "^2.19.10",
    "@cyntler/react-doc-viewer": "^1.17.0",
    "@electric-sql/pglite": "0.2.13",
    "@google/generative-ai": "^0.21.0",
    "@huggingface/inference": "^2.8.1",
    "@icons-pack/react-simple-icons": "9.6.0",
    "@khmyznikov/pwa-install": "0.3.9",
    "@langchain/community": "^0.3.22",
    "@lobehub/charts": "^1.12.0",
    "@lobehub/chat-plugin-sdk": "^1.32.4",
    "@lobehub/chat-plugins-gateway": "^1.9.0",
    "@lobehub/icons": "^1.61.1",
    "@lobehub/tts": "^1.28.0",
    "@lobehub/ui": "^1.164.2",
    "@neondatabase/serverless": "^0.10.4",
    "@next/third-parties": "^15.1.4",
    "@react-spring/web": "^9.7.5",
    "@sentry/nextjs": "^7.120.2",
    "@serwist/next": "^9.0.11",
    "@t3-oss/env-nextjs": "^0.11.1",
    "@tanstack/react-query": "^5.62.16",
    "@trpc/client": "next",
    "@trpc/next": "next",
    "@trpc/react-query": "next",
    "@trpc/server": "next",
    "@vercel/analytics": "^1.4.1",
    "@vercel/edge-config": "^1.4.0",
    "@vercel/speed-insights": "^1.1.0",
    "ahooks": "^3.8.4",
    "ai": "^3.4.33",
    "antd": "^5.23.0",
    "antd-style": "^3.7.1",
    "brotli-wasm": "^3.0.1",
    "chroma-js": "^3.1.2",
    "dayjs": "^1.11.13",
    "debug": "^4.4.0",
    "dexie": "^3.2.7",
    "diff": "^7.0.0",
    "drizzle-orm": "^0.38.3",
    "drizzle-zod": "^0.5.1",
    "fast-deep-equal": "^3.1.3",
    "file-type": "^19.6.0",
    "framer-motion": "^11.16.0",
    "gpt-tokenizer": "^2.8.1",
    "i18next": "^24.2.1",
    "i18next-browser-languagedetector": "^8.0.2",
    "i18next-resources-to-backend": "^1.2.1",
    "idb-keyval": "^6.2.1",
    "immer": "^10.1.1",
    "jose": "^5.9.6",
    "js-sha256": "^0.11.0",
    "jsonl-parse-stringify": "^1.0.3",
    "langchain": "^0.3.10",
    "langfuse": "3.29.1",
    "langfuse-core": "3.29.1",
    "lodash-es": "^4.17.21",
    "lucide-react": "^0.471.0",
    "mammoth": "^1.9.0",
    "modern-screenshot": "^4.5.5",
    "nanoid": "^5.0.9",
    "next": "^15.1.4",
    "next-auth": "beta",
    "next-mdx-remote": "^5.0.0",
    "nextjs-toploader": "^3.7.15",
    "numeral": "^2.0.6",
    "nuqs": "^1.20.0",
    "officeparser": "^5.1.1",
    "ollama": "^0.5.11",
    "openai": "^4.77.3",
    "openapi-fetch": "^0.13.4",
    "partial-json": "^0.1.7",
    "pdf-parse": "^1.1.1",
    "pdfjs-dist": "4.8.69",
    "pg": "^8.13.1",
    "pino": "^9.6.0",
    "plaiceholder": "^3.0.0",
    "polished": "^4.3.1",
    "posthog-js": "^1.205.0",
    "pwa-install-handler": "^2.6.2",
    "query-string": "^9.1.1",
    "random-words": "^2.0.1",
    "react": "^19.0.0",
    "react-confetti": "^6.2.2",
    "react-dom": "^19.0.0",
    "react-fast-marquee": "^1.6.5",
    "react-hotkeys-hook": "^4.6.1",
    "react-i18next": "14.0.2",
    "react-layout-kit": "^1.9.1",
    "react-lazy-load": "^4.0.1",
    "react-pdf": "^9.2.1",
    "react-rnd": "^10.4.14",
    "react-scan": "^0.0.54",
    "react-virtuoso": "^4.12.3",
    "react-wrap-balancer": "^1.1.1",
    "remark": "^15.0.1",
    "remark-gfm": "^4.0.0",
    "remark-html": "^16.0.1",
    "request-filtering-agent": "^2.0.1",
    "resolve-accept-language": "^3.1.10",
    "rtl-detect": "^1.1.2",
    "semver": "^7.6.3",
    "sharp": "^0.33.5",
    "shiki": "^1.26.1",
    "stripe": "^15.12.0",
    "superjson": "^2.2.2",
    "svix": "^1.45.1",
    "swr": "^2.3.0",
    "systemjs": "^6.15.1",
    "ts-md5": "^1.3.1",
    "ua-parser-js": "^1.0.40",
    "unstructured-client": "^0.18.2",
    "url-join": "^5.0.0",
    "use-merge-value": "^1.2.0",
    "utility-types": "^3.11.0",
    "uuid": "^11.0.4",
    "ws": "^8.18.0",
    "y-protocols": "^1.0.6",
    "y-webrtc": "^10.3.0",
    "yaml": "^2.7.0",
    "yjs": "^13.6.21",
    "zod": "^3.24.1",
    "zustand": "^5.0.3",
    "zustand-utils": "^2"
  },
  "devDependencies": {
    "@commitlint/cli": "^19.6.1",
    "@edge-runtime/vm": "^5.0.0",
    "@huggingface/tasks": "^0.13.13",
    "@lobehub/i18n-cli": "^1.20.3",
    "@lobehub/lint": "^1.25.5",
    "@lobehub/seo-cli": "^1.4.3",
    "@next/bundle-analyzer": "^15.1.4",
    "@next/eslint-plugin-next": "^15.1.4",
    "@peculiar/webcrypto": "^1.5.0",
    "@semantic-release/exec": "^6.0.3",
    "@testing-library/jest-dom": "^6.6.3",
    "@testing-library/react": "^16.1.0",
    "@types/chroma-js": "^3.1.0",
    "@types/crypto-js": "^4.2.2",
    "@types/debug": "^4.1.12",
    "@types/diff": "^7.0.0",
    "@types/fs-extra": "^11.0.4",
    "@types/ip": "^1.1.3",
    "@types/json-schema": "^7.0.15",
    "@types/lodash": "^4.17.14",
    "@types/lodash-es": "^4.17.12",
    "@types/node": "^22.10.5",
    "@types/numeral": "^2.0.5",
    "@types/pg": "^8.11.10",
    "@types/react": "^19.0.3",
    "@types/react-dom": "^19.0.2",
    "@types/rtl-detect": "^1.0.3",
    "@types/semver": "^7.5.8",
    "@types/systemjs": "^6.15.1",
    "@types/ua-parser-js": "^0.7.39",
    "@types/unist": "^3.0.3",
    "@types/uuid": "^10.0.0",
    "@types/ws": "^8.5.13",
    "@vitest/coverage-v8": "~1.2.2",
    "ajv-keywords": "^5.1.0",
    "commitlint": "^19.6.1",
    "consola": "^3.3.3",
    "crypto-js": "^4.2.0",
    "dotenv": "^16.4.7",
    "dpdm-fast": "^1.0.7",
    "drizzle-kit": "^0.30.1",
    "eslint": "^8.57.1",
    "eslint-plugin-mdx": "^3.1.5",
    "fake-indexeddb": "^6.0.0",
    "fs-extra": "^11.2.0",
    "glob": "^11.0.0",
    "gray-matter": "^4.0.3",
    "happy-dom": "^16.5.2",
    "husky": "^9.1.7",
    "just-diff": "^6.0.2",
    "lint-staged": "^15.3.0",
    "lodash": "^4.17.21",
    "markdown-table": "^3.0.4",
    "markdown-to-txt": "^2.0.1",
    "mime": "^4.0.6",
    "node-fetch": "^3.3.2",
    "node-gyp": "^11.0.0",
    "openapi-typescript": "^7.5.2",
    "p-map": "^7.0.3",
    "prettier": "^3.4.2",
    "remark-cli": "^12.0.1",
    "remark-frontmatter": "^5.0.0",
    "remark-mdx": "^3.1.0",
    "remark-parse": "^11.0.0",
    "semantic-release": "^21.1.2",
    "serwist": "^9.0.11",
    "stylelint": "^15.11.0",
    "tsx": "^4.19.2",
    "typescript": "^5.7.2",
    "unified": "^11.0.5",
    "unist-util-visit": "^5.0.0",
    "vite": "^5.4.11",
    "vitest": "~1.2.2",
    "vitest-canvas-mock": "^0.3.3"
  },
  "packageManager": "pnpm@9.15.3",
  "publishConfig": {
    "access": "public",
    "registry": "https://registry.npmjs.org"
  },
  "pnpm": {
    "overrides": {
      "mdast-util-gfm-autolink-literal": "2.0.0"
    },
    "packageExtensions": {
      "@inkjs/ui": {
        "dependencies": {
          "react": "^18"
        }
      }
    }
  },
  "overrides": {
    "mdast-util-gfm-autolink-literal": "2.0.0"
  }
}<|MERGE_RESOLUTION|>--- conflicted
+++ resolved
@@ -39,11 +39,7 @@
     "db:push-test": "NODE_ENV=test drizzle-kit push",
     "db:studio": "drizzle-kit studio",
     "db:z-pull": "drizzle-kit introspect",
-<<<<<<< HEAD
-    "dev": "next dev --turbo -p 23210",
-=======
-    "dev": "next dev --turbopack -p 3010",
->>>>>>> 8c024127
+    "dev": "next dev --turbopack -p 23010",
     "docs:i18n": "lobe-i18n md && npm run lint:md && npm run lint:mdx",
     "docs:seo": "lobe-seo && npm run lint:mdx",
     "i18n": "npm run workflow:i18n && lobe-i18n",
