/* eslint-disable sort-keys-fix/sort-keys-fix, typescript-sort-keys/interface */
// Disable the auto sort key eslint rule to make the code more logic and readable
import { TraceEventType, TraceNameMap } from '@lobechat/types';
import { t } from 'i18next';
import { produce } from 'immer';
import { template } from 'lodash-es';
import { StateCreator } from 'zustand/vanilla';

import { LOADING_FLAT, MESSAGE_CANCEL_FLAT } from '@/const/message';
<<<<<<< HEAD
=======
import { TraceEventType, TraceNameMap } from '@/const/trace';
>>>>>>> 2b8deaaa

import { isDesktop, isServerMode } from '@/const/version';
import { knowledgeBaseQAPrompts } from '@/prompts/knowledgeBaseQA';

import { chatService } from '@/services/chat';
import { messageService } from '@/services/message';
import { useAgentStore } from '@/store/agent';
import { agentChatConfigSelectors, agentSelectors } from '@/store/agent/selectors';
import { getAgentStoreState } from '@/store/agent/store';
import { aiModelSelectors, aiProviderSelectors } from '@/store/aiInfra';
import { getAiInfraStoreState } from '@/store/aiInfra/store';
import { chatHelpers } from '@/store/chat/helpers';
import { ChatStore } from '@/store/chat/store';
import { messageMapKey } from '@/store/chat/utils/messageMapKey';
import { getFileStoreState } from '@/store/file/store';
import { useSessionStore } from '@/store/session';
import { WebBrowsingManifest } from '@/tools/web-browsing';
import { ChatMessage, CreateMessageParams, SendMessageParams } from '@/types/message';
import { ChatImageItem } from '@/types/message/image';
import { MessageSemanticSearchChunk } from '@/types/rag';
import { Action, setNamespace } from '@/utils/storeDebug';

import { chatSelectors, topicSelectors } from '../../../selectors';

import { AIGroupChatAction, generateAIGroupChat } from './generateAIGroupChat';

const n = setNamespace('ai');

interface ProcessMessageParams {
  traceId?: string;
  isWelcomeQuestion?: boolean;
  inSearchWorkflow?: boolean;
  /**
   * the RAG query content, should be embedding and used in the semantic search
   */
  ragQuery?: string;
  threadId?: string;
  inPortalThread?: boolean;

  // Group chat parameters
  groupId?: string;
  agentId?: string;
}

export interface AIGenerateAction extends AIGroupChatAction {
  /**
   * Sends a new message to the AI chat system
   */
  sendMessage: (params: SendMessageParams) => Promise<void>;
  /**
   * Regenerates a specific message in the chat
   */
  regenerateMessage: (id: string) => Promise<void>;
  /**
   * Deletes an existing message and generates a new one in its place
   */
  delAndRegenerateMessage: (id: string) => Promise<void>;
  /**
   * Interrupts the ongoing ai message generation process
   */
  stopGenerateMessage: () => void;

  // =========  ↓ Internal Method ↓  ========== //
  // ========================================== //
  // ========================================== //

  /**
   * Executes the core processing logic for AI messages
   * including preprocessing and postprocessing steps
   */
  internal_coreProcessMessage: (
    messages: ChatMessage[],
    parentId: string,
    params?: ProcessMessageParams,
  ) => Promise<void>;
  /**
   * Retrieves an AI-generated chat message from the backend service
   */
  internal_fetchAIChatMessage: (input: {
    messages: ChatMessage[];
    messageId: string;
    params?: ProcessMessageParams;
    model: string;
    provider: string;
  }) => Promise<{
    isFunctionCall: boolean;
    content: string;
    traceId?: string;
  }>;
  /**
   * Resends a specific message, optionally using a trace ID for tracking
   */
  internal_resendMessage: (
    id: string,
    params?: {
      traceId?: string;
      messages?: ChatMessage[];
      threadId?: string;
      inPortalThread?: boolean;
    },
  ) => Promise<void>;
  /**
   * Toggles the loading state for AI message generation, managing the UI feedback
   */
  internal_toggleChatLoading: (
    loading: boolean,
    id?: string,
    action?: Action,
  ) => AbortController | undefined;
  internal_toggleMessageInToolsCalling: (
    loading: boolean,
    id?: string,
    action?: Action,
  ) => AbortController | undefined;
  /**
   * Controls the streaming state of tool calling processes, updating the UI accordingly
   */
  internal_toggleToolCallingStreaming: (id: string, streaming: boolean[] | undefined) => void;
  /**
   * Toggles the loading state for AI message reasoning, managing the UI feedback
   */
  internal_toggleChatReasoning: (
    loading: boolean,
    id?: string,
    action?: string,
  ) => AbortController | undefined;

  internal_toggleSearchWorkflow: (loading: boolean, id?: string) => void;
}

export const generateAIChat: StateCreator<
  ChatStore,
  [['zustand/devtools', never]],
  [],
  AIGenerateAction
> = (...params) => {
  const [set, get] = params;
  return {
    ...generateAIGroupChat(...params),
  delAndRegenerateMessage: async (id) => {
    const traceId = chatSelectors.getTraceIdByMessageId(id)(get());
    get().internal_resendMessage(id, { traceId });
    get().deleteMessage(id);

    // trace the delete and regenerate message
    get().internal_traceMessage(id, { eventType: TraceEventType.DeleteAndRegenerateMessage });
  },
  regenerateMessage: async (id) => {
    const traceId = chatSelectors.getTraceIdByMessageId(id)(get());
    await get().internal_resendMessage(id, { traceId });

    // trace the delete and regenerate message
    get().internal_traceMessage(id, { eventType: TraceEventType.RegenerateMessage });
  },

  sendMessage: async ({ message, files, onlyAddUserMessage, isWelcomeQuestion }) => {
    const { internal_coreProcessMessage, activeTopicId, activeId, activeThreadId } = get();
    if (!activeId) return;

    const fileIdList = files?.map((f) => f.id);

    const hasFile = !!fileIdList && fileIdList.length > 0;

    // if message is empty or no files, then stop
    if (!message && !hasFile) return;

    set({ isCreatingMessage: true }, false, n('creatingMessage/start'));

    const newMessage: CreateMessageParams = {
      content: message,
      // if message has attached with files, then add files to message and the agent
      files: fileIdList,
      role: 'user',
      sessionId: activeId,
      // if there is activeTopicId，then add topicId to message
      topicId: activeTopicId,
      threadId: activeThreadId,
    };

    const agentConfig = agentChatConfigSelectors.currentChatConfig(getAgentStoreState());

    let tempMessageId: string | undefined = undefined;
    let newTopicId: string | undefined = undefined;

    // it should be the default topic, then
    // if autoCreateTopic is enabled, check to whether we need to create a topic
    if (!onlyAddUserMessage && !activeTopicId && agentConfig.enableAutoCreateTopic) {
      // check activeTopic and then auto create topic
      const chats = chatSelectors.activeBaseChats(get());

      // we will add two messages (user and assistant), so the finial length should +2
      const featureLength = chats.length + 2;

      // if there is no activeTopicId and the feature length is greater than the threshold
      // then create a new topic and active it
      if (!activeTopicId && featureLength >= agentConfig.autoCreateTopicThreshold) {
        // we need to create a temp message for optimistic update
        tempMessageId = get().internal_createTmpMessage(newMessage);
        get().internal_toggleMessageLoading(true, tempMessageId);

        const topicId = await get().createTopic();

        if (topicId) {
          newTopicId = topicId;
          newMessage.topicId = topicId;

          // we need to copy the messages to the new topic or the message will disappear
          const mapKey = chatSelectors.currentChatKey(get());
          const newMaps = {
            ...get().messagesMap,
            [messageMapKey(activeId, topicId)]: get().messagesMap[mapKey],
          };
          set({ messagesMap: newMaps }, false, n('moveMessagesToNewTopic'));

          // make the topic loading
          get().internal_updateTopicLoading(topicId, true);
        }
      }
    }
    //  update assistant update to make it rerank
    useSessionStore.getState().triggerSessionUpdate(get().activeId);

    const id = await get().internal_createMessage(newMessage, {
      tempMessageId,
      skipRefresh: !onlyAddUserMessage && newMessage.fileList?.length === 0,
    });

    if (!id) {
      set({ isCreatingMessage: false }, false, n('creatingMessage/start'));
      if (!!newTopicId) get().internal_updateTopicLoading(newTopicId, false);
      return;
    }

    if (tempMessageId) get().internal_toggleMessageLoading(false, tempMessageId);

    // switch to the new topic if create the new topic
    if (!!newTopicId) {
      await get().switchTopic(newTopicId, true);
      await get().internal_fetchMessages();

      // delete previous messages
      // remove the temp message map
      const newMaps = { ...get().messagesMap, [messageMapKey(activeId, null)]: [] };
      set({ messagesMap: newMaps }, false, 'internal_copyMessages');
    }

    // if only add user message, then stop
    if (onlyAddUserMessage) {
      set({ isCreatingMessage: false }, false, 'creatingMessage/start');
      return;
    }

    // == ✨ Start generating AI response ==

    // Get the current messages to generate AI response
    const messages = chatSelectors.activeBaseChats(get());
    const userFiles = chatSelectors.currentUserFiles(get()).map((f) => f.id);

    await internal_coreProcessMessage(messages, id, {
      isWelcomeQuestion,
      ragQuery: get().internal_shouldUseRAG() ? message : undefined,
      threadId: activeThreadId,
    });

    set({ isCreatingMessage: false }, false, n('creatingMessage/stop'));

    const summaryTitle = async () => {
      // if autoCreateTopic is false, then stop
      if (!agentConfig.enableAutoCreateTopic) return;

      // check activeTopic and then auto update topic title
      if (newTopicId) {
        const chats = chatSelectors.getBaseChatsByKey(messageMapKey(activeId, newTopicId))(get());
        await get().summaryTopicTitle(newTopicId, chats);
        return;
      }

      if (!activeTopicId) return;
      const topic = topicSelectors.getTopicById(activeTopicId)(get());

      if (topic && !topic.title) {
        const chats = chatSelectors.getBaseChatsByKey(messageMapKey(activeId, topic.id))(get());
        await get().summaryTopicTitle(topic.id, chats);
      }
    };

    // if there is relative files, then add files to agent
    // only available in server mode
    const addFilesToAgent = async () => {
      if (userFiles.length === 0 || !isServerMode) return;

      await useAgentStore.getState().addFilesToAgent(userFiles, false);
    };

    await Promise.all([summaryTitle(), addFilesToAgent()]);
  },

  stopGenerateMessage: () => {
    const { chatLoadingIdsAbortController, internal_toggleChatLoading } = get();

    if (!chatLoadingIdsAbortController) return;

    chatLoadingIdsAbortController.abort(MESSAGE_CANCEL_FLAT);

    internal_toggleChatLoading(false, undefined, n('stopGenerateMessage') as string);
  },

  // the internal process method of the AI message
  internal_coreProcessMessage: async (originalMessages, userMessageId, params) => {
    const { internal_fetchAIChatMessage, triggerToolCalls, refreshMessages, activeTopicId } = get();

    // create a new array to avoid the original messages array change
    const messages = [...originalMessages];

    const agentStoreState = getAgentStoreState();
    const { model, provider, chatConfig } = agentSelectors.currentAgentConfig(agentStoreState);

    let fileChunks: MessageSemanticSearchChunk[] | undefined;
    let ragQueryId;

    // go into RAG flow if there is ragQuery flag
    if (params?.ragQuery) {
      // 1. get the relative chunks from semantic search
      const { chunks, queryId, rewriteQuery } = await get().internal_retrieveChunks(
        userMessageId,
        params?.ragQuery,
        // should skip the last content
        messages.map((m) => m.content).slice(0, messages.length - 1),
      );

      ragQueryId = queryId;

      const lastMsg = messages.pop() as ChatMessage;

      // 2. build the retrieve context messages
      const knowledgeBaseQAContext = knowledgeBaseQAPrompts({
        chunks,
        userQuery: lastMsg.content,
        rewriteQuery,
        knowledge: agentSelectors.currentEnabledKnowledge(agentStoreState),
      });

      // 3. add the retrieve context messages to the messages history
      messages.push({
        ...lastMsg,
        content: (lastMsg.content + '\n\n' + knowledgeBaseQAContext).trim(),
      });

      fileChunks = chunks.map((c) => ({ id: c.id, similarity: c.similarity }));
    }

    // 2. Add an empty message to place the AI response
    const assistantMessage: CreateMessageParams = {
      role: 'assistant',
      content: LOADING_FLAT,
      fromModel: "gemini-2.5-flash",
      fromProvider: "google",

      agentId: params?.agentId,
      parentId: userMessageId,
      // TODO: [Group Chat] Better implementation for group chat
      sessionId: params?.groupId ? undefined : get().activeId,
      groupId: params?.groupId,
      topicId: activeTopicId, // if there is activeTopicId，then add it to topicId
      threadId: params?.threadId,
      fileChunks,
      ragQueryId,
    };

    const assistantId = await get().internal_createMessage(assistantMessage);

    if (!assistantId) return;

    // 3. place a search with the search working model if this model is not support tool use
    const aiInfraStoreState = getAiInfraStoreState();
    const isModelSupportToolUse = aiModelSelectors.isModelSupportToolUse(
      model,
      provider!,
    )(aiInfraStoreState);
    const isProviderHasBuiltinSearch = aiProviderSelectors.isProviderHasBuiltinSearch(provider!)(
      aiInfraStoreState,
    );
    const isModelHasBuiltinSearch = aiModelSelectors.isModelHasBuiltinSearch(
      model,
      provider!,
    )(aiInfraStoreState);
    const useModelBuiltinSearch = agentChatConfigSelectors.useModelBuiltinSearch(agentStoreState);
    const useModelSearch =
      (isProviderHasBuiltinSearch || isModelHasBuiltinSearch) && useModelBuiltinSearch;
    const isAgentEnableSearch = agentChatConfigSelectors.isAgentEnableSearch(agentStoreState);

    if (isAgentEnableSearch && !useModelSearch && !isModelSupportToolUse) {
      const { model, provider } = agentChatConfigSelectors.searchFCModel(agentStoreState);

      let isToolsCalling = false;
      let isError = false;

      const abortController = get().internal_toggleChatLoading(
        true,
        assistantId,
        n('generateMessage(start)', { messageId: assistantId, messages }),
      );

      get().internal_toggleSearchWorkflow(true, assistantId);
      await chatService.fetchPresetTaskResult({
        params: { messages, model, provider, plugins: [WebBrowsingManifest.identifier] },
        onFinish: async (_, { toolCalls, usage }) => {
          if (toolCalls && toolCalls.length > 0) {
            get().internal_toggleToolCallingStreaming(assistantId, undefined);
            // update tools calling
            await get().internal_updateMessageContent(assistantId, '', {
              toolCalls,
              metadata: usage,
              model,
              provider,
            });
          }
        },
        trace: {
          traceId: params?.traceId,
          sessionId: get().activeId,
          topicId: get().activeTopicId,
          traceName: TraceNameMap.SearchIntentRecognition,
        },
        abortController,
        onMessageHandle: async (chunk) => {
          if (chunk.type === 'tool_calls') {
            get().internal_toggleSearchWorkflow(false, assistantId);
            get().internal_toggleToolCallingStreaming(assistantId, chunk.isAnimationActives);
            get().internal_dispatchMessage({
              id: assistantId,
              type: 'updateMessage',
              value: { tools: get().internal_transformToolCalls(chunk.tool_calls) },
            });
            isToolsCalling = true;
          }

          if (chunk.type === 'text') {
            abortController!.abort('not fc');
          }
        },
        onErrorHandle: async (error) => {
          isError = true;
          await messageService.updateMessageError(assistantId, error);
          await refreshMessages();
        },
      });

      get().internal_toggleChatLoading(
        false,
        assistantId,
        n('generateMessage(start)', { messageId: assistantId, messages }),
      );
      get().internal_toggleSearchWorkflow(false, assistantId);

      // if there is error, then stop
      if (isError) return;

      // if it's the function call message, trigger the function method
      if (isToolsCalling) {
        get().internal_toggleMessageInToolsCalling(true, assistantId);
        await refreshMessages();
        await triggerToolCalls(assistantId, {
          threadId: params?.threadId,
          inPortalThread: params?.inPortalThread,
        });

        // then story the workflow
        return;
      }
    }

    // 4. fetch the AI response
    const { isFunctionCall, content } = await internal_fetchAIChatMessage({
      messages,
      messageId: assistantId,
      params,
      model,
      provider: provider!,
    });

    // 5. if it's the function call message, trigger the function method
    if (isFunctionCall) {
      get().internal_toggleMessageInToolsCalling(true, assistantId);
      await refreshMessages();
      await triggerToolCalls(assistantId, {
        threadId: params?.threadId,
        inPortalThread: params?.inPortalThread,
      });
    } else {
      // 显示桌面通知（仅在桌面端且窗口隐藏时）
      if (isDesktop) {
        try {
          // 动态导入桌面通知服务，避免在非桌面端环境中导入
          const { desktopNotificationService } = await import(
            '@/services/electron/desktopNotification'
          );

          await desktopNotificationService.showNotification({
            body: content,
            title: t('notification.finishChatGeneration', { ns: 'electron' }),
          });
        } catch (error) {
          // 静默处理错误，不影响正常流程
          console.error('Desktop notification error:', error);
        }
      }
    }

    // 6. summary history if context messages is larger than historyCount
    const historyCount = agentChatConfigSelectors.historyCount(agentStoreState);

    if (
      agentChatConfigSelectors.enableHistoryCount(agentStoreState) &&
      chatConfig.enableCompressHistory &&
      originalMessages.length > historyCount
    ) {
      // after generation: [u1,a1,u2,a2,u3,a3]
      // but the `originalMessages` is still: [u1,a1,u2,a2,u3]
      // So if historyCount=2, we need to summary [u1,a1,u2,a2]
      // because user find UI is [u1,a1,u2,a2 | u3,a3]
      const historyMessages = originalMessages.slice(0, -historyCount + 1);

      await get().internal_summaryHistory(historyMessages);
    }
  },
  internal_fetchAIChatMessage: async ({ messages, messageId, params, provider, model }) => {
    const {
      internal_toggleChatLoading,
      refreshMessages,
      internal_updateMessageContent,
      internal_dispatchMessage,
      internal_toggleToolCallingStreaming,
      internal_toggleChatReasoning,
    } = get();

    console.log("internal_fetchAIChatMessage", { messages, messageId, params, provider, model });

    const abortController = internal_toggleChatLoading(
      true,
      messageId,
      n('generateMessage(start)', { messageId, messages }),
    );

    const agentConfig = agentSelectors.currentAgentConfig(getAgentStoreState());
    const chatConfig = agentChatConfigSelectors.currentChatConfig(getAgentStoreState());

    const compiler = template(chatConfig.inputTemplate, {
      interpolate: /{{\s*(text)\s*}}/g,
    });

    // ================================== //
    //   messages uniformly preprocess    //
    // ================================== //

    // 1. slice messages with config
    const historyCount = agentChatConfigSelectors.historyCount(getAgentStoreState());
    const enableHistoryCount = agentChatConfigSelectors.enableHistoryCount(getAgentStoreState());

    let preprocessMsgs = chatHelpers.getSlicedMessages(messages, {
      includeNewUserMessage: true,
      enableHistoryCount,
      historyCount,
    });

    // 2. replace inputMessage template
    preprocessMsgs = !chatConfig.inputTemplate
      ? preprocessMsgs
      : preprocessMsgs.map((m) => {
        if (m.role === 'user') {
          try {
            return { ...m, content: compiler({ text: m.content }) };
          } catch (error) {
            console.error(error);

            return m;
          }
        }

        return m;
      });

    // 3. add systemRole
    if (agentConfig.systemRole) {
      preprocessMsgs.unshift({ content: agentConfig.systemRole, role: 'system' } as ChatMessage);
    }

    // 4. handle max_tokens
    agentConfig.params.max_tokens = chatConfig.enableMaxTokens
      ? agentConfig.params.max_tokens
      : undefined;

    // 5. handle reasoning_effort
    agentConfig.params.reasoning_effort = chatConfig.enableReasoningEffort
      ? agentConfig.params.reasoning_effort
      : undefined;

    let isFunctionCall = false;
    let msgTraceId: string | undefined;
    let output = '';
    let thinking = '';
    let thinkingStartAt: number;
    let duration: number;
    // to upload image
    const uploadTasks: Map<string, Promise<{ id?: string; url?: string }>> = new Map();

    console.log("internal_fetchAIChatMessage", { preprocessMsgs, model, provider, agentConfig });

    const historySummary = chatConfig.enableCompressHistory
      ? topicSelectors.currentActiveTopicSummary(get())
      : undefined;
    await chatService.createAssistantMessageStream({
      abortController,
      params: {
        messages: preprocessMsgs,
        model,
        provider,
        ...agentConfig.params,
        plugins: agentConfig.plugins,
      },
      historySummary: historySummary?.content,
      trace: {
        traceId: params?.traceId,
        sessionId: get().activeId,
        topicId: get().activeTopicId,
        traceName: TraceNameMap.Conversation,
      },
      isWelcomeQuestion: params?.isWelcomeQuestion,
      onErrorHandle: async (error) => {
        await messageService.updateMessageError(messageId, error);
        await refreshMessages();
      },
      onFinish: async (
        content,
        { traceId, observationId, toolCalls, reasoning, grounding, usage, speed },
      ) => {
        console.log("internal_fetchAIChatMessage: onFinish", { content, traceId, observationId, toolCalls, reasoning, grounding, usage, speed });
        // if there is traceId, update it
        if (traceId) {
          msgTraceId = traceId;
          await messageService.updateMessage(messageId, {
            traceId,
            observationId: observationId ?? undefined,
          });
        }

        // 等待所有图片上传完成
        let finalImages: ChatImageItem[] = [];

        if (uploadTasks.size > 0) {
          try {
            // 等待所有上传任务完成
            const uploadResults = await Promise.all(uploadTasks.values());

            // 使用上传后的 S3 URL 替换原始图像数据
            finalImages = uploadResults.filter((i) => !!i.url) as ChatImageItem[];
          } catch (error) {
            console.error('Error waiting for image uploads:', error);
          }
        }

        let parsedToolCalls = toolCalls;
        if (parsedToolCalls && parsedToolCalls.length > 0) {
          internal_toggleToolCallingStreaming(messageId, undefined);
          parsedToolCalls = parsedToolCalls.map((item) => ({
            ...item,
            function: {
              ...item.function,
              arguments: !!item.function.arguments ? item.function.arguments : '{}',
            },
          }));
          isFunctionCall = true;
        }

        // update the content after fetch result
        await internal_updateMessageContent(messageId, content, {
          toolCalls: parsedToolCalls,
          reasoning: !!reasoning ? { ...reasoning, duration } : undefined,
          search: !!grounding?.citations ? grounding : undefined,
          imageList: finalImages.length > 0 ? finalImages : undefined,
          metadata: speed ? { ...usage, ...speed } : usage,
        });
      },
      onMessageHandle: async (chunk) => {
        switch (chunk.type) {
          case 'grounding': {
            // if there is no citations, then stop
            if (
              !chunk.grounding ||
              !chunk.grounding.citations ||
              chunk.grounding.citations.length <= 0
            )
              return;

            internal_dispatchMessage({
              id: messageId,
              type: 'updateMessage',
              value: {
                search: {
                  citations: chunk.grounding.citations,
                  searchQueries: chunk.grounding.searchQueries,
                },
              },
            });
            break;
          }

          case 'base64_image': {
            internal_dispatchMessage({
              id: messageId,
              type: 'updateMessage',
              value: {
                imageList: chunk.images.map((i) => ({ id: i.id, url: i.data, alt: i.id })),
              },
            });
            const image = chunk.image;

            const task = getFileStoreState()
              .uploadBase64FileWithProgress(image.data)
              .then((value) => ({
                id: value?.id,
                url: value?.url,
                alt: value?.filename || value?.id,
              }));

            uploadTasks.set(image.id, task);

            break;
          }

          case 'text': {
            output += chunk.text;

            // if there is no duration, it means the end of reasoning
            if (!duration) {
              duration = Date.now() - thinkingStartAt;

              const isInChatReasoning = chatSelectors.isMessageInChatReasoning(messageId)(get());
              if (isInChatReasoning) {
                internal_toggleChatReasoning(
                  false,
                  messageId,
                  n('toggleChatReasoning/false') as string,
                );
              }
            }

            internal_dispatchMessage({
              id: messageId,
              type: 'updateMessage',
              value: {
                content: output,
                reasoning: !!thinking ? { content: thinking, duration } : undefined,
              },
            });
            break;
          }

          case 'reasoning': {
            // if there is no thinkingStartAt, it means the start of reasoning
            if (!thinkingStartAt) {
              thinkingStartAt = Date.now();
              internal_toggleChatReasoning(
                true,
                messageId,
                n('toggleChatReasoning/true') as string,
              );
            }

            thinking += chunk.text;

            internal_dispatchMessage({
              id: messageId,
              type: 'updateMessage',
              value: { reasoning: { content: thinking } },
            });
            break;
          }

          // is this message is just a tool call
          case 'tool_calls': {
            internal_toggleToolCallingStreaming(messageId, chunk.isAnimationActives);
            internal_dispatchMessage({
              id: messageId,
              type: 'updateMessage',
              value: { tools: get().internal_transformToolCalls(chunk.tool_calls) },
            });
            isFunctionCall = true;
          }
        }
      },
    });

    internal_toggleChatLoading(false, messageId, n('generateMessage(end)') as string);

    return { isFunctionCall, traceId: msgTraceId, content: output };
  },

  internal_resendMessage: async (
    messageId,
    { traceId, messages: outChats, threadId: outThreadId, inPortalThread } = {},
  ) => {
    // 1. 构造所有相关的历史记录
    const chats = outChats ?? chatSelectors.mainAIChats(get());

    const currentIndex = chats.findIndex((c) => c.id === messageId);
    if (currentIndex < 0) return;

    const currentMessage = chats[currentIndex];

    let contextMessages: ChatMessage[] = [];

    switch (currentMessage.role) {
      case 'tool':
      case 'user': {
        contextMessages = chats.slice(0, currentIndex + 1);
        break;
      }
      case 'assistant': {
        // 消息是 AI 发出的因此需要找到它的 user 消息
        const userId = currentMessage.parentId;
        const userIndex = chats.findIndex((c) => c.id === userId);
        // 如果消息没有 parentId，那么同 user/function 模式
        contextMessages = chats.slice(0, userIndex < 0 ? currentIndex + 1 : userIndex + 1);
        break;
      }
    }

    if (contextMessages.length <= 0) return;

    const { internal_coreProcessMessage, activeThreadId } = get();

    const latestMsg = contextMessages.findLast((s) => s.role === 'user');

    if (!latestMsg) return;

    const threadId = outThreadId ?? activeThreadId;

    await internal_coreProcessMessage(contextMessages, latestMsg.id, {
      traceId,
      ragQuery: get().internal_shouldUseRAG() ? latestMsg.content : undefined,
      threadId,
      inPortalThread,
    });
  },

  // ----- Loading ------- //
  internal_toggleChatLoading: (loading, id, action) => {
    return get().internal_toggleLoadingArrays('chatLoadingIds', loading, id, action);
  },
  internal_toggleMessageInToolsCalling: (loading, id) => {
    return get().internal_toggleLoadingArrays('messageInToolsCallingIds', loading, id);
  },
  internal_toggleChatReasoning: (loading, id, action) => {
    return get().internal_toggleLoadingArrays('reasoningLoadingIds', loading, id, action);
  },
  internal_toggleToolCallingStreaming: (id, streaming) => {
    set(
      {
        toolCallingStreamIds: produce(get().toolCallingStreamIds, (draft) => {
          if (!!streaming) {
            draft[id] = streaming;
          } else {
            delete draft[id];
          }
        }),
      },

      false,
      `toggleToolCallingStreaming/${!!streaming ? 'start' : 'end'}`,
    );
  },

    internal_toggleSearchWorkflow: (loading, id) => {
      return get().internal_toggleLoadingArrays('searchWorkflowLoadingIds', loading, id);
    },
  };
};<|MERGE_RESOLUTION|>--- conflicted
+++ resolved
@@ -7,10 +7,7 @@
 import { StateCreator } from 'zustand/vanilla';
 
 import { LOADING_FLAT, MESSAGE_CANCEL_FLAT } from '@/const/message';
-<<<<<<< HEAD
-=======
 import { TraceEventType, TraceNameMap } from '@/const/trace';
->>>>>>> 2b8deaaa
 
 import { isDesktop, isServerMode } from '@/const/version';
 import { knowledgeBaseQAPrompts } from '@/prompts/knowledgeBaseQA';
