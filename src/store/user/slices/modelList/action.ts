import { produce } from 'immer';
import useSWR, { SWRResponse } from 'swr';
import type { StateCreator } from 'zustand/vanilla';

import { DEFAULT_MODEL_PROVIDER_LIST } from '@/config/modelProviders';
import { ModelProvider } from '@/libs/agent-runtime';
import { UserStore } from '@/store/user';
import type { ChatModelCard, ModelProviderCard } from '@/types/llm';
import type {
  GlobalLLMProviderKey,
  UserKeyVaults,
  UserModelProviderConfig,
} from '@/types/user/settings';

import { settingsSelectors } from '../settings/selectors';
import { CustomModelCardDispatch, customModelCardsReducer } from './reducers/customModelCard';
import { modelProviderSelectors } from './selectors/modelProvider';

/**
 * 设置操作
 */
export interface ModelListAction {
  dispatchCustomModelCards: (
    provider: GlobalLLMProviderKey,
    payload: CustomModelCardDispatch,
  ) => Promise<void>;
  /**
   * make sure the default model provider list is sync to latest state
   */
  refreshDefaultModelProviderList: (params?: { trigger?: string }) => void;
  refreshModelProviderList: (params?: { trigger?: string }) => void;
  removeEnabledModels: (provider: GlobalLLMProviderKey, model: string) => Promise<void>;
  setModelProviderConfig: <T extends GlobalLLMProviderKey>(
    provider: T,
    config: Partial<UserModelProviderConfig[T]>,
  ) => Promise<void>;
  toggleEditingCustomModelCard: (params?: { id: string; provider: GlobalLLMProviderKey }) => void;

  toggleProviderEnabled: (provider: GlobalLLMProviderKey, enabled: boolean) => Promise<void>;

  updateEnabledModels: (
    provider: GlobalLLMProviderKey,
    modelKeys: string[],
    options: { label?: string; value?: string }[],
  ) => Promise<void>;

  updateKeyVaultConfig: <T extends GlobalLLMProviderKey>(
    provider: T,
    config: Partial<UserKeyVaults[T]>,
  ) => Promise<void>;

  useFetchProviderModelList: (
    provider: GlobalLLMProviderKey,
    enabledAutoFetch: boolean,
  ) => SWRResponse;
}

export const createModelListSlice: StateCreator<
  UserStore,
  [['zustand/devtools', never]],
  [],
  ModelListAction
> = (set, get) => ({
  dispatchCustomModelCards: async (provider, payload) => {
    const prevState = settingsSelectors.providerConfig(provider)(get());

    if (!prevState) return;

    const nextState = customModelCardsReducer(prevState.customModelCards, payload);

    await get().setModelProviderConfig(provider, { customModelCards: nextState });
  },
  refreshDefaultModelProviderList: (params) => {
    /**
     * Because we have several model cards sources, we need to merge the model cards
     * the priority is below:
     * 1 - server side model cards
     * 2 - remote model cards
     * 3 - default model cards
     */

    const mergeModels = (providerKey: GlobalLLMProviderKey, providerCard: ModelProviderCard) => {
      // if the chat model is config in the server side, use the server side model cards
      const serverChatModels = modelProviderSelectors.serverProviderModelCards(providerKey)(get());
      const remoteChatModels = providerCard.modelList?.showModelFetcher
        ? modelProviderSelectors.remoteProviderModelCards(providerKey)(get())
        : undefined;

      return serverChatModels ?? remoteChatModels ?? providerCard.chatModels;
    };

    const defaultModelProviderList = produce(DEFAULT_MODEL_PROVIDER_LIST, (draft) => {
<<<<<<< HEAD
      Object.values(ModelProvider).forEach((id) =>{
         const provider = draft.find((d) => d.id === id);
         if (provider) provider.chatModels = mergeModels(id as any, provider.chatModels);
      })
=======
      Object.values(ModelProvider).forEach((id) => {
        const provider = draft.find((d) => d.id === id);
        if (provider) provider.chatModels = mergeModels(id as any, provider);
      });
>>>>>>> b4514cf4
    });

    set({ defaultModelProviderList }, false, `refreshDefaultModelList - ${params?.trigger}`);

    get().refreshModelProviderList({ trigger: 'refreshDefaultModelList' });
  },
  refreshModelProviderList: (params) => {
    const modelProviderList = get().defaultModelProviderList.map((list) => ({
      ...list,
      chatModels: modelProviderSelectors
        .getModelCardsById(list.id)(get())
        ?.map((model) => {
          const models = modelProviderSelectors.getEnableModelsById(list.id)(get());

          if (!models) return model;

          return {
            ...model,
            enabled: models?.some((m) => m === model.id),
          };
        }),
      enabled: modelProviderSelectors.isProviderEnabled(list.id as any)(get()),
    }));

    set({ modelProviderList }, false, `refreshModelList - ${params?.trigger}`);
  },

  removeEnabledModels: async (provider, model) => {
    const config = settingsSelectors.providerConfig(provider)(get());

    await get().setModelProviderConfig(provider, {
      enabledModels: config?.enabledModels?.filter((s) => s !== model).filter(Boolean),
    });
  },

  setModelProviderConfig: async (provider, config) => {
    await get().setSettings({ languageModel: { [provider]: config } });
  },

  toggleEditingCustomModelCard: (params) => {
    set({ editingCustomCardModel: params }, false, 'toggleEditingCustomModelCard');
  },

  toggleProviderEnabled: async (provider, enabled) => {
    await get().setSettings({ languageModel: { [provider]: { enabled } } });
  },
  updateEnabledModels: async (provider, value, options) => {
    const { dispatchCustomModelCards, setModelProviderConfig } = get();
    const enabledModels = modelProviderSelectors.getEnableModelsById(provider)(get());

    // if there is a new model, add it to `customModelCards`
    const pools = options.map(async (option: { label?: string; value?: string }, index: number) => {
      // if is a known model, it should have value
      // if is an unknown model, the option will be {}
      if (option.value) return;

      const modelId = value[index];

      // if is in enabledModels, it means it's a removed model
      if (enabledModels?.some((m) => modelId === m)) return;

      await dispatchCustomModelCards(provider, {
        modelCard: { id: modelId },
        type: 'add',
      });
    });

    // TODO: 当前的这个 pool 方法并不是最好的实现，因为它会触发 setModelProviderConfig 的多次更新。
    // 理论上应该合并这些变更，然后最后只做一次触发
    // 因此后续的做法应该是将 dispatchCustomModelCards 改造为同步方法，并在最后做一次异步更新
    // 对应需要改造 'should add new custom model to customModelCards' 这一个单测
    await Promise.all(pools);

    await setModelProviderConfig(provider, { enabledModels: value.filter(Boolean) });
  },

  updateKeyVaultConfig: async (provider, config) => {
    await get().setSettings({ keyVaults: { [provider]: config } });
  },

  useFetchProviderModelList: (provider, enabledAutoFetch) =>
    useSWR<ChatModelCard[] | undefined>(
      [provider, enabledAutoFetch],
      async ([p]) => {
        const { modelsService } = await import('@/services/models');

        return modelsService.getChatModels(p);
      },
      {
        onSuccess: async (data) => {
          if (data) {
            await get().setModelProviderConfig(provider, {
              latestFetchTime: Date.now(),
              remoteModelCards: data,
            });

            get().refreshDefaultModelProviderList();
          }
        },
        revalidateOnFocus: false,
        revalidateOnMount: enabledAutoFetch,
      },
    ),
});<|MERGE_RESOLUTION|>--- conflicted
+++ resolved
@@ -90,17 +90,10 @@
     };
 
     const defaultModelProviderList = produce(DEFAULT_MODEL_PROVIDER_LIST, (draft) => {
-<<<<<<< HEAD
-      Object.values(ModelProvider).forEach((id) =>{
-         const provider = draft.find((d) => d.id === id);
-         if (provider) provider.chatModels = mergeModels(id as any, provider.chatModels);
-      })
-=======
       Object.values(ModelProvider).forEach((id) => {
         const provider = draft.find((d) => d.id === id);
         if (provider) provider.chatModels = mergeModels(id as any, provider);
       });
->>>>>>> b4514cf4
     });
 
     set({ defaultModelProviderList }, false, `refreshDefaultModelList - ${params?.trigger}`);
