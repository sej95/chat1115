--- conflicted
+++ resolved
@@ -92,11 +92,7 @@
     const defaultModelProviderList = produce(DEFAULT_MODEL_PROVIDER_LIST, (draft) => {
       Object.values(ModelProvider).forEach((id) => {
         const provider = draft.find((d) => d.id === id);
-<<<<<<< HEAD
-        if (provider) provider.chatModels = mergeModels(id as any, provider.chatModels);
-=======
         if (provider) provider.chatModels = mergeModels(id as any, provider);
->>>>>>> c209c171
       });
     });
 
