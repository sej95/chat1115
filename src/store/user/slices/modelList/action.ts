import { produce } from 'immer';
import useSWR, { SWRResponse } from 'swr';
import type { StateCreator } from 'zustand/vanilla';

import { DEFAULT_MODEL_PROVIDER_LIST } from '@/config/modelProviders';
import { ModelProvider } from '@/libs/agent-runtime';
import { UserStore } from '@/store/user';
import { ChatModelCard } from '@/types/llm';
import {
  GlobalLLMProviderKey,
  UserKeyVaults,
  UserModelProviderConfig,
} from '@/types/user/settings';

import { settingsSelectors } from '../settings/selectors';
import { CustomModelCardDispatch, customModelCardsReducer } from './reducers/customModelCard';
import { modelProviderSelectors } from './selectors/modelProvider';

/**
 * 设置操作
 */
export interface ModelListAction {
  dispatchCustomModelCards: (
    provider: GlobalLLMProviderKey,
    payload: CustomModelCardDispatch,
  ) => Promise<void>;
  /**
   * make sure the default model provider list is sync to latest state
   */
  refreshDefaultModelProviderList: (params?: { trigger?: string }) => void;
  refreshModelProviderList: (params?: { trigger?: string }) => void;
  removeEnabledModels: (provider: GlobalLLMProviderKey, model: string) => Promise<void>;
  setModelProviderConfig: <T extends GlobalLLMProviderKey>(
    provider: T,
    config: Partial<UserModelProviderConfig[T]>,
  ) => Promise<void>;
  toggleEditingCustomModelCard: (params?: { id: string; provider: GlobalLLMProviderKey }) => void;

  toggleProviderEnabled: (provider: GlobalLLMProviderKey, enabled: boolean) => Promise<void>;

  updateEnabledModels: (
    provider: GlobalLLMProviderKey,
    modelKeys: string[],
    options: { label?: string; value?: string }[],
  ) => Promise<void>;

  updateKeyVaultConfig: <T extends GlobalLLMProviderKey>(
    provider: T,
    config: Partial<UserKeyVaults[T]>,
  ) => Promise<void>;

  useFetchProviderModelList: (
    provider: GlobalLLMProviderKey,
    enabledAutoFetch: boolean,
  ) => SWRResponse;
}

export const createModelListSlice: StateCreator<
  UserStore,
  [['zustand/devtools', never]],
  [],
  ModelListAction
> = (set, get) => ({
  dispatchCustomModelCards: async (provider, payload) => {
    const prevState = settingsSelectors.providerConfig(provider)(get());

    if (!prevState) return;

    const nextState = customModelCardsReducer(prevState.customModelCards, payload);

    await get().setModelProviderConfig(provider, { customModelCards: nextState });
  },
  refreshDefaultModelProviderList: (params) => {
    /**
     * Because we have several model cards sources, we need to merge the model cards
     * the priority is below:
     * 1 - server side model cards
     * 2 - remote model cards
     * 3 - default model cards
     */

    // eslint-disable-next-line unicorn/consistent-function-scoping
    const mergeModels = (provider: GlobalLLMProviderKey, defaultChatModels: ChatModelCard[]) => {
      // if the chat model is config in the server side, use the server side model cards
      const serverChatModels = modelProviderSelectors.serverProviderModelCards(provider)(get());
      const remoteChatModels = modelProviderSelectors.remoteProviderModelCards(provider)(get());

      return serverChatModels ?? remoteChatModels ?? defaultChatModels;
    };

    const defaultModelProviderList = produce(DEFAULT_MODEL_PROVIDER_LIST, (draft) => {
      const openai = draft.find((d) => d.id === ModelProvider.OpenAI);
      if (openai) openai.chatModels = mergeModels('openai', openai.chatModels);

      const azure = draft.find((d) => d.id === ModelProvider.Azure);
      if (azure) azure.chatModels = mergeModels('azure', azure.chatModels);

      const ollama = draft.find((d) => d.id === ModelProvider.Ollama);
      if (ollama) ollama.chatModels = mergeModels('ollama', ollama.chatModels);

      const openrouter = draft.find((d) => d.id === ModelProvider.OpenRouter);
      if (openrouter) openrouter.chatModels = mergeModels('openrouter', openrouter.chatModels);

      const togetherai = draft.find((d) => d.id === ModelProvider.TogetherAI);
      if (togetherai) togetherai.chatModels = mergeModels('togetherai', togetherai.chatModels);

<<<<<<< HEAD
      const cloudflare = draft.find((d) => d.id === ModelProvider.Cloudflare);
      if (cloudflare)
        cloudflare.chatModels = mergeModels('cloudflare', cloudflare.chatModels);
=======
      const novita = draft.find((d) => d.id === ModelProvider.Novita);
      if (novita) novita.chatModels = mergeModels('novita', novita.chatModels);
>>>>>>> aa5944fa
    });

    set({ defaultModelProviderList }, false, `refreshDefaultModelList - ${params?.trigger}`);

    get().refreshModelProviderList({ trigger: 'refreshDefaultModelList' });
  },
  refreshModelProviderList: (params) => {
    const modelProviderList = get().defaultModelProviderList.map((list) => ({
      ...list,
      chatModels: modelProviderSelectors
        .getModelCardsById(list.id)(get())
        ?.map((model) => {
          const models = modelProviderSelectors.getEnableModelsById(list.id)(get());

          if (!models) return model;

          return {
            ...model,
            enabled: models?.some((m) => m === model.id),
          };
        }),
      enabled: modelProviderSelectors.isProviderEnabled(list.id as any)(get()),
    }));

    set({ modelProviderList }, false, `refreshModelList - ${params?.trigger}`);
  },

  removeEnabledModels: async (provider, model) => {
    const config = settingsSelectors.providerConfig(provider)(get());

    await get().setModelProviderConfig(provider, {
      enabledModels: config?.enabledModels?.filter((s) => s !== model).filter(Boolean),
    });
  },

  setModelProviderConfig: async (provider, config) => {
    await get().setSettings({ languageModel: { [provider]: config } });
  },

  toggleEditingCustomModelCard: (params) => {
    set({ editingCustomCardModel: params }, false, 'toggleEditingCustomModelCard');
  },

  toggleProviderEnabled: async (provider, enabled) => {
    await get().setSettings({ languageModel: { [provider]: { enabled } } });
  },
  updateEnabledModels: async (provider, value, options) => {
    const { dispatchCustomModelCards, setModelProviderConfig } = get();
    const enabledModels = modelProviderSelectors.getEnableModelsById(provider)(get());

    // if there is a new model, add it to `customModelCards`
    const pools = options.map(async (option: { label?: string; value?: string }, index: number) => {
      // if is a known model, it should have value
      // if is an unknown model, the option will be {}
      if (option.value) return;

      const modelId = value[index];

      // if is in enabledModels, it means it's a removed model
      if (enabledModels?.some((m) => modelId === m)) return;

      await dispatchCustomModelCards(provider, {
        modelCard: { id: modelId },
        type: 'add',
      });
    });

    // TODO: 当前的这个 pool 方法并不是最好的实现，因为它会触发 setModelProviderConfig 的多次更新。
    // 理论上应该合并这些变更，然后最后只做一次触发
    // 因此后续的做法应该是将 dispatchCustomModelCards 改造为同步方法，并在最后做一次异步更新
    // 对应需要改造 'should add new custom model to customModelCards' 这一个单测
    await Promise.all(pools);

    await setModelProviderConfig(provider, { enabledModels: value.filter(Boolean) });
  },

  updateKeyVaultConfig: async (provider, config) => {
    await get().setSettings({ keyVaults: { [provider]: config } });
  },

  useFetchProviderModelList: (provider, enabledAutoFetch) =>
    useSWR<ChatModelCard[] | undefined>(
      [provider, enabledAutoFetch],
      async ([p]) => {
        const { modelsService } = await import('@/services/models');

        return modelsService.getChatModels(p);
      },
      {
        onSuccess: async (data) => {
          if (data) {
            await get().setModelProviderConfig(provider, {
              latestFetchTime: Date.now(),
              remoteModelCards: data,
            });

            get().refreshDefaultModelProviderList();
          }
        },
        revalidateOnFocus: false,
        revalidateOnMount: enabledAutoFetch,
      },
    ),
});<|MERGE_RESOLUTION|>--- conflicted
+++ resolved
@@ -104,14 +104,12 @@
       const togetherai = draft.find((d) => d.id === ModelProvider.TogetherAI);
       if (togetherai) togetherai.chatModels = mergeModels('togetherai', togetherai.chatModels);
 
-<<<<<<< HEAD
+      const novita = draft.find((d) => d.id === ModelProvider.Novita);
+      if (novita) novita.chatModels = mergeModels('novita', novita.chatModels);
+
       const cloudflare = draft.find((d) => d.id === ModelProvider.Cloudflare);
       if (cloudflare)
         cloudflare.chatModels = mergeModels('cloudflare', cloudflare.chatModels);
-=======
-      const novita = draft.find((d) => d.id === ModelProvider.Novita);
-      if (novita) novita.chatModels = mergeModels('novita', novita.chatModels);
->>>>>>> aa5944fa
     });
 
     set({ defaultModelProviderList }, false, `refreshDefaultModelList - ${params?.trigger}`);
