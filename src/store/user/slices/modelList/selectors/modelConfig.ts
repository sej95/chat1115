import { isProviderDisableBroswerRequest } from '@/config/modelProviders';
import { UserStore } from '@/store/user';
import { GlobalLLMProviderKey } from '@/types/user/settings';

import { currentLLMSettings, getProviderConfigById } from '../../settings/selectors/settings';
import { keyVaultsConfigSelectors } from './keyVaults';

const isProviderEnabled = (provider: GlobalLLMProviderKey) => (s: UserStore) =>
  getProviderConfigById(provider)(s)?.enabled || false;

const providerWhitelist = new Set(['ollama']);
/**
 * @description The conditions to enable client fetch
 * 1. If no baseUrl and apikey input, force on Server.
 * 2. If only contains baseUrl, force on Client
 * 3. Follow the user settings.
 * 4. On Server, by default.
 */
const isProviderFetchOnClient = (provider: GlobalLLMProviderKey | string) => (s: UserStore) => {
  const config = getProviderConfigById(provider)(s);

  // If the provider already disable broswer request in model config, force on Server.
  if (isProviderDisableBroswerRequest(provider)) return false;

  // If the provider in the whitelist, follow the user settings
  if (providerWhitelist.has(provider) && typeof config?.fetchOnClient !== 'undefined')
    return config?.fetchOnClient;

  // 1. If no baseUrl and apikey input, force on Server.
  const isProviderEndpointNotEmpty =
    keyVaultsConfigSelectors.isProviderEndpointNotEmpty(provider)(s);
  const isProviderApiKeyNotEmpty = keyVaultsConfigSelectors.isProviderApiKeyNotEmpty(provider)(s);
  if (!isProviderEndpointNotEmpty && !isProviderApiKeyNotEmpty) return false;

  // 2. If only contains baseUrl, force on Client
  if (isProviderEndpointNotEmpty && !isProviderApiKeyNotEmpty) return true;

  // 3. Follow the user settings.
  if (typeof config?.fetchOnClient !== 'undefined') return config?.fetchOnClient;

  // 4. On Server, by default.
  return false;
};

const getCustomModelCard =
  ({ id, provider }: { id?: string; provider?: string }) =>
  (s: UserStore) => {
    if (!provider) return;

    const config = getProviderConfigById(provider)(s);

    return config?.customModelCards?.find((m) => m.id === id);
  };

const currentEditingCustomModelCard = (s: UserStore) => {
  if (!s.editingCustomCardModel) return;
  const { id, provider } = s.editingCustomCardModel;

  return getCustomModelCard({ id, provider })(s);
};

const isAutoFetchModelsEnabled =
  (provider: GlobalLLMProviderKey) =>
  (s: UserStore): boolean => {
    return getProviderConfigById(provider)(s)?.autoFetchModelLists || false;
  };

const openAIConfig = (s: UserStore) => currentLLMSettings(s).openai;
const bedrockConfig = (s: UserStore) => currentLLMSettings(s).bedrock;
const ollamaConfig = (s: UserStore) => currentLLMSettings(s).ollama;
const azureConfig = (s: UserStore) => currentLLMSettings(s).azure;
<<<<<<< HEAD
const cloudflareConfig = (s: UserStore) => currentLLMSettings(s).cloudflare;
=======
const sensenovaConfig = (s: UserStore) => currentLLMSettings(s).sensenova;
>>>>>>> 67274311

const isAzureEnabled = (s: UserStore) => currentLLMSettings(s).azure.enabled;

export const modelConfigSelectors = {
  azureConfig,
  bedrockConfig,
  cloudflareConfig,

  currentEditingCustomModelCard,
  getCustomModelCard,

  isAutoFetchModelsEnabled,
  isAzureEnabled,
  isProviderEnabled,
  isProviderFetchOnClient,

  ollamaConfig,
  openAIConfig,
  sensenovaConfig,
};<|MERGE_RESOLUTION|>--- conflicted
+++ resolved
@@ -69,11 +69,8 @@
 const bedrockConfig = (s: UserStore) => currentLLMSettings(s).bedrock;
 const ollamaConfig = (s: UserStore) => currentLLMSettings(s).ollama;
 const azureConfig = (s: UserStore) => currentLLMSettings(s).azure;
-<<<<<<< HEAD
 const cloudflareConfig = (s: UserStore) => currentLLMSettings(s).cloudflare;
-=======
 const sensenovaConfig = (s: UserStore) => currentLLMSettings(s).sensenova;
->>>>>>> 67274311
 
 const isAzureEnabled = (s: UserStore) => currentLLMSettings(s).azure.enabled;
 
