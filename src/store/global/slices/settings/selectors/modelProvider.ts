--- conflicted
+++ resolved
@@ -12,11 +12,8 @@
   OpenAIProvider,
   OpenRouterProvider,
   PerplexityProvider,
-<<<<<<< HEAD
   TogetherAIProvider,
-=======
   ZeroOneProvider,
->>>>>>> 3fbafca6
   ZhiPuProvider,
 } from '@/config/modelProviders';
 import { ChatModelCard, ModelProviderCard } from '@/types/llm';
@@ -71,13 +68,11 @@
 const enableOpenrouter = (s: GlobalStore) => modelProvider(s).openrouter.enabled;
 const openrouterAPIKey = (s: GlobalStore) => modelProvider(s).openrouter.apiKey;
 
-<<<<<<< HEAD
 const enableTogetherAI = (s: GlobalStore) => modelProvider(s).togetherai.enabled;
 const togetheraiAPIKey = (s: GlobalStore) => modelProvider(s).togetherai.apiKey;
-=======
+
 const enableZeroone = (s: GlobalStore) => modelProvider(s).zeroone.enabled;
 const zerooneAPIKey = (s: GlobalStore) => modelProvider(s).zeroone.apiKey;
->>>>>>> 3fbafca6
 
 // const azureModelList = (s: GlobalStore): ModelProviderCard => {
 //   const azure = azureConfig(s);
@@ -158,10 +153,15 @@
 
   const ollamaChatModels = processChatModels(ollamaModelConfig, OllamaProvider.chatModels);
 
-<<<<<<< HEAD
-  const openrouterModelConfig = parseModelString(
+  const openrouterModelString = [
+    s.serverConfig.languageModel?.openrouter?.customModelName,
     currentSettings(s).languageModel.openrouter.customModelName,
-  );
+  ]
+    .filter(Boolean)
+    .join(',');
+
+  const openrouterModelConfig = parseModelString(openrouterModelString);
+
   const openrouterChatModels = processChatModels(
     openrouterModelConfig,
     OpenRouterProvider.chatModels,
@@ -174,18 +174,6 @@
     togetheraiModelConfig,
     TogetherAIProvider.chatModels,
   );
-=======
-  const openrouterModelString = [
-    s.serverConfig.languageModel?.openrouter?.customModelName,
-    currentSettings(s).languageModel.openrouter.customModelName
-  ]
-    .filter(Boolean)
-    .join(',');
-  
-  const openrouterModelConfig = parseModelString(openrouterModelString);
-  
-  const openrouterChatModels = processChatModels(openrouterModelConfig, OpenRouterProvider.chatModels);
->>>>>>> 3fbafca6
 
   return [
     {
@@ -202,13 +190,9 @@
     { ...GroqProvider, enabled: enableGroq(s) },
     { ...ZhiPuProvider, enabled: enableZhipu(s) },
     { ...MoonshotProvider, enabled: enableMoonshot(s) },
-<<<<<<< HEAD
     { ...OpenRouterProvider, chatModels: openrouterChatModels, enabled: enableOpenrouter(s) },
+    { ...ZeroOneProvider, enabled: enableZeroone(s) },
     { ...TogetherAIProvider, chatModels: togetheraiChatModels, enabled: enableTogetherAI(s) },
-=======
-    { ...OpenRouterProvider, chatModels: openrouterChatModels, enabled: enableOpenrouter(s)},
-    { ...ZeroOneProvider, enabled: enableZeroone(s) }
->>>>>>> 3fbafca6
   ];
 };
 
@@ -300,13 +284,11 @@
   enableOpenrouter,
   openrouterAPIKey,
 
-<<<<<<< HEAD
+  // ZeroOne 零一万物
+  enableZeroone,
+  zerooneAPIKey,
+
   // TogetherAI
   enableTogetherAI,
   togetheraiAPIKey,
-=======
-  // ZeroOne 零一万物
-  enableZeroone,
-  zerooneAPIKey,
->>>>>>> 3fbafca6
 };