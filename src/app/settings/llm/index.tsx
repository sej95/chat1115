--- conflicted
+++ resolved
@@ -18,11 +18,8 @@
 import OpenAI from './OpenAI';
 import OpenRouter from './OpenRouter';
 import Perplexity from './Perplexity';
-<<<<<<< HEAD
 import TogetherAI from './TogetherAI';
-=======
 import ZeroOne from './ZeroOne';
->>>>>>> 3fbafca6
 import Zhipu from './Zhipu';
 
 export default memo<{ showOllama: boolean }>(({ showOllama }) => {
