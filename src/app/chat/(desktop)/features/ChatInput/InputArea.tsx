--- conflicted
+++ resolved
@@ -1,13 +1,7 @@
 import { createStyles } from 'antd-style';
 import { memo } from 'react';
 
-<<<<<<< HEAD
 import InputAreaInner from '@/app/chat/features/ChatInput/InputAreaInner';
-=======
-import { useSessionStore } from '@/store/session';
-
-import { useSendMessage } from '../../../features/ChatInput/useSend';
->>>>>>> 2b593399
 
 const useStyles = createStyles(({ css }) => {
   return {
@@ -24,26 +18,10 @@
 });
 
 const InputArea = memo(() => {
-<<<<<<< HEAD
-  const { cx, styles } = useStyles();
+  const { styles } = useStyles();
 
-=======
-  const { t } = useTranslation('common');
-  const { cx, styles } = useStyles();
-
-  const isChineseInput = useRef(false);
-
-  const [loading, message, updateInputMessage] = useSessionStore((s) => [
-    !!s.chatLoadingId,
-    s.inputMessage,
-    s.updateInputMessage,
-  ]);
-
-  const handleSend = useSendMessage();
-
->>>>>>> 2b593399
   return (
-    <div className={cx(styles.textareaContainer)}>
+    <div className={styles.textareaContainer}>
       <InputAreaInner className={styles.textarea} />
     </div>
   );
