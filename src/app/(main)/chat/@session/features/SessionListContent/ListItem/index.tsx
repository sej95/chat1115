--- conflicted
+++ resolved
@@ -1,5 +1,3 @@
-<<<<<<< HEAD
-=======
 import { ListItemProps } from '@lobehub/ui';
 import { Dropdown } from 'antd';
 import { memo } from 'react';
@@ -31,5 +29,4 @@
     );
   },
 );
-export default ListItem;
->>>>>>> d482b81b
+export default ListItem;