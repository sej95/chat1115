--- conflicted
+++ resolved
@@ -1,28 +1,25 @@
 import Link from 'next/link';
 import { memo } from 'react';
+import { useTranslation } from 'react-i18next';
 
 import { DEFAULT_INBOX_AVATAR } from '@/const/meta';
 import { INBOX_SESSION_ID } from '@/const/session';
 import { SESSION_CHAT_URL } from '@/const/url';
-<<<<<<< HEAD
-import { useInboxAgentMeta } from '@/hooks/useInboxAgentMeta';
-=======
 import { useSwitchSession } from '@/hooks/useSwitchSession';
->>>>>>> 49acdd7e
 import { useServerConfigStore } from '@/store/serverConfig';
 import { useSessionStore } from '@/store/session';
 
 import ListItem from '../ListItem';
 
 const Inbox = memo(() => {
-  const { title } = useInboxAgentMeta();
+  const { t } = useTranslation('chat');
   const mobile = useServerConfigStore((s) => s.isMobile);
   const activeId = useSessionStore((s) => s.activeId);
   const switchSession = useSwitchSession();
 
   return (
     <Link
-      aria-label={title}
+      aria-label={t('inbox.title')}
       href={SESSION_CHAT_URL(INBOX_SESSION_ID, mobile)}
       onClick={(e) => {
         e.preventDefault();
@@ -32,7 +29,7 @@
       <ListItem
         active={activeId === INBOX_SESSION_ID}
         avatar={DEFAULT_INBOX_AVATAR}
-        title={title}
+        title={t('inbox.title')}
       />
     </Link>
   );
