--- conflicted
+++ resolved
@@ -88,9 +88,6 @@
         loading={loading}
         openCreateGroupModal={() => setCreateGroupModalOpen(true)}
         pin={pin}
-<<<<<<< HEAD
-        setOpen={setOpen}
-=======
         setOpen={(open) => {
           if (!open) {
             setTimeout(() => setOpen(open), 300);
@@ -98,7 +95,6 @@
             setOpen(open);
           }
         }}
->>>>>>> d482b81b
         showAction={open}
         title={title}
       />
