'use client';

import { ActionIcon } from '@lobehub/ui';
import { LobeChat } from '@lobehub/ui/brand';
import { createStyles } from 'antd-style';
import { MessageSquarePlus } from 'lucide-react';
import { memo } from 'react';
import { useTranslation } from 'react-i18next';
import { Flexbox } from 'react-layout-kit';

import { DESKTOP_HEADER_ICON_SIZE } from '@/const/layoutTokens';
import SyncStatusInspector from '@/features/SyncStatusInspector';
import { useActionSWR } from '@/libs/swr';
import { featureFlagsSelectors, useServerConfigStore } from '@/store/serverConfig';
import { useSessionStore } from '@/store/session';

import SessionSearchBar from '../../features/SessionSearchBar';

export const useStyles = createStyles(({ css, token }) => ({
  logo: css`
    fill: ${token.colorText};
  `,
  top: css`
    position: sticky;
    inset-block-start: 0;
  `,
}));

const Header = memo(() => {
  const { styles } = useStyles();
  const { t } = useTranslation('chat');
  const [createSession] = useSessionStore((s) => [s.createSession]);
  const { showSyncSettings, showCreateSession } = useServerConfigStore(featureFlagsSelectors);

  const { mutate, isValidating } = useActionSWR('session.createSession', () => createSession());

  return (
    <Flexbox className={styles.top} gap={16} padding={16}>
      <Flexbox distribution={'space-between'} horizontal>
        <Flexbox align={'center'} gap={4} horizontal>
<<<<<<< HEAD
          <Logo className={styles.logo} size={36} type={'text'} />
          {showSyncSettings && <SyncStatusInspector />}
=======
          <LobeChat className={styles.logo} size={36} type={'text'} />
          {enableWebrtc && <SyncStatusTag />}
>>>>>>> 1dd4f53c
        </Flexbox>
        {showCreateSession && (
          <ActionIcon
            icon={MessageSquarePlus}
            loading={isValidating}
            onClick={() => mutate()}
            size={DESKTOP_HEADER_ICON_SIZE}
            style={{ flex: 'none' }}
            title={t('newAgent')}
          />
        )}
      </Flexbox>
      <SessionSearchBar />
    </Flexbox>
  );
});

export default Header;<|MERGE_RESOLUTION|>--- conflicted
+++ resolved
@@ -38,13 +38,8 @@
     <Flexbox className={styles.top} gap={16} padding={16}>
       <Flexbox distribution={'space-between'} horizontal>
         <Flexbox align={'center'} gap={4} horizontal>
-<<<<<<< HEAD
-          <Logo className={styles.logo} size={36} type={'text'} />
+          <LobeChat className={styles.logo} size={36} type={'text'} />
           {showSyncSettings && <SyncStatusInspector />}
-=======
-          <LobeChat className={styles.logo} size={36} type={'text'} />
-          {enableWebrtc && <SyncStatusTag />}
->>>>>>> 1dd4f53c
         </Flexbox>
         {showCreateSession && (
           <ActionIcon
