--- conflicted
+++ resolved
@@ -24,13 +24,8 @@
       left={
         <Flexbox align={'center'} gap={8} horizontal style={{ marginLeft: 8 }}>
           <UserAvatar onClick={() => router.push('/me')} size={32} />
-<<<<<<< HEAD
-          <Logo type={'text'} />
+          <LobeChat type={'text'} />
           {showSyncSettings && <SyncStatusInspector />}
-=======
-          <LobeChat type={'text'} />
-          {enableWebrtc && <SyncStatusInspector placement={'bottom'} />}
->>>>>>> 1dd4f53c
         </Flexbox>
       }
       right={
