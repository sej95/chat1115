--- conflicted
+++ resolved
@@ -3,11 +3,7 @@
 import { LayoutProps } from '../type';
 import ChatHeader from './ChatHeader';
 import HotKeys from './HotKeys';
-<<<<<<< HEAD
-import Inspector from './Portal';
-=======
 import Portal from './Portal';
->>>>>>> 6e6ad3ec
 import TopicPanel from './TopicPanel';
 
 const Layout = ({ children, topic, conversation, portal }: LayoutProps) => {
