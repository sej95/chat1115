'use client';

import { useResponsive } from 'antd-style';
import { memo, useRef } from 'react';
import { Flexbox } from 'react-layout-kit';

import { LayoutProps } from '../type';
import Header from './Header';
import SideBar from './SideBar';

const Layout = memo<LayoutProps>(({ children, category }) => {
  const ref = useRef<any>(null);
  const { md = true, mobile = false } = useResponsive();

  return (
    <Flexbox
      height={'100%'}
      horizontal={md}
      ref={ref}
      style={{ position: 'relative' }}
      width={'100%'}
    >
      {md ? (
        <SideBar>{category}</SideBar>
      ) : (
        <Header getContainer={() => ref.current}>{category}</Header>
      )}
      <Flexbox
        align={'center'}
        height={'100%'}
        style={{ overflowX: 'hidden', overflowY: 'auto' }}
        width={'100%'}
      >
        <Flexbox
          gap={64}
          style={{
            maxWidth: 1024,
<<<<<<< HEAD
            padding: mobile ? undefined : '1.75rem 1.5rem 1.75rem 2rem',
=======
            padding: mobile ? undefined : '24px 20px 24px 28px',
>>>>>>> dac4aaa3
          }}
          width={'100%'}
        >
          {children}
        </Flexbox>
      </Flexbox>
    </Flexbox>
  );
});

Layout.displayName = 'DesktopSettingsLayout';

export default Layout;<|MERGE_RESOLUTION|>--- conflicted
+++ resolved
@@ -35,11 +35,7 @@
           gap={64}
           style={{
             maxWidth: 1024,
-<<<<<<< HEAD
-            padding: mobile ? undefined : '1.75rem 1.5rem 1.75rem 2rem',
-=======
             padding: mobile ? undefined : '24px 20px 24px 28px',
->>>>>>> dac4aaa3
           }}
           width={'100%'}
         >
