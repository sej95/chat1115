'use client';

import { Form, type FormItemProps, type ItemGroup } from '@lobehub/ui';
import { Input, Switch } from 'antd';
import { createStyles, css } from 'antd-style';
import { debounce } from 'lodash-es';
import { ReactNode, memo } from 'react';
import { useTranslation } from 'react-i18next';
import { Flexbox } from 'react-layout-kit';

import { useSyncSettings } from '@/app/(main)/settings/hooks/useSyncSettings';
import {
  LLMProviderApiTokenKey,
  LLMProviderBaseUrlKey,
  LLMProviderConfigKey,
  LLMProviderModelListKey,
} from '@/app/(main)/settings/llm/const';
import { FORM_STYLE } from '@/const/layoutTokens';
import { useUserStore } from '@/store/user';
import { modelConfigSelectors } from '@/store/user/selectors';
import { GlobalLLMProviderKey } from '@/types/settings';

import Checker from '../Checker';
import ProviderModelListSelect from '../ProviderModelList';

const useStyles = createStyles(() => ({
  safariIconWidthFix: css`
    svg {
      width: unset !important;
    }
  `,
}));

interface ProviderConfigProps {
  apiKeyItems?: FormItemProps[];
  canDeactivate?: boolean;
  checkModel?: string;
  checkerItem?: FormItemProps;
  modelList?: {
    azureDeployName?: boolean;
    notFoundContent?: ReactNode;
    placeholder?: string;
    showModelFetcher?: boolean;
  };
  provider: GlobalLLMProviderKey;
  showApiKey?: boolean;
  showBrowserRequest?: boolean;
  showEndpoint?: boolean;
  title: ReactNode;
}

const ProviderConfig = memo<ProviderConfigProps>(
  ({
    apiKeyItems,
    provider,
    showEndpoint,
    showApiKey = true,
    checkModel,
    canDeactivate = true,
    title,
    checkerItem,
    modelList,
    showBrowserRequest,
  }) => {
    const { t } = useTranslation('setting');
    const { t: modelT } = useTranslation('modelProvider');
    const [form] = Form.useForm();
    const { styles } = useStyles();
    const [
      toggleProviderEnabled,
      setSettings,
      enabled,
      isFetchOnClient,
      isProviderEndpointNotEmpty,
    ] = useUserStore((s) => [
      s.toggleProviderEnabled,
      s.setSettings,
      modelConfigSelectors.isProviderEnabled(provider)(s),
      modelConfigSelectors.isProviderFetchOnClient(provider)(s),
      modelConfigSelectors.isProviderEndpointNotEmpty(provider)(s),
    ]);

    useSyncSettings(form);

    const apiKeyItem: FormItemProps[] = !showApiKey
      ? []
      : apiKeyItems ?? [
          {
            children: (
              <Input.Password
                autoComplete={'new-password'}
                placeholder={modelT(`${provider}.token.placeholder` as any)}
              />
            ),
            desc: modelT(`${provider}.token.desc` as any),
            label: modelT(`${provider}.token.title` as any),
            name: [LLMProviderConfigKey, provider, LLMProviderApiTokenKey],
          },
        ];

    const formItems = [
      ...apiKeyItem,
      showEndpoint && {
        children: (
          <Input allowClear placeholder={modelT(`${provider}.endpoint.placeholder` as any)} />
        ),
        desc: modelT(`${provider}.endpoint.desc` as any),
        label: modelT(`${provider}.endpoint.title` as any),
        name: [LLMProviderConfigKey, provider, LLMProviderBaseUrlKey],
      },
      (showBrowserRequest || (showEndpoint && isProviderEndpointNotEmpty)) && {
        children: (
          <Switch
            onChange={(enabled) => {
              setSettings({ [LLMProviderConfigKey]: { [provider]: { fetchOnClient: enabled } } });
            }}
            value={isFetchOnClient}
          />
        ),
        desc: t('llm.fetchOnClient.desc'),
        label: t('llm.fetchOnClient.title'),
        minWidth: undefined,
      },
      {
        children: (
          <ProviderModelListSelect
            notFoundContent={modelList?.notFoundContent}
            placeholder={modelList?.placeholder ?? t('llm.modelList.placeholder')}
            provider={provider}
            showAzureDeployName={modelList?.azureDeployName}
            showModelFetcher={modelList?.showModelFetcher}
          />
        ),
        desc: t('llm.modelList.desc'),
        label: t('llm.modelList.title'),
        name: [LLMProviderConfigKey, provider, LLMProviderModelListKey],
      },
      checkerItem ?? {
        children: <Checker model={checkModel!} provider={provider} />,
        desc: t('llm.checker.desc'),
        label: t('llm.checker.title'),
        minWidth: undefined,
      },
    ].filter(Boolean) as FormItemProps[];

    const model: ItemGroup = {
      children: formItems,

      defaultActive: canDeactivate ? enabled : undefined,
      extra: canDeactivate ? (
        <Switch
          onChange={(enabled) => {
            toggleProviderEnabled(provider, enabled);
          }}
          value={enabled}
        />
      ) : undefined,
      title: (
        <Flexbox
          align={'center'}
<<<<<<< HEAD
=======
          className={styles.safariIconWidthFix}
>>>>>>> dac4aaa3
          horizontal
          style={{
            height: 24,
            maxHeight: 24,
            ...(enabled ? {} : { filter: 'grayscale(100%)', maxHeight: 24, opacity: 0.66 }),
          }}
        >
          {title}
        </Flexbox>
      ),
    };

    return (
      <Form
        form={form}
        items={[model]}
        onValuesChange={debounce(setSettings, 100)}
        {...FORM_STYLE}
        itemMinWidth={'max(50%,400px)'}
      />
    );
  },
);

export default ProviderConfig;<|MERGE_RESOLUTION|>--- conflicted
+++ resolved
@@ -158,10 +158,7 @@
       title: (
         <Flexbox
           align={'center'}
-<<<<<<< HEAD
-=======
           className={styles.safariIconWidthFix}
->>>>>>> dac4aaa3
           horizontal
           style={{
             height: 24,
