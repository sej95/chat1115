--- conflicted
+++ resolved
@@ -1,9 +1,6 @@
 import {
-<<<<<<< HEAD
   Ai360,
-=======
   AiMass,
->>>>>>> a5be879b
   Anthropic,
   Baichuan,
   Claude,
@@ -185,15 +182,14 @@
         title: <Baichuan.Combine size={ 20 } type={ 'color' } />,
       },
       {
-<<<<<<< HEAD
+        ...TaichuProviderCard,
+        docUrl: urlJoin(BASE_DOC_URL, 'taichu'),
+        title: <AiMass.Combine size={ 28 } type={ 'color' } />,
+      },
+      {
         ...ZhinaoProviderCard,
         docUrl: urlJoin(BASE_DOC_URL, 'zhinao'),
         title: <Ai360.Combine size={ 20 } type={ 'color' } />,
-=======
-        ...TaichuProviderCard,
-        docUrl: urlJoin(BASE_DOC_URL, 'taichu'),
-        title: <AiMass.Combine size={ 28 } type={ 'color' } />,
->>>>>>> a5be879b
       },
     ],
     [azureProvider, ollamaProvider, ollamaProvider, bedrockProvider],
