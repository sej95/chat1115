import { useMemo } from 'react';

import {
  Ai360ProviderCard,
  AnthropicProviderCard,
  BaichuanProviderCard,
  DeepSeekProviderCard,
  GoogleProviderCard,
  GroqProviderCard,
  MinimaxProviderCard,
  MistralProviderCard,
  MoonshotProviderCard,
  NovitaProviderCard,
  OpenRouterProviderCard,
  PerplexityProviderCard,
  QwenProviderCard,
  SiliconCloudProviderCard,
  SparkProviderCard,
  StepfunProviderCard,
  TaichuProviderCard,
  TogetherAIProviderCard,
  ZeroOneProviderCard,
  ZhiPuProviderCard,
} from '@/config/modelProviders';

import { ProviderItem } from '../type';
import { useAzureProvider } from './Azure';
import { useBedrockProvider } from './Bedrock';
import { useOllamaProvider } from './Ollama';
import { useOpenAIProvider } from './OpenAI';

export const useProviderList = (): ProviderItem[] => {
  const AzureProvider = useAzureProvider();
  const OllamaProvider = useOllamaProvider();
  const OpenAIProvider = useOpenAIProvider();
  const BedrockProvider = useBedrockProvider();

  return useMemo(
    () => [
      OpenAIProvider,
      OllamaProvider,
      AzureProvider,
      GoogleProviderCard,
      AnthropicProviderCard,
      BedrockProvider,
      GroqProviderCard,
      OpenRouterProviderCard,
      NovitaProviderCard,
      TogetherAIProviderCard,
<<<<<<< HEAD
      FireworksAIProviderCard,
=======
>>>>>>> 6e202a68
      QwenProviderCard,
      DeepSeekProviderCard,
      MinimaxProviderCard,
      MistralProviderCard,
      MoonshotProviderCard,
      PerplexityProviderCard,
      ZhiPuProviderCard,
      ZeroOneProviderCard,
      StepfunProviderCard,
      BaichuanProviderCard,
      TaichuProviderCard,
      Ai360ProviderCard,
      SiliconCloudProviderCard,
<<<<<<< HEAD
      SparkProviderCard,
=======
>>>>>>> 6e202a68
    ],
    [AzureProvider, OllamaProvider, OpenAIProvider, BedrockProvider],
  );
};<|MERGE_RESOLUTION|>--- conflicted
+++ resolved
@@ -47,10 +47,6 @@
       OpenRouterProviderCard,
       NovitaProviderCard,
       TogetherAIProviderCard,
-<<<<<<< HEAD
-      FireworksAIProviderCard,
-=======
->>>>>>> 6e202a68
       QwenProviderCard,
       DeepSeekProviderCard,
       MinimaxProviderCard,
@@ -64,10 +60,7 @@
       TaichuProviderCard,
       Ai360ProviderCard,
       SiliconCloudProviderCard,
-<<<<<<< HEAD
       SparkProviderCard,
-=======
->>>>>>> 6e202a68
     ],
     [AzureProvider, OllamaProvider, OpenAIProvider, BedrockProvider],
   );
