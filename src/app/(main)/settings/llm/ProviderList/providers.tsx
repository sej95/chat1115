--- conflicted
+++ resolved
@@ -82,9 +82,6 @@
       TaichuProviderCard,
       SiliconCloudProviderCard,
     ],
-<<<<<<< HEAD
-    [AzureProvider, OllamaProvider, OpenAIProvider, BedrockProvider, GithubProvider, WenxinProvider, SenseNovaProvider],
-=======
     [
       AzureProvider,
       OllamaProvider,
@@ -93,7 +90,7 @@
       GithubProvider,
       WenxinProvider,
       HuggingFaceProvider,
+      SenseNovaProvider,
     ],
->>>>>>> a733c965
   );
 };