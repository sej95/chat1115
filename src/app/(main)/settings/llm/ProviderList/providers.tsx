--- conflicted
+++ resolved
@@ -185,14 +185,13 @@
         title: <Stepfun.Combine size={20} type={'color'} />,
       },
       {
-<<<<<<< HEAD
+        ...BaichuanProviderCard,
+        docUrl: urlJoin(BASE_DOC_URL, 'baichuan'),
+        title: <Baichuan.Combine size={20} type={'color'} />,
+      },
+      {
         ...cloudflareProvider,
         docUrl: urlJoin(BASE_DOC_URL, 'cloudflare'),
-=======
-        ...BaichuanProviderCard,
-        docUrl: urlJoin(BASE_DOC_URL, 'baichuan'),
-        title: <Baichuan.Combine size={ 20 } type={ 'color' } />,
->>>>>>> f0d037e1
       },
     ],
     [azureProvider, ollamaProvider, ollamaProvider, bedrockProvider, cloudflareProvider],
