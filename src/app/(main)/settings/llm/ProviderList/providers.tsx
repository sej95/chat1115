<<<<<<< HEAD
import {
  Ai360,
  AiMass,
  Anthropic,
  Baichuan,
  Claude,
  DeepSeek,
  Doubao,
  Gemini,
  Google,
  Groq,
  Minimax,
  Mistral,
  Moonshot,
  Novita,
  OpenRouter,
  Perplexity,
  SiliconCloud,
  Stepfun,
  Together,
  Tongyi,
  ZeroOne,
  Zhipu,
} from '@lobehub/icons';
import { Divider } from 'antd';
import { useTheme } from 'antd-style';
=======
>>>>>>> 3d44c429
import { useMemo } from 'react';

import {
  Ai360ProviderCard,
  AnthropicProviderCard,
  BaichuanProviderCard,
  DeepSeekProviderCard,
<<<<<<< HEAD
  DoubaoProviderCard,
=======
  FireworksAIProviderCard,
>>>>>>> 3d44c429
  GoogleProviderCard,
  GroqProviderCard,
  MinimaxProviderCard,
  MistralProviderCard,
  MoonshotProviderCard,
  NovitaProviderCard,
  OpenRouterProviderCard,
  PerplexityProviderCard,
  QwenProviderCard,
  SiliconCloudProviderCard,
  SparkProviderCard,
  StepfunProviderCard,
  TaichuProviderCard,
  TogetherAIProviderCard,
  UpstageProviderCard,
  ZeroOneProviderCard,
  ZhiPuProviderCard,
} from '@/config/modelProviders';

import { ProviderItem } from '../type';
import { useAzureProvider } from './Azure';
import { useBedrockProvider } from './Bedrock';
import { useOllamaProvider } from './Ollama';
import { useOpenAIProvider } from './OpenAI';

export const useProviderList = (): ProviderItem[] => {
  const AzureProvider = useAzureProvider();
  const OllamaProvider = useOllamaProvider();
  const OpenAIProvider = useOpenAIProvider();
  const BedrockProvider = useBedrockProvider();

  return useMemo(
    () => [
<<<<<<< HEAD
      {
        ...openAIProvider,
        docUrl: urlJoin(BASE_DOC_URL, 'openai'),
      },
      {
        ...ollamaProvider,
        docUrl: urlJoin(BASE_DOC_URL, 'ollama'),
      },
      {
        ...azureProvider,
        docUrl: urlJoin(BASE_DOC_URL, 'azure'),
      },
      {
        ...GoogleProviderCard,
        docUrl: urlJoin(BASE_DOC_URL, 'gemini'),
        title: <GoogleBrand />,
      },
      {
        ...AnthropicProviderCard,
        docUrl: urlJoin(BASE_DOC_URL, 'anthropic'),
        title: <AnthropicBrand />,
      },
      {
        ...bedrockProvider,
        docUrl: urlJoin(BASE_DOC_URL, 'bedrock'),
      },
      {
        ...GroqProviderCard,
        docUrl: urlJoin(BASE_DOC_URL, 'groq'),
        title: <GroqBrand />,
      },
      {
        ...OpenRouterProviderCard,
        docUrl: urlJoin(BASE_DOC_URL, 'openrouter'),
        title: <OpenRouter.Combine iconProps={{ color: OpenRouter.colorPrimary }} size={20} />,
      },
      {
        ...NovitaProviderCard,
        docUrl: urlJoin(BASE_DOC_URL, 'novita'),
        title: <Novita.Combine size={20} type={'color'} />,
      },
      {
        ...TogetherAIProviderCard,
        docUrl: urlJoin(BASE_DOC_URL, 'togetherai'),
        title: <Together.Combine size={26} type={'color'} />,
      },
      {
        ...QwenProviderCard,
        docUrl: urlJoin(BASE_DOC_URL, 'qwen'),
        title: <Tongyi.Combine extra={'千问'} size={26} type={'color'} />,
      },
      {
        ...DeepSeekProviderCard,
        docUrl: urlJoin(BASE_DOC_URL, 'deepseek'),
        title: <DeepSeek.Combine size={28} type={'color'} />,
      },
      {
        ...MinimaxProviderCard,
        docUrl: urlJoin(BASE_DOC_URL, 'minimax'),
        title: <Minimax.Combine size={32} type={'color'} />,
      },
      {
        ...MistralProviderCard,
        docUrl: urlJoin(BASE_DOC_URL, 'mistral'),
        title: <Mistral.Combine size={26} type={'color'} />,
      },
      {
        ...MoonshotProviderCard,
        docUrl: urlJoin(BASE_DOC_URL, 'moonshot'),
        title: <MoonshotBrand />,
      },
      {
        ...PerplexityProviderCard,
        docUrl: urlJoin(BASE_DOC_URL, 'perplexity'),
        title: <Perplexity.Combine size={24} type={'color'} />,
      },
      {
        ...ZhiPuProviderCard,
        docUrl: urlJoin(BASE_DOC_URL, 'zhipu'),
        title: <Zhipu.Combine size={32} type={'color'} />,
      },
      {
        ...ZeroOneProviderCard,
        docUrl: urlJoin(BASE_DOC_URL, '01ai'),
        title: <ZeroOne.Text size={20} />,
      },
      {
        ...StepfunProviderCard,
        docUrl: urlJoin(BASE_DOC_URL, 'stepfun'),
        title: <Stepfun.Combine size={20} type={'color'} />,
      },
      {
        ...BaichuanProviderCard,
        docUrl: urlJoin(BASE_DOC_URL, 'baichuan'),
        title: <Baichuan.Combine size={20} type={'color'} />,
      },
      {
        ...TaichuProviderCard,
        docUrl: urlJoin(BASE_DOC_URL, 'taichu'),
        title: <AiMass.Combine size={28} type={'color'} />,
      },
      {
        ...Ai360ProviderCard,
        docUrl: urlJoin(BASE_DOC_URL, 'ai360'),
        title: <Ai360.Combine size={ 20 } type={ 'color' } />,
      },
      {
        ...SiliconCloudProviderCard,
        docUrl: urlJoin(BASE_DOC_URL, 'siliconcloud'),
        title: <SiliconCloud.Combine size={20} type={'color'} />,
      },
      {
        ...DoubaoProviderCard,
        docUrl: urlJoin(BASE_DOC_URL, 'doubao'),
        title: <Doubao.Combine size={30} type={'color'} />,
      },
=======
      OpenAIProvider,
      AzureProvider,
      OllamaProvider,
      AnthropicProviderCard,
      BedrockProvider,
      GoogleProviderCard,
      DeepSeekProviderCard,
      OpenRouterProviderCard,
      GroqProviderCard,
      NovitaProviderCard,
      PerplexityProviderCard,
      MistralProviderCard,
      TogetherAIProviderCard,
      FireworksAIProviderCard,
      UpstageProviderCard,
      QwenProviderCard,
      SparkProviderCard,
      ZhiPuProviderCard,
      ZeroOneProviderCard,
      StepfunProviderCard,
      MoonshotProviderCard,
      BaichuanProviderCard,
      MinimaxProviderCard,
      Ai360ProviderCard,
      SiliconCloudProviderCard,
      TaichuProviderCard,
>>>>>>> 3d44c429
    ],
    [AzureProvider, OllamaProvider, OpenAIProvider, BedrockProvider],
  );
};<|MERGE_RESOLUTION|>--- conflicted
+++ resolved
@@ -1,32 +1,3 @@
-<<<<<<< HEAD
-import {
-  Ai360,
-  AiMass,
-  Anthropic,
-  Baichuan,
-  Claude,
-  DeepSeek,
-  Doubao,
-  Gemini,
-  Google,
-  Groq,
-  Minimax,
-  Mistral,
-  Moonshot,
-  Novita,
-  OpenRouter,
-  Perplexity,
-  SiliconCloud,
-  Stepfun,
-  Together,
-  Tongyi,
-  ZeroOne,
-  Zhipu,
-} from '@lobehub/icons';
-import { Divider } from 'antd';
-import { useTheme } from 'antd-style';
-=======
->>>>>>> 3d44c429
 import { useMemo } from 'react';
 
 import {
@@ -34,11 +5,8 @@
   AnthropicProviderCard,
   BaichuanProviderCard,
   DeepSeekProviderCard,
-<<<<<<< HEAD
   DoubaoProviderCard,
-=======
   FireworksAIProviderCard,
->>>>>>> 3d44c429
   GoogleProviderCard,
   GroqProviderCard,
   MinimaxProviderCard,
@@ -72,124 +40,6 @@
 
   return useMemo(
     () => [
-<<<<<<< HEAD
-      {
-        ...openAIProvider,
-        docUrl: urlJoin(BASE_DOC_URL, 'openai'),
-      },
-      {
-        ...ollamaProvider,
-        docUrl: urlJoin(BASE_DOC_URL, 'ollama'),
-      },
-      {
-        ...azureProvider,
-        docUrl: urlJoin(BASE_DOC_URL, 'azure'),
-      },
-      {
-        ...GoogleProviderCard,
-        docUrl: urlJoin(BASE_DOC_URL, 'gemini'),
-        title: <GoogleBrand />,
-      },
-      {
-        ...AnthropicProviderCard,
-        docUrl: urlJoin(BASE_DOC_URL, 'anthropic'),
-        title: <AnthropicBrand />,
-      },
-      {
-        ...bedrockProvider,
-        docUrl: urlJoin(BASE_DOC_URL, 'bedrock'),
-      },
-      {
-        ...GroqProviderCard,
-        docUrl: urlJoin(BASE_DOC_URL, 'groq'),
-        title: <GroqBrand />,
-      },
-      {
-        ...OpenRouterProviderCard,
-        docUrl: urlJoin(BASE_DOC_URL, 'openrouter'),
-        title: <OpenRouter.Combine iconProps={{ color: OpenRouter.colorPrimary }} size={20} />,
-      },
-      {
-        ...NovitaProviderCard,
-        docUrl: urlJoin(BASE_DOC_URL, 'novita'),
-        title: <Novita.Combine size={20} type={'color'} />,
-      },
-      {
-        ...TogetherAIProviderCard,
-        docUrl: urlJoin(BASE_DOC_URL, 'togetherai'),
-        title: <Together.Combine size={26} type={'color'} />,
-      },
-      {
-        ...QwenProviderCard,
-        docUrl: urlJoin(BASE_DOC_URL, 'qwen'),
-        title: <Tongyi.Combine extra={'千问'} size={26} type={'color'} />,
-      },
-      {
-        ...DeepSeekProviderCard,
-        docUrl: urlJoin(BASE_DOC_URL, 'deepseek'),
-        title: <DeepSeek.Combine size={28} type={'color'} />,
-      },
-      {
-        ...MinimaxProviderCard,
-        docUrl: urlJoin(BASE_DOC_URL, 'minimax'),
-        title: <Minimax.Combine size={32} type={'color'} />,
-      },
-      {
-        ...MistralProviderCard,
-        docUrl: urlJoin(BASE_DOC_URL, 'mistral'),
-        title: <Mistral.Combine size={26} type={'color'} />,
-      },
-      {
-        ...MoonshotProviderCard,
-        docUrl: urlJoin(BASE_DOC_URL, 'moonshot'),
-        title: <MoonshotBrand />,
-      },
-      {
-        ...PerplexityProviderCard,
-        docUrl: urlJoin(BASE_DOC_URL, 'perplexity'),
-        title: <Perplexity.Combine size={24} type={'color'} />,
-      },
-      {
-        ...ZhiPuProviderCard,
-        docUrl: urlJoin(BASE_DOC_URL, 'zhipu'),
-        title: <Zhipu.Combine size={32} type={'color'} />,
-      },
-      {
-        ...ZeroOneProviderCard,
-        docUrl: urlJoin(BASE_DOC_URL, '01ai'),
-        title: <ZeroOne.Text size={20} />,
-      },
-      {
-        ...StepfunProviderCard,
-        docUrl: urlJoin(BASE_DOC_URL, 'stepfun'),
-        title: <Stepfun.Combine size={20} type={'color'} />,
-      },
-      {
-        ...BaichuanProviderCard,
-        docUrl: urlJoin(BASE_DOC_URL, 'baichuan'),
-        title: <Baichuan.Combine size={20} type={'color'} />,
-      },
-      {
-        ...TaichuProviderCard,
-        docUrl: urlJoin(BASE_DOC_URL, 'taichu'),
-        title: <AiMass.Combine size={28} type={'color'} />,
-      },
-      {
-        ...Ai360ProviderCard,
-        docUrl: urlJoin(BASE_DOC_URL, 'ai360'),
-        title: <Ai360.Combine size={ 20 } type={ 'color' } />,
-      },
-      {
-        ...SiliconCloudProviderCard,
-        docUrl: urlJoin(BASE_DOC_URL, 'siliconcloud'),
-        title: <SiliconCloud.Combine size={20} type={'color'} />,
-      },
-      {
-        ...DoubaoProviderCard,
-        docUrl: urlJoin(BASE_DOC_URL, 'doubao'),
-        title: <Doubao.Combine size={30} type={'color'} />,
-      },
-=======
       OpenAIProvider,
       AzureProvider,
       OllamaProvider,
@@ -197,6 +47,7 @@
       BedrockProvider,
       GoogleProviderCard,
       DeepSeekProviderCard,
+      DoubaoProviderCard,
       OpenRouterProviderCard,
       GroqProviderCard,
       NovitaProviderCard,
@@ -216,7 +67,6 @@
       Ai360ProviderCard,
       SiliconCloudProviderCard,
       TaichuProviderCard,
->>>>>>> 3d44c429
     ],
     [AzureProvider, OllamaProvider, OpenAIProvider, BedrockProvider],
   );
