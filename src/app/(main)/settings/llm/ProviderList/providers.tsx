import {
  Ai360,
  AiMass,
  Anthropic,
  Baichuan,
  Claude,
  Cloudflare,
  DeepSeek,
  Gemini,
  Google,
  Groq,
  Minimax,
  Mistral,
  Moonshot,
  Novita,
  OpenRouter,
  Perplexity,
  Stepfun,
  Together,
  Tongyi,
  WorkersAI,
  ZeroOne,
  Zhipu,
} from '@lobehub/icons';
import { Divider } from 'antd';
import { useTheme } from 'antd-style';
import { useMemo } from 'react';
import { Flexbox } from 'react-layout-kit';
import urlJoin from 'url-join';

import {
  Ai360ProviderCard,
  AnthropicProviderCard,
  BaichuanProviderCard,
  DeepSeekProviderCard,
  GoogleProviderCard,
  GroqProviderCard,
  MinimaxProviderCard,
  MistralProviderCard,
  MoonshotProviderCard,
  NovitaProviderCard,
  OpenRouterProviderCard,
  PerplexityProviderCard,
  QwenProviderCard,
  StepfunProviderCard,
  TaichuProviderCard,
  TogetherAIProviderCard,
  ZeroOneProviderCard,
  ZhiPuProviderCard,
} from '@/config/modelProviders';

import { ProviderItem } from '../type';
import { useAzureProvider } from './Azure';
import { useBedrockProvider } from './Bedrock';
import { useCloudflareProvider } from './Cloudflare';
import { useOllamaProvider } from './Ollama';
import { useOpenAIProvider } from './OpenAI';

const BASE_DOC_URL = 'https://lobehub.com/docs/usage/providers';

const AnthropicBrand = () => {
  const { isDarkMode } = useTheme();
  return <Anthropic.Text color={isDarkMode ? undefined : Claude.colorPrimary} size={15} />;
};

const MoonshotBrand = () => {
  const theme = useTheme();
  return (
    <Moonshot.Combine
      color={theme.isDarkMode ? theme.colorText : Moonshot.colorPrimary}
      size={22}
    />
  );
};

const GroqBrand = () => {
  const theme = useTheme();

  return <Groq.Text color={theme.isDarkMode ? theme.colorText : Groq.colorPrimary} size={20} />;
};

const GoogleBrand = () => (
  <Flexbox align={'center'} gap={8} horizontal>
    <Google.BrandColor size={22} />
    <Divider style={{ margin: '0 4px' }} type={'vertical'} />
    <Gemini.Combine size={22} type={'color'} />
  </Flexbox>
);

export const CloudflareBrand = () => (
  <Flexbox align={'center'} gap={8} horizontal>
    <Cloudflare.Combine size={22} type={'color'} />
    <Divider style={{ margin: '0 4px' }} type={'vertical'} />
    <WorkersAI.Combine size={22} type={'color'} />
  </Flexbox>
);

export const useProviderList = (): ProviderItem[] => {
  const azureProvider = useAzureProvider();
  const ollamaProvider = useOllamaProvider();
  const openAIProvider = useOpenAIProvider();
  const bedrockProvider = useBedrockProvider();
  const cloudflareProvider = useCloudflareProvider();

  return useMemo(
    () => [
      {
        ...openAIProvider,
        docUrl: urlJoin(BASE_DOC_URL, 'openai'),
      },
      {
        ...ollamaProvider,
        docUrl: urlJoin(BASE_DOC_URL, 'ollama'),
      },
      {
        ...azureProvider,
        docUrl: urlJoin(BASE_DOC_URL, 'azure'),
      },
      {
        ...GoogleProviderCard,
        docUrl: urlJoin(BASE_DOC_URL, 'gemini'),
        title: <GoogleBrand />,
      },
      {
        ...AnthropicProviderCard,
        docUrl: urlJoin(BASE_DOC_URL, 'anthropic'),
        title: <AnthropicBrand />,
      },
      {
        ...bedrockProvider,
        docUrl: urlJoin(BASE_DOC_URL, 'bedrock'),
      },
      {
        ...GroqProviderCard,
        docUrl: urlJoin(BASE_DOC_URL, 'groq'),
        title: <GroqBrand />,
      },
      {
        ...OpenRouterProviderCard,
        docUrl: urlJoin(BASE_DOC_URL, 'openrouter'),
        title: <OpenRouter.Combine iconProps={{ color: OpenRouter.colorPrimary }} size={20} />,
      },
      {
        ...NovitaProviderCard,
        docUrl: urlJoin(BASE_DOC_URL, 'novita'),
        title: <Novita.Combine size={20} type={'color'} />,
      },
      {
        ...TogetherAIProviderCard,
        docUrl: urlJoin(BASE_DOC_URL, 'togetherai'),
        title: <Together.Combine size={26} type={'color'} />,
      },
      {
        ...QwenProviderCard,
        docUrl: urlJoin(BASE_DOC_URL, 'qwen'),
        title: <Tongyi.Combine extra={'千问'} size={26} type={'color'} />,
      },
      {
        ...DeepSeekProviderCard,
        docUrl: urlJoin(BASE_DOC_URL, 'deepseek'),
        title: <DeepSeek.Combine size={28} type={'color'} />,
      },
      {
        ...MinimaxProviderCard,
        docUrl: urlJoin(BASE_DOC_URL, 'minimax'),
        title: <Minimax.Combine size={32} type={'color'} />,
      },
      {
        ...MistralProviderCard,
        docUrl: urlJoin(BASE_DOC_URL, 'mistral'),
        title: <Mistral.Combine size={26} type={'color'} />,
      },
      {
        ...MoonshotProviderCard,
        docUrl: urlJoin(BASE_DOC_URL, 'moonshot'),
        title: <MoonshotBrand />,
      },
      {
        ...PerplexityProviderCard,
        docUrl: urlJoin(BASE_DOC_URL, 'perplexity'),
        title: <Perplexity.Combine size={24} type={'color'} />,
      },
      {
        ...ZhiPuProviderCard,
        docUrl: urlJoin(BASE_DOC_URL, 'zhipu'),
        title: <Zhipu.Combine size={32} type={'color'} />,
      },
      {
        ...ZeroOneProviderCard,
        docUrl: urlJoin(BASE_DOC_URL, '01ai'),
        title: <ZeroOne.Text size={20} />,
      },
      {
        ...StepfunProviderCard,
        docUrl: urlJoin(BASE_DOC_URL, 'stepfun'),
        title: <Stepfun.Combine size={20} type={'color'} />,
      },
      {
        ...BaichuanProviderCard,
        docUrl: urlJoin(BASE_DOC_URL, 'baichuan'),
        title: <Baichuan.Combine size={20} type={'color'} />,
<<<<<<< HEAD
      },
      {
        ...cloudflareProvider,
        docUrl: urlJoin(BASE_DOC_URL, 'cloudflare'),
=======
>>>>>>> 5f4491ab
      },
      {
        ...TaichuProviderCard,
        docUrl: urlJoin(BASE_DOC_URL, 'taichu'),
        title: <AiMass.Combine size={28} type={'color'} />,
      },
      {
        ...Ai360ProviderCard,
        docUrl: urlJoin(BASE_DOC_URL, 'ai360'),
        title: <Ai360.Combine size={ 20 } type={ 'color' } />,
      },
    ],
    [azureProvider, ollamaProvider, ollamaProvider, bedrockProvider, cloudflareProvider],
  );
};<|MERGE_RESOLUTION|>--- conflicted
+++ resolved
@@ -198,14 +198,7 @@
       {
         ...BaichuanProviderCard,
         docUrl: urlJoin(BASE_DOC_URL, 'baichuan'),
-        title: <Baichuan.Combine size={20} type={'color'} />,
-<<<<<<< HEAD
-      },
-      {
-        ...cloudflareProvider,
-        docUrl: urlJoin(BASE_DOC_URL, 'cloudflare'),
-=======
->>>>>>> 5f4491ab
+        title: <Baichuan.Combine size={ 20 } type={ 'color' } />,
       },
       {
         ...TaichuProviderCard,
@@ -216,6 +209,10 @@
         ...Ai360ProviderCard,
         docUrl: urlJoin(BASE_DOC_URL, 'ai360'),
         title: <Ai360.Combine size={ 20 } type={ 'color' } />,
+      },
+      {
+        ...cloudflareProvider,
+        docUrl: urlJoin(BASE_DOC_URL, 'cloudflare'),
       },
     ],
     [azureProvider, ollamaProvider, ollamaProvider, bedrockProvider, cloudflareProvider],
