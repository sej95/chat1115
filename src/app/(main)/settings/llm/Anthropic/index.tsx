--- conflicted
+++ resolved
@@ -1,11 +1,7 @@
 'use client';
 
-<<<<<<< HEAD
-import { Anthropic } from '@lobehub/icons';
-=======
 import { Anthropic, Claude } from '@lobehub/icons';
 import { useTheme } from 'antd-style';
->>>>>>> dac4aaa3
 import { memo } from 'react';
 
 import { ModelProvider } from '@/libs/agent-runtime';
@@ -13,20 +9,13 @@
 import ProviderConfig from '../components/ProviderConfig';
 
 const AnthropicProvider = memo(() => {
-<<<<<<< HEAD
-=======
   const { isDarkMode } = useTheme();
->>>>>>> dac4aaa3
   return (
     <ProviderConfig
       checkModel={'claude-3-haiku-20240307'}
       provider={ModelProvider.Anthropic}
       showEndpoint
-<<<<<<< HEAD
-      title={<Anthropic.Text size={15} />}
-=======
       title={<Anthropic.Text color={isDarkMode ? undefined : Claude.colorPrimary} size={15} />}
->>>>>>> dac4aaa3
     />
   );
 });
