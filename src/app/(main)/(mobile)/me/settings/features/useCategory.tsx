import { Tag } from 'antd';
import { Bot, Brain, Cloudy, Info, Mic2, Settings2, Sparkles } from 'lucide-react';
import { useRouter } from 'next/navigation';
import { useTranslation } from 'react-i18next';
import { Flexbox } from 'react-layout-kit';
import urlJoin from 'url-join';

import { CellProps } from '@/components/Cell';
import { SettingsTabs } from '@/store/global/initialState';
import { featureFlagsSelectors, useServerConfigStore } from '@/store/serverConfig';

export const useCategory = () => {
  const router = useRouter();
  const { t } = useTranslation('setting');
  const { showSyncSettings, showLLM } = useServerConfigStore(featureFlagsSelectors);

  const items: CellProps[] = [
    {
      icon: Settings2,
      key: SettingsTabs.Common,
      label: t('tab.common'),
    },
<<<<<<< HEAD
    showSyncSettings && {
=======
    {
      icon: Sparkles,
      key: SettingsTabs.SystemAgent,
      label: t('tab.system-agent'),
    },
    enableWebrtc && {
>>>>>>> 1dd4f53c
      icon: Cloudy,
      key: SettingsTabs.Sync,
      label: (
        <Flexbox align={'center'} gap={8} horizontal>
          {t('tab.sync')}
          <Tag bordered={false} color={'warning'}>
            {t('tab.experiment')}
          </Tag>
        </Flexbox>
      ),
    },
    showLLM && {
      icon: Brain,
      key: SettingsTabs.LLM,
      label: t('tab.llm'),
    },
    { icon: Mic2, key: SettingsTabs.TTS, label: t('tab.tts') },
    {
      icon: Bot,
      key: SettingsTabs.Agent,
      label: t('tab.agent'),
    },
    {
      icon: Info,
      key: SettingsTabs.About,
      label: t('tab.about'),
    },
  ].filter(Boolean) as CellProps[];

  return items.map((item) => ({
    ...item,
    onClick: () => router.push(urlJoin('/settings', item.key as SettingsTabs)),
  }));
};<|MERGE_RESOLUTION|>--- conflicted
+++ resolved
@@ -20,16 +20,12 @@
       key: SettingsTabs.Common,
       label: t('tab.common'),
     },
-<<<<<<< HEAD
-    showSyncSettings && {
-=======
     {
       icon: Sparkles,
       key: SettingsTabs.SystemAgent,
       label: t('tab.system-agent'),
     },
-    enableWebrtc && {
->>>>>>> 1dd4f53c
+    showSyncSettings && {
       icon: Cloudy,
       key: SettingsTabs.Sync,
       label: (
