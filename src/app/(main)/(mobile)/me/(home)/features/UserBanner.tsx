'use client';

import { useRouter } from 'next/navigation';
import { memo } from 'react';
import { Flexbox } from 'react-layout-kit';

import DataStatistics from '@/features/User/DataStatistics';
import UserInfo from '@/features/User/UserInfo';
import UserLoginOrSignup from '@/features/User/UserLoginOrSignup/Community';
import { useUserStore } from '@/store/user';
import { authSelectors } from '@/store/user/selectors';

const UserBanner = memo(() => {
  const router = useRouter();
  const isLoginWithAuth = useUserStore(authSelectors.isLoginWithAuth);
<<<<<<< HEAD
  const [openSignIn] = useUserStore((s) => [
    s.openLogin
  ]);
  const handleSignIn = () => {
    openSignIn();
  };
  
=======
  const [enableAuth, signIn, enabledNextAuth] = useUserStore((s) => [
    authSelectors.enabledAuth(s),
    s.openLogin,
    authSelectors.enabledNextAuth(s),
  ]);

>>>>>>> 1707d4d3
  return (
    <Flexbox gap={12} paddingBlock={8}>
      {!enableAuth ? (
        <>
          <UserInfo />
          <DataStatistics paddingInline={12} />
        </>
      ) : isLoginWithAuth ? (
        <>
          <UserInfo
            onClick={() => {
              // Profile page only works with Clerk
              if (enabledNextAuth) return;
              router.push('/me/profile');
            }}
          />
          <DataStatistics paddingInline={12} />
        </>
      ) : (
<<<<<<< HEAD
        <UserLoginOrSignup onClick={handleSignIn} />
=======
        <UserLoginOrSignup
          onClick={() => {
            // If use NextAuth, call openLogin method directly
            if (enabledNextAuth) {
              signIn();
              return;
            }
            router.push('/login');
          }}
        />
>>>>>>> 1707d4d3
      )}
    </Flexbox>
  );
});

export default UserBanner;<|MERGE_RESOLUTION|>--- conflicted
+++ resolved
@@ -13,22 +13,22 @@
 const UserBanner = memo(() => {
   const router = useRouter();
   const isLoginWithAuth = useUserStore(authSelectors.isLoginWithAuth);
-<<<<<<< HEAD
-  const [openSignIn] = useUserStore((s) => [
-    s.openLogin
-  ]);
-  const handleSignIn = () => {
-    openSignIn();
-  };
-  
-=======
   const [enableAuth, signIn, enabledNextAuth] = useUserStore((s) => [
     authSelectors.enabledAuth(s),
     s.openLogin,
     authSelectors.enabledNextAuth(s),
   ]);
 
->>>>>>> 1707d4d3
+  const handleSignIn = () => {
+    // If use NextAuth, call openLogin method directly
+    if (enabledNextAuth) {
+      signIn();
+      return;
+    }
+
+    openSignIn();
+  };
+
   return (
     <Flexbox gap={12} paddingBlock={8}>
       {!enableAuth ? (
@@ -48,20 +48,7 @@
           <DataStatistics paddingInline={12} />
         </>
       ) : (
-<<<<<<< HEAD
         <UserLoginOrSignup onClick={handleSignIn} />
-=======
-        <UserLoginOrSignup
-          onClick={() => {
-            // If use NextAuth, call openLogin method directly
-            if (enabledNextAuth) {
-              signIn();
-              return;
-            }
-            router.push('/login');
-          }}
-        />
->>>>>>> 1707d4d3
       )}
     </Flexbox>
   );
