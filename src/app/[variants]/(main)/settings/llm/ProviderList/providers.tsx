import { useMemo } from 'react';

import {
  Ai21ProviderCard,
  Ai360ProviderCard,
  AnthropicProviderCard,
  BaichuanProviderCard,
  CohereProviderCard,
  DeepSeekProviderCard,
  FireworksAIProviderCard,
  GiteeAIProviderCard,
  GoogleProviderCard,
  GroqProviderCard,
  HigressProviderCard,
  HunyuanProviderCard,
  InternLMProviderCard,
  JinaProviderCard,
  MinimaxProviderCard,
  MistralProviderCard,
  MoonshotProviderCard,
  NovitaProviderCard,
  NvidiaProviderCard,
  OpenRouterProviderCard,
  PerplexityProviderCard,
  PPIOProviderCard,
  QwenProviderCard,
  SambaNovaProviderCard,
  Search1APIProviderCard,
  SenseNovaProviderCard,
  SiliconCloudProviderCard,
  SparkProviderCard,
  StepfunProviderCard,
  TaichuProviderCard,
  TogetherAIProviderCard,
  UpstageProviderCard,
  VLLMProviderCard,
  WenxinProviderCard,
  XAIProviderCard,
  ZeroOneProviderCard,
  ZhiPuProviderCard,
} from '@/config/modelProviders';

import { ProviderItem } from '../type';
import { useAzureProvider } from './Azure';
import { useBedrockProvider } from './Bedrock';
import { useCloudflareProvider } from './Cloudflare';
import { useGithubProvider } from './Github';
import { useHuggingFaceProvider } from './HuggingFace';
import { useOllamaProvider } from './Ollama';
import { useOpenAIProvider } from './OpenAI';

export const useProviderList = (): ProviderItem[] => {
  const AzureProvider = useAzureProvider();
  const OllamaProvider = useOllamaProvider();
  const OpenAIProvider = useOpenAIProvider();
  const BedrockProvider = useBedrockProvider();
  const CloudflareProvider = useCloudflareProvider();
  const GithubProvider = useGithubProvider();
  const HuggingFaceProvider = useHuggingFaceProvider();

  return useMemo(
    () => [
      OpenAIProvider,
      AzureProvider,
      OllamaProvider,
      VLLMProviderCard,
      AnthropicProviderCard,
      BedrockProvider,
      GoogleProviderCard,
      DeepSeekProviderCard,
      HuggingFaceProvider,
      OpenRouterProviderCard,
      CloudflareProvider,
      GithubProvider,
      NovitaProviderCard,
      TogetherAIProviderCard,
      FireworksAIProviderCard,
      GroqProviderCard,
      NvidiaProviderCard,
      PerplexityProviderCard,
      MistralProviderCard,
      Ai21ProviderCard,
      UpstageProviderCard,
      XAIProviderCard,
      JinaProviderCard,
      SambaNovaProviderCard,
<<<<<<< HEAD
      Search1APIProviderCard,
=======
      CohereProviderCard,
>>>>>>> 83aa9312
      QwenProviderCard,
      WenxinProviderCard,
      HunyuanProviderCard,
      SparkProviderCard,
      ZhiPuProviderCard,
      ZeroOneProviderCard,
      SenseNovaProviderCard,
      StepfunProviderCard,
      MoonshotProviderCard,
      BaichuanProviderCard,
      MinimaxProviderCard,
      Ai360ProviderCard,
      TaichuProviderCard,
      InternLMProviderCard,
      SiliconCloudProviderCard,
      HigressProviderCard,
      GiteeAIProviderCard,
      PPIOProviderCard,
    ],
    [
      AzureProvider,
      OllamaProvider,
      OpenAIProvider,
      BedrockProvider,
      CloudflareProvider,
      GithubProvider,
      HuggingFaceProvider,
    ],
  );
};<|MERGE_RESOLUTION|>--- conflicted
+++ resolved
@@ -84,11 +84,8 @@
       XAIProviderCard,
       JinaProviderCard,
       SambaNovaProviderCard,
-<<<<<<< HEAD
       Search1APIProviderCard,
-=======
       CohereProviderCard,
->>>>>>> 83aa9312
       QwenProviderCard,
       WenxinProviderCard,
       HunyuanProviderCard,
