import { Modal } from '@lobehub/ui';
import { Button, FormInstance } from 'antd';
import isEqual from 'fast-deep-equal';
import { memo, use, useState } from 'react';
import { useTranslation } from 'react-i18next';

import { aiModelSelectors, useAiInfraStore } from '@/store/aiInfra';

import ModelConfigForm from '../CreateNewModelModal/Form';
import { ProviderSettingsContext } from '../ProviderSettingsContext';

interface ModelConfigModalProps {
  id: string;
  open: boolean;
  setOpen: (open: boolean) => void;
}

const ModelConfigModal = memo<ModelConfigModalProps>(({ id, open, setOpen }) => {
  const { t } = useTranslation(['common', 'setting']);
  const [formInstance, setFormInstance] = useState<FormInstance>();
  const [loading, setLoading] = useState(false);
  const [editingProvider, updateAiModelsConfig] = useAiInfraStore((s) => [
    s.activeAiProvider!,
    s.updateAiModelsConfig,
  ]);
  const model = useAiInfraStore(aiModelSelectors.getAiModelById(id), isEqual);

  const closeModal = () => {
    setOpen(false);
  };
  const { showDeployName } = use(ProviderSettingsContext);

  return (
    <Modal
      destroyOnClose
      footer={[
        <Button key="cancel" onClick={closeModal}>
          {t('cancel')}
        </Button>,

        <Button
          key="ok"
          loading={loading}
          onClick={async () => {
            if (!editingProvider || !id || !formInstance) return;
            const data = formInstance.getFieldsValue();

            setLoading(true);
            await updateAiModelsConfig(id, editingProvider, data);
            setLoading(false);

            closeModal();
          }}
          style={{ marginInlineStart: '16px' }}
          type="primary"
        >
          {t('ok')}
        </Button>,
      ]}
      maskClosable
      onCancel={closeModal}
      open={open}
      title={t('llm.customModelCards.modelConfig.modalTitle', { ns: 'setting' })}
      zIndex={1251} // Select is 1150
    >
      <ModelConfigForm
        idEditable={false}
        initialValues={model}
        onFormInstanceReady={setFormInstance}
<<<<<<< HEAD
        showAzureDeployName={
          editingProvider === ModelProvider.Azure || editingProvider === ModelProvider.Doubao
        }
=======
        showDeployName={showDeployName}
>>>>>>> e061a209
        type={model?.type}
      />
    </Modal>
  );
});
export default ModelConfigModal;<|MERGE_RESOLUTION|>--- conflicted
+++ resolved
@@ -67,13 +67,7 @@
         idEditable={false}
         initialValues={model}
         onFormInstanceReady={setFormInstance}
-<<<<<<< HEAD
-        showAzureDeployName={
-          editingProvider === ModelProvider.Azure || editingProvider === ModelProvider.Doubao
-        }
-=======
         showDeployName={showDeployName}
->>>>>>> e061a209
         type={model?.type}
       />
     </Modal>
