--- conflicted
+++ resolved
@@ -7,12 +7,14 @@
  * get Server config to client
  */
 export const GET = async () => {
-<<<<<<< HEAD
-  const { CUSTOM_MODELS, ENABLED_ZHIPU, ENABLED_AWS_BEDROCK, ENABLED_GOOGLE, ENABLE_OAUTH_SSO } =
-=======
-  const { CUSTOM_MODELS, ENABLED_MOONSHOT, ENABLED_ZHIPU, ENABLED_AWS_BEDROCK, ENABLED_GOOGLE } =
->>>>>>> c4263df1
-    getServerConfig();
+  const {
+    CUSTOM_MODELS,
+    ENABLED_MOONSHOT,
+    ENABLED_ZHIPU,
+    ENABLED_AWS_BEDROCK,
+    ENABLED_GOOGLE,
+    ENABLE_OAUTH_SSO,
+  } = getServerConfig();
 
   const config: GlobalServerConfig = {
     customModelName: CUSTOM_MODELS,
