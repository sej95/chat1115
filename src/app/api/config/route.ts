import { getServerConfig } from '@/config/server';
import { GlobalServerConfig } from '@/types/settings';

import { parseAgentConfig } from './parseDefaultAgent';

export const runtime = 'edge';

/**
 * get Server config to client
 */
export const GET = async () => {
  const {
    ENABLE_LANGFUSE,
    CUSTOM_MODELS,
    ENABLED_MOONSHOT,
    ENABLED_ZHIPU,
    ENABLED_AWS_BEDROCK,
    ENABLED_GOOGLE,
    ENABLED_GROQ,
    ENABLE_OAUTH_SSO,
    ENABLE_OLLAMA,
    ENABLED_PERPLEXITY,
    ENABLED_ANTHROPIC,
    ENABLED_MISTRAL,
    ENABLED_OPENROUTER,
<<<<<<< HEAD
    ENABLED_TOGETHERAI,
=======
    ENABLED_ZEROONE,
>>>>>>> 3fbafca6
    DEFAULT_AGENT_CONFIG,
    OLLAMA_CUSTOM_MODELS,
    OPENROUTER_CUSTOM_MODELS,
  } = getServerConfig();

  const config: GlobalServerConfig = {
    customModelName: CUSTOM_MODELS,
    defaultAgent: {
      config: parseAgentConfig(DEFAULT_AGENT_CONFIG),
    },

    enabledOAuthSSO: ENABLE_OAUTH_SSO,
    languageModel: {
      anthropic: { enabled: ENABLED_ANTHROPIC },
      bedrock: { enabled: ENABLED_AWS_BEDROCK },
      google: { enabled: ENABLED_GOOGLE },
      groq: { enabled: ENABLED_GROQ },
      mistral: { enabled: ENABLED_MISTRAL },
      moonshot: { enabled: ENABLED_MOONSHOT },
      ollama: { customModelName: OLLAMA_CUSTOM_MODELS, enabled: ENABLE_OLLAMA },
      openrouter: { customModelName: OPENROUTER_CUSTOM_MODELS, enabled: ENABLED_OPENROUTER },
      perplexity: { enabled: ENABLED_PERPLEXITY },
<<<<<<< HEAD
      togetherai: { enabled: ENABLED_TOGETHERAI },
=======
      zeroone: { enabled: ENABLED_ZEROONE },
>>>>>>> 3fbafca6
      zhipu: { enabled: ENABLED_ZHIPU },
    },
    telemetry: {
      langfuse: ENABLE_LANGFUSE,
    },
  };

  return new Response(JSON.stringify(config));
};<|MERGE_RESOLUTION|>--- conflicted
+++ resolved
@@ -23,11 +23,8 @@
     ENABLED_ANTHROPIC,
     ENABLED_MISTRAL,
     ENABLED_OPENROUTER,
-<<<<<<< HEAD
+    ENABLED_ZEROONE,
     ENABLED_TOGETHERAI,
-=======
-    ENABLED_ZEROONE,
->>>>>>> 3fbafca6
     DEFAULT_AGENT_CONFIG,
     OLLAMA_CUSTOM_MODELS,
     OPENROUTER_CUSTOM_MODELS,
@@ -50,11 +47,8 @@
       ollama: { customModelName: OLLAMA_CUSTOM_MODELS, enabled: ENABLE_OLLAMA },
       openrouter: { customModelName: OPENROUTER_CUSTOM_MODELS, enabled: ENABLED_OPENROUTER },
       perplexity: { enabled: ENABLED_PERPLEXITY },
-<<<<<<< HEAD
       togetherai: { enabled: ENABLED_TOGETHERAI },
-=======
       zeroone: { enabled: ENABLED_ZEROONE },
->>>>>>> 3fbafca6
       zhipu: { enabled: ENABLED_ZHIPU },
     },
     telemetry: {
