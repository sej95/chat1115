import { createGatewayOnEdgeRuntime } from '@lobehub/chat-plugins-gateway';

import { createErrorResponse } from '@/app/api/errorResponse';
import { getServerConfig } from '@/config/server';
import { getOpenAIAuthFromRequest } from '@/const/fetch';
import { ChatErrorType, ErrorType } from '@/types/fetch';

import { parserPluginSettings } from './settings';

<<<<<<< HEAD
const checkAuth = (accessCode: string | null, oauthAuthorized: boolean) => {
  const { ACCESS_CODES, ENABLE_OAUTH_SSO } = getServerConfig();

  // If authorized by oauth
  if (oauthAuthorized && ENABLE_OAUTH_SSO) return { auth: true };
=======
const checkAuth = (accessCode: string | null) => {
  const { ACCESS_CODES, PLUGIN_SETTINGS } = getServerConfig();

  // if there is no plugin settings, just skip the auth
  if (!PLUGIN_SETTINGS) return { auth: true };
>>>>>>> 6fc3ae9b

  // if accessCode doesn't exist
  if (!ACCESS_CODES.length) return { auth: true };

  if (!accessCode || !ACCESS_CODES.includes(accessCode)) {
    return { auth: false, error: ChatErrorType.InvalidAccessCode };
  }

  return { auth: true };
};

const { PLUGINS_INDEX_URL: pluginsIndexUrl, PLUGIN_SETTINGS } = getServerConfig();

const defaultPluginSettings = parserPluginSettings(PLUGIN_SETTINGS);

const handler = createGatewayOnEdgeRuntime({ defaultPluginSettings, pluginsIndexUrl });

export const POST = async (req: Request) => {
  const { accessCode, oauthAuthorized } = getOpenAIAuthFromRequest(req);

  const result = checkAuth(accessCode, oauthAuthorized);

  if (!result.auth) {
    return createErrorResponse(result.error as ErrorType);
  }

  return handler(req);
};<|MERGE_RESOLUTION|>--- conflicted
+++ resolved
@@ -7,19 +7,14 @@
 
 import { parserPluginSettings } from './settings';
 
-<<<<<<< HEAD
-const checkAuth = (accessCode: string | null, oauthAuthorized: boolean) => {
-  const { ACCESS_CODES, ENABLE_OAUTH_SSO } = getServerConfig();
+const checkAuth = (accessCode: string | null, oauthAuthorized: boolean | null) => {
+  const { ACCESS_CODES, PLUGIN_SETTINGS, ENABLE_OAUTH_SSO } = getServerConfig();
+
+  // if there is no plugin settings, just skip the auth
+  if (!PLUGIN_SETTINGS) return { auth: true };
 
   // If authorized by oauth
   if (oauthAuthorized && ENABLE_OAUTH_SSO) return { auth: true };
-=======
-const checkAuth = (accessCode: string | null) => {
-  const { ACCESS_CODES, PLUGIN_SETTINGS } = getServerConfig();
-
-  // if there is no plugin settings, just skip the auth
-  if (!PLUGIN_SETTINGS) return { auth: true };
->>>>>>> 6fc3ae9b
 
   // if accessCode doesn't exist
   if (!ACCESS_CODES.length) return { auth: true };
