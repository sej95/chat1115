import { getLLMConfig } from '@/config/llm';
import { JWTPayload } from '@/const/auth';
import { INBOX_SESSION_ID } from '@/const/session';
import {
  LOBE_CHAT_OBSERVATION_ID,
  LOBE_CHAT_TRACE_ID,
  TracePayload,
  TraceTagMap,
} from '@/const/trace';
import { AgentRuntime, ChatStreamPayload, ModelProvider } from '@/libs/agent-runtime';
import { TraceClient } from '@/libs/traces';

import apiKeyManager from './apiKeyManager';

export interface AgentChatOptions {
  enableTrace?: boolean;
  provider: string;
  trace?: TracePayload;
}

/**
 * Retrieves the options object from environment and apikeymanager
 * based on the provider and payload.
 *
 * @param provider - The model provider.
 * @param payload - The JWT payload.
 * @returns The options object.
 */
const getLlmOptionsFromPayload = (provider: string, payload: JWTPayload) => {
  switch (provider) {
    default: // Use Openai options as default
    case ModelProvider.OpenAI: {
      const { OPENAI_API_KEY, OPENAI_PROXY_URL } = getLLMConfig();
      const openaiApiKey = payload?.apiKey || OPENAI_API_KEY;
      const baseURL = payload?.endpoint || OPENAI_PROXY_URL;
      const apiKey = apiKeyManager.pick(openaiApiKey);
      return {
        apiKey,
        baseURL,
      };
    }
    case ModelProvider.Azure: {
      const { AZURE_API_KEY, AZURE_API_VERSION, AZURE_ENDPOINT } = getLLMConfig();
      const apiKey = apiKeyManager.pick(payload?.apiKey || AZURE_API_KEY);
      const endpoint = payload?.endpoint || AZURE_ENDPOINT;
      const apiVersion = payload?.azureApiVersion || AZURE_API_VERSION;
      return {
        apiVersion,
        apikey: apiKey,
        endpoint,
      };
    }
    case ModelProvider.ZhiPu: {
      const { ZHIPU_API_KEY } = getLLMConfig();
      const apiKey = apiKeyManager.pick(payload?.apiKey || ZHIPU_API_KEY);
      return {
        apiKey,
      };
    }
    case ModelProvider.Google: {
      const { GOOGLE_API_KEY, GOOGLE_PROXY_URL } = getLLMConfig();
      const apiKey = apiKeyManager.pick(payload?.apiKey || GOOGLE_API_KEY);
      const baseURL = payload?.endpoint || GOOGLE_PROXY_URL;
      return {
        apiKey,
        baseURL,
      };
    }
    case ModelProvider.Moonshot: {
      const { MOONSHOT_API_KEY, MOONSHOT_PROXY_URL } = getLLMConfig();
      const apiKey = apiKeyManager.pick(payload?.apiKey || MOONSHOT_API_KEY);
      return {
        apiKey,
        baseURL: MOONSHOT_PROXY_URL,
      };
    }
    case ModelProvider.Bedrock: {
      const { AWS_SECRET_ACCESS_KEY, AWS_ACCESS_KEY_ID, AWS_REGION, AWS_SESSION_TOKEN } =
        getLLMConfig();
      let accessKeyId: string | undefined = AWS_ACCESS_KEY_ID;
      let accessKeySecret: string | undefined = AWS_SECRET_ACCESS_KEY;
      let region = AWS_REGION;
      let sessionToken: string | undefined = AWS_SESSION_TOKEN;
      // if the payload has the api key, use user
      if (payload.apiKey) {
        accessKeyId = payload?.awsAccessKeyId;
        accessKeySecret = payload?.awsSecretAccessKey;
        sessionToken = payload?.awsSessionToken;
        region = payload?.awsRegion;
      }
      return { accessKeyId, accessKeySecret, region, sessionToken };
    }
    case ModelProvider.Ollama: {
      const { OLLAMA_PROXY_URL } = getLLMConfig();
      const baseURL = payload?.endpoint || OLLAMA_PROXY_URL;
      return { baseURL };
    }
    case ModelProvider.Perplexity: {
      const { PERPLEXITY_API_KEY, PERPLEXITY_PROXY_URL } = getLLMConfig();

      const apiKey = apiKeyManager.pick(payload?.apiKey || PERPLEXITY_API_KEY);
      const baseURL = payload?.endpoint || PERPLEXITY_PROXY_URL;

      return { apiKey, baseURL };
    }
    case ModelProvider.Anthropic: {
      const { ANTHROPIC_API_KEY, ANTHROPIC_PROXY_URL } = getLLMConfig();

      const apiKey = apiKeyManager.pick(payload?.apiKey || ANTHROPIC_API_KEY);
      const baseURL = payload?.endpoint || ANTHROPIC_PROXY_URL;

      return { apiKey, baseURL };
    }
    case ModelProvider.Minimax: {
      const { MINIMAX_API_KEY } = getLLMConfig();

      const apiKey = apiKeyManager.pick(payload?.apiKey || MINIMAX_API_KEY);

      return { apiKey };
    }
    case ModelProvider.Mistral: {
      const { MISTRAL_API_KEY } = getLLMConfig();

      const apiKey = apiKeyManager.pick(payload?.apiKey || MISTRAL_API_KEY);

      return { apiKey };
    }
    case ModelProvider.Groq: {
      const { GROQ_API_KEY, GROQ_PROXY_URL } = getLLMConfig();

      const apiKey = apiKeyManager.pick(payload?.apiKey || GROQ_API_KEY);
      const baseURL = payload?.endpoint || GROQ_PROXY_URL;

      return { apiKey, baseURL };
    }
    case ModelProvider.Github: {
      const { GITHUB_TOKEN } = getLLMConfig();

      const apiKey = apiKeyManager.pick(payload?.apiKey || GITHUB_TOKEN);

      return { apiKey };
    }
    case ModelProvider.OpenRouter: {
      const { OPENROUTER_API_KEY } = getLLMConfig();

      const apiKey = apiKeyManager.pick(payload?.apiKey || OPENROUTER_API_KEY);

      return { apiKey };
    }
    case ModelProvider.DeepSeek: {
      const { DEEPSEEK_API_KEY } = getLLMConfig();

      const apiKey = apiKeyManager.pick(payload?.apiKey || DEEPSEEK_API_KEY);

      return { apiKey };
    }
    case ModelProvider.TogetherAI: {
      const { TOGETHERAI_API_KEY } = getLLMConfig();

      const apiKey = apiKeyManager.pick(payload?.apiKey || TOGETHERAI_API_KEY);

      return { apiKey };
    }
    case ModelProvider.FireworksAI: {
      const { FIREWORKSAI_API_KEY } = getLLMConfig();

      const apiKey = apiKeyManager.pick(payload?.apiKey || FIREWORKSAI_API_KEY);

      return { apiKey };
    }
    case ModelProvider.ZeroOne: {
      const { ZEROONE_API_KEY } = getLLMConfig();

      const apiKey = apiKeyManager.pick(payload?.apiKey || ZEROONE_API_KEY);

      return { apiKey };
    }
    case ModelProvider.Qwen: {
      const { QWEN_API_KEY } = getLLMConfig();

      const apiKey = apiKeyManager.pick(payload?.apiKey || QWEN_API_KEY);

      return { apiKey };
    }
    case ModelProvider.Stepfun: {
      const { STEPFUN_API_KEY } = getLLMConfig();

      const apiKey = apiKeyManager.pick(payload?.apiKey || STEPFUN_API_KEY);

      return { apiKey };
    }
    case ModelProvider.Novita: {
      const { NOVITA_API_KEY } = getLLMConfig();

      const apiKey = apiKeyManager.pick(payload?.apiKey || NOVITA_API_KEY);

      return { apiKey };
    }
    case ModelProvider.Baichuan: {
      const { BAICHUAN_API_KEY } = getLLMConfig();

      const apiKey = apiKeyManager.pick(payload?.apiKey || BAICHUAN_API_KEY);

      return { apiKey };
    }
    case ModelProvider.Taichu: {
      const { TAICHU_API_KEY } = getLLMConfig();

      const apiKey = apiKeyManager.pick(payload?.apiKey || TAICHU_API_KEY);

      return { apiKey };
    }
    case ModelProvider.Ai360: {
      const { AI360_API_KEY } = getLLMConfig();

      const apiKey = apiKeyManager.pick(payload?.apiKey || AI360_API_KEY);

      return { apiKey };
    }
    case ModelProvider.SiliconCloud: {
      const { SILICONCLOUD_API_KEY, SILICONCLOUD_PROXY_URL } = getLLMConfig();

      const apiKey = apiKeyManager.pick(payload?.apiKey || SILICONCLOUD_API_KEY);
      const baseURL = payload?.endpoint || SILICONCLOUD_PROXY_URL;

      return { apiKey, baseURL };
    }
    case ModelProvider.Upstage: {
      const { UPSTAGE_API_KEY } = getLLMConfig();

      const apiKey = apiKeyManager.pick(payload?.apiKey || UPSTAGE_API_KEY);

      return { apiKey };
    }
    case ModelProvider.Spark: {
      const { SPARK_API_KEY } = getLLMConfig();

      const apiKey = apiKeyManager.pick(payload?.apiKey || SPARK_API_KEY);

      return { apiKey };
    }
    case ModelProvider.Ai21: {
      const { AI21_API_KEY } = getLLMConfig();

      const apiKey = apiKeyManager.pick(payload?.apiKey || AI21_API_KEY);

      return { apiKey };
    }
<<<<<<< HEAD
    case ModelProvider.SenseCore: {
      const { SENSECORE_API_KEY } = getLLMConfig();

      const apiKey = apiKeyManager.pick(payload?.apiKey || SENSECORE_API_KEY);
=======
    case ModelProvider.Hunyuan: {
      const { HUNYUAN_API_KEY } = getLLMConfig();

      const apiKey = apiKeyManager.pick(payload?.apiKey || HUNYUAN_API_KEY);
>>>>>>> adb78c28

      return { apiKey };
    }
  }
};

/**
 * Initializes the agent runtime with the user payload in backend
 * @param provider - The provider name.
 * @param payload - The JWT payload.
 * @param params
 * @returns A promise that resolves when the agent runtime is initialized.
 */
export const initAgentRuntimeWithUserPayload = (
  provider: string,
  payload: JWTPayload,
  params: any = {},
) => {
  return AgentRuntime.initializeWithProviderOptions(provider, {
    [provider]: { ...getLlmOptionsFromPayload(provider, payload), ...params },
  });
};

export const createTraceOptions = (
  payload: ChatStreamPayload,
  { trace: tracePayload, provider }: AgentChatOptions,
) => {
  const { messages, model, tools, ...parameters } = payload;
  // create a trace to monitor the completion
  const traceClient = new TraceClient();
  const trace = traceClient.createTrace({
    id: tracePayload?.traceId,
    input: messages,
    metadata: { provider },
    name: tracePayload?.traceName,
    sessionId: `${tracePayload?.sessionId || INBOX_SESSION_ID}@${tracePayload?.topicId || 'start'}`,
    tags: tracePayload?.tags,
    userId: tracePayload?.userId,
  });

  const generation = trace?.generation({
    input: messages,
    metadata: { provider },
    model,
    modelParameters: parameters as any,
    name: `Chat Completion (${provider})`,
    startTime: new Date(),
  });

  return {
    callback: {
      experimental_onToolCall: async () => {
        trace?.update({
          tags: [...(tracePayload?.tags || []), TraceTagMap.ToolsCall],
        });
      },

      onCompletion: async (completion: string) => {
        generation?.update({
          endTime: new Date(),
          metadata: { provider, tools },
          output: completion,
        });

        trace?.update({ output: completion });
      },

      onFinal: async () => {
        await traceClient.shutdownAsync();
      },

      onStart: () => {
        generation?.update({ completionStartTime: new Date() });
      },
    },
    headers: {
      [LOBE_CHAT_OBSERVATION_ID]: generation?.id,
      [LOBE_CHAT_TRACE_ID]: trace?.id,
    },
  };
};<|MERGE_RESOLUTION|>--- conflicted
+++ resolved
@@ -246,17 +246,17 @@
 
       return { apiKey };
     }
-<<<<<<< HEAD
+    case ModelProvider.Hunyuan: {
+      const { HUNYUAN_API_KEY } = getLLMConfig();
+
+      const apiKey = apiKeyManager.pick(payload?.apiKey || HUNYUAN_API_KEY);
+
+      return { apiKey };
+    }
     case ModelProvider.SenseCore: {
       const { SENSECORE_API_KEY } = getLLMConfig();
 
       const apiKey = apiKeyManager.pick(payload?.apiKey || SENSECORE_API_KEY);
-=======
-    case ModelProvider.Hunyuan: {
-      const { HUNYUAN_API_KEY } = getLLMConfig();
-
-      const apiKey = apiKeyManager.pick(payload?.apiKey || HUNYUAN_API_KEY);
->>>>>>> adb78c28
 
       return { apiKey };
     }
