import { getLLMConfig } from '@/config/llm';
import { JWTPayload } from '@/const/auth';
import { INBOX_SESSION_ID } from '@/const/session';
import {
  LOBE_CHAT_OBSERVATION_ID,
  LOBE_CHAT_TRACE_ID,
  TracePayload,
  TraceTagMap,
} from '@/const/trace';
import { AgentRuntime, ChatStreamPayload, ModelProvider } from '@/libs/agent-runtime';
import { TraceClient } from '@/libs/traces';

import apiKeyManager from './apiKeyManager';

export interface AgentChatOptions {
  enableTrace?: boolean;
  provider: string;
  trace?: TracePayload;
}

/**
 * Retrieves the options object from environment and apikeymanager
 * based on the provider and payload.
 *
 * @param provider - The model provider.
 * @param payload - The JWT payload.
 * @returns The options object.
 */
const getLlmOptionsFromPayload = (provider: string, payload: JWTPayload) => {
  switch (provider) {
    default: // Use Openai options as default
    case ModelProvider.OpenAI: {
      const { OPENAI_API_KEY, OPENAI_PROXY_URL } = getLLMConfig();
      const openaiApiKey = payload?.apiKey || OPENAI_API_KEY;
      const baseURL = payload?.endpoint || OPENAI_PROXY_URL;
      const apiKey = apiKeyManager.pick(openaiApiKey);
      return {
        apiKey,
        baseURL,
      };
    }
    case ModelProvider.Azure: {
      const { AZURE_API_KEY, AZURE_API_VERSION, AZURE_ENDPOINT } = getLLMConfig();
      const apiKey = apiKeyManager.pick(payload?.apiKey || AZURE_API_KEY);
      const endpoint = payload?.endpoint || AZURE_ENDPOINT;
      const apiVersion = payload?.azureApiVersion || AZURE_API_VERSION;
      return {
        apiVersion,
        apikey: apiKey,
        endpoint,
      };
    }
    case ModelProvider.ZhiPu: {
      const { ZHIPU_API_KEY } = getLLMConfig();
      const apiKey = apiKeyManager.pick(payload?.apiKey || ZHIPU_API_KEY);
      return {
        apiKey,
      };
    }
    case ModelProvider.Google: {
      const { GOOGLE_API_KEY, GOOGLE_PROXY_URL } = getLLMConfig();
      const apiKey = apiKeyManager.pick(payload?.apiKey || GOOGLE_API_KEY);
      const baseURL = payload?.endpoint || GOOGLE_PROXY_URL;
      return {
        apiKey,
        baseURL,
      };
    }
    case ModelProvider.Moonshot: {
      const { MOONSHOT_API_KEY, MOONSHOT_PROXY_URL } = getLLMConfig();
      const apiKey = apiKeyManager.pick(payload?.apiKey || MOONSHOT_API_KEY);
      return {
        apiKey,
        baseURL: MOONSHOT_PROXY_URL,
      };
    }
    case ModelProvider.Bedrock: {
      const { AWS_SECRET_ACCESS_KEY, AWS_ACCESS_KEY_ID, AWS_REGION } = getLLMConfig();
      let accessKeyId: string | undefined = AWS_ACCESS_KEY_ID;
      let accessKeySecret: string | undefined = AWS_SECRET_ACCESS_KEY;
      let region = AWS_REGION;
      // if the payload has the api key, use user
      if (payload.apiKey) {
        accessKeyId = payload?.awsAccessKeyId;
        accessKeySecret = payload?.awsSecretAccessKey;
        region = payload?.awsRegion;
      }
      return { accessKeyId, accessKeySecret, region };
    }
    case ModelProvider.Ollama: {
      const { OLLAMA_PROXY_URL } = getLLMConfig();
      const baseURL = payload?.endpoint || OLLAMA_PROXY_URL;
      return { baseURL };
    }
    case ModelProvider.Perplexity: {
      const { PERPLEXITY_API_KEY, PERPLEXITY_PROXY_URL } = getLLMConfig();

      const apiKey = apiKeyManager.pick(payload?.apiKey || PERPLEXITY_API_KEY);
      const baseURL = payload?.endpoint || PERPLEXITY_PROXY_URL;

      return { apiKey, baseURL };
    }
    case ModelProvider.Anthropic: {
      const { ANTHROPIC_API_KEY, ANTHROPIC_PROXY_URL } = getLLMConfig();

      const apiKey = apiKeyManager.pick(payload?.apiKey || ANTHROPIC_API_KEY);
      const baseURL = payload?.endpoint || ANTHROPIC_PROXY_URL;

      return { apiKey, baseURL };
    }
    case ModelProvider.Minimax: {
      const { MINIMAX_API_KEY } = getLLMConfig();

      const apiKey = apiKeyManager.pick(payload?.apiKey || MINIMAX_API_KEY);

      return { apiKey };
    }
    case ModelProvider.Mistral: {
      const { MISTRAL_API_KEY } = getLLMConfig();

      const apiKey = apiKeyManager.pick(payload?.apiKey || MISTRAL_API_KEY);

      return { apiKey };
    }
    case ModelProvider.Groq: {
      const { GROQ_API_KEY, GROQ_PROXY_URL } = getLLMConfig();

      const apiKey = apiKeyManager.pick(payload?.apiKey || GROQ_API_KEY);
      const baseURL = payload?.endpoint || GROQ_PROXY_URL;

      return { apiKey, baseURL };
    }
    case ModelProvider.OpenRouter: {
      const { OPENROUTER_API_KEY } = getLLMConfig();

      const apiKey = apiKeyManager.pick(payload?.apiKey || OPENROUTER_API_KEY);

      return { apiKey };
    }
    case ModelProvider.DeepSeek: {
      const { DEEPSEEK_API_KEY } = getLLMConfig();

      const apiKey = apiKeyManager.pick(payload?.apiKey || DEEPSEEK_API_KEY);

      return { apiKey };
    }
    case ModelProvider.TogetherAI: {
      const { TOGETHERAI_API_KEY } = getLLMConfig();

      const apiKey = apiKeyManager.pick(payload?.apiKey || TOGETHERAI_API_KEY);

      return { apiKey };
    }
    case ModelProvider.ZeroOne: {
      const { ZEROONE_API_KEY } = getLLMConfig();

      const apiKey = apiKeyManager.pick(payload?.apiKey || ZEROONE_API_KEY);

      return { apiKey };
    }
    case ModelProvider.Qwen: {
      const { QWEN_API_KEY } = getLLMConfig();

      const apiKey = apiKeyManager.pick(payload?.apiKey || QWEN_API_KEY);

      return { apiKey };
    }
    case ModelProvider.Stepfun: {
      const { STEPFUN_API_KEY } = getLLMConfig();

      const apiKey = apiKeyManager.pick(payload?.apiKey || STEPFUN_API_KEY);

      return { apiKey };
    }
    case ModelProvider.Novita: {
      const { NOVITA_API_KEY } = getLLMConfig();

      const apiKey = apiKeyManager.pick(payload?.apiKey || NOVITA_API_KEY);

      return { apiKey };
    }
    case ModelProvider.Baichuan: {
      const { BAICHUAN_API_KEY } = getLLMConfig();

      const apiKey = apiKeyManager.pick(payload?.apiKey || BAICHUAN_API_KEY);

      return { apiKey };
    }
    case ModelProvider.Taichu: {
      const { TAICHU_API_KEY } = getLLMConfig();

      const apiKey = apiKeyManager.pick(payload?.apiKey || TAICHU_API_KEY);

      return { apiKey };
    }
    case ModelProvider.Ai360: {
      const { AI360_API_KEY } = getLLMConfig();

      const apiKey = apiKeyManager.pick(payload?.apiKey || AI360_API_KEY);

      return { apiKey };
    }
    case ModelProvider.SiliconCloud: {
      const { SILICONCLOUD_API_KEY, SILICONCLOUD_PROXY_URL } = getLLMConfig();

      const apiKey = apiKeyManager.pick(payload?.apiKey || SILICONCLOUD_API_KEY);
      const baseURL = payload?.endpoint || SILICONCLOUD_PROXY_URL;

      return { apiKey, baseURL };
    }
<<<<<<< HEAD
    case ModelProvider.Spark: {
      const { SPARK_API_KEY } = getLLMConfig();

      const apiKey = apiKeyManager.pick(payload?.apiKey || SPARK_API_KEY);
=======
    case ModelProvider.Upstage: {
      const { UPSTAGE_API_KEY } = getLLMConfig();

      const apiKey = apiKeyManager.pick(payload?.apiKey || UPSTAGE_API_KEY);
>>>>>>> 7ab41824

      return { apiKey };
    }
  }
};

/**
 * Initializes the agent runtime with the user payload in backend
 * @param provider - The provider name.
 * @param payload - The JWT payload.
 * @param params
 * @returns A promise that resolves when the agent runtime is initialized.
 */
export const initAgentRuntimeWithUserPayload = (
  provider: string,
  payload: JWTPayload,
  params: any = {},
) => {
  return AgentRuntime.initializeWithProviderOptions(provider, {
    [provider]: { ...getLlmOptionsFromPayload(provider, payload), ...params },
  });
};

export const createTraceOptions = (
  payload: ChatStreamPayload,
  { trace: tracePayload, provider }: AgentChatOptions,
) => {
  const { messages, model, tools, ...parameters } = payload;
  // create a trace to monitor the completion
  const traceClient = new TraceClient();
  const trace = traceClient.createTrace({
    id: tracePayload?.traceId,
    input: messages,
    metadata: { provider },
    name: tracePayload?.traceName,
    sessionId: `${tracePayload?.sessionId || INBOX_SESSION_ID}@${tracePayload?.topicId || 'start'}`,
    tags: tracePayload?.tags,
    userId: tracePayload?.userId,
  });

  const generation = trace?.generation({
    input: messages,
    metadata: { provider },
    model,
    modelParameters: parameters as any,
    name: `Chat Completion (${provider})`,
    startTime: new Date(),
  });

  return {
    callback: {
      experimental_onToolCall: async () => {
        trace?.update({
          tags: [...(tracePayload?.tags || []), TraceTagMap.ToolsCall],
        });
      },

      onCompletion: async (completion: string) => {
        generation?.update({
          endTime: new Date(),
          metadata: { provider, tools },
          output: completion,
        });

        trace?.update({ output: completion });
      },

      onFinal: async () => {
        await traceClient.shutdownAsync();
      },

      onStart: () => {
        generation?.update({ completionStartTime: new Date() });
      },
    },
    headers: {
      [LOBE_CHAT_OBSERVATION_ID]: generation?.id,
      [LOBE_CHAT_TRACE_ID]: trace?.id,
    },
  };
};<|MERGE_RESOLUTION|>--- conflicted
+++ resolved
@@ -208,17 +208,17 @@
 
       return { apiKey, baseURL };
     }
-<<<<<<< HEAD
+    case ModelProvider.Upstage: {
+      const { UPSTAGE_API_KEY } = getLLMConfig();
+
+      const apiKey = apiKeyManager.pick(payload?.apiKey || UPSTAGE_API_KEY);
+
+      return { apiKey };
+    }
     case ModelProvider.Spark: {
       const { SPARK_API_KEY } = getLLMConfig();
 
       const apiKey = apiKeyManager.pick(payload?.apiKey || SPARK_API_KEY);
-=======
-    case ModelProvider.Upstage: {
-      const { UPSTAGE_API_KEY } = getLLMConfig();
-
-      const apiKey = apiKeyManager.pick(payload?.apiKey || UPSTAGE_API_KEY);
->>>>>>> 7ab41824
 
       return { apiKey };
     }
