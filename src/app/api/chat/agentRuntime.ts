--- conflicted
+++ resolved
@@ -193,7 +193,13 @@
 
       return { apiKey };
     }
-<<<<<<< HEAD
+    case ModelProvider.Ai360: {
+      const { AI360_API_KEY } = getLLMConfig();
+
+      const apiKey = apiKeyManager.pick(payload?.apiKey || AI360_API_KEY);
+
+      return { apiKey };
+    }
     case ModelProvider.Cloudflare: {
       const { CLOUDFLARE_API_KEY, CLOUDFLARE_ACCOUNT_ID } = getLLMConfig();
 
@@ -204,14 +210,6 @@
           : CLOUDFLARE_ACCOUNT_ID;
 
       return { accountID, apiKey };
-=======
-    case ModelProvider.Ai360: {
-      const { AI360_API_KEY } = getLLMConfig();
-
-      const apiKey = apiKeyManager.pick(payload?.apiKey || AI360_API_KEY);
-
-      return { apiKey };
->>>>>>> 5f4491ab
     }
   }
 };
