import { getLLMConfig } from '@/config/llm';
import { JWTPayload } from '@/const/auth';
import { INBOX_SESSION_ID } from '@/const/session';
import {
  LOBE_CHAT_OBSERVATION_ID,
  LOBE_CHAT_TRACE_ID,
  TracePayload,
  TraceTagMap,
} from '@/const/trace';
import { AgentRuntime, ChatStreamPayload, ModelProvider } from '@/libs/agent-runtime';
import { TraceClient } from '@/libs/traces';

import apiKeyManager from './apiKeyManager';

export interface AgentChatOptions {
  enableTrace?: boolean;
  provider: string;
  trace?: TracePayload;
}

/**
 * Retrieves the options object from environment and apikeymanager
 * based on the provider and payload.
 *
 * @param provider - The model provider.
 * @param payload - The JWT payload.
 * @returns The options object.
 */
const getLlmOptionsFromPayload = (provider: string, payload: JWTPayload) => {
  switch (provider) {
    default: // Use Openai options as default
    case ModelProvider.OpenAI: {
      const { OPENAI_API_KEY, OPENAI_PROXY_URL } = getLLMConfig();
      const openaiApiKey = payload?.apiKey || OPENAI_API_KEY;
      const baseURL = payload?.endpoint || OPENAI_PROXY_URL;
      const apiKey = apiKeyManager.pick(openaiApiKey);
      return {
        apiKey,
        baseURL,
      };
    }
    case ModelProvider.Azure: {
      const { AZURE_API_KEY, AZURE_API_VERSION, AZURE_ENDPOINT } = getLLMConfig();
      const apiKey = apiKeyManager.pick(payload?.apiKey || AZURE_API_KEY);
      const endpoint = payload?.endpoint || AZURE_ENDPOINT;
      const apiVersion = payload?.azureApiVersion || AZURE_API_VERSION;
      return {
        apiVersion,
        apikey: apiKey,
        endpoint,
      };
    }
    case ModelProvider.ZhiPu: {
      const { ZHIPU_API_KEY } = getLLMConfig();
      const apiKey = apiKeyManager.pick(payload?.apiKey || ZHIPU_API_KEY);
      return {
        apiKey,
      };
    }
    case ModelProvider.Google: {
      const { GOOGLE_API_KEY, GOOGLE_PROXY_URL } = getLLMConfig();
      const apiKey = apiKeyManager.pick(payload?.apiKey || GOOGLE_API_KEY);
      const baseURL = payload?.endpoint || GOOGLE_PROXY_URL;
      return {
        apiKey,
        baseURL,
      };
    }
    case ModelProvider.Moonshot: {
      const { MOONSHOT_API_KEY, MOONSHOT_PROXY_URL } = getLLMConfig();
      const apiKey = apiKeyManager.pick(payload?.apiKey || MOONSHOT_API_KEY);
      return {
        apiKey,
        baseURL: MOONSHOT_PROXY_URL,
      };
    }
    case ModelProvider.Bedrock: {
      const { AWS_SECRET_ACCESS_KEY, AWS_ACCESS_KEY_ID, AWS_REGION } = getLLMConfig();
      let accessKeyId: string | undefined = AWS_ACCESS_KEY_ID;
      let accessKeySecret: string | undefined = AWS_SECRET_ACCESS_KEY;
      let region = AWS_REGION;
      // if the payload has the api key, use user
      if (payload.apiKey) {
        accessKeyId = payload?.awsAccessKeyId;
        accessKeySecret = payload?.awsSecretAccessKey;
        region = payload?.awsRegion;
      }
      return { accessKeyId, accessKeySecret, region };
    }
    case ModelProvider.Ollama: {
      const { OLLAMA_PROXY_URL } = getLLMConfig();
      const baseURL = payload?.endpoint || OLLAMA_PROXY_URL;
      return { baseURL };
    }
    case ModelProvider.Perplexity: {
      const { PERPLEXITY_API_KEY, PERPLEXITY_PROXY_URL } = getLLMConfig();

      const apiKey = apiKeyManager.pick(payload?.apiKey || PERPLEXITY_API_KEY);
      const baseURL = payload?.endpoint || PERPLEXITY_PROXY_URL;

      return { apiKey, baseURL };
    }
    case ModelProvider.Anthropic: {
      const { ANTHROPIC_API_KEY, ANTHROPIC_PROXY_URL } = getLLMConfig();

      const apiKey = apiKeyManager.pick(payload?.apiKey || ANTHROPIC_API_KEY);
      const baseURL = payload?.endpoint || ANTHROPIC_PROXY_URL;

      return { apiKey, baseURL };
    }
    case ModelProvider.Minimax: {
      const { MINIMAX_API_KEY } = getLLMConfig();

      const apiKey = apiKeyManager.pick(payload?.apiKey || MINIMAX_API_KEY);

      return { apiKey };
    }
    case ModelProvider.Mistral: {
      const { MISTRAL_API_KEY } = getLLMConfig();

      const apiKey = apiKeyManager.pick(payload?.apiKey || MISTRAL_API_KEY);

      return { apiKey };
    }
    case ModelProvider.Groq: {
      const { GROQ_API_KEY, GROQ_PROXY_URL } = getLLMConfig();

      const apiKey = apiKeyManager.pick(payload?.apiKey || GROQ_API_KEY);
      const baseURL = payload?.endpoint || GROQ_PROXY_URL;

      return { apiKey, baseURL };
    }
    case ModelProvider.OpenRouter: {
      const { OPENROUTER_API_KEY } = getLLMConfig();

      const apiKey = apiKeyManager.pick(payload?.apiKey || OPENROUTER_API_KEY);

      return { apiKey };
    }
    case ModelProvider.DeepSeek: {
      const { DEEPSEEK_API_KEY } = getLLMConfig();

      const apiKey = apiKeyManager.pick(payload?.apiKey || DEEPSEEK_API_KEY);

      return { apiKey };
    }
    case ModelProvider.TogetherAI: {
      const { TOGETHERAI_API_KEY } = getLLMConfig();

      const apiKey = apiKeyManager.pick(payload?.apiKey || TOGETHERAI_API_KEY);

      return { apiKey };
    }
    case ModelProvider.FireworksAI: {
      const { FIREWORKSAI_API_KEY } = getLLMConfig();

      const apiKey = apiKeyManager.pick(payload?.apiKey || FIREWORKSAI_API_KEY);

      return { apiKey };
    }
    case ModelProvider.ZeroOne: {
      const { ZEROONE_API_KEY } = getLLMConfig();

      const apiKey = apiKeyManager.pick(payload?.apiKey || ZEROONE_API_KEY);

      return { apiKey };
    }
    case ModelProvider.Qwen: {
      const { QWEN_API_KEY } = getLLMConfig();

      const apiKey = apiKeyManager.pick(payload?.apiKey || QWEN_API_KEY);

      return { apiKey };
    }
    case ModelProvider.Stepfun: {
      const { STEPFUN_API_KEY } = getLLMConfig();

      const apiKey = apiKeyManager.pick(payload?.apiKey || STEPFUN_API_KEY);

      return { apiKey };
    }
    case ModelProvider.Novita: {
      const { NOVITA_API_KEY } = getLLMConfig();

      const apiKey = apiKeyManager.pick(payload?.apiKey || NOVITA_API_KEY);

      return { apiKey };
    }
    case ModelProvider.Baichuan: {
      const { BAICHUAN_API_KEY } = getLLMConfig();

      const apiKey = apiKeyManager.pick(payload?.apiKey || BAICHUAN_API_KEY);

      return { apiKey };
    }
    case ModelProvider.Taichu: {
      const { TAICHU_API_KEY } = getLLMConfig();

      const apiKey = apiKeyManager.pick(payload?.apiKey || TAICHU_API_KEY);

      return { apiKey };
    }
    case ModelProvider.Ai360: {
      const { AI360_API_KEY } = getLLMConfig();

      const apiKey = apiKeyManager.pick(payload?.apiKey || AI360_API_KEY);

      return { apiKey };
    }
    case ModelProvider.SiliconCloud: {
      const { SILICONCLOUD_API_KEY, SILICONCLOUD_PROXY_URL } = getLLMConfig();

      const apiKey = apiKeyManager.pick(payload?.apiKey || SILICONCLOUD_API_KEY);
      const baseURL = payload?.endpoint || SILICONCLOUD_PROXY_URL;

      return { apiKey, baseURL };
    }
    case ModelProvider.Upstage: {
      const { UPSTAGE_API_KEY } = getLLMConfig();

      const apiKey = apiKeyManager.pick(payload?.apiKey || UPSTAGE_API_KEY);

      return { apiKey };
    }
<<<<<<< HEAD
    case ModelProvider.Ai21: {
      const { AI21_API_KEY } = getLLMConfig();

      const apiKey = apiKeyManager.pick(payload?.apiKey || AI21_API_KEY);
=======
    case ModelProvider.Spark: {
      const { SPARK_API_KEY } = getLLMConfig();

      const apiKey = apiKeyManager.pick(payload?.apiKey || SPARK_API_KEY);
>>>>>>> 64154c1e

      return { apiKey };
    }
  }
};

/**
 * Initializes the agent runtime with the user payload in backend
 * @param provider - The provider name.
 * @param payload - The JWT payload.
 * @param params
 * @returns A promise that resolves when the agent runtime is initialized.
 */
export const initAgentRuntimeWithUserPayload = (
  provider: string,
  payload: JWTPayload,
  params: any = {},
) => {
  return AgentRuntime.initializeWithProviderOptions(provider, {
    [provider]: { ...getLlmOptionsFromPayload(provider, payload), ...params },
  });
};

export const createTraceOptions = (
  payload: ChatStreamPayload,
  { trace: tracePayload, provider }: AgentChatOptions,
) => {
  const { messages, model, tools, ...parameters } = payload;
  // create a trace to monitor the completion
  const traceClient = new TraceClient();
  const trace = traceClient.createTrace({
    id: tracePayload?.traceId,
    input: messages,
    metadata: { provider },
    name: tracePayload?.traceName,
    sessionId: `${tracePayload?.sessionId || INBOX_SESSION_ID}@${tracePayload?.topicId || 'start'}`,
    tags: tracePayload?.tags,
    userId: tracePayload?.userId,
  });

  const generation = trace?.generation({
    input: messages,
    metadata: { provider },
    model,
    modelParameters: parameters as any,
    name: `Chat Completion (${provider})`,
    startTime: new Date(),
  });

  return {
    callback: {
      experimental_onToolCall: async () => {
        trace?.update({
          tags: [...(tracePayload?.tags || []), TraceTagMap.ToolsCall],
        });
      },

      onCompletion: async (completion: string) => {
        generation?.update({
          endTime: new Date(),
          metadata: { provider, tools },
          output: completion,
        });

        trace?.update({ output: completion });
      },

      onFinal: async () => {
        await traceClient.shutdownAsync();
      },

      onStart: () => {
        generation?.update({ completionStartTime: new Date() });
      },
    },
    headers: {
      [LOBE_CHAT_OBSERVATION_ID]: generation?.id,
      [LOBE_CHAT_TRACE_ID]: trace?.id,
    },
  };
};<|MERGE_RESOLUTION|>--- conflicted
+++ resolved
@@ -222,17 +222,17 @@
 
       return { apiKey };
     }
-<<<<<<< HEAD
+    case ModelProvider.Spark: {
+      const { SPARK_API_KEY } = getLLMConfig();
+
+      const apiKey = apiKeyManager.pick(payload?.apiKey || SPARK_API_KEY);
+
+      return { apiKey };
+    }
     case ModelProvider.Ai21: {
       const { AI21_API_KEY } = getLLMConfig();
 
       const apiKey = apiKeyManager.pick(payload?.apiKey || AI21_API_KEY);
-=======
-    case ModelProvider.Spark: {
-      const { SPARK_API_KEY } = getLLMConfig();
-
-      const apiKey = apiKeyManager.pick(payload?.apiKey || SPARK_API_KEY);
->>>>>>> 64154c1e
 
       return { apiKey };
     }
