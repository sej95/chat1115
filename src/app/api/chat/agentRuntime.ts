import { getLLMConfig } from '@/config/llm';
import { JWTPayload } from '@/const/auth';
import { INBOX_SESSION_ID } from '@/const/session';
import {
  LOBE_CHAT_OBSERVATION_ID,
  LOBE_CHAT_TRACE_ID,
  TracePayload,
  TraceTagMap,
} from '@/const/trace';
import { AgentRuntime, ChatStreamPayload, ModelProvider } from '@/libs/agent-runtime';
import { TraceClient } from '@/libs/traces';

import apiKeyManager from './apiKeyManager';

export interface AgentChatOptions {
  enableTrace?: boolean;
  provider: string;
  trace?: TracePayload;
}

/**
 * Retrieves the options object from environment and apikeymanager
 * based on the provider and payload.
 *
 * @param provider - The model provider.
 * @param payload - The JWT payload.
 * @returns The options object.
 */
const getLlmOptionsFromPayload = (provider: string, payload: JWTPayload) => {
  switch (provider) {
    default: // Use Openai options as default
    case ModelProvider.OpenAI: {
      const { OPENAI_API_KEY, OPENAI_PROXY_URL } = getLLMConfig();
      const openaiApiKey = payload?.apiKey || OPENAI_API_KEY;
      const baseURL = payload?.endpoint || OPENAI_PROXY_URL;
      const apiKey = apiKeyManager.pick(openaiApiKey);
      return {
        apiKey,
        baseURL,
      };
    }
    case ModelProvider.Azure: {
      const { AZURE_API_KEY, AZURE_API_VERSION, AZURE_ENDPOINT } = getLLMConfig();
      const apiKey = apiKeyManager.pick(payload?.apiKey || AZURE_API_KEY);
      const endpoint = payload?.endpoint || AZURE_ENDPOINT;
      const apiVersion = payload?.azureApiVersion || AZURE_API_VERSION;
      return {
        apiVersion,
        apikey: apiKey,
        endpoint,
      };
    }
    case ModelProvider.ZhiPu: {
      const { ZHIPU_API_KEY } = getLLMConfig();
      const apiKey = apiKeyManager.pick(payload?.apiKey || ZHIPU_API_KEY);
      return {
        apiKey,
      };
    }
    case ModelProvider.Google: {
      const { GOOGLE_API_KEY, GOOGLE_PROXY_URL } = getLLMConfig();
      const apiKey = apiKeyManager.pick(payload?.apiKey || GOOGLE_API_KEY);
      const baseURL = payload?.endpoint || GOOGLE_PROXY_URL;
      return {
        apiKey,
        baseURL,
      };
    }
    case ModelProvider.Moonshot: {
      const { MOONSHOT_API_KEY, MOONSHOT_PROXY_URL } = getLLMConfig();
      const apiKey = apiKeyManager.pick(payload?.apiKey || MOONSHOT_API_KEY);
      return {
        apiKey,
        baseURL: MOONSHOT_PROXY_URL,
      };
    }
    case ModelProvider.Bedrock: {
      const { AWS_SECRET_ACCESS_KEY, AWS_ACCESS_KEY_ID, AWS_REGION } = getLLMConfig();
      let accessKeyId: string | undefined = AWS_ACCESS_KEY_ID;
      let accessKeySecret: string | undefined = AWS_SECRET_ACCESS_KEY;
      let region = AWS_REGION;
      // if the payload has the api key, use user
      if (payload.apiKey) {
        accessKeyId = payload?.awsAccessKeyId;
        accessKeySecret = payload?.awsSecretAccessKey;
        region = payload?.awsRegion;
      }
      return { accessKeyId, accessKeySecret, region };
    }
    case ModelProvider.Ollama: {
      const { OLLAMA_PROXY_URL } = getLLMConfig();
      const baseURL = payload?.endpoint || OLLAMA_PROXY_URL;
      return { baseURL };
    }
    case ModelProvider.Perplexity: {
      const { PERPLEXITY_API_KEY, PERPLEXITY_PROXY_URL } = getLLMConfig();

      const apiKey = apiKeyManager.pick(payload?.apiKey || PERPLEXITY_API_KEY);
      const baseURL = payload?.endpoint || PERPLEXITY_PROXY_URL;

      return { apiKey, baseURL };
    }
    case ModelProvider.Anthropic: {
      const { ANTHROPIC_API_KEY, ANTHROPIC_PROXY_URL } = getLLMConfig();

      const apiKey = apiKeyManager.pick(payload?.apiKey || ANTHROPIC_API_KEY);
      const baseURL = payload?.endpoint || ANTHROPIC_PROXY_URL;

      return { apiKey, baseURL };
    }
    case ModelProvider.Minimax: {
      const { MINIMAX_API_KEY } = getLLMConfig();

      const apiKey = apiKeyManager.pick(payload?.apiKey || MINIMAX_API_KEY);

      return { apiKey };
    }
    case ModelProvider.Mistral: {
      const { MISTRAL_API_KEY } = getLLMConfig();

      const apiKey = apiKeyManager.pick(payload?.apiKey || MISTRAL_API_KEY);

      return { apiKey };
    }
    case ModelProvider.Groq: {
      const { GROQ_API_KEY, GROQ_PROXY_URL } = getLLMConfig();

      const apiKey = apiKeyManager.pick(payload?.apiKey || GROQ_API_KEY);
      const baseURL = payload?.endpoint || GROQ_PROXY_URL;

      return { apiKey, baseURL };
    }
    case ModelProvider.OpenRouter: {
      const { OPENROUTER_API_KEY } = getLLMConfig();

      const apiKey = apiKeyManager.pick(payload?.apiKey || OPENROUTER_API_KEY);

      return { apiKey };
    }
    case ModelProvider.DeepSeek: {
      const { DEEPSEEK_API_KEY } = getLLMConfig();

      const apiKey = apiKeyManager.pick(payload?.apiKey || DEEPSEEK_API_KEY);

      return { apiKey };
    }
    case ModelProvider.TogetherAI: {
      const { TOGETHERAI_API_KEY } = getLLMConfig();

      const apiKey = apiKeyManager.pick(payload?.apiKey || TOGETHERAI_API_KEY);

      return { apiKey };
    }
    case ModelProvider.ZeroOne: {
      const { ZEROONE_API_KEY } = getLLMConfig();

      const apiKey = apiKeyManager.pick(payload?.apiKey || ZEROONE_API_KEY);

      return { apiKey };
    }
    case ModelProvider.Qwen: {
      const { QWEN_API_KEY } = getLLMConfig();

      const apiKey = apiKeyManager.pick(payload?.apiKey || QWEN_API_KEY);

      return { apiKey };
    }
    case ModelProvider.Stepfun: {
      const { STEPFUN_API_KEY } = getLLMConfig();

      const apiKey = apiKeyManager.pick(payload?.apiKey || STEPFUN_API_KEY);

      return { apiKey };
    }
    case ModelProvider.Baichuan: {
      const { BAICHUAN_API_KEY } = getLLMConfig();

      const apiKey = apiKeyManager.pick(payload?.apiKey || BAICHUAN_API_KEY);

      return { apiKey };
    }
<<<<<<< HEAD
    case ModelProvider.Cloudflare: {
      const { CLOUDFLARE_API_KEY, CLOUDFLARE_ACCOUNT_ID } = getLLMConfig();

      const apiKey = apiKeyManager.pick(payload?.apiKey || CLOUDFLARE_API_KEY);
      const accountID =
        payload.apiKey && payload.cloudflareAccountID
          ? payload.cloudflareAccountID
          : CLOUDFLARE_ACCOUNT_ID;

      return { accountID, apiKey };
=======
    case ModelProvider.Taichu: {
      const { TAICHU_API_KEY } = getLLMConfig();

      const apiKey = apiKeyManager.pick(payload?.apiKey || TAICHU_API_KEY);

      return { apiKey };
>>>>>>> 6e6ad3ec
    }
  }
};

/**
 * Initializes the agent runtime with the user payload in backend
 * @param provider - The provider name.
 * @param payload - The JWT payload.
 * @returns A promise that resolves when the agent runtime is initialized.
 */
export const initAgentRuntimeWithUserPayload = (provider: string, payload: JWTPayload) => {
  return AgentRuntime.initializeWithProviderOptions(provider, {
    [provider]: getLlmOptionsFromPayload(provider, payload),
  });
};

export const createTraceOptions = (
  payload: ChatStreamPayload,
  { trace: tracePayload, provider }: AgentChatOptions,
) => {
  const { messages, model, tools, ...parameters } = payload;
  // create a trace to monitor the completion
  const traceClient = new TraceClient();
  const trace = traceClient.createTrace({
    id: tracePayload?.traceId,
    input: messages,
    metadata: { provider },
    name: tracePayload?.traceName,
    sessionId: `${tracePayload?.sessionId || INBOX_SESSION_ID}@${tracePayload?.topicId || 'start'}`,
    tags: tracePayload?.tags,
    userId: tracePayload?.userId,
  });

  const generation = trace?.generation({
    input: messages,
    metadata: { provider },
    model,
    modelParameters: parameters as any,
    name: `Chat Completion (${provider})`,
    startTime: new Date(),
  });

  return {
    callback: {
      experimental_onToolCall: async () => {
        trace?.update({
          tags: [...(tracePayload?.tags || []), TraceTagMap.ToolsCall],
        });
      },

      onCompletion: async (completion: string) => {
        generation?.update({
          endTime: new Date(),
          metadata: { provider, tools },
          output: completion,
        });

        trace?.update({ output: completion });
      },

      onFinal: async () => {
        await traceClient.shutdownAsync();
      },

      onStart: () => {
        generation?.update({ completionStartTime: new Date() });
      },
    },
    headers: {
      [LOBE_CHAT_OBSERVATION_ID]: generation?.id,
      [LOBE_CHAT_TRACE_ID]: trace?.id,
    },
  };
};<|MERGE_RESOLUTION|>--- conflicted
+++ resolved
@@ -179,7 +179,13 @@
 
       return { apiKey };
     }
-<<<<<<< HEAD
+    case ModelProvider.Taichu: {
+      const { TAICHU_API_KEY } = getLLMConfig();
+
+      const apiKey = apiKeyManager.pick(payload?.apiKey || TAICHU_API_KEY);
+
+      return { apiKey };
+    }
     case ModelProvider.Cloudflare: {
       const { CLOUDFLARE_API_KEY, CLOUDFLARE_ACCOUNT_ID } = getLLMConfig();
 
@@ -190,14 +196,6 @@
           : CLOUDFLARE_ACCOUNT_ID;
 
       return { accountID, apiKey };
-=======
-    case ModelProvider.Taichu: {
-      const { TAICHU_API_KEY } = getLLMConfig();
-
-      const apiKey = apiKeyManager.pick(payload?.apiKey || TAICHU_API_KEY);
-
-      return { apiKey };
->>>>>>> 6e6ad3ec
     }
   }
 };
