--- conflicted
+++ resolved
@@ -200,7 +200,13 @@
 
       return { apiKey };
     }
-<<<<<<< HEAD
+    case ModelProvider.SiliconCloud: {
+      const { SILICONCLOUD_API_KEY } = getLLMConfig();
+
+      const apiKey = apiKeyManager.pick(payload?.apiKey || SILICONCLOUD_API_KEY);
+
+      return { apiKey };
+    }
     case ModelProvider.Spark: {
       const { SPARK_API_KEY, SPARK_API_SECRET } = getLLMConfig();
 
@@ -208,12 +214,6 @@
       const sparkApiSecret = payload?.sparkApiSecret || SPARK_API_SECRET;
 
       const apiKey = sparkApiKey + ':' + sparkApiSecret;
-=======
-    case ModelProvider.SiliconCloud: {
-      const { SILICONCLOUD_API_KEY } = getLLMConfig();
-
-      const apiKey = apiKeyManager.pick(payload?.apiKey || SILICONCLOUD_API_KEY);
->>>>>>> 344ac28a
 
       return { apiKey };
     }
