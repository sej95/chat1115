--- conflicted
+++ resolved
@@ -15,27 +15,6 @@
 
 // due to Gemini-1.5-pro is not available in Hong Kong and Ireland, we need to set the preferred region to exclude "Hong Kong" or "Ireland".
 // refs: https://github.com/lobehub/lobe-chat/pull/2149
-<<<<<<< HEAD
-export const preferredRegion = [
-  'icn1',
-  'sin1',
-  'hnd1',
-  'kix1',
-  'bom1',
-  'cdg1',
-  'lhr1',
-  'cpt1',
-  'pdx1',
-  'arn1',
-  'cle1',
-  'syd1',
-  'iad1',
-  'fra1',
-  'sfo1',
-  'gru1',
-];
-=======
 export const preferredRegion = ['cle1', 'iad1', 'pdx1', 'sfo1'];
->>>>>>> a0a4e000
 
 export const POST = async (req: Request) => UniverseRoute(req, { params: { provider: 'google' } });