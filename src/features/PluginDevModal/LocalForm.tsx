import { Form, FormItemProps, Input, TextArea } from '@lobehub/ui';
import { FormInstance } from 'antd';
import dynamic from 'next/dynamic';
import { memo } from 'react';
import { useTranslation } from 'react-i18next';

<<<<<<< HEAD
import { OFFICIAL_SITE } from '@/const/url';
import { useGlobalStore } from '@/store/global';
import { settingsSelectors } from '@/store/global/selectors';
=======
>>>>>>> 3802e240
import { useToolStore } from '@/store/tool';
import { pluginSelectors } from '@/store/tool/selectors';
import { useUserStore } from '@/store/user';
import { settingsSelectors } from '@/store/user/selectors';

const EmojiPicker = dynamic(() => import('@lobehub/ui/es/EmojiPicker'), { ssr: false });

const LocalForm = memo<{ form: FormInstance; mode?: 'edit' | 'create' }>(({ form, mode }) => {
  const isEditMode = mode === 'edit';
  const locale = useUserStore(settingsSelectors.currentLanguage);
  const { t } = useTranslation('plugin');

  const pluginIds = useToolStore(pluginSelectors.storeAndInstallPluginsIdList);

  const metaItem: FormItemProps[] = [
    {
      children: <Input disabled placeholder={'searchEngine'} />,
      desc: t('dev.meta.identifier.desc'),
      label: t('dev.meta.identifier.label'),
      name: 'identifier',
      rules: [
        { required: true },
        {
          message: t('dev.meta.identifier.pattenErrorMessage'),
          pattern: /^[\w-]+$/,
        },
        // 编辑模式下，不进行重复校验
        isEditMode
          ? {}
          : {
              message: t('dev.meta.identifier.errorDuplicate'),
              validator: async (_, value) => {
                if (pluginIds.includes(value)) {
                  throw new Error('Duplicate');
                }
              },
            },
      ],
    },
    {
      children: <Input placeholder={t('dev.meta.title.placeholder')} />,
      desc: t('dev.meta.title.desc'),
      label: t('dev.meta.title.label'),
      name: ['manifest', 'meta', 'title'],
      rules: [{ required: true }],
    },
    {
      children: <TextArea placeholder={t('dev.meta.description.placeholder')} />,
      desc: t('dev.meta.description.desc'),
      label: t('dev.meta.description.label'),
      name: ['manifest', 'meta', 'description'],
    },
    {
      children: <Input placeholder={'LobeHub'} />,
      desc: t('dev.meta.author.desc'),
      label: t('dev.meta.author.label'),
      name: ['manifest', 'author'],
    },
    {
      children: <Input placeholder={OFFICIAL_SITE} />,
      desc: t('dev.meta.homepage.desc'),
      label: t('dev.meta.homepage.label'),
      name: ['manifest', 'homepage'],
    },
    {
      children: <EmojiPicker defaultAvatar={'🧩'} locale={locale} />,
      desc: t('dev.meta.avatar.desc'),
      label: t('dev.meta.avatar.label'),
      name: ['manifest', 'meta', 'avatar'],
    },
  ];

  const manifestItem: FormItemProps[] = [
    {
      children: <Input placeholder={'searchEngine'} />,
      desc: t('dev.meta.identifier.desc'),
      label: t('dev.meta.identifier.label'),
      name: ['name'],
      required: true,
    },

    {
      children: <Input placeholder={t('dev.meta.description.placeholder')} />,
      desc: t('dev.meta.description.desc'),
      label: t('dev.meta.description.label'),
      name: 'description',
      required: true,
    },
    {
      children: <Input placeholder={'searchEngine'} />,
      desc: t('dev.meta.identifier.desc'),
      label: t('dev.meta.identifier.label'),
      name: 'identifier',
      required: true,
    },
  ];

  return (
    <Form
      form={form}
      items={[
        {
          children: metaItem,
          title: t('dev.metaConfig'),
        },
        {
          children: manifestItem,
          title: t('dev.metaConfig'),
        },
      ]}
      validateMessages={{
        required: () => t('dev.meta.formFieldRequired'),
      }}
    />
  );
});

export default LocalForm;<|MERGE_RESOLUTION|>--- conflicted
+++ resolved
@@ -4,12 +4,9 @@
 import { memo } from 'react';
 import { useTranslation } from 'react-i18next';
 
-<<<<<<< HEAD
 import { OFFICIAL_SITE } from '@/const/url';
 import { useGlobalStore } from '@/store/global';
 import { settingsSelectors } from '@/store/global/selectors';
-=======
->>>>>>> 3802e240
 import { useToolStore } from '@/store/tool';
 import { pluginSelectors } from '@/store/tool/selectors';
 import { useUserStore } from '@/store/user';
