import { IPluginErrorType, PluginErrorType } from '@lobehub/chat-plugin-sdk';
import type { AlertProps } from '@lobehub/ui';
import { memo } from 'react';

import { AgentRuntimeErrorType, ILobeAgentRuntimeErrorType } from '@/libs/agent-runtime';
import { ChatErrorType, ErrorType } from '@/types/fetch';
import { ChatMessage, ChatMessageError } from '@/types/message';

import ErrorJsonViewer from './ErrorJsonViewer';
import InvalidAPIKey from './InvalidAPIKey';
import InvalidAccessCode from './InvalidAccessCode';
import OllamaBizError from './OllamaBizError';
import OpenAiBizError from './OpenAiBizError';
import PluginSettings from './PluginSettings';

// Config for the errorMessage display
export const getErrorAlertConfig = (
  errorType?: IPluginErrorType | ILobeAgentRuntimeErrorType | ErrorType,
): AlertProps | undefined => {
  // OpenAIBizError / ZhipuBizError / GoogleBizError / ...
  if (typeof errorType === 'string' && (errorType.includes('Biz') || errorType.includes('Invalid')))
    return {
      extraDefaultExpand: true,
      extraIsolate: true,
      type: 'warning',
    };

  switch (errorType) {
    case AgentRuntimeErrorType.LocationNotSupportError: {
      return {
        type: 'warning',
      };
    }

    case AgentRuntimeErrorType.NoOpenAIAPIKey: {
      return {
        extraDefaultExpand: true,
        extraIsolate: true,
        type: 'warning',
      };
    }

    default: {
      return undefined;
    }
  }
};

const ErrorMessageExtra = memo<{ data: ChatMessage }>(({ data }) => {
  const error = data.error as ChatMessageError;
  if (!error?.type) return;

  switch (error.type) {
    case PluginErrorType.PluginSettingsInvalid: {
      return <PluginSettings id={data.id} plugin={data.plugin} />;
    }

    case AgentRuntimeErrorType.OpenAIBizError: {
      return <OpenAiBizError {...data} />;
    }

    case AgentRuntimeErrorType.OllamaBizError: {
      return <OllamaBizError {...data} />;
    }

    case ChatErrorType.InvalidAccessCode: {
      return <InvalidAccessCode id={data.id} provider={data.error?.body?.provider} />;
    }

    case AgentRuntimeErrorType.InvalidBedrockCredentials:
    case AgentRuntimeErrorType.InvalidZhipuAPIKey:
    case AgentRuntimeErrorType.InvalidMistralAPIKey:
    case AgentRuntimeErrorType.InvalidMoonshotAPIKey:
    case AgentRuntimeErrorType.InvalidGoogleAPIKey:
    case AgentRuntimeErrorType.InvalidPerplexityAPIKey:
    case AgentRuntimeErrorType.InvalidAnthropicAPIKey:
    case AgentRuntimeErrorType.InvalidGroqAPIKey:
    case AgentRuntimeErrorType.InvalidOpenRouterAPIKey:
<<<<<<< HEAD
    case AgentRuntimeErrorType.InvalidTogetherAIAPIKey:
=======
    case AgentRuntimeErrorType.InvalidZeroOneAPIKey:
>>>>>>> 3fbafca6
    case AgentRuntimeErrorType.NoOpenAIAPIKey: {
      return <InvalidAPIKey id={data.id} provider={data.error?.body?.provider} />;
    }

    default: {
      return <ErrorJsonViewer error={data.error} id={data.id} />;
    }
  }
});

export default ErrorMessageExtra;<|MERGE_RESOLUTION|>--- conflicted
+++ resolved
@@ -76,11 +76,8 @@
     case AgentRuntimeErrorType.InvalidAnthropicAPIKey:
     case AgentRuntimeErrorType.InvalidGroqAPIKey:
     case AgentRuntimeErrorType.InvalidOpenRouterAPIKey:
-<<<<<<< HEAD
     case AgentRuntimeErrorType.InvalidTogetherAIAPIKey:
-=======
     case AgentRuntimeErrorType.InvalidZeroOneAPIKey:
->>>>>>> 3fbafca6
     case AgentRuntimeErrorType.NoOpenAIAPIKey: {
       return <InvalidAPIKey id={data.id} provider={data.error?.body?.provider} />;
     }
