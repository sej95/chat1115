import { Button } from 'antd';
import { memo, useMemo } from 'react';
import { useTranslation } from 'react-i18next';
import { Center, Flexbox } from 'react-layout-kit';

import { ModelProvider } from '@/libs/agent-runtime';
import { useChatStore } from '@/store/chat';

import AnthropicForm from './Anthropic';
import BedrockForm from './Bedrock';
import GoogleForm from './Google';
import GroqForm from './Groq';
import MistralForm from './Mistral';
import MoonshotForm from './Moonshot';
import OpenAIForm from './OpenAI';
import OpenRouterForm from './OpenRouter';
import PerplexityForm from './Perplexity';
<<<<<<< HEAD
import TogetherAIForm from './TogetherAI';
=======
import ZeroOneForm from './ZeroOne';
>>>>>>> 3fbafca6
import ZhipuForm from './Zhipu';

interface APIKeyFormProps {
  id: string;
  provider?: string;
}

const APIKeyForm = memo<APIKeyFormProps>(({ id, provider }) => {
  const { t } = useTranslation('error');

  const [resend, deleteMessage] = useChatStore((s) => [s.internalResendMessage, s.deleteMessage]);

  const action = useMemo(() => {
    switch (provider as ModelProvider) {
      case ModelProvider.Bedrock: {
        return <BedrockForm />;
      }

      case ModelProvider.Google: {
        return <GoogleForm />;
      }

      case ModelProvider.ZhiPu: {
        return <ZhipuForm />;
      }

      case ModelProvider.Mistral: {
        return <MistralForm />;
      }

      case ModelProvider.Moonshot: {
        return <MoonshotForm />;
      }

      case ModelProvider.Perplexity: {
        return <PerplexityForm />;
      }

      case ModelProvider.Anthropic: {
        return <AnthropicForm />;
      }

      case ModelProvider.Groq: {
        return <GroqForm />;
      }

      case ModelProvider.OpenRouter: {
        return <OpenRouterForm />;
      }

<<<<<<< HEAD
      case ModelProvider.TogetherAI: {
        return <TogetherAIForm />;
=======
      case ModelProvider.ZeroOne: {
        return <ZeroOneForm />;
>>>>>>> 3fbafca6
      }

      default:
      case ModelProvider.OpenAI: {
        return <OpenAIForm />;
      }
    }
  }, [provider]);

  return (
    <Center gap={16} style={{ maxWidth: 300 }}>
      {action}
      <Flexbox gap={12} width={'100%'}>
        <Button
          block
          onClick={() => {
            resend(id);
            deleteMessage(id);
          }}
          style={{ marginTop: 8 }}
          type={'primary'}
        >
          {t('unlock.confirm')}
        </Button>
        <Button
          onClick={() => {
            deleteMessage(id);
          }}
        >
          {t('unlock.closeMessage')}
        </Button>
      </Flexbox>
    </Center>
  );
});

export default APIKeyForm;<|MERGE_RESOLUTION|>--- conflicted
+++ resolved
@@ -15,11 +15,8 @@
 import OpenAIForm from './OpenAI';
 import OpenRouterForm from './OpenRouter';
 import PerplexityForm from './Perplexity';
-<<<<<<< HEAD
 import TogetherAIForm from './TogetherAI';
-=======
 import ZeroOneForm from './ZeroOne';
->>>>>>> 3fbafca6
 import ZhipuForm from './Zhipu';
 
 interface APIKeyFormProps {
@@ -70,13 +67,12 @@
         return <OpenRouterForm />;
       }
 
-<<<<<<< HEAD
       case ModelProvider.TogetherAI: {
         return <TogetherAIForm />;
-=======
+      }
+
       case ModelProvider.ZeroOne: {
         return <ZeroOneForm />;
->>>>>>> 3fbafca6
       }
 
       default:
