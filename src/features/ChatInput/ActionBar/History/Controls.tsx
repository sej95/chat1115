--- conflicted
+++ resolved
@@ -40,15 +40,12 @@
           size={'small'}
           step={1}
           style={{ marginBlock: 8, paddingLeft: 4 }}
-<<<<<<< HEAD
-          unlimitedInput={true}
-=======
           styles={{
             input: {
               maxWidth: 64,
             },
           }}
->>>>>>> d3141302
+          unlimitedInput={true}
         />
       ),
       name: 'historyCount',
