--- conflicted
+++ resolved
@@ -130,13 +130,8 @@
         <Item {...option} key={option.value} />
       ))}
       {showDivider && <Divider style={{ margin: 0 }} />}
-<<<<<<< HEAD
       {showModelBuiltinSearch && <ModelBuiltinSearch />}
-      {!supportFC && <FCSearchModel setLoading={setUpdating} />}
-=======
-      {isModelHasBuiltinSearchConfig && <ModelBuiltinSearch />}
       {!supportFC && <FCSearchModel />}
->>>>>>> d3dafe19
     </Flexbox>
   );
 });
