--- conflicted
+++ resolved
@@ -28,10 +28,7 @@
 
 export const DEFAULT_FEATURE_FLAGS: IFeatureFlags = {
   webrtc_sync: false,
-<<<<<<< HEAD
   liveblocks_sync: false,
-=======
->>>>>>> 1dd4f53c
 
   language_model_settings: true,
 
