--- conflicted
+++ resolved
@@ -87,11 +87,9 @@
 
   const OPENROUTER_API_KEY = process.env.OPENROUTER_API_KEY || '';
 
-<<<<<<< HEAD
+  const ZEROONE_API_KEY = process.env.ZEROONE_API_KEY || '';
+
   const TOGETHERAI_API_KEY = process.env.TOGETHERAI_API_KEY || '';
-=======
-  const ZEROONE_API_KEY = process.env.ZEROONE_API_KEY || '';
->>>>>>> 3fbafca6
 
   // region format: iad1,sfo1
   let regions: string[] = [];
