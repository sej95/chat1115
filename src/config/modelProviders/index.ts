--- conflicted
+++ resolved
@@ -17,11 +17,8 @@
 import OpenRouterProvider from './openrouter';
 import PerplexityProvider from './perplexity';
 import QwenProvider from './qwen';
-<<<<<<< HEAD
+import SiliconCloudProvider from './siliconcloud';
 import SparkProvider from './spark';
-=======
-import SiliconCloudProvider from './siliconcloud';
->>>>>>> 344ac28a
 import StepfunProvider from './stepfun';
 import TaichuProvider from './taichu';
 import TogetherAIProvider from './togetherai';
@@ -50,11 +47,8 @@
   BaichuanProvider.chatModels,
   TaichuProvider.chatModels,
   Ai360Provider.chatModels,
-<<<<<<< HEAD
+  SiliconCloudProvider.chatModels,
   SparkProvider.chatModels,
-=======
-  SiliconCloudProvider.chatModels,
->>>>>>> 344ac28a
 ].flat();
 
 export const DEFAULT_MODEL_PROVIDER_LIST = [
@@ -80,11 +74,8 @@
   BaichuanProvider,
   TaichuProvider,
   Ai360Provider,
-<<<<<<< HEAD
+  SiliconCloudProvider,
   SparkProvider,
-=======
-  SiliconCloudProvider,
->>>>>>> 344ac28a
 ];
 
 export const filterEnabledModels = (provider: ModelProviderCard) => {
@@ -113,11 +104,8 @@
 export { default as OpenRouterProviderCard } from './openrouter';
 export { default as PerplexityProviderCard } from './perplexity';
 export { default as QwenProviderCard } from './qwen';
-<<<<<<< HEAD
+export { default as SiliconCloudProviderCard } from './siliconcloud';
 export { default as SparkProviderCard } from './spark';
-=======
-export { default as SiliconCloudProviderCard } from './siliconcloud';
->>>>>>> 344ac28a
 export { default as StepfunProviderCard } from './stepfun';
 export { default as TaichuProviderCard } from './taichu';
 export { default as TogetherAIProviderCard } from './togetherai';
