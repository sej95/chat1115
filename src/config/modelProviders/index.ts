--- conflicted
+++ resolved
@@ -53,11 +53,8 @@
   Ai360Provider.chatModels,
   SiliconCloudProvider.chatModels,
   UpstageProvider.chatModels,
-<<<<<<< HEAD
+  SparkProvider.chatModels,
   Ai21Provider.chatModels,
-=======
-  SparkProvider.chatModels,
->>>>>>> 64154c1e
 ].flat();
 
 export const DEFAULT_MODEL_PROVIDER_LIST = [
@@ -76,6 +73,7 @@
   TogetherAIProvider,
   FireworksAIProvider,
   UpstageProvider,
+  Ai21Provider,
   QwenProvider,
   SparkProvider,
   ZhiPuProvider,
@@ -86,12 +84,7 @@
   MinimaxProvider,
   Ai360Provider,
   SiliconCloudProvider,
-<<<<<<< HEAD
-  UpstageProvider,
-  Ai21Provider,
-=======
   TaichuProvider,
->>>>>>> 64154c1e
 ];
 
 export const filterEnabledModels = (provider: ModelProviderCard) => {
