--- conflicted
+++ resolved
@@ -98,11 +98,8 @@
   InternLMProvider.chatModels,
   HigressProvider.chatModels,
   PPIOProvider.chatModels,
-<<<<<<< HEAD
   Search1APIProvider.chatModels,
-=======
   InfiniAIProvider.chatModels,
->>>>>>> 72d76fef
 ].flat();
 
 export const DEFAULT_MODEL_PROVIDER_LIST = [
@@ -156,11 +153,8 @@
   TaichuProvider,
   Ai360Provider,
   DoubaoProvider,
-<<<<<<< HEAD
   Search1APIProvider,
-=======
-  InfiniAIProvider,
->>>>>>> 72d76fef
+  InfiniAIProvider
 ];
 
 export const filterEnabledModels = (provider: ModelProviderCard) => {
