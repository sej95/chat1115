--- conflicted
+++ resolved
@@ -39,11 +39,8 @@
   AnthropicProvider.chatModels,
   ZeroOneProvider.chatModels,
   StepfunProvider.chatModels,
-<<<<<<< HEAD
+  BaichuanProvider.chatModels,
   SiliconCloudProvider.chatModels,
-=======
-  BaichuanProvider.chatModels,
->>>>>>> 6619c5de
 ].flat();
 
 export const DEFAULT_MODEL_PROVIDER_LIST = [
@@ -65,11 +62,8 @@
   ZeroOneProvider,
   ZhiPuProvider,
   StepfunProvider,
-<<<<<<< HEAD
+  BaichuanProvider,
   SiliconCloudProvider,
-=======
-  BaichuanProvider,
->>>>>>> 6619c5de
 ];
 
 export const filterEnabledModels = (provider: ModelProviderCard) => {
