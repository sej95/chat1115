import { ChatModelCard, ModelProviderCard } from '@/types/llm';

import Ai21Provider from './ai21';
import Ai360Provider from './ai360';
import AnthropicProvider from './anthropic';
import AzureProvider from './azure';
import BaichuanProvider from './baichuan';
import BedrockProvider from './bedrock';
import DeepSeekProvider from './deepseek';
import DoubaoProvider from './doubao';
import FireworksAIProvider from './fireworksai';
import GithubProvider from './github';
import GoogleProvider from './google';
import GroqProvider from './groq';
import HunyuanProvider from './hunyuan';
import MinimaxProvider from './minimax';
import MistralProvider from './mistral';
import MoonshotProvider from './moonshot';
import NovitaProvider from './novita';
import OllamaProvider from './ollama';
import OpenAIProvider from './openai';
import OpenRouterProvider from './openrouter';
import PerplexityProvider from './perplexity';
import QwenProvider from './qwen';
import SiliconCloudProvider from './siliconcloud';
import SparkProvider from './spark';
import StepfunProvider from './stepfun';
import TaichuProvider from './taichu';
import TogetherAIProvider from './togetherai';
import UpstageProvider from './upstage';
import ZeroOneProvider from './zeroone';
import ZhiPuProvider from './zhipu';

export const LOBE_DEFAULT_MODEL_LIST: ChatModelCard[] = [
  OpenAIProvider.chatModels,
  QwenProvider.chatModels,
  ZhiPuProvider.chatModels,
  BedrockProvider.chatModels,
  DeepSeekProvider.chatModels,
  GoogleProvider.chatModels,
  GroqProvider.chatModels,
  GithubProvider.chatModels,
  MinimaxProvider.chatModels,
  MistralProvider.chatModels,
  MoonshotProvider.chatModels,
  OllamaProvider.chatModels,
  OpenRouterProvider.chatModels,
  TogetherAIProvider.chatModels,
  FireworksAIProvider.chatModels,
  PerplexityProvider.chatModels,
  AnthropicProvider.chatModels,
  ZeroOneProvider.chatModels,
  StepfunProvider.chatModels,
  NovitaProvider.chatModels,
  BaichuanProvider.chatModels,
  TaichuProvider.chatModels,
  Ai360Provider.chatModels,
  SiliconCloudProvider.chatModels,
  UpstageProvider.chatModels,
  SparkProvider.chatModels,
<<<<<<< HEAD
  DoubaoProvider.chatModels,
=======
  Ai21Provider.chatModels,
  HunyuanProvider.chatModels,
>>>>>>> 86736dbb
].flat();

export const DEFAULT_MODEL_PROVIDER_LIST = [
  OpenAIProvider,
  { ...AzureProvider, chatModels: [] },
  OllamaProvider,
  AnthropicProvider,
  BedrockProvider,
  GoogleProvider,
  DeepSeekProvider,
  OpenRouterProvider,
  GithubProvider,
  NovitaProvider,
  TogetherAIProvider,
  FireworksAIProvider,
  GroqProvider,
  PerplexityProvider,
  MistralProvider,
  Ai21Provider,
  UpstageProvider,
  QwenProvider,
  HunyuanProvider,
  SparkProvider,
  ZhiPuProvider,
  ZeroOneProvider,
  StepfunProvider,
  MoonshotProvider,
  BaichuanProvider,
  MinimaxProvider,
  Ai360Provider,
  TaichuProvider,
<<<<<<< HEAD
  DoubaoProvider,
=======
  SiliconCloudProvider,
>>>>>>> 86736dbb
];

export const filterEnabledModels = (provider: ModelProviderCard) => {
  return provider.chatModels.filter((v) => v.enabled).map((m) => m.id);
};

export const isProviderDisableBroswerRequest = (id: string) => {
  const provider = DEFAULT_MODEL_PROVIDER_LIST.find((v) => v.id === id && v.disableBrowserRequest);
  return !!provider;
};

export { default as Ai21ProviderCard } from './ai21';
export { default as Ai360ProviderCard } from './ai360';
export { default as AnthropicProviderCard } from './anthropic';
export { default as AzureProviderCard } from './azure';
export { default as BaichuanProviderCard } from './baichuan';
export { default as BedrockProviderCard } from './bedrock';
export { default as DeepSeekProviderCard } from './deepseek';
export { default as DoubaoProviderCard } from './doubao';
export { default as FireworksAIProviderCard } from './fireworksai';
export { default as GithubProviderCard } from './github';
export { default as GoogleProviderCard } from './google';
export { default as GroqProviderCard } from './groq';
export { default as HunyuanProviderCard } from './hunyuan';
export { default as MinimaxProviderCard } from './minimax';
export { default as MistralProviderCard } from './mistral';
export { default as MoonshotProviderCard } from './moonshot';
export { default as NovitaProviderCard } from './novita';
export { default as OllamaProviderCard } from './ollama';
export { default as OpenAIProviderCard } from './openai';
export { default as OpenRouterProviderCard } from './openrouter';
export { default as PerplexityProviderCard } from './perplexity';
export { default as QwenProviderCard } from './qwen';
export { default as SiliconCloudProviderCard } from './siliconcloud';
export { default as SparkProviderCard } from './spark';
export { default as StepfunProviderCard } from './stepfun';
export { default as TaichuProviderCard } from './taichu';
export { default as TogetherAIProviderCard } from './togetherai';
export { default as UpstageProviderCard } from './upstage';
export { default as ZeroOneProviderCard } from './zeroone';
export { default as ZhiPuProviderCard } from './zhipu';<|MERGE_RESOLUTION|>--- conflicted
+++ resolved
@@ -1,6 +1,5 @@
 import { ChatModelCard, ModelProviderCard } from '@/types/llm';
 
-import Ai21Provider from './ai21';
 import Ai360Provider from './ai360';
 import AnthropicProvider from './anthropic';
 import AzureProvider from './azure';
@@ -9,10 +8,8 @@
 import DeepSeekProvider from './deepseek';
 import DoubaoProvider from './doubao';
 import FireworksAIProvider from './fireworksai';
-import GithubProvider from './github';
 import GoogleProvider from './google';
 import GroqProvider from './groq';
-import HunyuanProvider from './hunyuan';
 import MinimaxProvider from './minimax';
 import MistralProvider from './mistral';
 import MoonshotProvider from './moonshot';
@@ -39,7 +36,6 @@
   DeepSeekProvider.chatModels,
   GoogleProvider.chatModels,
   GroqProvider.chatModels,
-  GithubProvider.chatModels,
   MinimaxProvider.chatModels,
   MistralProvider.chatModels,
   MoonshotProvider.chatModels,
@@ -58,12 +54,7 @@
   SiliconCloudProvider.chatModels,
   UpstageProvider.chatModels,
   SparkProvider.chatModels,
-<<<<<<< HEAD
   DoubaoProvider.chatModels,
-=======
-  Ai21Provider.chatModels,
-  HunyuanProvider.chatModels,
->>>>>>> 86736dbb
 ].flat();
 
 export const DEFAULT_MODEL_PROVIDER_LIST = [
@@ -75,17 +66,15 @@
   GoogleProvider,
   DeepSeekProvider,
   OpenRouterProvider,
-  GithubProvider,
+  GroqProvider,
   NovitaProvider,
+  PerplexityProvider,
+  MistralProvider,
   TogetherAIProvider,
   FireworksAIProvider,
-  GroqProvider,
-  PerplexityProvider,
-  MistralProvider,
-  Ai21Provider,
   UpstageProvider,
   QwenProvider,
-  HunyuanProvider,
+  DoubaoProvider,
   SparkProvider,
   ZhiPuProvider,
   ZeroOneProvider,
@@ -94,12 +83,8 @@
   BaichuanProvider,
   MinimaxProvider,
   Ai360Provider,
+  SiliconCloudProvider,
   TaichuProvider,
-<<<<<<< HEAD
-  DoubaoProvider,
-=======
-  SiliconCloudProvider,
->>>>>>> 86736dbb
 ];
 
 export const filterEnabledModels = (provider: ModelProviderCard) => {
@@ -111,7 +96,6 @@
   return !!provider;
 };
 
-export { default as Ai21ProviderCard } from './ai21';
 export { default as Ai360ProviderCard } from './ai360';
 export { default as AnthropicProviderCard } from './anthropic';
 export { default as AzureProviderCard } from './azure';
@@ -120,10 +104,8 @@
 export { default as DeepSeekProviderCard } from './deepseek';
 export { default as DoubaoProviderCard } from './doubao';
 export { default as FireworksAIProviderCard } from './fireworksai';
-export { default as GithubProviderCard } from './github';
 export { default as GoogleProviderCard } from './google';
 export { default as GroqProviderCard } from './groq';
-export { default as HunyuanProviderCard } from './hunyuan';
 export { default as MinimaxProviderCard } from './minimax';
 export { default as MistralProviderCard } from './mistral';
 export { default as MoonshotProviderCard } from './moonshot';
