import { ChatModelCard, ModelProviderCard } from '@/types/llm';

import Ai360Provider from './ai360';
import AnthropicProvider from './anthropic';
import AzureProvider from './azure';
import BaichuanProvider from './baichuan';
import BedrockProvider from './bedrock';
import DeepSeekProvider from './deepseek';
<<<<<<< HEAD
import DoubaoProvider from './doubao';
=======
import FireworksAIProvider from './fireworksai';
>>>>>>> 3d44c429
import GoogleProvider from './google';
import GroqProvider from './groq';
import MinimaxProvider from './minimax';
import MistralProvider from './mistral';
import MoonshotProvider from './moonshot';
import NovitaProvider from './novita';
import OllamaProvider from './ollama';
import OpenAIProvider from './openai';
import OpenRouterProvider from './openrouter';
import PerplexityProvider from './perplexity';
import QwenProvider from './qwen';
import SiliconCloudProvider from './siliconcloud';
import SparkProvider from './spark';
import StepfunProvider from './stepfun';
import TaichuProvider from './taichu';
import TogetherAIProvider from './togetherai';
import UpstageProvider from './upstage';
import ZeroOneProvider from './zeroone';
import ZhiPuProvider from './zhipu';

export const LOBE_DEFAULT_MODEL_LIST: ChatModelCard[] = [
  OpenAIProvider.chatModels,
  QwenProvider.chatModels,
  ZhiPuProvider.chatModels,
  BedrockProvider.chatModels,
  DeepSeekProvider.chatModels,
  GoogleProvider.chatModels,
  GroqProvider.chatModels,
  MinimaxProvider.chatModels,
  MistralProvider.chatModels,
  MoonshotProvider.chatModels,
  OllamaProvider.chatModels,
  OpenRouterProvider.chatModels,
  TogetherAIProvider.chatModels,
  FireworksAIProvider.chatModels,
  PerplexityProvider.chatModels,
  AnthropicProvider.chatModels,
  ZeroOneProvider.chatModels,
  StepfunProvider.chatModels,
  NovitaProvider.chatModels,
  BaichuanProvider.chatModels,
  TaichuProvider.chatModels,
  Ai360Provider.chatModels,
  SiliconCloudProvider.chatModels,
<<<<<<< HEAD
  DoubaoProvider.chatModels,
=======
  UpstageProvider.chatModels,
  SparkProvider.chatModels,
>>>>>>> 3d44c429
].flat();

export const DEFAULT_MODEL_PROVIDER_LIST = [
  OpenAIProvider,
  { ...AzureProvider, chatModels: [] },
  OllamaProvider,
  AnthropicProvider,
  BedrockProvider,
  GoogleProvider,
  DeepSeekProvider,
  OpenRouterProvider,
  GroqProvider,
  NovitaProvider,
  PerplexityProvider,
  MistralProvider,
  TogetherAIProvider,
  FireworksAIProvider,
  UpstageProvider,
  QwenProvider,
  SparkProvider,
  ZhiPuProvider,
  ZeroOneProvider,
  StepfunProvider,
  MoonshotProvider,
  BaichuanProvider,
  MinimaxProvider,
  Ai360Provider,
  SiliconCloudProvider,
<<<<<<< HEAD
  DoubaoProvider,
=======
  TaichuProvider,
>>>>>>> 3d44c429
];

export const filterEnabledModels = (provider: ModelProviderCard) => {
  return provider.chatModels.filter((v) => v.enabled).map((m) => m.id);
};

export const isProviderDisableBroswerRequest = (id: string) => {
  const provider = DEFAULT_MODEL_PROVIDER_LIST.find((v) => v.id === id && v.disableBrowserRequest);
  return !!provider;
};

export { default as Ai360ProviderCard } from './ai360';
export { default as AnthropicProviderCard } from './anthropic';
export { default as AzureProviderCard } from './azure';
export { default as BaichuanProviderCard } from './baichuan';
export { default as BedrockProviderCard } from './bedrock';
export { default as DeepSeekProviderCard } from './deepseek';
<<<<<<< HEAD
export { default as DoubaoProviderCard } from './doubao';
=======
export { default as FireworksAIProviderCard } from './fireworksai';
>>>>>>> 3d44c429
export { default as GoogleProviderCard } from './google';
export { default as GroqProviderCard } from './groq';
export { default as MinimaxProviderCard } from './minimax';
export { default as MistralProviderCard } from './mistral';
export { default as MoonshotProviderCard } from './moonshot';
export { default as NovitaProviderCard } from './novita';
export { default as OllamaProviderCard } from './ollama';
export { default as OpenAIProviderCard } from './openai';
export { default as OpenRouterProviderCard } from './openrouter';
export { default as PerplexityProviderCard } from './perplexity';
export { default as QwenProviderCard } from './qwen';
export { default as SiliconCloudProviderCard } from './siliconcloud';
export { default as SparkProviderCard } from './spark';
export { default as StepfunProviderCard } from './stepfun';
export { default as TaichuProviderCard } from './taichu';
export { default as TogetherAIProviderCard } from './togetherai';
export { default as UpstageProviderCard } from './upstage';
export { default as ZeroOneProviderCard } from './zeroone';
export { default as ZhiPuProviderCard } from './zhipu';<|MERGE_RESOLUTION|>--- conflicted
+++ resolved
@@ -6,11 +6,8 @@
 import BaichuanProvider from './baichuan';
 import BedrockProvider from './bedrock';
 import DeepSeekProvider from './deepseek';
-<<<<<<< HEAD
 import DoubaoProvider from './doubao';
-=======
 import FireworksAIProvider from './fireworksai';
->>>>>>> 3d44c429
 import GoogleProvider from './google';
 import GroqProvider from './groq';
 import MinimaxProvider from './minimax';
@@ -55,12 +52,9 @@
   TaichuProvider.chatModels,
   Ai360Provider.chatModels,
   SiliconCloudProvider.chatModels,
-<<<<<<< HEAD
-  DoubaoProvider.chatModels,
-=======
   UpstageProvider.chatModels,
   SparkProvider.chatModels,
->>>>>>> 3d44c429
+  DoubaoProvider.chatModels,
 ].flat();
 
 export const DEFAULT_MODEL_PROVIDER_LIST = [
@@ -89,11 +83,8 @@
   MinimaxProvider,
   Ai360Provider,
   SiliconCloudProvider,
-<<<<<<< HEAD
+  TaichuProvider,
   DoubaoProvider,
-=======
-  TaichuProvider,
->>>>>>> 3d44c429
 ];
 
 export const filterEnabledModels = (provider: ModelProviderCard) => {
@@ -111,11 +102,8 @@
 export { default as BaichuanProviderCard } from './baichuan';
 export { default as BedrockProviderCard } from './bedrock';
 export { default as DeepSeekProviderCard } from './deepseek';
-<<<<<<< HEAD
 export { default as DoubaoProviderCard } from './doubao';
-=======
 export { default as FireworksAIProviderCard } from './fireworksai';
->>>>>>> 3d44c429
 export { default as GoogleProviderCard } from './google';
 export { default as GroqProviderCard } from './groq';
 export { default as MinimaxProviderCard } from './minimax';
