--- conflicted
+++ resolved
@@ -39,11 +39,8 @@
   AnthropicProvider.chatModels,
   ZeroOneProvider.chatModels,
   StepfunProvider.chatModels,
-<<<<<<< HEAD
   NovitaProvider.chatModels,
-=======
   BaichuanProvider.chatModels,
->>>>>>> 357d6ee6
 ].flat();
 
 export const DEFAULT_MODEL_PROVIDER_LIST = [
@@ -65,11 +62,8 @@
   ZeroOneProvider,
   ZhiPuProvider,
   StepfunProvider,
-<<<<<<< HEAD
   NovitaProvider,
-=======
   BaichuanProvider,
->>>>>>> 357d6ee6
 ];
 
 export const filterEnabledModels = (provider: ModelProviderCard) => {
