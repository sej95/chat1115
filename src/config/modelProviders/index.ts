import { ChatModelCard, ModelProviderCard } from '@/types/llm';

import Ai360Provider from './ai360';
import AnthropicProvider from './anthropic';
import AzureProvider from './azure';
import BaichuanProvider from './baichuan';
import BedrockProvider from './bedrock';
import DeepSeekProvider from './deepseek';
import GoogleProvider from './google';
import GroqProvider from './groq';
import MinimaxProvider from './minimax';
import MistralProvider from './mistral';
import MoonshotProvider from './moonshot';
import NovitaProvider from './novita';
import OllamaProvider from './ollama';
import OpenAIProvider from './openai';
import OpenRouterProvider from './openrouter';
import PerplexityProvider from './perplexity';
import QwenProvider from './qwen';
import SiliconCloudProvider from './siliconcloud';
import SparkProvider from './spark';
import StepfunProvider from './stepfun';
import TaichuProvider from './taichu';
import TogetherAIProvider from './togetherai';
import UpstageProvider from './upstage';
import ZeroOneProvider from './zeroone';
import ZhiPuProvider from './zhipu';

export const LOBE_DEFAULT_MODEL_LIST: ChatModelCard[] = [
  OpenAIProvider.chatModels,
  QwenProvider.chatModels,
  ZhiPuProvider.chatModels,
  BedrockProvider.chatModels,
  DeepSeekProvider.chatModels,
  GoogleProvider.chatModels,
  GroqProvider.chatModels,
  MinimaxProvider.chatModels,
  MistralProvider.chatModels,
  MoonshotProvider.chatModels,
  OllamaProvider.chatModels,
  OpenRouterProvider.chatModels,
  TogetherAIProvider.chatModels,
  PerplexityProvider.chatModels,
  AnthropicProvider.chatModels,
  ZeroOneProvider.chatModels,
  StepfunProvider.chatModels,
  NovitaProvider.chatModels,
  BaichuanProvider.chatModels,
  TaichuProvider.chatModels,
  Ai360Provider.chatModels,
  SiliconCloudProvider.chatModels,
<<<<<<< HEAD
  SparkProvider.chatModels,
=======
  UpstageProvider.chatModels,
>>>>>>> 7ab41824
].flat();

export const DEFAULT_MODEL_PROVIDER_LIST = [
  OpenAIProvider,
  { ...AzureProvider, chatModels: [] },
  QwenProvider,
  OllamaProvider,
  AnthropicProvider,
  DeepSeekProvider,
  GoogleProvider,
  OpenRouterProvider,
  TogetherAIProvider,
  BedrockProvider,
  PerplexityProvider,
  MinimaxProvider,
  MistralProvider,
  GroqProvider,
  MoonshotProvider,
  ZeroOneProvider,
  ZhiPuProvider,
  StepfunProvider,
  NovitaProvider,
  BaichuanProvider,
  TaichuProvider,
  Ai360Provider,
  SiliconCloudProvider,
<<<<<<< HEAD
  SparkProvider,
=======
  UpstageProvider,
>>>>>>> 7ab41824
];

export const filterEnabledModels = (provider: ModelProviderCard) => {
  return provider.chatModels.filter((v) => v.enabled).map((m) => m.id);
};

export const isProviderDisableBroswerRequest = (id: string) => {
  const provider = DEFAULT_MODEL_PROVIDER_LIST.find((v) => v.id === id && v.disableBrowserRequest);
  return !!provider;
};

export { default as Ai360ProviderCard } from './ai360';
export { default as AnthropicProviderCard } from './anthropic';
export { default as AzureProviderCard } from './azure';
export { default as BaichuanProviderCard } from './baichuan';
export { default as BedrockProviderCard } from './bedrock';
export { default as DeepSeekProviderCard } from './deepseek';
export { default as GoogleProviderCard } from './google';
export { default as GroqProviderCard } from './groq';
export { default as MinimaxProviderCard } from './minimax';
export { default as MistralProviderCard } from './mistral';
export { default as MoonshotProviderCard } from './moonshot';
export { default as NovitaProviderCard } from './novita';
export { default as OllamaProviderCard } from './ollama';
export { default as OpenAIProviderCard } from './openai';
export { default as OpenRouterProviderCard } from './openrouter';
export { default as PerplexityProviderCard } from './perplexity';
export { default as QwenProviderCard } from './qwen';
export { default as SiliconCloudProviderCard } from './siliconcloud';
export { default as SparkProviderCard } from './spark';
export { default as StepfunProviderCard } from './stepfun';
export { default as TaichuProviderCard } from './taichu';
export { default as TogetherAIProviderCard } from './togetherai';
export { default as UpstageProviderCard } from './upstage';
export { default as ZeroOneProviderCard } from './zeroone';
export { default as ZhiPuProviderCard } from './zhipu';<|MERGE_RESOLUTION|>--- conflicted
+++ resolved
@@ -49,11 +49,8 @@
   TaichuProvider.chatModels,
   Ai360Provider.chatModels,
   SiliconCloudProvider.chatModels,
-<<<<<<< HEAD
+  UpstageProvider.chatModels,
   SparkProvider.chatModels,
-=======
-  UpstageProvider.chatModels,
->>>>>>> 7ab41824
 ].flat();
 
 export const DEFAULT_MODEL_PROVIDER_LIST = [
@@ -80,11 +77,8 @@
   TaichuProvider,
   Ai360Provider,
   SiliconCloudProvider,
-<<<<<<< HEAD
+  UpstageProvider,
   SparkProvider,
-=======
-  UpstageProvider,
->>>>>>> 7ab41824
 ];
 
 export const filterEnabledModels = (provider: ModelProviderCard) => {
