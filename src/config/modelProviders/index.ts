import { ChatModelCard, ModelProviderCard } from '@/types/llm';

import Ai21Provider from './ai21';
import Ai360Provider from './ai360';
import AnthropicProvider from './anthropic';
import AzureProvider from './azure';
import BaichuanProvider from './baichuan';
import BedrockProvider from './bedrock';
import DeepSeekProvider from './deepseek';
import FireworksAIProvider from './fireworksai';
import GithubProvider from './github';
import GoogleProvider from './google';
import GroqProvider from './groq';
import HunyuanProvider from './hunyuan';
import MinimaxProvider from './minimax';
import MistralProvider from './mistral';
import MoonshotProvider from './moonshot';
import NovitaProvider from './novita';
import OllamaProvider from './ollama';
import OpenAIProvider from './openai';
import OpenRouterProvider from './openrouter';
import PerplexityProvider from './perplexity';
import QwenProvider from './qwen';
import SenseCoreProvider from './sensecore';
import SiliconCloudProvider from './siliconcloud';
import SparkProvider from './spark';
import StepfunProvider from './stepfun';
import TaichuProvider from './taichu';
import TogetherAIProvider from './togetherai';
import UpstageProvider from './upstage';
import ZeroOneProvider from './zeroone';
import ZhiPuProvider from './zhipu';

export const LOBE_DEFAULT_MODEL_LIST: ChatModelCard[] = [
  OpenAIProvider.chatModels,
  QwenProvider.chatModels,
  ZhiPuProvider.chatModels,
  BedrockProvider.chatModels,
  DeepSeekProvider.chatModels,
  GoogleProvider.chatModels,
  GroqProvider.chatModels,
  GithubProvider.chatModels,
  MinimaxProvider.chatModels,
  MistralProvider.chatModels,
  MoonshotProvider.chatModels,
  OllamaProvider.chatModels,
  OpenRouterProvider.chatModels,
  TogetherAIProvider.chatModels,
  FireworksAIProvider.chatModels,
  PerplexityProvider.chatModels,
  AnthropicProvider.chatModels,
  ZeroOneProvider.chatModels,
  StepfunProvider.chatModels,
  NovitaProvider.chatModels,
  BaichuanProvider.chatModels,
  TaichuProvider.chatModels,
  Ai360Provider.chatModels,
  SiliconCloudProvider.chatModels,
  UpstageProvider.chatModels,
  SparkProvider.chatModels,
  Ai21Provider.chatModels,
<<<<<<< HEAD
  SenseCoreProvider.chatModels,
=======
  HunyuanProvider.chatModels,
>>>>>>> adb78c28
].flat();

export const DEFAULT_MODEL_PROVIDER_LIST = [
  OpenAIProvider,
  { ...AzureProvider, chatModels: [] },
  OllamaProvider,
  AnthropicProvider,
  BedrockProvider,
  GoogleProvider,
  DeepSeekProvider,
  OpenRouterProvider,
  GithubProvider,
  NovitaProvider,
  TogetherAIProvider,
  FireworksAIProvider,
  GroqProvider,
  PerplexityProvider,
  MistralProvider,
  Ai21Provider,
  UpstageProvider,
  QwenProvider,
  HunyuanProvider,
  SparkProvider,
  ZhiPuProvider,
  ZeroOneProvider,
  StepfunProvider,
  MoonshotProvider,
  BaichuanProvider,
  MinimaxProvider,
  Ai360Provider,
  TaichuProvider,
  SiliconCloudProvider,
  SenseCoreProvider,
];

export const filterEnabledModels = (provider: ModelProviderCard) => {
  return provider.chatModels.filter((v) => v.enabled).map((m) => m.id);
};

export const isProviderDisableBroswerRequest = (id: string) => {
  const provider = DEFAULT_MODEL_PROVIDER_LIST.find((v) => v.id === id && v.disableBrowserRequest);
  return !!provider;
};

export { default as Ai21ProviderCard } from './ai21';
export { default as Ai360ProviderCard } from './ai360';
export { default as AnthropicProviderCard } from './anthropic';
export { default as AzureProviderCard } from './azure';
export { default as BaichuanProviderCard } from './baichuan';
export { default as BedrockProviderCard } from './bedrock';
export { default as DeepSeekProviderCard } from './deepseek';
export { default as FireworksAIProviderCard } from './fireworksai';
export { default as GithubProviderCard } from './github';
export { default as GoogleProviderCard } from './google';
export { default as GroqProviderCard } from './groq';
export { default as HunyuanProviderCard } from './hunyuan';
export { default as MinimaxProviderCard } from './minimax';
export { default as MistralProviderCard } from './mistral';
export { default as MoonshotProviderCard } from './moonshot';
export { default as NovitaProviderCard } from './novita';
export { default as OllamaProviderCard } from './ollama';
export { default as OpenAIProviderCard } from './openai';
export { default as OpenRouterProviderCard } from './openrouter';
export { default as PerplexityProviderCard } from './perplexity';
export { default as QwenProviderCard } from './qwen';
export { default as SenseCoreProviderCard } from './sensecore';
export { default as SiliconCloudProviderCard } from './siliconcloud';
export { default as SparkProviderCard } from './spark';
export { default as StepfunProviderCard } from './stepfun';
export { default as TaichuProviderCard } from './taichu';
export { default as TogetherAIProviderCard } from './togetherai';
export { default as UpstageProviderCard } from './upstage';
export { default as ZeroOneProviderCard } from './zeroone';
export { default as ZhiPuProviderCard } from './zhipu';<|MERGE_RESOLUTION|>--- conflicted
+++ resolved
@@ -59,11 +59,8 @@
   UpstageProvider.chatModels,
   SparkProvider.chatModels,
   Ai21Provider.chatModels,
-<<<<<<< HEAD
+  HunyuanProvider.chatModels,
   SenseCoreProvider.chatModels,
-=======
-  HunyuanProvider.chatModels,
->>>>>>> adb78c28
 ].flat();
 
 export const DEFAULT_MODEL_PROVIDER_LIST = [
