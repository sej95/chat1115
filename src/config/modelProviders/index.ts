import { ChatModelCard, ModelProviderCard } from '@/types/llm';

import AnthropicProvider from './anthropic';
import AzureProvider from './azure';
import BaichuanProvider from './baichuan';
import BedrockProvider from './bedrock';
import DeepSeekProvider from './deepseek';
import DoubaoProvider from './doubao';
import GoogleProvider from './google';
import GroqProvider from './groq';
import MinimaxProvider from './minimax';
import MistralProvider from './mistral';
import MoonshotProvider from './moonshot';
import OllamaProvider from './ollama';
import OpenAIProvider from './openai';
import OpenRouterProvider from './openrouter';
import PerplexityProvider from './perplexity';
import QwenProvider from './qwen';
import StepfunProvider from './stepfun';
import TogetherAIProvider from './togetherai';
import ZeroOneProvider from './zeroone';
import ZhiPuProvider from './zhipu';

export const LOBE_DEFAULT_MODEL_LIST: ChatModelCard[] = [
  OpenAIProvider.chatModels,
  QwenProvider.chatModels,
  ZhiPuProvider.chatModels,
  BedrockProvider.chatModels,
  DeepSeekProvider.chatModels,
  GoogleProvider.chatModels,
  GroqProvider.chatModels,
  MinimaxProvider.chatModels,
  MistralProvider.chatModels,
  MoonshotProvider.chatModels,
  OllamaProvider.chatModels,
  OpenRouterProvider.chatModels,
  TogetherAIProvider.chatModels,
  PerplexityProvider.chatModels,
  AnthropicProvider.chatModels,
  ZeroOneProvider.chatModels,
  StepfunProvider.chatModels,
<<<<<<< HEAD
  DoubaoProvider.chatModels,
=======
  BaichuanProvider.chatModels,
>>>>>>> 6619c5de
].flat();

export const DEFAULT_MODEL_PROVIDER_LIST = [
  OpenAIProvider,
  { ...AzureProvider, chatModels: [] },
  QwenProvider,
  OllamaProvider,
  AnthropicProvider,
  DeepSeekProvider,
  GoogleProvider,
  OpenRouterProvider,
  TogetherAIProvider,
  BedrockProvider,
  PerplexityProvider,
  MinimaxProvider,
  MistralProvider,
  GroqProvider,
  MoonshotProvider,
  ZeroOneProvider,
  ZhiPuProvider,
  StepfunProvider,
<<<<<<< HEAD
  DoubaoProvider,
=======
  BaichuanProvider,
>>>>>>> 6619c5de
];

export const filterEnabledModels = (provider: ModelProviderCard) => {
  return provider.chatModels.filter((v) => v.enabled).map((m) => m.id);
};

export { default as AnthropicProviderCard } from './anthropic';
export { default as AzureProviderCard } from './azure';
export { default as BaichuanProviderCard } from './baichuan';
export { default as BedrockProviderCard } from './bedrock';
export { default as DeepSeekProviderCard } from './deepseek';
export { default as DoubaoProviderCard } from './doubao';
export { default as GoogleProviderCard } from './google';
export { default as GroqProviderCard } from './groq';
export { default as MinimaxProviderCard } from './minimax';
export { default as MistralProviderCard } from './mistral';
export { default as MoonshotProviderCard } from './moonshot';
export { default as OllamaProviderCard } from './ollama';
export { default as OpenAIProviderCard } from './openai';
export { default as OpenRouterProviderCard } from './openrouter';
export { default as PerplexityProviderCard } from './perplexity';
export { default as QwenProviderCard } from './qwen';
export { default as StepfunProviderCard } from './stepfun';
export { default as TogetherAIProviderCard } from './togetherai';
export { default as ZeroOneProviderCard } from './zeroone';
export { default as ZhiPuProviderCard } from './zhipu';<|MERGE_RESOLUTION|>--- conflicted
+++ resolved
@@ -2,7 +2,6 @@
 
 import AnthropicProvider from './anthropic';
 import AzureProvider from './azure';
-import BaichuanProvider from './baichuan';
 import BedrockProvider from './bedrock';
 import DeepSeekProvider from './deepseek';
 import DoubaoProvider from './doubao';
@@ -39,11 +38,8 @@
   AnthropicProvider.chatModels,
   ZeroOneProvider.chatModels,
   StepfunProvider.chatModels,
-<<<<<<< HEAD
+  BaichuanProvider.chatModels,
   DoubaoProvider.chatModels,
-=======
-  BaichuanProvider.chatModels,
->>>>>>> 6619c5de
 ].flat();
 
 export const DEFAULT_MODEL_PROVIDER_LIST = [
@@ -65,11 +61,8 @@
   ZeroOneProvider,
   ZhiPuProvider,
   StepfunProvider,
-<<<<<<< HEAD
+  BaichuanProvider,
   DoubaoProvider,
-=======
-  BaichuanProvider,
->>>>>>> 6619c5de
 ];
 
 export const filterEnabledModels = (provider: ModelProviderCard) => {
