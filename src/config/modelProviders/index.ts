--- conflicted
+++ resolved
@@ -65,11 +65,8 @@
   Ai21Provider.chatModels,
   HunyuanProvider.chatModels,
   WenxinProvider.chatModels,
-<<<<<<< HEAD
+  SenseNovaProvider.chatModels,
   DoubaoProvider.chatModels,
-=======
-  SenseNovaProvider.chatModels,
->>>>>>> 910bbeff
 ].flat();
 
 export const DEFAULT_MODEL_PROVIDER_LIST = [
