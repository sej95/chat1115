import { ModelProviderCard } from '@/types/llm';

// ref :https://docs.aws.amazon.com/bedrock/latest/userguide/conversation-inference.html
// ref :https://us-east-1.console.aws.amazon.com/bedrock/home?region=us-east-1#/models
// ref :https://us-west-2.console.aws.amazon.com/bedrock/home?region=us-west-2#/models
const Bedrock: ModelProviderCard = {
  chatModels: [
    /*
    // TODO: Not support for now
    {
      description: '亚马逊 Titan Text Lite 是一款轻量级高效模型，非常适合对英语任务进行微调，包括总结和文案编写等，客户希望有一个更小、更经济的模型，同时也非常可定制。',
      displayName: 'Titan Text G1 - Lite',
      id: 'amazon.titan-text-lite-v1',
      tokens: 4000,
    },
    {
      description: '亚马逊 Titan Text Express 的上下文长度可达 8,000 个标记，非常适合广泛的高级通用语言任务，如开放式文本生成和对话聊天，以及在检索增强生成 (RAG) 中的支持。在推出时，该模型针对英语进行了优化，预览版还支持其他 100 多种语言。',
      displayName: 'Titan Text G1 - Express',
      id: 'amazon.titan-text-express-v1',
      tokens: 8000,
    },
    {
      description: 'Titan Text Premier 是 Titan Text 系列中一款强大的先进模型，旨在为广泛的企业应用提供卓越的性能。凭借其尖端能力，它提供了更高的准确性和卓越的结果，是寻求一流文本处理解决方案的组织的绝佳选择。',
      displayName: 'Titan Text G1 - Premier',
      id: 'amazon.titan-text-premier-v1:0',
      tokens: 32_000,
    },
*/
    {
      description:
        'Claude 3.5 Sonnet 提升了行业标准，性能超过竞争对手模型和 Claude 3 Opus，在广泛的评估中表现出色，同时具有我们中等层级模型的速度和成本。',
      displayName: 'Claude 3.5 Sonnet',
      enabled: true,
      functionCall: true,
      id: 'anthropic.claude-3-5-sonnet-20240620-v1:0',
      pricing: {
        input: 3,
        output: 15,
      },
      tokens: 200_000,
      vision: true,
    },
    {
      description:
        'Claude 3 Haiku 是 Anthropic 最快、最紧凑的模型，提供近乎即时的响应速度。它可以快速回答简单的查询和请求。客户将能够构建模仿人类互动的无缝 AI 体验。Claude 3 Haiku 可以处理图像并返回文本输出，具有 200K 的上下文窗口。',
      displayName: 'Claude 3 Haiku',
      enabled: true,
      functionCall: true,
      id: 'anthropic.claude-3-haiku-20240307-v1:0',
      pricing: {
        input: 0.25,
        output: 1.25,
      },
      tokens: 200_000,
      vision: true,
    },
    {
      description:
        'Anthropic 的 Claude 3 Sonnet 在智能和速度之间达到了理想的平衡——特别适合企业工作负载。它以低于竞争对手的价格提供最大的效用，并被设计成为可靠的、高耐用的主力机，适用于规模化的 AI 部署。Claude 3 Sonnet 可以处理图像并返回文本输出，具有 200K 的上下文窗口。',
      displayName: 'Claude 3 Sonnet',
      enabled: true,
      functionCall: true,
      id: 'anthropic.claude-3-sonnet-20240229-v1:0',
      pricing: {
        input: 3,
        output: 15,
      },
      tokens: 200_000,
      vision: true,
    },
    {
      description:
        'Claude 3 Opus 是 Anthropic 最强大的 AI 模型，具有在高度复杂任务上的最先进性能。它可以处理开放式提示和未见过的场景，具有出色的流畅性和类人的理解能力。Claude 3 Opus 展示了生成 AI 可能性的前沿。Claude 3 Opus 可以处理图像并返回文本输出，具有 200K 的上下文窗口。',
      displayName: 'Claude 3 Opus',
      enabled: true,
      functionCall: true,
      id: 'anthropic.claude-3-opus-20240229-v1:0',
      pricing: {
        input: 15,
        output: 75,
      },
      tokens: 200_000,
      vision: true,
    },
    {
      description:
        'Claude 2 的更新版，具有双倍的上下文窗口，以及在长文档和 RAG 上下文中的可靠性、幻觉率和基于证据的准确性的改进。',
      displayName: 'Claude 2.1',
      id: 'anthropic.claude-v2:1',
      pricing: {
        input: 8,
        output: 24,
      },
      tokens: 200_000,
    },
    {
      description:
        'Anthropic 在从复杂对话和创意内容生成到详细指令跟随的广泛任务中都表现出高度能力的模型。',
      displayName: 'Claude 2.0',
      id: 'anthropic.claude-v2',
      pricing: {
        input: 8,
        output: 24,
      },
      tokens: 100_000,
    },
    {
      description:
        '一款快速、经济且仍然非常有能力的模型，可以处理包括日常对话、文本分析、总结和文档问答在内的一系列任务。',
      displayName: 'Claude Instant',
      id: 'anthropic.claude-instant-v1',
      pricing: {
        input: 0.8,
        output: 2.4,
      },
      tokens: 100_000,
    },
    {
      description:
        'Meta Llama 3.1 8B Instruct 的更新版，包括扩展的 128K 上下文长度、多语言性和改进的推理能力。Llama 3.1 提供的多语言大型语言模型 (LLMs) 是一组预训练的、指令调整的生成模型，包括 8B、70B 和 405B 大小 (文本输入/输出)。Llama 3.1 指令调整的文本模型 (8B、70B、405B) 专为多语言对话用例进行了优化，并在常见的行业基准测试中超过了许多可用的开源聊天模型。Llama 3.1 旨在用于多种语言的商业和研究用途。指令调整的文本模型适用于类似助手的聊天，而预训练模型可以适应各种自然语言生成任务。Llama 3.1 模型还支持利用其模型的输出来改进其他模型，包括合成数据生成和精炼。Llama 3.1 是使用优化的变压器架构的自回归语言模型。调整版本使用监督微调 (SFT) 和带有人类反馈的强化学习 (RLHF) 来符合人类对帮助性和安全性的偏好。',
      displayName: 'Llama 3.1 8B Instruct',
      enabled: true,
      functionCall: true,
      id: 'meta.llama3-1-8b-instruct-v1:0',
      pricing: {
        input: 0.22,
        output: 0.22,
      },
      tokens: 128_000,
    },
    {
      description:
        'Meta Llama 3.1 70B Instruct 的更新版，包括扩展的 128K 上下文长度、多语言性和改进的推理能力。Llama 3.1 提供的多语言大型语言模型 (LLMs) 是一组预训练的、指令调整的生成模型，包括 8B、70B 和 405B 大小 (文本输入/输出)。Llama 3.1 指令调整的文本模型 (8B、70B、405B) 专为多语言对话用例进行了优化，并在常见的行业基准测试中超过了许多可用的开源聊天模型。Llama 3.1 旨在用于多种语言的商业和研究用途。指令调整的文本模型适用于类似助手的聊天，而预训练模型可以适应各种自然语言生成任务。Llama 3.1 模型还支持利用其模型的输出来改进其他模型，包括合成数据生成和精炼。Llama 3.1 是使用优化的变压器架构的自回归语言模型。调整版本使用监督微调 (SFT) 和带有人类反馈的强化学习 (RLHF) 来符合人类对帮助性和安全性的偏好。',
      displayName: 'Llama 3.1 70B Instruct',
      enabled: true,
      functionCall: true,
      id: 'meta.llama3-1-70b-instruct-v1:0',
      pricing: {
        input: 0.99,
        output: 0.99,
      },
      tokens: 128_000,
    },
    {
      description:
        'Meta Llama 3.1 405B Instruct 是 Llama 3.1 Instruct 模型中最大、最强大的模型，是一款高度先进的对话推理和合成数据生成模型，也可以用作在特定领域进行专业持续预训练或微调的基础。Llama 3.1 提供的多语言大型语言模型 (LLMs) 是一组预训练的、指令调整的生成模型，包括 8B、70B 和 405B 大小 (文本输入/输出)。Llama 3.1 指令调整的文本模型 (8B、70B、405B) 专为多语言对话用例进行了优化，并在常见的行业基准测试中超过了许多可用的开源聊天模型。Llama 3.1 旨在用于多种语言的商业和研究用途。指令调整的文本模型适用于类似助手的聊天，而预训练模型可以适应各种自然语言生成任务。Llama 3.1 模型还支持利用其模型的输出来改进其他模型，包括合成数据生成和精炼。Llama 3.1 是使用优化的变压器架构的自回归语言模型。调整版本使用监督微调 (SFT) 和带有人类反馈的强化学习 (RLHF) 来符合人类对帮助性和安全性的偏好。',
      displayName: 'Llama 3.1 405B Instruct',
      enabled: true,
      functionCall: true,
      id: 'meta.llama3-1-405b-instruct-v1:0',
      pricing: {
        input: 5.32,
        output: 16,
      },
      tokens: 128_000,
    },
    {
      description:
        'Meta Llama 3 是一款面向开发者、研究人员和企业的开放大型语言模型 (LLM)，旨在帮助他们构建、实验并负责任地扩展他们的生成 AI 想法。作为全球社区创新的基础系统的一部分，它非常适合计算能力和资源有限、边缘设备和更快的训练时间。',
      displayName: 'Llama 3 8B Instruct',
      id: 'meta.llama3-8b-instruct-v1:0',
      pricing: {
        input: 0.3,
        output: 0.6,
      },
      tokens: 8000,
    },
    {
      description:
        'Meta Llama 3 是一款面向开发者、研究人员和企业的开放大型语言模型 (LLM)，旨在帮助他们构建、实验并负责任地扩展他们的生成 AI 想法。作为全球社区创新的基础系统的一部分，它非常适合内容创建、对话 AI、语言理解、研发和企业应用。',
      displayName: 'Llama 3 70B Instruct',
      id: 'meta.llama3-70b-instruct-v1:0',
      pricing: {
        input: 2.65,
        output: 3.5,
      },
      tokens: 8000,
    },
    /*
    // TODO: Not support for now
    {
      description: 'A 7B dense Transformer, fast-deployed and easily customisable. Small, yet powerful for a variety of use cases. Supports English and code, and a 32k context window.',
      displayName: 'Mistral 7B Instruct',
      enabled: true,
      id: 'mistral.mistral-7b-instruct-v0:2',
      tokens: 32_000,
    },
    {
      description: 'A 7B sparse Mixture-of-Experts model with stronger capabilities than Mistral 7B. Uses 12B active parameters out of 45B total. Supports multiple languages, code and 32k context window.',
      displayName: 'Mixtral 8X7B Instruct',
      enabled: true,
      id: 'mistral.mixtral-8x7b-instruct-v0:1',
      tokens: 32_000,
    },
    {
      description: 'Mistral Small is perfectly suited for straightforward tasks that can be performed in bulk, such as classification, customer support, or text generation. It provides outstanding performance at a cost-effective price point.',
      displayName: 'Mistral Small',
      functionCall: true,
      id: 'mistral.mistral-small-2402-v1:0',
      tokens: 32_000,
    },
    {
      description: 'Mistral Large 2407 is an advanced Large Language Model (LLM) that supports dozens of languages and is trained on 80+ coding languages. It has best-in-class agentic capabilities with native function calling JSON outputting and reasoning capabilities.',
      displayName: 'Mistral Large 2 (24.07)',
      enabled: true,
      functionCall: true,
      id: 'mistral.mistral-large-2407-v1:0',
      tokens: 128_000,
    },
    {
      description: 'The most advanced Mistral AI Large Language model capable of handling any language task including complex multilingual reasoning, text understanding, transformation, and code generation.',
      displayName: 'Mistral Large',
      enabled: true,
      functionCall: true,
      id: 'mistral.mistral-large-2402-v1:0',
      tokens: 32_000,
    },
*/
    /*
    // TODO: Not support for now
    {
      description: 'Command R+ is a highly performant generative language model optimized for large scale production workloads.',
      displayName: 'Command R+',
      enabled: true,
      functionCall: true,
      id: 'cohere.command-r-plus-v1:0',
      tokens: 128_000,
    },
    {
      description: 'Command R is a generative language model optimized for long-context tasks and large scale production workloads.',
      displayName: 'Command R',
      enabled: true,
      functionCall: true,
      id: 'cohere.command-r-v1:0',
      tokens: 128_000,
    },
*/
    /*
    // Cohere Command (Text) and AI21 Labs Jurassic-2 (Text) don't support chat with the Converse API
    {
      description: 'Command is Cohere flagship text generation model. It is trained to follow user commands and to be instantly useful in practical business applications.',
      displayName: 'Command',
      id: 'cohere.command-text-v14',
      tokens: 4000,
    },
    {
      description: 'Cohere Command-Light is a generative model that responds well with instruction-like prompts. This model provides customers with an unbeatable balance of quality, cost-effectiveness, and low-latency inference.',
      displayName: 'Command Light',
      id: 'cohere.command-light-text-v14',
      tokens: 4000,
    },
*/
<<<<<<< HEAD
=======
    /*
    // TODO: Not support for now
>>>>>>> fc25f268
    {
      description: 'The latest Foundation Model from AI21 Labs, Jamba-Instruct offers an impressive 256K context window and delivers the best value per price on core text generation, summarization, and question answering tasks for the enterprise.',
      displayName: 'Jamba-Instruct',
      enabled: true,
      id: 'ai21.jamba-instruct-v1:0',
      tokens: 256_000,
    },
<<<<<<< HEAD
/*
=======
*/
    /*
>>>>>>> fc25f268
    // Cohere Command (Text) and AI21 Labs Jurassic-2 (Text) don't support chat with the Converse API
    {
      description: 'Jurassic-2 Mid is less powerful than Ultra, yet carefully designed to strike the right balance between exceptional quality and affordability. Jurassic-2 Mid can be applied to any language comprehension or generation task including question answering, summarization, long-form copy generation, advanced information extraction and many others.',
      displayName: 'Jurassic-2 Mid',
      id: 'ai21.j2-mid-v1',
      tokens: 8191,
    },
    {
      description: 'Jurassic-2 Ultra is AI21’s most powerful model for complex tasks that require advanced text generation and comprehension. Popular use cases include question answering, summarization, long-form copy generation, advanced information extraction, and more.',
      displayName: 'Jurassic-2 Ultra',
      id: 'ai21.j2-ultra-v1',
      tokens: 8191,
    },
*/
  ],
  checkModel: 'anthropic.claude-instant-v1',
  description:
    'Bedrock 是亚马逊 AWS 提供的一项服务，专注于为企业提供先进的 AI 语言模型和视觉模型。其模型家族包括 Anthropic 的 Claude 系列、Meta 的 Llama 3.1 系列等，涵盖从轻量级到高性能的多种选择，支持文本生成、对话、图像处理等多种任务，适用于不同规模和需求的企业应用。',
  id: 'bedrock',
  modelsUrl: 'https://docs.aws.amazon.com/bedrock/latest/userguide/model-ids.html',
  name: 'Bedrock',
  url: 'https://docs.aws.amazon.com/bedrock/latest/userguide/what-is-bedrock.html',
};

export default Bedrock;<|MERGE_RESOLUTION|>--- conflicted
+++ resolved
@@ -250,11 +250,6 @@
       tokens: 4000,
     },
 */
-<<<<<<< HEAD
-=======
-    /*
-    // TODO: Not support for now
->>>>>>> fc25f268
     {
       description: 'The latest Foundation Model from AI21 Labs, Jamba-Instruct offers an impressive 256K context window and delivers the best value per price on core text generation, summarization, and question answering tasks for the enterprise.',
       displayName: 'Jamba-Instruct',
@@ -262,12 +257,7 @@
       id: 'ai21.jamba-instruct-v1:0',
       tokens: 256_000,
     },
-<<<<<<< HEAD
-/*
-=======
-*/
-    /*
->>>>>>> fc25f268
+    /*
     // Cohere Command (Text) and AI21 Labs Jurassic-2 (Text) don't support chat with the Converse API
     {
       description: 'Jurassic-2 Mid is less powerful than Ultra, yet carefully designed to strike the right balance between exceptional quality and affordability. Jurassic-2 Mid can be applied to any language comprehension or generation task including question answering, summarization, long-form copy generation, advanced information extraction and many others.',
