--- conflicted
+++ resolved
@@ -216,12 +216,7 @@
       id: 'mistral.mistral-large-2402-v1:0',
       tokens: 32_000,
     },
-<<<<<<< HEAD
-/*
-=======
-*/
-    /*
->>>>>>> fc25f268
+    /*
     // TODO: Not support for now
     {
       description: 'Command R+ is a highly performant generative language model optimized for large scale production workloads.',
