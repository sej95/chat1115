import { ModelProviderCard } from '@/types/llm';

// ref :https://docs.aws.amazon.com/bedrock/latest/userguide/conversation-inference.html
// ref :https://us-east-1.console.aws.amazon.com/bedrock/home?region=us-east-1#/models
// ref :https://us-west-2.console.aws.amazon.com/bedrock/home?region=us-west-2#/models
// ref :https://docs.aws.amazon.com/bedrock/latest/userguide/inference-profiles-support.html
const Bedrock: ModelProviderCard = {
  chatModels: [
    // Amazon Nova Models (Cross-Region Inference Profiles)
    {
      contextWindowTokens: 300_000,
      description:
        'Amazon Nova Premier 是 Amazon 最先进的多模态基础模型，具有最高的智能水平，能够处理复杂的推理、数学、编程和多语言任务。',
      displayName: 'Nova Premier (US)',
      enabled: true,
      functionCall: true,
      id: 'us.amazon.nova-premier-v1:0',
      maxOutput: 5000,
      pricing: {
        input: 8,
        output: 32,
      },
      releasedAt: '2024-12-03',
      vision: true,
    },
    {
      contextWindowTokens: 300_000,
      description:
        'Amazon Nova Pro 在性能和成本之间取得平衡，适合各种任务，包括内容生成、对话AI、文档处理和代码生成。',
      displayName: 'Nova Pro (US)',
      enabled: true,
      functionCall: true,
      id: 'us.amazon.nova-pro-v1:0',
      maxOutput: 5000,
      pricing: {
        input: 0.8,
        output: 3.2,
      },
      releasedAt: '2024-12-03',
      vision: true,
    },
    {
      contextWindowTokens: 300_000,
      description:
        'Amazon Nova Lite 是一个快速、成本效益高的多模态模型，适合简单的任务和高频使用场景。',
      displayName: 'Nova Lite (US)',
      enabled: true,
      functionCall: true,
      id: 'us.amazon.nova-lite-v1:0',
      maxOutput: 5000,
      pricing: {
        input: 0.06,
        output: 0.24,
      },
      releasedAt: '2024-12-03',
      vision: true,
    },
    {
      contextWindowTokens: 128_000,
      description:
        'Amazon Nova Micro 是一个仅文本的模型，专为速度和成本效率而设计，适合简单的文本处理任务。',
      displayName: 'Nova Micro (US)',
      enabled: true,
      functionCall: true,
      id: 'us.amazon.nova-micro-v1:0',
      maxOutput: 5000,
      pricing: {
        input: 0.035,
        output: 0.14,
      },
      releasedAt: '2024-12-03',
    },
    // EU Region Nova Models
    {
      contextWindowTokens: 300_000,
      description: 'Amazon Nova Pro 欧盟区域版本，在性能和成本之间取得平衡。',
      displayName: 'Nova Pro (EU)',
      enabled: true,
      functionCall: true,
      id: 'eu.amazon.nova-pro-v1:0',
      maxOutput: 5000,
      pricing: {
        input: 0.8,
        output: 3.2,
      },
      releasedAt: '2024-12-03',
      vision: true,
    },
    {
      contextWindowTokens: 300_000,
      description: 'Amazon Nova Lite 欧盟区域版本，快速且成本效益高。',
      displayName: 'Nova Lite (EU)',
      enabled: true,
      functionCall: true,
      id: 'eu.amazon.nova-lite-v1:0',
      maxOutput: 5000,
      pricing: {
        input: 0.06,
        output: 0.24,
      },
      releasedAt: '2024-12-03',
      vision: true,
    },
    {
      contextWindowTokens: 128_000,
      description: 'Amazon Nova Micro 欧盟区域版本，专为速度和成本效率而设计。',
      displayName: 'Nova Micro (EU)',
      enabled: true,
      functionCall: true,
      id: 'eu.amazon.nova-micro-v1:0',
      maxOutput: 5000,
      pricing: {
        input: 0.035,
        output: 0.14,
      },
      releasedAt: '2024-12-03',
    },
    // APAC Region Nova Models
    {
      contextWindowTokens: 300_000,
      description: 'Amazon Nova Pro 亚太区域版本，在性能和成本之间取得平衡。',
      displayName: 'Nova Pro (APAC)',
      enabled: true,
      functionCall: true,
      id: 'apac.amazon.nova-pro-v1:0',
      maxOutput: 5000,
      pricing: {
        input: 0.8,
        output: 3.2,
      },
      releasedAt: '2024-12-03',
      vision: true,
    },
    {
      contextWindowTokens: 300_000,
      description: 'Amazon Nova Lite 亚太区域版本，快速且成本效益高。',
      displayName: 'Nova Lite (APAC)',
      enabled: true,
      functionCall: true,
      id: 'apac.amazon.nova-lite-v1:0',
      maxOutput: 5000,
      pricing: {
        input: 0.06,
        output: 0.24,
      },
      releasedAt: '2024-12-03',
      vision: true,
    },
    {
      contextWindowTokens: 128_000,
      description: 'Amazon Nova Micro 亚太区域版本，专为速度和成本效率而设计。',
      displayName: 'Nova Micro (APAC)',
      enabled: true,
      functionCall: true,
      id: 'apac.amazon.nova-micro-v1:0',
      maxOutput: 5000,
      pricing: {
        input: 0.035,
        output: 0.14,
      },
      releasedAt: '2024-12-03',
    },
    {
      contextWindowTokens: 200_000,
      description:
        'Claude 3.7 sonnet 是 Anthropic 最快的下一代模型。与 Claude 3 Haiku 相比，Claude 3.7 Sonnet 在各项技能上都有所提升，并在许多智力基准测试中超越了上一代最大的模型 Claude 3 Opus。',
      displayName: 'Claude 3.7 Sonnet (US)',
      enabled: true,
      functionCall: true,
      id: 'us.anthropic.claude-3-7-sonnet-20250219-v1:0',
      maxOutput: 8192,
      releasedAt: '2025-02-24',
      vision: true,
    },
    {
      contextWindowTokens: 200_000,
      description: 'Claude 3.7 Sonnet 欧盟区域版本，是 Anthropic 最快的下一代模型。',
      displayName: 'Claude 3.7 Sonnet (EU)',
      enabled: true,
      functionCall: true,
<<<<<<< HEAD
      id: 'eu.anthropic.claude-3-7-sonnet-20250219-v1:0',
      maxOutput: 8192,
      pricing: {
        cachedInput: 0.1,
        input: 1,
        output: 5,
        writeCacheInput: 1.25,
      },
=======
      id: 'us.anthropic.claude-3-7-sonnet-20250219-v1:0',
      maxOutput: 64_000,
>>>>>>> 7b12e546
      releasedAt: '2025-02-24',
      vision: true,
    },
    {
      contextWindowTokens: 200_000,
      description: 'Claude 3.7 Sonnet 亚太区域版本，是 Anthropic 最快的下一代模型。',
      displayName: 'Claude 3.7 Sonnet (APAC)',
      enabled: true,
      functionCall: true,
      id: 'apac.anthropic.claude-3-7-sonnet-20250219-v1:0',
      maxOutput: 8192,
<<<<<<< HEAD
      pricing: {
        cachedInput: 0.1,
        input: 1,
        output: 5,
        writeCacheInput: 1.25,
      },
      releasedAt: '2025-02-24',
      vision: true,
=======
      releasedAt: '2024-11-05',
>>>>>>> 7b12e546
    },

    {
      contextWindowTokens: 200_000,
      description:
        'Claude 3.5 Sonnet 提升了行业标准，性能超过竞争对手模型和 Claude 3 Opus，在广泛的评估中表现出色，同时具有我们中等层级模型的速度和成本。',
      displayName: 'Claude 3.5 Sonnet v2 (US)',
      enabled: true,
      functionCall: true,
<<<<<<< HEAD
      id: 'us.anthropic.claude-3-5-sonnet-20241022-v2:0',
      pricing: {
        input: 3,
        output: 15,
      },
=======
      id: 'anthropic.claude-3-5-sonnet-20241022-v2:0',
>>>>>>> 7b12e546
      vision: true,
    },
    {
      contextWindowTokens: 200_000,
      description: 'Claude 3.5 Sonnet 亚太区域版本，提升了行业标准。',
      displayName: 'Claude 3.5 Sonnet v2 (APAC)',
      enabled: true,
      functionCall: true,
<<<<<<< HEAD
      id: 'apac.anthropic.claude-3-5-sonnet-20241022-v2:0',
      pricing: {
        input: 3,
        output: 15,
      },
=======
      id: 'us.anthropic.claude-3-5-sonnet-20241022-v2:0',
>>>>>>> 7b12e546
      vision: true,
    },

    {
      contextWindowTokens: 200_000,
      description: 'Claude 3.5 Sonnet 0620 美国区域版本，提升了行业标准。',
      displayName: 'Claude 3.5 Sonnet 0620 (US)',
      enabled: true,
      functionCall: true,
<<<<<<< HEAD
      id: 'us.anthropic.claude-3-5-sonnet-20240620-v1:0',
      pricing: {
        input: 3,
        output: 15,
      },
=======
      id: 'anthropic.claude-3-5-sonnet-20240620-v1:0',
>>>>>>> 7b12e546
      vision: true,
    },
    {
      contextWindowTokens: 200_000,
      description: 'Claude 3.5 Sonnet 0620 亚太区域版本，提升了行业标准。',
      displayName: 'Claude 3.5 Sonnet 0620 (APAC)',
      enabled: true,
      functionCall: true,
      id: 'apac.anthropic.claude-3-5-sonnet-20240620-v1:0',
      pricing: {
        input: 3,
        output: 15,
      },
      vision: true,
    },

    {
      contextWindowTokens: 200_000,
      description: 'Claude 3 Haiku 美国区域版本，是 Anthropic 最快、最紧凑的模型。',
      displayName: 'Claude 3 Haiku (US)',
      enabled: true,
      functionCall: true,
<<<<<<< HEAD
      id: 'us.anthropic.claude-3-haiku-20240307-v1:0',
      pricing: {
        input: 0.25,
        output: 1.25,
      },
=======
      id: 'anthropic.claude-3-haiku-20240307-v1:0',
>>>>>>> 7b12e546
      vision: true,
    },
    {
      contextWindowTokens: 200_000,
      description: 'Claude 3 Haiku 欧盟区域版本，是 Anthropic 最快、最紧凑的模型。',
      displayName: 'Claude 3 Haiku (EU)',
      enabled: true,
      functionCall: true,
      id: 'eu.anthropic.claude-3-haiku-20240307-v1:0',
      pricing: {
        input: 0.25,
        output: 1.25,
      },
      vision: true,
    },
    {
      contextWindowTokens: 200_000,
      description: 'Claude 3 Haiku 亚太区域版本，是 Anthropic 最快、最紧凑的模型。',
      displayName: 'Claude 3 Haiku (APAC)',
      enabled: true,
      functionCall: true,
      id: 'apac.anthropic.claude-3-haiku-20240307-v1:0',
      pricing: {
        input: 0.25,
        output: 1.25,
      },
      vision: true,
    },

    {
      contextWindowTokens: 200_000,
      description: 'Claude 3 Sonnet 美国区域版本，在智能和速度之间达到了理想的平衡。',
      displayName: 'Claude 3 Sonnet (US)',
      enabled: true,
      functionCall: true,
<<<<<<< HEAD
      id: 'us.anthropic.claude-3-sonnet-20240229-v1:0',
      pricing: {
        input: 3,
        output: 15,
      },
=======
      id: 'anthropic.claude-3-sonnet-20240229-v1:0',
>>>>>>> 7b12e546
      vision: true,
    },
    {
      contextWindowTokens: 200_000,
      description: 'Claude 3 Sonnet 欧盟区域版本，在智能和速度之间达到了理想的平衡。',
      displayName: 'Claude 3 Sonnet (EU)',
      enabled: true,
      functionCall: true,
      id: 'eu.anthropic.claude-3-sonnet-20240229-v1:0',
      pricing: {
        input: 3,
        output: 15,
      },
      vision: true,
    },
    {
      contextWindowTokens: 200_000,
      description: 'Claude 3 Sonnet 亚太区域版本，在智能和速度之间达到了理想的平衡。',
      displayName: 'Claude 3 Sonnet (APAC)',
      enabled: true,
      functionCall: true,
<<<<<<< HEAD
      id: 'apac.anthropic.claude-3-sonnet-20240229-v1:0',
      pricing: {
        input: 3,
        output: 15,
      },
      vision: true,
    },

    {
      contextWindowTokens: 200_000,
      description: 'Claude 3 Opus 美国区域版本，是 Anthropic 最强大的 AI 模型。',
      displayName: 'Claude 3 Opus (US)',
      enabled: true,
      functionCall: true,
      id: 'us.anthropic.claude-3-opus-20240229-v1:0',
      pricing: {
        input: 15,
        output: 75,
      },
=======
      id: 'anthropic.claude-3-opus-20240229-v1:0',
>>>>>>> 7b12e546
      vision: true,
    },
    // Claude 4 Models (Cross-Region)
    {
      contextWindowTokens: 200_000,
      description:
<<<<<<< HEAD
        'Claude 4 Opus 是 Anthropic 最新一代的旗舰模型，具有前所未有的智能水平和推理能力。',
      displayName: 'Claude 4 Opus (US)',
      enabled: true,
      functionCall: true,
      id: 'us.anthropic.claude-opus-4-20250514-v1:0',
      pricing: {
        input: 60,
        output: 180,
      },
      vision: true,
=======
        'Claude 2 的更新版，具有双倍的上下文窗口，以及在长文档和 RAG 上下文中的可靠性、幻觉率和基于证据的准确性的改进。',
      displayName: 'Claude 2.1',
      id: 'anthropic.claude-v2:1',
>>>>>>> 7b12e546
    },
    {
      contextWindowTokens: 200_000,
      description:
<<<<<<< HEAD
        'Claude 4 Sonnet 是 Anthropic 新一代的平衡型模型，在智能和效率之间取得最佳平衡。',
      displayName: 'Claude 4 Sonnet (US)',
      enabled: true,
      functionCall: true,
      id: 'us.anthropic.claude-sonnet-4-20250514-v1:0',
      pricing: {
        input: 15,
        output: 75,
      },
      vision: true,
    },
    {
      contextWindowTokens: 200_000,
      description: 'Claude 4 Sonnet 欧盟区域版本，是 Anthropic 新一代的平衡型模型。',
      displayName: 'Claude 4 Sonnet (EU)',
      enabled: true,
      functionCall: true,
      id: 'eu.anthropic.claude-sonnet-4-20250514-v1:0',
      pricing: {
        input: 15,
        output: 75,
      },
      vision: true,
    },
    {
      contextWindowTokens: 200_000,
      description: 'Claude 4 Sonnet 亚太区域版本，是 Anthropic 新一代的平衡型模型。',
      displayName: 'Claude 4 Sonnet (APAC)',
      enabled: true,
      functionCall: true,
      id: 'apac.anthropic.claude-sonnet-4-20250514-v1:0',
      pricing: {
        input: 15,
        output: 75,
      },
      vision: true,
=======
        'Anthropic 在从复杂对话和创意内容生成到详细指令跟随的广泛任务中都表现出高度能力的模型。',
      displayName: 'Claude 2.0',
      id: 'anthropic.claude-v2',
    },
    {
      contextWindowTokens: 100_000,
      description:
        '一款快速、经济且仍然非常有能力的模型，可以处理包括日常对话、文本分析、总结和文档问答在内的一系列任务。',
      displayName: 'Claude Instant',
      id: 'anthropic.claude-instant-v1',
>>>>>>> 7b12e546
    },

    // DeepSeek Models (Cross-Region)
    {
      contextWindowTokens: 128_000,
      description: 'DeepSeek R1 是一个具有强大推理能力的模型，专门针对复杂问题解决进行优化。',
      displayName: 'DeepSeek R1 (US)',
      enabled: true,
      functionCall: true,
      id: 'us.deepseek.r1-v1:0',
      pricing: {
        input: 0.14,
        output: 2.19,
      },
    },
    // Meta Llama Models (Cross-Region)

    {
      contextWindowTokens: 128_000,
      description: 'Meta Llama 3.1 8B Instruct 美国区域版本。',
      displayName: 'Llama 3.1 8B Instruct (US)',
      enabled: true,
      functionCall: true,
<<<<<<< HEAD
      id: 'us.meta.llama3-1-8b-instruct-v1:0',
      pricing: {
        input: 0.22,
        output: 0.22,
      },
=======
      id: 'meta.llama3-1-8b-instruct-v1:0',
>>>>>>> 7b12e546
    },

    {
      contextWindowTokens: 128_000,
      description: 'Meta Llama 3.1 70B Instruct 美国区域版本。',
      displayName: 'Llama 3.1 70B Instruct (US)',
      enabled: true,
      functionCall: true,
<<<<<<< HEAD
      id: 'us.meta.llama3-1-70b-instruct-v1:0',
      pricing: {
        input: 0.99,
        output: 0.99,
      },
=======
      id: 'meta.llama3-1-70b-instruct-v1:0',
>>>>>>> 7b12e546
    },

    {
      contextWindowTokens: 128_000,
      description: 'Meta Llama 3.1 405B Instruct 美国区域版本，是最大、最强大的模型。',
      displayName: 'Llama 3.1 405B Instruct (US)',
      enabled: true,
      functionCall: true,
<<<<<<< HEAD
      id: 'us.meta.llama3-1-405b-instruct-v1:0',
      pricing: {
        input: 5.32,
        output: 16,
      },
=======
      id: 'meta.llama3-1-405b-instruct-v1:0',
>>>>>>> 7b12e546
    },
    // Llama 3.2 Models (Cross-Region)
    {
<<<<<<< HEAD
      contextWindowTokens: 128_000,
      description: 'Meta Llama 3.2 11B Instruct 是一个中等规模的高效模型，适合各种对话和推理任务。',
      displayName: 'Llama 3.2 11B Instruct (US)',
      enabled: true,
      functionCall: true,
      id: 'us.meta.llama3-2-11b-instruct-v1:0',
      pricing: {
        input: 0.35,
        output: 0.35,
      },
    },
    {
      contextWindowTokens: 128_000,
      description: 'Meta Llama 3.2 1B Instruct 是一个轻量级模型，专为资源受限环境设计。',
      displayName: 'Llama 3.2 1B Instruct (US)',
      enabled: true,
      functionCall: true,
      id: 'us.meta.llama3-2-1b-instruct-v1:0',
      pricing: {
        input: 0.055,
        output: 0.055,
      },
=======
      contextWindowTokens: 8000,
      description:
        'Meta Llama 3 是一款面向开发者、研究人员和企业的开放大型语言模型 (LLM)，旨在帮助他们构建、实验并负责任地扩展他们的生成 AI 想法。作为全球社区创新的基础系统的一部分，它非常适合计算能力和资源有限、边缘设备和更快的训练时间。',
      displayName: 'Llama 3 8B Instruct',
      id: 'meta.llama3-8b-instruct-v1:0',
    },
    {
      contextWindowTokens: 8000,
      description:
        'Meta Llama 3 是一款面向开发者、研究人员和企业的开放大型语言模型 (LLM)，旨在帮助他们构建、实验并负责任地扩展他们的生成 AI 想法。作为全球社区创新的基础系统的一部分，它非常适合内容创建、对话 AI、语言理解、研发和企业应用。',
      displayName: 'Llama 3 70B Instruct',
      id: 'meta.llama3-70b-instruct-v1:0',
>>>>>>> 7b12e546
    },
    {
      contextWindowTokens: 128_000,
      description: 'Meta Llama 3.2 1B Instruct 欧盟区域版本，是一个轻量级模型。',
      displayName: 'Llama 3.2 1B Instruct (EU)',
      enabled: true,
      functionCall: true,
      id: 'eu.meta.llama3-2-1b-instruct-v1:0',
      pricing: {
        input: 0.055,
        output: 0.055,
      },
    },
    {
      contextWindowTokens: 128_000,
      description:
        'Meta Llama 3.2 3B Instruct 是一个小型但功能强大的模型，在效率和性能之间取得平衡。',
      displayName: 'Llama 3.2 3B Instruct (US)',
      enabled: true,
      functionCall: true,
      id: 'us.meta.llama3-2-3b-instruct-v1:0',
      pricing: {
        input: 0.075,
        output: 0.075,
      },
    },
    {
      contextWindowTokens: 128_000,
      description: 'Meta Llama 3.2 3B Instruct 欧盟区域版本，在效率和性能之间取得平衡。',
      displayName: 'Llama 3.2 3B Instruct (EU)',
      enabled: true,
      functionCall: true,
      id: 'eu.meta.llama3-2-3b-instruct-v1:0',
      pricing: {
        input: 0.075,
        output: 0.075,
      },
    },
    {
      contextWindowTokens: 128_000,
      description: 'Meta Llama 3.2 90B Instruct 是一个大型高性能模型，适合复杂的推理和生成任务。',
      displayName: 'Llama 3.2 90B Instruct (US)',
      enabled: true,
      functionCall: true,
      id: 'us.meta.llama3-2-90b-instruct-v1:0',
      pricing: {
        input: 2,
        output: 2,
      },
    },
    // Llama 3.3 Models (Cross-Region)
    {
      contextWindowTokens: 128_000,
      description: 'Meta Llama 3.3 70B Instruct 是最新一代的高性能模型，具有改进的推理和对话能力。',
      displayName: 'Llama 3.3 70B Instruct (US)',
      enabled: true,
      functionCall: true,
      id: 'us.meta.llama3-3-70b-instruct-v1:0',
      pricing: {
        input: 0.99,
        output: 0.99,
      },
    },
    // Llama 4 Models (Cross-Region)
    {
      contextWindowTokens: 128_000,
      description:
        'Meta Llama 4 Maverick 17B Instruct 是下一代模型的早期版本，具有创新的架构和能力。',
      displayName: 'Llama 4 Maverick 17B Instruct (US)',
      enabled: true,
      functionCall: true,
      id: 'us.meta.llama4-maverick-17b-instruct-v1:0',
      pricing: {
        input: 0.5,
        output: 0.5,
      },
    },
    {
      contextWindowTokens: 128_000,
      description:
        'Meta Llama 4 Scout 17B Instruct 是下一代模型的探索版本，专注于高效的推理和生成。',
      displayName: 'Llama 4 Scout 17B Instruct (US)',
      enabled: true,
      functionCall: true,
      id: 'us.meta.llama4-scout-17b-instruct-v1:0',
      pricing: {
        input: 0.5,
        output: 0.5,
      },
    },

    // Mistral Models (Cross-Region)
    {
      contextWindowTokens: 128_000,
      description:
        'Mistral Pixtral Large 是一个多模态模型，能够处理文本和图像输入，具有强大的视觉理解能力。',
      displayName: 'Pixtral Large 2502 (US)',
      enabled: true,
      functionCall: true,
      id: 'us.mistral.pixtral-large-2502-v1:0',
      pricing: {
        input: 3,
        output: 9,
      },
      vision: true,
    },
    {
      contextWindowTokens: 128_000,
      description: 'Mistral Pixtral Large 欧盟区域版本，是一个多模态模型。',
      displayName: 'Pixtral Large 2502 (EU)',
      enabled: true,
      functionCall: true,
      id: 'eu.mistral.pixtral-large-2502-v1:0',
      pricing: {
        input: 3,
        output: 9,
      },
      vision: true,
    },
    // US GovCloud Models
    {
      contextWindowTokens: 200_000,
      description: 'Claude 3.5 Sonnet 美国政府专区版本，提升了行业标准。',
      displayName: 'Claude 3.5 Sonnet (US-Gov)',
      enabled: true,
      functionCall: true,
      id: 'us-gov.anthropic.claude-3-5-sonnet-20240620-v1:0',
      pricing: {
        input: 3,
        output: 15,
      },
      vision: true,
    },
    {
      contextWindowTokens: 200_000,
      description: 'Claude 3 Haiku 美国政府专区版本，是 Anthropic 最快、最紧凑的模型。',
      displayName: 'Claude 3 Haiku (US-Gov)',
      enabled: true,
      functionCall: true,
      id: 'us-gov.anthropic.claude-3-haiku-20240307-v1:0',
      pricing: {
        input: 0.25,
        output: 1.25,
      },
      vision: true,
    },
  ],
  checkModel: 'us.amazon.nova-lite-v1:0',
  description:
    'Bedrock 是亚马逊 AWS 提供的一项服务，专注于为企业提供先进的 AI 语言模型和视觉模型。其模型家族包括 Anthropic 的 Claude 系列、Meta 的 Llama 3.1 系列等，涵盖从轻量级到高性能的多种选择，支持文本生成、对话、图像处理等多种任务，适用于不同规模和需求的企业应用。支持跨区域推理配置文件，提供更好的性能和可用性。',
  id: 'bedrock',
  modelsUrl: 'https://docs.aws.amazon.com/bedrock/latest/userguide/model-ids.html',
  name: 'Bedrock',
  settings: { sdkType: 'bedrock' },
  url: 'https://docs.aws.amazon.com/bedrock/latest/userguide/what-is-bedrock.html',
};

export default Bedrock;<|MERGE_RESOLUTION|>--- conflicted
+++ resolved
@@ -178,19 +178,14 @@
       displayName: 'Claude 3.7 Sonnet (EU)',
       enabled: true,
       functionCall: true,
-<<<<<<< HEAD
       id: 'eu.anthropic.claude-3-7-sonnet-20250219-v1:0',
-      maxOutput: 8192,
+      maxOutput: 64_000,
       pricing: {
         cachedInput: 0.1,
         input: 1,
         output: 5,
         writeCacheInput: 1.25,
       },
-=======
-      id: 'us.anthropic.claude-3-7-sonnet-20250219-v1:0',
-      maxOutput: 64_000,
->>>>>>> 7b12e546
       releasedAt: '2025-02-24',
       vision: true,
     },
@@ -202,18 +197,14 @@
       functionCall: true,
       id: 'apac.anthropic.claude-3-7-sonnet-20250219-v1:0',
       maxOutput: 8192,
-<<<<<<< HEAD
       pricing: {
         cachedInput: 0.1,
         input: 1,
         output: 5,
         writeCacheInput: 1.25,
       },
-      releasedAt: '2025-02-24',
-      vision: true,
-=======
-      releasedAt: '2024-11-05',
->>>>>>> 7b12e546
+      releasedAt: '2025-11-05',
+      vision: true,
     },
 
     {
@@ -223,15 +214,11 @@
       displayName: 'Claude 3.5 Sonnet v2 (US)',
       enabled: true,
       functionCall: true,
-<<<<<<< HEAD
       id: 'us.anthropic.claude-3-5-sonnet-20241022-v2:0',
       pricing: {
         input: 3,
         output: 15,
       },
-=======
-      id: 'anthropic.claude-3-5-sonnet-20241022-v2:0',
->>>>>>> 7b12e546
       vision: true,
     },
     {
@@ -240,15 +227,11 @@
       displayName: 'Claude 3.5 Sonnet v2 (APAC)',
       enabled: true,
       functionCall: true,
-<<<<<<< HEAD
       id: 'apac.anthropic.claude-3-5-sonnet-20241022-v2:0',
       pricing: {
         input: 3,
         output: 15,
       },
-=======
-      id: 'us.anthropic.claude-3-5-sonnet-20241022-v2:0',
->>>>>>> 7b12e546
       vision: true,
     },
 
@@ -258,15 +241,11 @@
       displayName: 'Claude 3.5 Sonnet 0620 (US)',
       enabled: true,
       functionCall: true,
-<<<<<<< HEAD
       id: 'us.anthropic.claude-3-5-sonnet-20240620-v1:0',
       pricing: {
         input: 3,
         output: 15,
       },
-=======
-      id: 'anthropic.claude-3-5-sonnet-20240620-v1:0',
->>>>>>> 7b12e546
       vision: true,
     },
     {
@@ -289,15 +268,11 @@
       displayName: 'Claude 3 Haiku (US)',
       enabled: true,
       functionCall: true,
-<<<<<<< HEAD
       id: 'us.anthropic.claude-3-haiku-20240307-v1:0',
       pricing: {
         input: 0.25,
         output: 1.25,
       },
-=======
-      id: 'anthropic.claude-3-haiku-20240307-v1:0',
->>>>>>> 7b12e546
       vision: true,
     },
     {
@@ -333,15 +308,11 @@
       displayName: 'Claude 3 Sonnet (US)',
       enabled: true,
       functionCall: true,
-<<<<<<< HEAD
       id: 'us.anthropic.claude-3-sonnet-20240229-v1:0',
       pricing: {
         input: 3,
         output: 15,
       },
-=======
-      id: 'anthropic.claude-3-sonnet-20240229-v1:0',
->>>>>>> 7b12e546
       vision: true,
     },
     {
@@ -363,7 +334,6 @@
       displayName: 'Claude 3 Sonnet (APAC)',
       enabled: true,
       functionCall: true,
-<<<<<<< HEAD
       id: 'apac.anthropic.claude-3-sonnet-20240229-v1:0',
       pricing: {
         input: 3,
@@ -383,16 +353,12 @@
         input: 15,
         output: 75,
       },
-=======
-      id: 'anthropic.claude-3-opus-20240229-v1:0',
->>>>>>> 7b12e546
       vision: true,
     },
     // Claude 4 Models (Cross-Region)
     {
       contextWindowTokens: 200_000,
       description:
-<<<<<<< HEAD
         'Claude 4 Opus 是 Anthropic 最新一代的旗舰模型，具有前所未有的智能水平和推理能力。',
       displayName: 'Claude 4 Opus (US)',
       enabled: true,
@@ -403,16 +369,10 @@
         output: 180,
       },
       vision: true,
-=======
-        'Claude 2 的更新版，具有双倍的上下文窗口，以及在长文档和 RAG 上下文中的可靠性、幻觉率和基于证据的准确性的改进。',
-      displayName: 'Claude 2.1',
-      id: 'anthropic.claude-v2:1',
->>>>>>> 7b12e546
-    },
-    {
-      contextWindowTokens: 200_000,
-      description:
-<<<<<<< HEAD
+    },
+    {
+      contextWindowTokens: 200_000,
+      description:
         'Claude 4 Sonnet 是 Anthropic 新一代的平衡型模型，在智能和效率之间取得最佳平衡。',
       displayName: 'Claude 4 Sonnet (US)',
       enabled: true,
@@ -449,18 +409,6 @@
         output: 75,
       },
       vision: true,
-=======
-        'Anthropic 在从复杂对话和创意内容生成到详细指令跟随的广泛任务中都表现出高度能力的模型。',
-      displayName: 'Claude 2.0',
-      id: 'anthropic.claude-v2',
-    },
-    {
-      contextWindowTokens: 100_000,
-      description:
-        '一款快速、经济且仍然非常有能力的模型，可以处理包括日常对话、文本分析、总结和文档问答在内的一系列任务。',
-      displayName: 'Claude Instant',
-      id: 'anthropic.claude-instant-v1',
->>>>>>> 7b12e546
     },
 
     // DeepSeek Models (Cross-Region)
@@ -484,15 +432,11 @@
       displayName: 'Llama 3.1 8B Instruct (US)',
       enabled: true,
       functionCall: true,
-<<<<<<< HEAD
       id: 'us.meta.llama3-1-8b-instruct-v1:0',
       pricing: {
         input: 0.22,
         output: 0.22,
       },
-=======
-      id: 'meta.llama3-1-8b-instruct-v1:0',
->>>>>>> 7b12e546
     },
 
     {
@@ -501,15 +445,11 @@
       displayName: 'Llama 3.1 70B Instruct (US)',
       enabled: true,
       functionCall: true,
-<<<<<<< HEAD
       id: 'us.meta.llama3-1-70b-instruct-v1:0',
       pricing: {
         input: 0.99,
         output: 0.99,
       },
-=======
-      id: 'meta.llama3-1-70b-instruct-v1:0',
->>>>>>> 7b12e546
     },
 
     {
@@ -518,19 +458,14 @@
       displayName: 'Llama 3.1 405B Instruct (US)',
       enabled: true,
       functionCall: true,
-<<<<<<< HEAD
       id: 'us.meta.llama3-1-405b-instruct-v1:0',
       pricing: {
         input: 5.32,
         output: 16,
       },
-=======
-      id: 'meta.llama3-1-405b-instruct-v1:0',
->>>>>>> 7b12e546
     },
     // Llama 3.2 Models (Cross-Region)
     {
-<<<<<<< HEAD
       contextWindowTokens: 128_000,
       description: 'Meta Llama 3.2 11B Instruct 是一个中等规模的高效模型，适合各种对话和推理任务。',
       displayName: 'Llama 3.2 11B Instruct (US)',
@@ -553,20 +488,6 @@
         input: 0.055,
         output: 0.055,
       },
-=======
-      contextWindowTokens: 8000,
-      description:
-        'Meta Llama 3 是一款面向开发者、研究人员和企业的开放大型语言模型 (LLM)，旨在帮助他们构建、实验并负责任地扩展他们的生成 AI 想法。作为全球社区创新的基础系统的一部分，它非常适合计算能力和资源有限、边缘设备和更快的训练时间。',
-      displayName: 'Llama 3 8B Instruct',
-      id: 'meta.llama3-8b-instruct-v1:0',
-    },
-    {
-      contextWindowTokens: 8000,
-      description:
-        'Meta Llama 3 是一款面向开发者、研究人员和企业的开放大型语言模型 (LLM)，旨在帮助他们构建、实验并负责任地扩展他们的生成 AI 想法。作为全球社区创新的基础系统的一部分，它非常适合内容创建、对话 AI、语言理解、研发和企业应用。',
-      displayName: 'Llama 3 70B Instruct',
-      id: 'meta.llama3-70b-instruct-v1:0',
->>>>>>> 7b12e546
     },
     {
       contextWindowTokens: 128_000,
