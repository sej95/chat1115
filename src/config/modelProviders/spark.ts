--- conflicted
+++ resolved
@@ -6,11 +6,7 @@
   chatModels: [
     {
       description:
-<<<<<<< HEAD
-        '轻量级大语言模型，低延迟，全免费 支持在线联网搜索功能 响应快速、便捷，全面免费开放 适用于低算力推理与模型精调等定制化场景',
-=======
         'Spark Lite 是一款轻量级大语言模型，具备极低的延迟与高效的处理能力，完全免费开放，支持实时在线搜索功能。其快速响应的特性使其在低算力设备上的推理应用和模型微调中表现出色，为用户带来出色的成本效益和智能体验，尤其在知识问答、内容生成及搜索场景下表现不俗。',
->>>>>>> 0cfee6b7
       displayName: 'Spark Lite',
       enabled: true,
       functionCall: false,
@@ -20,11 +16,7 @@
     },
     {
       description:
-<<<<<<< HEAD
-        '专业级大语言模型，兼顾模型效果与性能 数学、代码、医疗、教育等场景专项优化 支持联网搜索、天气、日期等多个内置插件 覆盖大部分知识问答、语言理解、文本创作等多个场景',
-=======
         'Spark Pro 是一款为专业领域优化的高性能大语言模型，专注数学、编程、医疗、教育等多个领域，并支持联网搜索及内置天气、日期等插件。其优化后模型在复杂知识问答、语言理解及高层次文本创作中展现出色表现和高效性能，是适合专业应用场景的理想选择。',
->>>>>>> 0cfee6b7
       displayName: 'Spark Pro',
       enabled: true,
       functionCall: false,
@@ -34,11 +26,7 @@
     },
     {
       description:
-<<<<<<< HEAD
-        '支持最长上下文的星火大模型，长文无忧 128K星火大模型强势来袭 通读全文，旁征博引 沟通无界，逻辑连贯',
-=======
         'Spark Pro-128K 配置了特大上下文处理能力，能够处理多达128K的上下文信息，特别适合需通篇分析和长期逻辑关联处理的长文内容，可在复杂文本沟通中提供流畅一致的逻辑与多样的引用支持。',
->>>>>>> 0cfee6b7
       displayName: 'Spark Pro-128K',
       enabled: true,
       functionCall: false,
@@ -48,11 +36,7 @@
     },
     {
       description:
-<<<<<<< HEAD
-        '最全面的星火大模型版本，功能丰富 支持联网搜索、天气、日期等多个内置插件 核心能力全面升级，各场景应用效果普遍提升 支持System角色人设与FunctionCall函数调用',
-=======
         'Spark3.5 Max 为功能最为全面的版本，支持联网搜索及众多内置插件。其全面优化的核心能力以及系统角色设定和函数调用功能，使其在各种复杂应用场景中的表现极为优异和出色。',
->>>>>>> 0cfee6b7
       displayName: 'Spark3.5 Max',
       enabled: true,
       functionCall: false,
@@ -62,11 +46,7 @@
     },
     {
       description:
-<<<<<<< HEAD
-        '最强大的星火大模型版本，效果极佳 全方位提升效果，引领智能巅峰 优化联网搜索链路，提供精准回答 强化文本总结能力，提升办公生产力',
-=======
         'Spark4.0 Ultra 是星火大模型系列中最为强大的版本，在升级联网搜索链路同时，提升对文本内容的理解和总结能力。它是用于提升办公生产力和准确响应需求的全方位解决方案，是引领行业的智能产品。',
->>>>>>> 0cfee6b7
       displayName: 'Spark4.0 Ultra',
       enabled: true,
       functionCall: false,
