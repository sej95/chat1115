--- conflicted
+++ resolved
@@ -4,29 +4,25 @@
 const Groq: ModelProviderCard = {
   chatModels: [
     {
-<<<<<<< HEAD
-      displayName: 'Llama 3.1 70b (preview)',
-      enabled: true,
-      id: 'llama-3.1-70b-versatile',
-      tokens: 8192,
-    },
-    {
-      displayName: 'Llama 3.1 405b (preview)',
-      enabled: true,
-=======
       displayName: 'LLaMA3.1 405B (Preview)',
       enabled: false,
       functionCall: true,
->>>>>>> 27e27cc8
       id: 'llama-3.1-405b-reasoning',
       tokens: 16_000,
     },
     {
-<<<<<<< HEAD
-      displayName: 'Llama 3.1 8b (preview)',
+      displayName: 'LLama 3.1 70B (Preview)',
       enabled: true,
+      functionCall: true,
+      id: 'llama-3.1-70b-versatile',
+      tokens: 8000,
+    },
+    {
+      displayName: 'LLaMA 3.1 8B (Preview)',
+      enabled: true,
+      functionCall: true,
       id: 'llama-3.1-8b-instant',
-      tokens: 8192,
+      tokens: 8000,
     },
     {
       displayName: 'Llama 3 Groq 70b Tool Use (preview)',
@@ -40,20 +36,6 @@
       enabled: true,
       functionCall: true,
       id: 'llama3-groq-8b-8192-tool-use-preview',
-=======
-      displayName: 'LLaMA3.1 70B (Preview)',
-      enabled: true,
-      functionCall: true,
-      id: 'llama-3.1-70b-versatile',
-      tokens: 8000,
-    },
-    {
-      displayName: 'LLaMA3.1 8B (Preview)',
-      enabled: true,
-      functionCall: true,
-      id: 'llama-3.1-8b-instant',
-      tokens: 8000,
->>>>>>> 27e27cc8
     },
     {
       displayName: 'LLaMA3 70B',
