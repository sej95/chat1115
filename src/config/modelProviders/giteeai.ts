--- conflicted
+++ resolved
@@ -11,24 +11,6 @@
       enabled: true,
       functionCall: true,
       id: 'Qwen2.5-72B-Instruct',
-<<<<<<< HEAD
-=======
-    },
-    {
-      description:
-        'Qwen2.5-Coder-32B-Instruct 是一款专为代码生成、代码理解和高效开发场景设计的大型语言模型，采用了业界领先的32B参数规模，能够满足多样化的编程需求。',
-      displayName: 'Qwen2.5 Coder 32B Instruct',
-      enabled: true,
-      id: 'Qwen2.5-Coder-32B-Instruct',
-    },
-    {
-      description:
-        'Qwen2.5-7B-Instruct 是一款 70 亿参数的大语言模型，支持 function call 与外部系统无缝交互，极大提升了灵活性和扩展性。优化中文和多语言场景，支持智能问答、内容生成等应用。',
-      displayName: 'Qwen2.5 7B Instruct',
-      enabled: true,
-      functionCall: true,
-      id: 'Qwen2.5-7B-Instruct',
->>>>>>> 50e0dc4a
     },
     {
       contextWindowTokens: 32_768,
@@ -47,7 +29,6 @@
       id: 'Qwen2.5-14B-Instruct',
     },
     {
-<<<<<<< HEAD
       contextWindowTokens: 32_768,
       description:
         'Qwen2.5-7B-Instruct 是一款 70 亿参数的大语言模型，支持 function call 与外部系统无缝交互，极大提升了灵活性和扩展性。优化中文和多语言场景，支持智能问答、内容生成等应用。',
@@ -58,16 +39,12 @@
     },
     {
       contextWindowTokens: 6144,
-=======
-      contextWindowTokens: 6000,
->>>>>>> 50e0dc4a
       description:
         'Qwen2 是 Qwen 模型的最新系列，支持 128k 上下文，对比当前最优的开源模型，Qwen2-72B 在自然语言理解、知识、代码、数学及多语言等多项能力上均显著超越当前领先的模型。',
       displayName: 'Qwen2 72B Instruct',
       id: 'Qwen2-72B-Instruct',
     },
     {
-<<<<<<< HEAD
       contextWindowTokens: 32_768,
       description:
         'Qwen2.5-Coder-32B-Instruct 是一款专为代码生成、代码理解和高效开发场景设计的大型语言模型，采用了业界领先的32B参数规模，能够满足多样化的编程需求。',
@@ -75,13 +52,6 @@
       enabled: true,
       functionCall: true,
       id: 'Qwen2.5-Coder-32B-Instruct',
-=======
-      contextWindowTokens: 32_000,
-      description:
-        'Qwen2 是 Qwen 模型的最新系列，能够超越同等规模的最优开源模型甚至更大规模的模型，Qwen2 7B 在多个评测上取得显著的优势，尤其是代码及中文理解上。',
-      displayName: 'Qwen2 7B Instruct',
-      id: 'Qwen2-7B-Instruct',
->>>>>>> 50e0dc4a
     },
     {
       contextWindowTokens: 32_768,
@@ -102,7 +72,6 @@
       vision: true,
     },
     {
-<<<<<<< HEAD
       contextWindowTokens: 32_768,
       description:
         'InternVL2-8B 是一款强大的视觉语言模型，支持图像与文本的多模态处理，能够精确识别图像内容并生成相关描述或回答。',
@@ -113,9 +82,6 @@
     },
     {
       contextWindowTokens: 32_768,
-=======
-      contextWindowTokens: 32_000,
->>>>>>> 50e0dc4a
       description:
         'GLM-4-9B-Chat 在语义、数学、推理、代码和知识等多方面均表现出较高性能。还具备网页浏览、代码执行、自定义工具调用和长文本推理。 支持包括日语，韩语，德语在内的 26 种语言。',
       displayName: 'GLM4 9B Chat',
@@ -123,11 +89,7 @@
       id: 'glm-4-9b-chat',
     },
     {
-<<<<<<< HEAD
       contextWindowTokens: 4096,
-=======
-      contextWindowTokens: 4000,
->>>>>>> 50e0dc4a
       description:
         'Yi-1.5-34B 在保持原系列模型优秀的通用语言能力的前提下，通过增量训练 5 千亿高质量 token，大幅提高了数学逻辑、代码能力。',
       displayName: 'Yi 34B Chat',
@@ -137,16 +99,11 @@
 /*
     // not compatible with OpenAI SDK
     {
-      contextWindowTokens: 8000,
       description:
         '代码小浣熊是基于商汤大语言模型的软件智能研发助手，覆盖软件需求分析、架构设计、代码编写、软件测试等环节，满足用户代码编写、编程学习等各类需求。代码小浣熊支持 Python、Java、JavaScript、C++、Go、SQL 等 90+主流编程语言和 VS Code、IntelliJ IDEA 等主流 IDE。在实际应用中，代码小浣熊可帮助开发者提升编程效率超 50%。',
       displayName: 'Code Raccoon v1',
       enabled: true,
-<<<<<<< HEAD
       id: 'code-raccoon-v1',
-=======
-      id: 'deepseek-coder-33B-instruct',
->>>>>>> 50e0dc4a
     },
 */
     {
@@ -158,11 +115,7 @@
       id: 'deepseek-coder-33B-instruct',
     },
     {
-<<<<<<< HEAD
       contextWindowTokens: 32_768,
-=======
-      contextWindowTokens: 40_000,
->>>>>>> 50e0dc4a
       description:
         'CodeGeeX4-ALL-9B 是一个多语言代码生成模型，支持包括代码补全和生成、代码解释器、网络搜索、函数调用、仓库级代码问答在内的全面功能，覆盖软件开发的各种场景。是参数少于 10B 的顶尖代码生成模型。',
       displayName: 'CodeGeeX4 All 9B',
