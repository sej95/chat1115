import { AIChatModelCard } from '@/types/aiModel';

// https://novita.ai/pricing
const novitaChatModels: AIChatModelCard[] = [
  {
    contextWindowTokens: 131_072,
    displayName: 'Llama 4 Scout 17B Instruct',
    enabled: true,
    id: 'meta-llama/llama-4-scout-17b-16e-instruct',
    pricing: {
      input: 0.1,
      output: 0.5,
    },
    type: 'chat',
  },
  {
    contextWindowTokens: 1_048_576,
    displayName: 'Llama 4 Maverick 17B Instruct',
    enabled: true,
    id: 'meta-llama/llama-4-maverick-17b-128e-instruct-fp8',
    pricing: {
      input: 0.2,
      output: 0.85,
    },
    type: 'chat',
  },
  {
    contextWindowTokens: 16_384,
    description: 'Llama 3.1 8B Instruct  优化了高质量对话场景，表现优于许多领先的闭源模型。',
    displayName: 'Llama 3.1 8B Instruct',
    id: 'meta-llama/llama-3.1-8b-instruct',
    pricing: {
      input: 0.02,
      output: 0.05,
    },
    type: 'chat',
  },
  {
    contextWindowTokens: 32_768,
    description:
      'Llama 3.1 70B Instruct 专为高质量对话而设计，在人类评估中表现突出，特别适合高交互场景。',
    displayName: 'Llama 3.1 70B Instruct',
    id: 'meta-llama/llama-3.1-70b-instruct',
    pricing: {
      input: 0.34,
      output: 0.39,
    },
    type: 'chat',
  },
  {
    contextWindowTokens: 8192,
    description: 'Llama 3 8B Instruct 优化了高质量对话场景，性能优于许多闭源模型。',
    displayName: 'Llama 3 8B Instruct',
    id: 'meta-llama/llama-3-8b-instruct',
    pricing: {
      input: 0.04,
      output: 0.04,
    },
    type: 'chat',
  },
  {
    contextWindowTokens: 8192,
    description: 'Llama 3 70B Instruct 优化用于高质量对话场景，在各类人类评估中表现优异。',
    displayName: 'Llama 3 70B Instruct',
    id: 'meta-llama/llama-3-70b-instruct',
    pricing: {
      input: 0.51,
      output: 0.74,
    },
    type: 'chat',
  },
  {
    contextWindowTokens: 8192,
    description: 'Gemma 2 9B 是谷歌的一款开源语言模型，以其在效率和性能方面设立了新的标准。',
    displayName: 'Gemma 2 9B',
    id: 'google/gemma-2-9b-it',
    pricing: {
      input: 0.08,
      output: 0.08,
    },
    type: 'chat',
  },
  {
    contextWindowTokens: 32_000,
    description: 'Gemma 3 27B 是谷歌的一款开源语言模型，以其在效率和性能方面设立了新的标准。',
    displayName: 'Gemma 3 27B',
    id: 'google/gemma-3-27b-it',
    pricing: {
      input: 0.2,
      output: 0.2,
    },
    type: 'chat',
  },
  {
    contextWindowTokens: 131_072,
    description: 'Mistral Nemo 是多语言支持和高性能编程的7.3B参数模型。',
    displayName: 'Mistral Nemo',
    id: 'mistralai/mistral-nemo',
    pricing: {
      input: 0.17,
      output: 0.17,
    },
    type: 'chat',
  },
  {
    contextWindowTokens: 32_768,
    description: 'Mistral 7B Instruct 是一款兼有速度优化和长上下文支持的高性能行业标准模型。',
    displayName: 'Mistral 7B Instruct',
    id: 'mistralai/mistral-7b-instruct',
    pricing: {
      input: 0.059,
      output: 0.059,
    },
    type: 'chat',
  },
  {
    contextWindowTokens: 65_535,
    description: 'WizardLM-2 8x22B 是微软AI最先进的Wizard模型，显示出极其竞争力的表现。',
    displayName: 'WizardLM-2 8x22B',
    id: 'microsoft/wizardlm-2-8x22b',
    pricing: {
      input: 0.62,
      output: 0.62,
    },
    type: 'chat',
  },
  {
    contextWindowTokens: 16_000,
    description: 'Dolphin Mixtral 8x22B 是一款为指令遵循、对话和编程设计的模型。',
    displayName: 'Dolphin Mixtral 8x22B',
    id: 'cognitivecomputations/dolphin-mixtral-8x22b',
    pricing: {
      input: 0.9,
      output: 0.9,
    },
    type: 'chat',
  },
  {
    contextWindowTokens: 8192,
    description: 'Hermes 2 Pro Llama 3 8B 是 Nous Hermes 2的升级版本，包含最新的内部开发的数据集。',
    displayName: 'Hermes 2 Pro Llama 3 8B',
    id: 'nousresearch/hermes-2-pro-llama-3-8b',
    pricing: {
      input: 0.14,
      output: 0.14,
    },
    type: 'chat',
  },
  {
    contextWindowTokens: 4096,
    description: 'MythoMax l2 13B 是一款合并了多个顶尖模型的创意与智能相结合的语言模型。',
    displayName: 'MythoMax l2 13B',
    id: 'gryphe/mythomax-l2-13b',
    pricing: {
      input: 0.09,
      output: 0.09,
    },
    type: 'chat',
  },
  {
    contextWindowTokens: 64_000,
    displayName: 'Deepseek V3 Turbo',
    id: 'deepseek/deepseek-v3-turbo',
    pricing: {
      input: 0.4,
      output: 1.3,
    },
    type: 'chat',
  },
  {
    abilities: {
      reasoning: true,
    },
    contextWindowTokens: 64_000,
    displayName: 'Deepseek R1 Turbo',
    enabled: true,
    id: 'deepseek/deepseek-r1-turbo',
    pricing: {
      input: 0.7,
      output: 2.5,
    },
    type: 'chat',
  },
  {
    abilities: {
      reasoning: true,
    },
    contextWindowTokens: 64_000,
    displayName: 'Deepseek R1',
    id: 'deepseek/deepseek-r1',
    pricing: {
      input: 4,
      output: 4,
    },
    type: 'chat',
  },
  {
    contextWindowTokens: 128_000,
    displayName: 'Deepseek V3 0324',
    enabled: true,
    id: 'deepseek/deepseek-v3-0324',
    pricing: {
      input: 0.37,
      output: 1.3,
    },
    type: 'chat',
  },
  {
    contextWindowTokens: 64_000,
    displayName: 'Deepseek V3',
    id: 'deepseek/deepseek_v3',
    pricing: {
      input: 0.89,
      output: 0.89,
    },
    type: 'chat',
  },
  {
    abilities: {
      reasoning: true,
    },
    contextWindowTokens: 32_000,
    displayName: 'Deepseek R1 Distill Llama 70B',
    id: 'deepseek/deepseek-r1-distill-llama-70b',
    pricing: {
      input: 0.8,
      output: 0.8,
    },
    type: 'chat',
  },
  {
    abilities: {
      reasoning: true,
    },
    contextWindowTokens: 64_000,
    displayName: 'Deepseek R1 Distill Qwen 14B',
    id: 'deepseek/deepseek-r1-distill-qwen-14b',
    pricing: {
      input: 0.15,
      output: 0.15,
    },
    type: 'chat',
  },
  {
    abilities: {
      reasoning: true,
    },
    contextWindowTokens: 64_000,
    displayName: 'Deepseek R1 Distill Qwen 32B',
    id: 'deepseek/deepseek-r1-distill-qwen-32b',
    pricing: {
      input: 0.3,
      output: 0.3,
    },
    type: 'chat',
  },
  {
    contextWindowTokens: 8192,
    displayName: 'L3 8B Stheno v3.2',
    id: 'Sao10K/L3-8B-Stheno-v3.2',
    pricing: {
      input: 0.05,
      output: 0.05,
    },
    type: 'chat',
  },
  {
    abilities: {
      reasoning: true,
    },
    contextWindowTokens: 32_000,
    displayName: 'Deepseek R1 Distill Llama 8B',
    id: 'deepseek/deepseek-r1-distill-llama-8b',
    pricing: {
      input: 0.04,
      output: 0.04,
    },
    type: 'chat',
  },
  {
    contextWindowTokens: 32_000,
    displayName: 'Qwen2.5 72B Instruct',
    id: 'qwen/qwen-2.5-72b-instruct',
    pricing: {
      input: 0.38,
      output: 0.4,
    },
    type: 'chat',
  },
  {
    contextWindowTokens: 16_000,
    displayName: 'L3 70B Euryale v2.1',
    id: 'sao10k/l3-70b-euryale-v2.1',
    pricing: {
      input: 1.48,
      output: 1.48,
    },
    type: 'chat',
  },
  {
    contextWindowTokens: 4096,
    displayName: 'Airoboros L2 70B',
    id: 'jondurbin/airoboros-l2-70b',
    pricing: {
      input: 0.5,
      output: 0.5,
    },
    type: 'chat',
  },
  {
    contextWindowTokens: 4096,
    displayName: 'Midnight Rose 70B',
    id: 'sophosympatheia/midnight-rose-70b',
    pricing: {
      input: 0.8,
      output: 0.8,
    },
    type: 'chat',
  },
  {
    contextWindowTokens: 8192,
    displayName: 'L3 8B Lunaris',
    id: 'sao10k/l3-8b-lunaris',
    pricing: {
      input: 0.05,
      output: 0.05,
    },
    type: 'chat',
  },
  {
    abilities: {
      vision: true,
    },
    contextWindowTokens: 96_000,
    displayName: 'Qwen2.5 VL 72B Instruct',
    enabled: true,
    id: 'qwen/qwen2.5-vl-72b-instruct',
    pricing: {
      input: 0.8,
      output: 0.8,
    },
    type: 'chat',
  },
  {
    contextWindowTokens: 131_000,
    displayName: 'Llama 3.2 1B Instruct',
    id: 'meta-llama/llama-3.2-1b-instruct',
    pricing: { 
      input: 0, 
      output: 0 
    },
    type: 'chat',
  },
  {
    contextWindowTokens: 32_768,
    displayName: 'Llama 3.2 11B Vision Instruct',
    id: 'meta-llama/llama-3.2-11b-vision-instruct',
    pricing: {
      input: 0.06,
      output: 0.06,
    },
    type: 'chat',
  },
  {
    contextWindowTokens: 32_768,
    displayName: 'Llama 3.2 3B Instruct',
    id: 'meta-llama/llama-3.2-3b-instruct',
    pricing: {
      input: 0.03,
      output: 0.05,
    },
    type: 'chat',
  },
  {
    contextWindowTokens: 8192,
    displayName: 'Llama 3.1 8B Instruct BF16',
    id: 'meta-llama/llama-3.1-8b-instruct-bf16',
    pricing: {
      input: 0.06,
      output: 0.06,
    },
    type: 'chat',
  },
  {
    contextWindowTokens: 8192,
    displayName: 'L31 70B Euryale v2.2',
    id: 'sao10k/l31-70b-euryale-v2.2',
    pricing: {
      input: 1.48,
      output: 1.48,
    },
    type: 'chat',
  },
  {
    abilities: {
      reasoning: true,
    },
    contextWindowTokens: 32_768,
    displayName: 'QwQ 32B',
    enabled: true,
    id: 'qwen/qwq-32b',
    pricing: {
      input: 0.18,
      output: 0.2,
    },
    type: 'chat',
  },
<<<<<<< HEAD
  {
    contextWindowTokens: 32_000,
    displayName: 'Qwen2.5 7B Instruct',
    id: 'qwen/qwen2.5-7b-instruct',
    pricing: {
      input: 0,
      output: 0,
    },
    type: 'chat',
  },
  {
    contextWindowTokens: 32_000,
    displayName: 'GLM 4 9B 0414',
    id: 'thudm/glm-4-9b-0414',
    pricing: { 
      input: 0,
      output: 0 
    },
    type: 'chat',
  },
  {
    contextWindowTokens: 32_000,
    displayName: 'GLM Z1 9B 0414',
    id: 'thudm/glm-z1-9b-0414',
    pricing: { 
      input: 0,
      output: 0 
    },
    type: 'chat',
  },
  {
    contextWindowTokens: 32_000,
    displayName: 'GLM Z1 32B 0414',
    id: 'thudm/glm-z1-32b-0414',
    pricing: { 
      input: 0.24, 
      output: 0.24 
    },
    type: 'chat',
  },
  {
    contextWindowTokens: 32_000,
    displayName: 'GLM 4 32B 0414',
    id: 'thudm/glm-4-32b-0414',
    pricing: { 
      input: 0.24, 
      output: 0.24 
    },
    type: 'chat',
  },
  {
    contextWindowTokens: 32_000,
    displayName: 'GLM Z1 Rumination 32B 0414',
    id: 'thudm/glm-z1-rumination-32b-0414',
    pricing: { 
      input: 0.24, 
      output: 0.24 
    },
    type: 'chat',
  },
=======
>>>>>>> e9362a25
];

export const allModels = [...novitaChatModels];

export default allModels;<|MERGE_RESOLUTION|>--- conflicted
+++ resolved
@@ -405,7 +405,6 @@
     },
     type: 'chat',
   },
-<<<<<<< HEAD
   {
     contextWindowTokens: 32_000,
     displayName: 'Qwen2.5 7B Instruct',
@@ -466,8 +465,6 @@
     },
     type: 'chat',
   },
-=======
->>>>>>> e9362a25
 ];
 
 export const allModels = [...novitaChatModels];
