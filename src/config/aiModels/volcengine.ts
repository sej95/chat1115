import { AIChatModelCard } from '@/types/aiModel';

// modelInfo https://www.volcengine.com/docs/82379/1330310
// pricing https://console.volcengine.com/ark/region:ark+cn-beijing/openManagement

const doubaoChatModels: AIChatModelCard[] = [
  {
    abilities: {
      functionCall: true,
      reasoning: true,
    },
    config: {
      deploymentName: 'deepseek-r1-250120',
    },
    contextWindowTokens: 65_536,
    description:
      'DeepSeek-R1 在后训练阶段大规模使用了强化学习技术，在仅有极少标注数据的情况下，极大提升了模型推理能力。在数学、代码、自然语言推理等任务上，性能比肩 OpenAI o1 正式版。',
    displayName: 'DeepSeek R1',
    enabled: true,
    id: 'deepseek-r1',
    maxOutput: 16_384,
    pricing: {
      currency: 'CNY',
<<<<<<< HEAD
      input: 4, 
=======
      input: 4,
>>>>>>> 3388eb68
      output: 16,
    },
    type: 'chat',
  },
  {
    abilities: {
      functionCall: true,
      reasoning: true,
    },
    config: {
      deploymentName: 'deepseek-r1-distill-qwen-32b-250120',
    },
    contextWindowTokens: 32_768,
    description:
      'DeepSeek-R1-Distill 模型是在开源模型的基础上通过微调训练得到的，训练过程中使用了由 DeepSeek-R1 生成的样本数据。',
    displayName: 'DeepSeek R1 Distill Qwen 32B',
    id: 'deepseek-r1-distill-qwen-32b',
    maxOutput: 8192,
    pricing: {
      currency: 'CNY',
      input: 1.5,
      output: 6,
    },
    type: 'chat',
  },
  {
    abilities: {
      functionCall: true,
      reasoning: true,
    },
    config: {
      deploymentName: 'deepseek-r1-distill-qwen-7b-250120',
    },
    contextWindowTokens: 32_768,
    description:
      'DeepSeek-R1-Distill 模型是在开源模型的基础上通过微调训练得到的，训练过程中使用了由 DeepSeek-R1 生成的样本数据。',
    displayName: 'DeepSeek R1 Distill Qwen 7B',
    id: 'deepseek-r1-distill-qwen-7b',
    maxOutput: 8192,
    pricing: {
      currency: 'CNY',
      input: 0.6,
      output: 2.4,
    },
    type: 'chat',
  },
  {
    abilities: {
      functionCall: true,
    },
    config: {
      deploymentName: 'deepseek-v3-241226',
    },
    contextWindowTokens: 65_536,
    description:
      'DeepSeek-V3 是一款由深度求索公司自研的MoE模型。DeepSeek-V3 多项评测成绩超越了 Qwen2.5-72B 和 Llama-3.1-405B 等其他开源模型，并在性能上和世界顶尖的闭源模型 GPT-4o 以及 Claude-3.5-Sonnet 不分伯仲。',
    displayName: 'DeepSeek V3',
    id: 'deepseek-v3',
    maxOutput: 16_384,
    pricing: {
      currency: 'CNY',
      input: 2,
      output: 8,
    },
    type: 'chat',
  },
  {
    abilities: {
      functionCall: true,
    },
    config: {
      deploymentName: 'doubao-1-5-pro-32k-250115',
    },
    contextWindowTokens: 32_768,
    description:
      'Doubao-1.5-pro 全新一代主力模型，性能全面升级，在知识、代码、推理、等方面表现卓越。',
    displayName: 'Doubao 1.5 Pro 32k',
    enabled: true,
    id: 'doubao-1.5-pro-32k',
    maxOutput: 12_288,
    pricing: {
      currency: 'CNY',
      input: 0.8,
      output: 2,
    },
    type: 'chat',
  },
  {
    config: {
      deploymentName: 'doubao-1-5-pro-256k-250115',
    },
    contextWindowTokens: 32_768,
    description:
      'Doubao-1.5-pro-256k 基于 Doubao-1.5-Pro 全面升级版，整体效果大幅提升 10%。支持 256k 上下文窗口的推理，输出长度支持最大 12k tokens。更高性能、更大窗口、超高性价比，适用于更广泛的应用场景。',
    displayName: 'Doubao 1.5 Pro 256k',
    id: 'doubao-1.5-pro-256k',
    maxOutput: 12_288,
    pricing: {
      currency: 'CNY',
      input: 5,
      output: 9,
    },
    type: 'chat',
  },
  {
    abilities: {
      functionCall: true,
    },
    config: {
      deploymentName: 'doubao-1-5-lite-32k-250115',
    },
    contextWindowTokens: 32_768,
    description:
      'Doubao-1.5-lite 全新一代轻量版模型，极致响应速度，效果与时延均达到全球一流水平。',
    displayName: 'Doubao 1.5 Lite 32k',
    enabled: true,
    id: 'doubao-1.5-lite-32k',
    maxOutput: 12_288,
    pricing: {
      currency: 'CNY',
      input: 0.3,
      output: 0.6,
    },
    type: 'chat',
  },
  {
    abilities: {
      vision: true,
    },
    config: {
      deploymentName: 'doubao-1-5-vision-pro-32k-250115',
    },
    contextWindowTokens: 32_768,
    description:
      'Doubao-1.5-vision-pro 全新升级的多模态大模型，支持任意分辨率和极端长宽比图像识别，增强视觉推理、文档识别、细节信息理解和指令遵循能力。',
    displayName: 'Doubao 1.5 Vision Pro 32k',
    enabled: true,
    id: 'Doubao-1.5-vision-pro-32k',
    maxOutput: 12_288,
    pricing: {
      currency: 'CNY',
      input: 3,
      output: 9,
    },
    releasedAt: '2025-01-15',
    type: 'chat',
  },
  {
    abilities: {
      vision: true,
    },
    config: {
      deploymentName: 'doubao-vision-pro-32k-241028',
    },
    contextWindowTokens: 32_768,
    description:
      'Doubao-vision 模型是豆包推出的多模态大模型，具备强大的图片理解与推理能力，以及精准的指令理解能力。模型在图像文本信息抽取、基于图像的推理任务上有展现出了强大的性能，能够应用于更复杂、更广泛的视觉问答任务。',
    displayName: 'Doubao Vision Pro 32k',
    id: 'Doubao-vision-pro-32k',
    maxOutput: 4096,
    pricing: {
      currency: 'CNY',
      input: 3,
      output: 9,
    },
    releasedAt: '2024-10-28',
    type: 'chat',
  },
  {
    abilities: {
      vision: true,
    },
    config: {
      deploymentName: 'doubao-vision-lite-32k-241015',
    },
    contextWindowTokens: 32_768,
    description:
      'Doubao-vision 模型是豆包推出的多模态大模型，具备强大的图片理解与推理能力，以及精准的指令理解能力。模型在图像文本信息抽取、基于图像的推理任务上有展现出了强大的性能，能够应用于更复杂、更广泛的视觉问答任务。',
    displayName: 'Doubao Vision Lite 32k',
    id: 'Doubao-vision-lite-32k',
    maxOutput: 4096,
    pricing: {
      currency: 'CNY',
      input: 1.5,
      output: 4.5,
    },
    releasedAt: '2024-10-15',
    type: 'chat',
  },
  {
    contextWindowTokens: 4096,
    description:
      '拥有极致的响应速度，更好的性价比，为客户不同场景提供更灵活的选择。支持 4k 上下文窗口的推理和精调。',
    displayName: 'Doubao Lite 4k',
    id: 'Doubao-lite-4k',
    maxOutput: 4096,
    pricing: {
      currency: 'CNY',
      input: 0.3,
      output: 0.6,
    },
    type: 'chat',
  },
  {
    config: {
      deploymentName: 'doubao-lite-32k-240828',
    },
    contextWindowTokens: 32_768,
    description:
      '拥有极致的响应速度，更好的性价比，为客户不同场景提供更灵活的选择。支持 32k 上下文窗口的推理和精调。',
    displayName: 'Doubao Lite 32k',
    id: 'Doubao-lite-32k',
    maxOutput: 4096,
    pricing: {
      currency: 'CNY',
      input: 0.3,
      output: 0.6,
    },
    type: 'chat',
  },
  {
    config: {
      deploymentName: 'doubao-lite-128k-240828',
    },
    contextWindowTokens: 128_000,
    description:
      '拥有极致的响应速度，更好的性价比，为客户不同场景提供更灵活的选择。支持 128k 上下文窗口的推理和精调。',
    displayName: 'Doubao Lite 128k',
    id: 'Doubao-lite-128k',
    maxOutput: 4096,
    pricing: {
      currency: 'CNY',
      input: 0.8,
      output: 1,
    },
    type: 'chat',
  },
  {
    contextWindowTokens: 4096,
    description:
      '效果最好的主力模型，适合处理复杂任务，在参考问答、总结摘要、创作、文本分类、角色扮演等场景都有很好的效果。支持 4k 上下文窗口的推理和精调。',
    displayName: 'Doubao Pro 4k',
    id: 'Doubao-pro-4k',
    maxOutput: 4096,
    pricing: {
      currency: 'CNY',
      input: 0.8,
      output: 2,
    },
    type: 'chat',
  },
  {
    config: {
      deploymentName: 'doubao-pro-32k-241215',
    },
    contextWindowTokens: 32_768,
    description:
      '效果最好的主力模型，适合处理复杂任务，在参考问答、总结摘要、创作、文本分类、角色扮演等场景都有很好的效果。支持 32k 上下文窗口的推理和精调。',
    displayName: 'Doubao Pro 32k',
    id: 'Doubao-pro-32k',
    maxOutput: 4096,
    pricing: {
      currency: 'CNY',
      input: 0.8,
      output: 2,
    },
    type: 'chat',
  },
  {
    contextWindowTokens: 128_000,
    description:
      '效果最好的主力模型，适合处理复杂任务，在参考问答、总结摘要、创作、文本分类、角色扮演等场景都有很好的效果。支持 128k 上下文窗口的推理和精调。',
    displayName: 'Doubao Pro 128k',
    id: 'Doubao-pro-128k',
    maxOutput: 4096,
    pricing: {
      currency: 'CNY',
      input: 5,
      output: 9,
    },
    type: 'chat',
  },
  {
    config: {
      deploymentName: 'doubao-pro-256k-241115',
    },
    contextWindowTokens: 256_000,
    description:
      '效果最好的主力模型，适合处理复杂任务，在参考问答、总结摘要、创作、文本分类、角色扮演等场景都有很好的效果。支持 256k 上下文窗口的推理和精调。',
    displayName: 'Doubao Pro 256k',
    id: 'Doubao-pro-256k',
    maxOutput: 4096,
    pricing: {
      currency: 'CNY',
      input: 5,
      output: 9,
    },
    type: 'chat',
  },
];

export const allModels = [...doubaoChatModels];

export default allModels;<|MERGE_RESOLUTION|>--- conflicted
+++ resolved
@@ -21,11 +21,7 @@
     maxOutput: 16_384,
     pricing: {
       currency: 'CNY',
-<<<<<<< HEAD
-      input: 4, 
-=======
       input: 4,
->>>>>>> 3388eb68
       output: 16,
     },
     type: 'chat',
