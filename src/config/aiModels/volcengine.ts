--- conflicted
+++ resolved
@@ -40,11 +40,7 @@
       'Doubao-1.5全新深度思考模型 (m 版本自带原生多模态深度推理能力)，在数学、编程、科学推理等专业领域及创意写作等通用任务中表现突出，在AIME 2024、Codeforces、GPQA等多项权威基准上达到或接近业界第一梯队水平。支持128k上下文窗口，16k输出。',
     displayName: 'Doubao 1.5 Thinking Pro M',
     enabled: true,
-<<<<<<< HEAD
     id: 'Doubao-1.5-thinking-pro-m',
-=======
-    id: 'doubao-1.5-thinking-pro-vision',
->>>>>>> 22944cab
     maxOutput: 16_000,
     pricing: {
       currency: 'CNY',
