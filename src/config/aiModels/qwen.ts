import { AIChatModelCard, AIImageModelCard } from '@/types/aiModel';

// https://help.aliyun.com/zh/model-studio/models?spm=a2c4g.11186623

const qwenChatModels: AIChatModelCard[] = [
  {
    abilities: {
      search: true,
    },
    contextWindowTokens: 131_072,
    description:
      '总参数 1T，激活参数 32B。 非思维模型中，在前沿知识、数学和编码方面达到了顶尖水平，更擅长通用 Agent 任务。 针对代理任务进行了精心优化，不仅能回答问题，还能采取行动。 最适用于即兴、通用聊天和代理体验，是一款无需长时间思考的反射级模型。',
    displayName: 'Kimi K2 Instruct',
    enabled: true,
    id: 'Moonshot-Kimi-K2-Instruct',
    maxOutput: 8192,
    organization: 'Qwen',
    pricing: {
      currency: 'CNY',
      units: [
        { name: 'textInput', rate: 4, strategy: 'fixed', unit: 'millionTokens' },
        { name: 'textOutput', rate: 16, strategy: 'fixed', unit: 'millionTokens' },
      ],
    },
    releasedAt: '2025-07-17',
    settings: {
      searchImpl: 'params',
    },
    type: 'chat',
  },
  {
    abilities: {
      functionCall: true,
    },
    config: {
      deploymentName: 'qwen3-coder-plus',
    },
    contextWindowTokens: 1_048_576,
    description:
      '通义千问代码模型。最新的 Qwen3-Coder 系列模型是基于 Qwen3 的代码生成模型，具有强大的Coding Agent能力，擅长工具调用和环境交互，能够实现自主编程，代码能力卓越的同时兼具通用能力。',
    displayName: 'Qwen3 Coder Plus',
    id: 'qwen3-coder-plus',
    maxOutput: 65_536,
    organization: 'Qwen',
    pricing: {
      currency: 'CNY',
      units: [
        { name: 'textInput_cacheRead', rate: 2.4, strategy: 'fixed', unit: 'millionTokens' }, // tokens 32K ~ 128K
        { name: 'textInput', rate: 6, strategy: 'fixed', unit: 'millionTokens' },
        { name: 'textOutput', rate: 24, strategy: 'fixed', unit: 'millionTokens' },
      ],
    },
    releasedAt: '2025-07-22',
    type: 'chat',
  },
  {
    abilities: {
      functionCall: true,
    },
    config: {
      deploymentName: 'qwen3-coder-flash',
    },
<<<<<<< HEAD
    contextWindowTokens: 1_000_000,
    description: '通义千问代码模型。最新的 Qwen3-Coder 系列模型是基于 Qwen3 的代码生成模型，具有强大的Coding Agent能力，擅长工具调用和环境交互，能够实现自主编程，代码能力卓越的同时兼具通用能力。',
=======
    contextWindowTokens: 1_048_576,
    description:
      '通义千问代码模型。最新的 Qwen3-Coder 系列模型是基于 Qwen3 的代码生成模型，具有强大的Coding Agent能力，擅长工具调用和环境交互，能够实现自主编程，代码能力卓越的同时兼具通用能力。',
>>>>>>> e96750cf
    displayName: 'Qwen3 Coder Flash',
    id: 'qwen3-coder-flash',
    maxOutput: 65_536,
    organization: 'Qwen',
    pricing: {
      currency: 'CNY',
      units: [
        { name: 'textInput_cacheRead', rate: 0.6, strategy: 'fixed', unit: 'millionTokens' }, // tokens 32K ~ 128K
        { name: 'textInput', rate: 1.5, strategy: 'fixed', unit: 'millionTokens' },
        { name: 'textOutput', rate: 6, strategy: 'fixed', unit: 'millionTokens' },
      ],
    },
    releasedAt: '2025-07-28',
    type: 'chat',
  },
  {
    abilities: {
      functionCall: true,
    },
    contextWindowTokens: 262_144,
    description:
      '通义千问代码模型开源版。最新的 qwen3-coder-480b-a35b-instruct 是基于 Qwen3 的代码生成模型，具有强大的Coding Agent能力，擅长工具调用和环境交互，能够实现自主编程、代码能力卓越的同时兼具通用能力。',
    displayName: 'Qwen3 Coder 480B A35B',
    id: 'qwen3-coder-480b-a35b-instruct',
    maxOutput: 65_536,
    organization: 'Qwen',
    pricing: {
      currency: 'CNY',
      units: [
        { name: 'textInput', rate: 9, strategy: 'fixed', unit: 'millionTokens' },
        { name: 'textOutput', rate: 36, strategy: 'fixed', unit: 'millionTokens' },
      ],
    },
    type: 'chat',
  },
  {
    abilities: {
      functionCall: true,
      reasoning: true,
    },
    contextWindowTokens: 131_072,
    description:
      '基于Qwen3的思考模式开源模型，相较上一版本（通义千问3-235B-A22B）逻辑能力、通用能力、知识增强及创作能力均有大幅提升，适用于高难度强推理场景。',
    displayName: 'Qwen3 235B A22B Thinking 2507',
    enabled: true,
    id: 'qwen3-235b-a22b-thinking-2507',
    maxOutput: 32_768,
    organization: 'Qwen',
    pricing: {
      currency: 'CNY',
      units: [
        { name: 'textInput', rate: 2, strategy: 'fixed', unit: 'millionTokens' },
        { name: 'textOutput', rate: 20, strategy: 'fixed', unit: 'millionTokens' },
      ],
    },
    releasedAt: '2025-07-25',
    settings: {
      extendParams: ['reasoningBudgetToken'],
    },
    type: 'chat',
  },
  {
    abilities: {
      functionCall: true,
    },
    contextWindowTokens: 131_072,
    description:
      '基于Qwen3的非思考模式开源模型，相较上一版本（通义千问3-235B-A22B）主观创作能力与模型安全性均有小幅度提升。',
    displayName: 'Qwen3 235B A22B Instruct 2507',
    enabled: true,
    id: 'qwen3-235b-a22b-instruct-2507',
    maxOutput: 32_768,
    organization: 'Qwen',
    pricing: {
      currency: 'CNY',
      units: [
        { name: 'textInput', rate: 2, strategy: 'fixed', unit: 'millionTokens' },
        { name: 'textOutput', rate: 8, strategy: 'fixed', unit: 'millionTokens' },
      ],
    },
    releasedAt: '2025-07-22',
    type: 'chat',
  },
  {
    abilities: {
      functionCall: true,
      reasoning: true,
    },
    contextWindowTokens: 131_072,
    description:
      '基于Qwen3的思考模式开源模型，相较上一版本（通义千问3-30B-A3B）逻辑能力、通用能力、知识增强及创作能力均有大幅提升，适用于高难度强推理场景。',
    displayName: 'Qwen3 30B A3B Thinking 2507',
    enabled: true,
    id: 'qwen3-30b-a3b-thinking-2507',
    maxOutput: 32_768,
    organization: 'Qwen',
    pricing: {
      currency: 'CNY',
      units: [
        { name: 'textInput', rate: 0.75, strategy: 'fixed', unit: 'millionTokens' },
        { name: 'textOutput', rate: 7.5, strategy: 'fixed', unit: 'millionTokens' },
      ],
    },
    releasedAt: '2025-07-30',
    settings: {
      extendParams: ['reasoningBudgetToken'],
    },
    type: 'chat',
  },
  {
    abilities: {
      functionCall: true,
    },
    contextWindowTokens: 131_072,
    description:
      '相较上一版本（Qwen3-30B-A3B）中英文和多语言整体通用能力有大幅提升。主观开放类任务专项优化，显著更加符合用户偏好，能够提供更有帮助性的回复。',
    displayName: 'Qwen3 30B A3B Instruct 2507',
    enabled: true,
    id: 'qwen3-30b-a3b-instruct-2507',
    maxOutput: 32_768,
    organization: 'Qwen',
    pricing: {
      currency: 'CNY',
      units: [
        { name: 'textInput', rate: 0.75, strategy: 'fixed', unit: 'millionTokens' },
        { name: 'textOutput', rate: 3, strategy: 'fixed', unit: 'millionTokens' },
      ],
    },
    releasedAt: '2025-07-29',
    type: 'chat',
  },
  {
    abilities: {
      functionCall: true,
      reasoning: true,
    },
    contextWindowTokens: 131_072,
    description:
      'Qwen3是一款能力大幅提升的新一代通义千问大模型，在推理、通用、Agent和多语言等多个核心能力上均达到业界领先水平，并支持思考模式切换。',
    displayName: 'Qwen3 235B A22B',
    id: 'qwen3-235b-a22b',
    maxOutput: 8192,
    organization: 'Qwen',
    pricing: {
      currency: 'CNY',
      units: [
        { name: 'textInput', rate: 2, strategy: 'fixed', unit: 'millionTokens' },
        { name: 'textOutput', rate: 20, strategy: 'fixed', unit: 'millionTokens' },
      ],
    },
    releasedAt: '2025-04-28',
    settings: {
      extendParams: ['enableReasoning', 'reasoningBudgetToken'],
    },
    type: 'chat',
  },
  {
    abilities: {
      functionCall: true,
      reasoning: true,
    },
    contextWindowTokens: 131_072,
    description:
      'Qwen3是一款能力大幅提升的新一代通义千问大模型，在推理、通用、Agent和多语言等多个核心能力上均达到业界领先水平，并支持思考模式切换。',
    displayName: 'Qwen3 32B',
    id: 'qwen3-32b',
    maxOutput: 8192,
    organization: 'Qwen',
    pricing: {
      currency: 'CNY',
      units: [
        { name: 'textInput', rate: 2, strategy: 'fixed', unit: 'millionTokens' },
        { name: 'textOutput', rate: 20, strategy: 'fixed', unit: 'millionTokens' },
      ],
    },
    releasedAt: '2025-04-28',
    settings: {
      extendParams: ['enableReasoning', 'reasoningBudgetToken'],
    },
    type: 'chat',
  },
  {
    abilities: {
      functionCall: true,
      reasoning: true,
    },
    contextWindowTokens: 131_072,
    description:
      'Qwen3是一款能力大幅提升的新一代通义千问大模型，在推理、通用、Agent和多语言等多个核心能力上均达到业界领先水平，并支持思考模式切换。',
    displayName: 'Qwen3 30B A3B',
    id: 'qwen3-30b-a3b',
    maxOutput: 8192,
    organization: 'Qwen',
    pricing: {
      currency: 'CNY',
      units: [
        { name: 'textInput', rate: 0.75, strategy: 'fixed', unit: 'millionTokens' },
        { name: 'textOutput', rate: 7.5, strategy: 'fixed', unit: 'millionTokens' },
      ],
    },
    releasedAt: '2025-04-28',
    settings: {
      extendParams: ['enableReasoning', 'reasoningBudgetToken'],
    },
    type: 'chat',
  },
  {
    abilities: {
      functionCall: true,
      reasoning: true,
    },
    contextWindowTokens: 131_072,
    description:
      'Qwen3是一款能力大幅提升的新一代通义千问大模型，在推理、通用、Agent和多语言等多个核心能力上均达到业界领先水平，并支持思考模式切换。',
    displayName: 'Qwen3 14B',
    id: 'qwen3-14b',
    maxOutput: 8192,
    organization: 'Qwen',
    pricing: {
      currency: 'CNY',
      units: [
        { name: 'textInput', rate: 1, strategy: 'fixed', unit: 'millionTokens' },
        { name: 'textOutput', rate: 10, strategy: 'fixed', unit: 'millionTokens' },
      ],
    },
    releasedAt: '2025-04-28',
    settings: {
      extendParams: ['enableReasoning', 'reasoningBudgetToken'],
    },
    type: 'chat',
  },
  {
    abilities: {
      functionCall: true,
      reasoning: true,
    },
    contextWindowTokens: 131_072,
    description:
      'Qwen3是一款能力大幅提升的新一代通义千问大模型，在推理、通用、Agent和多语言等多个核心能力上均达到业界领先水平，并支持思考模式切换。',
    displayName: 'Qwen3 8B',
    id: 'qwen3-8b',
    maxOutput: 8192,
    organization: 'Qwen',
    pricing: {
      currency: 'CNY',
      units: [
        { name: 'textInput', rate: 0.5, strategy: 'fixed', unit: 'millionTokens' },
        { name: 'textOutput', rate: 5, strategy: 'fixed', unit: 'millionTokens' },
      ],
    },
    releasedAt: '2025-04-28',
    settings: {
      extendParams: ['enableReasoning', 'reasoningBudgetToken'],
    },
    type: 'chat',
  },
  {
    abilities: {
      functionCall: true,
      reasoning: true,
    },
    contextWindowTokens: 131_072,
    description:
      'Qwen3是一款能力大幅提升的新一代通义千问大模型，在推理、通用、Agent和多语言等多个核心能力上均达到业界领先水平，并支持思考模式切换。',
    displayName: 'Qwen3 4B',
    id: 'qwen3-4b',
    maxOutput: 8192,
    organization: 'Qwen',
    pricing: {
      currency: 'CNY',
      units: [
        { name: 'textInput', rate: 0.3, strategy: 'fixed', unit: 'millionTokens' },
        { name: 'textOutput', rate: 3, strategy: 'fixed', unit: 'millionTokens' },
      ],
    },
    releasedAt: '2025-04-28',
    settings: {
      extendParams: ['enableReasoning', 'reasoningBudgetToken'],
    },
    type: 'chat',
  },
  {
    abilities: {
      functionCall: true,
      reasoning: true,
    },
    contextWindowTokens: 32_768,
    description:
      'Qwen3是一款能力大幅提升的新一代通义千问大模型，在推理、通用、Agent和多语言等多个核心能力上均达到业界领先水平，并支持思考模式切换。',
    displayName: 'Qwen3 1.7B',
    id: 'qwen3-1.7b',
    maxOutput: 8192,
    organization: 'Qwen',
    pricing: {
      currency: 'CNY',
      units: [
        { name: 'textInput', rate: 0.3, strategy: 'fixed', unit: 'millionTokens' },
        { name: 'textOutput', rate: 3, strategy: 'fixed', unit: 'millionTokens' },
      ],
    },
    releasedAt: '2025-04-28',
    settings: {
      extendParams: ['enableReasoning', 'reasoningBudgetToken'],
    },
    type: 'chat',
  },
  {
    abilities: {
      functionCall: true,
      reasoning: true,
    },
    contextWindowTokens: 32_768,
    description:
      'Qwen3是一款能力大幅提升的新一代通义千问大模型，在推理、通用、Agent和多语言等多个核心能力上均达到业界领先水平，并支持思考模式切换。',
    displayName: 'Qwen3 0.6B',
    id: 'qwen3-0.6b',
    maxOutput: 8192,
    organization: 'Qwen',
    pricing: {
      currency: 'CNY',
      units: [
        { name: 'textInput', rate: 0.3, strategy: 'fixed', unit: 'millionTokens' },
        { name: 'textOutput', rate: 3, strategy: 'fixed', unit: 'millionTokens' },
      ],
    },
    releasedAt: '2025-04-28',
    settings: {
      extendParams: ['enableReasoning', 'reasoningBudgetToken'],
    },
    type: 'chat',
  },
  {
    abilities: {
      functionCall: true,
      reasoning: true,
      search: true,
    },
    config: {
      deploymentName: 'qwq-plus-latest', // expired on 2025-09-02
    },
    contextWindowTokens: 131_072,
    description:
      '基于 Qwen2.5 模型训练的 QwQ 推理模型，通过强化学习大幅度提升了模型推理能力。模型数学代码等核心指标（AIME 24/25、LiveCodeBench）以及部分通用指标（IFEval、LiveBench等）达到DeepSeek-R1 满血版水平。',
    displayName: 'QwQ Plus',
    id: 'qwq-plus',
    maxOutput: 8192,
    organization: 'Qwen',
    pricing: {
      currency: 'CNY',
      units: [
        { name: 'textInput', rate: 1.6, strategy: 'fixed', unit: 'millionTokens' },
        { name: 'textOutput', rate: 4, strategy: 'fixed', unit: 'millionTokens' },
      ],
    },
    releasedAt: '2025-03-06',
    settings: {
      searchImpl: 'params',
    },
    type: 'chat',
  },
  {
    abilities: {
      functionCall: true,
      reasoning: true,
      search: true,
    },
    config: {
      deploymentName: 'qwen-flash',
    },
    contextWindowTokens: 1_000_000,
    description: '通义千问系列速度最快、成本极低的模型，适合简单任务。',
    displayName: 'Qwen Flash',
    enabled: true,
    id: 'qwen-flash',
    maxOutput: 32_768,
    organization: 'Qwen',
    pricing: {
      cachedInput: 0.06,
      currency: 'CNY',
      input: 0.15, // tokens < 128K
      output: 1.5,
    },
    releasedAt: '2025-07-28',
    settings: {
      extendParams: ['enableReasoning', 'reasoningBudgetToken'],
      searchImpl: 'params',
    },
    type: 'chat',
  },
  {
    abilities: {
      functionCall: true,
      reasoning: true,
      search: true,
    },
    config: {
      deploymentName: 'qwen-turbo-2025-07-15',
    },
    contextWindowTokens: 1_000_000, // Non-thinking mode
    description: '通义千问 Turbo 后续不再更新，建议替换为通义千问 Flash 。通义千问超大规模语言模型，支持中文、英文等不同语言输入。',
    displayName: 'Qwen Turbo',
    id: 'qwen-turbo',
    maxOutput: 16_384,
    organization: 'Qwen',
    pricing: {
      currency: 'CNY',
      units: [
        { name: 'textInput_cacheRead', rate: 0.12, strategy: 'fixed', unit: 'millionTokens' },
        { name: 'textInput', rate: 0.3, strategy: 'fixed', unit: 'millionTokens' },
        { name: 'textOutput', rate: 3, strategy: 'fixed', unit: 'millionTokens' },
      ],
    },
    releasedAt: '2025-07-15',
    settings: {
      extendParams: ['enableReasoning', 'reasoningBudgetToken'],
      searchImpl: 'params',
    },
    type: 'chat',
  },
  {
    abilities: {
      functionCall: true,
      reasoning: true,
      search: true,
    },
    config: {
      deploymentName: 'qwen-plus-2025-07-14',
    },
    contextWindowTokens: 131_072,
    description: '通义千问超大规模语言模型增强版，支持中文、英文等不同语言输入。',
    displayName: 'Qwen Plus',
    enabled: true,
    id: 'qwen-plus',
    maxOutput: 16_384,
    organization: 'Qwen',
    pricing: {
      currency: 'CNY',
      units: [
        { name: 'textInput_cacheRead', rate: 0.32, strategy: 'fixed', unit: 'millionTokens' },
        { name: 'textInput', rate: 0.8, strategy: 'fixed', unit: 'millionTokens' },
        { name: 'textOutput', rate: 8, strategy: 'fixed', unit: 'millionTokens' },
      ],
    },
    releasedAt: '2025-07-14',
    settings: {
      extendParams: ['enableReasoning', 'reasoningBudgetToken'],
      searchImpl: 'params',
    },
    type: 'chat',
  },
  {
    abilities: {
      functionCall: true,
      search: true,
    },
    config: {
      deploymentName: 'qwen-max-2025-01-25',
    },
    contextWindowTokens: 131_072,
    description:
      '通义千问千亿级别超大规模语言模型，支持中文、英文等不同语言输入，当前通义千问2.5产品版本背后的API模型。',
    displayName: 'Qwen Max',
    enabled: true,
    id: 'qwen-max',
    maxOutput: 8192,
    organization: 'Qwen',
    pricing: {
      currency: 'CNY',
      units: [
        { name: 'textInput_cacheRead', rate: 0.96, strategy: 'fixed', unit: 'millionTokens' },
        { name: 'textInput', rate: 2.4, strategy: 'fixed', unit: 'millionTokens' },
        { name: 'textOutput', rate: 9.6, strategy: 'fixed', unit: 'millionTokens' },
      ],
    },
    settings: {
      searchImpl: 'params',
    },
    type: 'chat',
  },
  {
    abilities: {
      functionCall: true,
    },
    config: {
      deploymentName: 'qwen-long-latest',
    },
    contextWindowTokens: 10_000_000,
    description:
      '通义千问超大规模语言模型，支持长文本上下文，以及基于长文档、多文档等多个场景的对话功能。',
    displayName: 'Qwen Long',
    id: 'qwen-long',
    maxOutput: 8192,
    organization: 'Qwen',
    pricing: {
      currency: 'CNY',
      units: [
        { name: 'textInput', rate: 0.5, strategy: 'fixed', unit: 'millionTokens' },
        { name: 'textOutput', rate: 2, strategy: 'fixed', unit: 'millionTokens' },
      ],
    },
    type: 'chat',
  },
  {
    abilities: {
      vision: true,
    },
    config: {
      deploymentName: 'qwen-omni-turbo-latest', // expired on 2025-08-13
    },
    contextWindowTokens: 32_768,
    description:
      'Qwen-Omni 系列模型支持输入多种模态的数据，包括视频、音频、图片、文本，并输出音频与文本。',
    displayName: 'Qwen Omni Turbo',
    id: 'qwen-omni-turbo',
    maxOutput: 2048,
    organization: 'Qwen',
    pricing: {
      currency: 'CNY',
      units: [
        { name: 'textInput', rate: 1.5, strategy: 'fixed', unit: 'millionTokens' },
        { name: 'textOutput', rate: 4.5, strategy: 'fixed', unit: 'millionTokens' },
      ],
    },
    type: 'chat',
  },
  {
    abilities: {
      vision: true,
    },
    contextWindowTokens: 32_768,
    description:
      'Qwen-Omni 系列模型支持输入多种模态的数据，包括视频、音频、图片、文本，并输出音频与文本。',
    displayName: 'Qwen2.5 Omni 7B',
    id: 'qwen2.5-omni-7b',
    maxOutput: 2048,
    organization: 'Qwen',
    pricing: {
      currency: 'CNY',
      units: [
        { name: 'textInput', rate: 2, strategy: 'fixed', unit: 'millionTokens' },
        { name: 'textOutput', rate: 6, strategy: 'fixed', unit: 'millionTokens' },
      ],
    },
    type: 'chat',
  },
  {
    abilities: {
      vision: true,
    },
    config: {
      deploymentName: 'qwen-vl-plus-2025-01-25',
    },
    contextWindowTokens: 131_072,
    description:
      '通义千问大规模视觉语言模型增强版。大幅提升细节识别能力和文字识别能力，支持超百万像素分辨率和任意长宽比规格的图像。',
    displayName: 'Qwen VL Plus',
    id: 'qwen-vl-plus',
    maxOutput: 8192,
    organization: 'Qwen',
    pricing: {
      currency: 'CNY',
      units: [
        { name: 'textInput_cacheRead', rate: 0.6, strategy: 'fixed', unit: 'millionTokens' },
        { name: 'textInput', rate: 1.5, strategy: 'fixed', unit: 'millionTokens' },
        { name: 'textOutput', rate: 4.5, strategy: 'fixed', unit: 'millionTokens' },
      ],
    },
    type: 'chat',
  },
  {
    abilities: {
      vision: true,
    },
    config: {
      deploymentName: 'qwen-vl-max-2025-04-08',
    },
    contextWindowTokens: 131_072,
    description:
      '通义千问超大规模视觉语言模型。相比增强版，再次提升视觉推理能力和指令遵循能力，提供更高的视觉感知和认知水平。',
    displayName: 'Qwen VL Max',
    id: 'qwen-vl-max',
    maxOutput: 8192,
    organization: 'Qwen',
    pricing: {
      currency: 'CNY',
      units: [
        { name: 'textInput_cacheRead', rate: 1.2, strategy: 'fixed', unit: 'millionTokens' },
        { name: 'textInput', rate: 3, strategy: 'fixed', unit: 'millionTokens' },
        { name: 'textOutput', rate: 9, strategy: 'fixed', unit: 'millionTokens' },
      ],
    },
    type: 'chat',
  },
  {
    abilities: {
      vision: true,
    },
    config: {
      deploymentName: 'qwen-vl-ocr-2025-04-13',
    },
    contextWindowTokens: 34_096,
    description:
      '通义千问OCR是文字提取专有模型，专注于文档、表格、试题、手写体文字等类型图像的文字提取能力。它能够识别多种文字，目前支持的语言有：汉语、英语、法语、日语、韩语、德语、俄语、意大利语、越南语、阿拉伯语。',
    displayName: 'Qwen VL OCR',
    id: 'qwen-vl-ocr',
    maxOutput: 4096,
    organization: 'Qwen',
    pricing: {
      currency: 'CNY',
      units: [
        { name: 'textInput', rate: 5, strategy: 'fixed', unit: 'millionTokens' },
        { name: 'textOutput', rate: 5, strategy: 'fixed', unit: 'millionTokens' },
      ],
    },
    type: 'chat',
  },
  {
    config: {
      deploymentName: 'qwen-math-turbo-latest',
    },
    contextWindowTokens: 4096,
    description: '通义千问数学模型是专门用于数学解题的语言模型。',
    displayName: 'Qwen Math Turbo',
    id: 'qwen-math-turbo',
    maxOutput: 3072,
    organization: 'Qwen',
    pricing: {
      currency: 'CNY',
      units: [
        { name: 'textInput', rate: 2, strategy: 'fixed', unit: 'millionTokens' },
        { name: 'textOutput', rate: 6, strategy: 'fixed', unit: 'millionTokens' },
      ],
    },
    type: 'chat',
  },
  {
    config: {
      deploymentName: 'qwen-math-plus-latest',
    },
    contextWindowTokens: 4096,
    description: '通义千问数学模型是专门用于数学解题的语言模型。',
    displayName: 'Qwen Math Plus',
    id: 'qwen-math-plus',
    maxOutput: 3072,
    organization: 'Qwen',
    pricing: {
      currency: 'CNY',
      units: [
        { name: 'textInput', rate: 4, strategy: 'fixed', unit: 'millionTokens' },
        { name: 'textOutput', rate: 12, strategy: 'fixed', unit: 'millionTokens' },
      ],
    },
    type: 'chat',
  },
  {
    config: {
      deploymentName: 'qwen-coder-turbo-latest',
    },
    contextWindowTokens: 131_072,
    description: '通义千问代码模型。',
    displayName: 'Qwen Coder Turbo',
    id: 'qwen-coder-turbo',
    maxOutput: 8192,
    organization: 'Qwen',
    pricing: {
      currency: 'CNY',
      units: [
        { name: 'textInput', rate: 2, strategy: 'fixed', unit: 'millionTokens' },
        { name: 'textOutput', rate: 6, strategy: 'fixed', unit: 'millionTokens' },
      ],
    },
    type: 'chat',
  },
  {
    config: {
      deploymentName: 'qwen-coder-plus-latest',
    },
    contextWindowTokens: 131_072,
    description: '通义千问代码模型。',
    displayName: 'Qwen Coder Plus',
    id: 'qwen-coder-plus',
    maxOutput: 8192,
    organization: 'Qwen',
    pricing: {
      currency: 'CNY',
      units: [
        { name: 'textInput', rate: 3.5, strategy: 'fixed', unit: 'millionTokens' },
        { name: 'textOutput', rate: 7, strategy: 'fixed', unit: 'millionTokens' },
      ],
    },
    type: 'chat',
  },
  {
    abilities: {
      reasoning: true,
      search: true,
    },
    contextWindowTokens: 131_072,
    description:
      '基于 Qwen2.5-32B 模型训练的 QwQ 推理模型，通过强化学习大幅度提升了模型推理能力。模型数学代码等核心指标（AIME 24/25、LiveCodeBench）以及部分通用指标（IFEval、LiveBench等）达到DeepSeek-R1 满血版水平，各指标均显著超过同样基于 Qwen2.5-32B 的 DeepSeek-R1-Distill-Qwen-32B。',
    displayName: 'QwQ 32B',
    id: 'qwq-32b',
    maxOutput: 8192,
    organization: 'Qwen',
    pricing: {
      currency: 'CNY',
      units: [
        { name: 'textInput', rate: 2, strategy: 'fixed', unit: 'millionTokens' },
        { name: 'textOutput', rate: 6, strategy: 'fixed', unit: 'millionTokens' },
      ],
    },
    releasedAt: '2025-03-06',
    settings: {
      searchImpl: 'params',
    },
    type: 'chat',
  },
  {
    abilities: {
      reasoning: true,
    },
    contextWindowTokens: 32_768,
    description: 'QwQ模型是由 Qwen 团队开发的实验性研究模型，专注于增强 AI 推理能力。',
    displayName: 'QwQ 32B Preview',
    id: 'qwq-32b-preview',
    maxOutput: 16_384,
    organization: 'Qwen',
    pricing: {
      currency: 'CNY',
      units: [
        { name: 'textInput', rate: 2, strategy: 'fixed', unit: 'millionTokens' },
        { name: 'textOutput', rate: 6, strategy: 'fixed', unit: 'millionTokens' },
      ],
    },
    releasedAt: '2024-11-28',
    type: 'chat',
  },
  {
    abilities: {
      reasoning: true,
      vision: true,
    },
    config: {
      deploymentName: 'qvq-max-latest',
    },
    contextWindowTokens: 131_072,
    description:
      '通义千问QVQ视觉推理模型，支持视觉输入及思维链输出，在数学、编程、视觉分析、创作以及通用任务上都表现了更强的能力。',
    displayName: 'QVQ Max',
    id: 'qvq-max',
    maxOutput: 8192,
    organization: 'Qwen',
    pricing: {
      currency: 'CNY',
      units: [
        { name: 'textInput', rate: 8, strategy: 'fixed', unit: 'millionTokens' },
        { name: 'textOutput', rate: 32, strategy: 'fixed', unit: 'millionTokens' },
      ],
    },
    releasedAt: '2025-05-15',
    type: 'chat',
  },
  {
    abilities: {
      reasoning: true,
      vision: true,
    },
    config: {
      deploymentName: 'qvq-plus-latest',
    },
    contextWindowTokens: 131_072,
    description:
      '视觉推理模型。支持视觉输入及思维链输出，继qvq-max模型后推出的plus版本，相较于qvq-max模型，qvq-plus系列模型推理速度更快，效果和成本更均衡。',
    displayName: 'QVQ Plus',
    id: 'qvq-plus',
    maxOutput: 8192,
    organization: 'Qwen',
    pricing: {
      currency: 'CNY',
      units: [
        { name: 'textInput', rate: 2, strategy: 'fixed', unit: 'millionTokens' },
        { name: 'textOutput', rate: 5, strategy: 'fixed', unit: 'millionTokens' },
      ],
    },
    releasedAt: '2025-05-15',
    type: 'chat',
  },
  {
    abilities: {
      reasoning: true,
      vision: true,
    },
    contextWindowTokens: 32_768,
    description:
      'QVQ模型是由 Qwen 团队开发的实验性研究模型，专注于提升视觉推理能力，尤其在数学推理领域。',
    displayName: 'QVQ 72B Preview',
    id: 'qvq-72b-preview',
    maxOutput: 16_384,
    organization: 'Qwen',
    pricing: {
      currency: 'CNY',
      units: [
        { name: 'textInput', rate: 12, strategy: 'fixed', unit: 'millionTokens' },
        { name: 'textOutput', rate: 36, strategy: 'fixed', unit: 'millionTokens' },
      ],
    },
    releasedAt: '2024-12-25',
    type: 'chat',
  },
  {
    abilities: {
      functionCall: true,
    },
    contextWindowTokens: 131_072,
    description: '通义千问2.5对外开源的7B规模的模型。',
    displayName: 'Qwen2.5 7B',
    id: 'qwen2.5-7b-instruct',
    maxOutput: 8192,
    organization: 'Qwen',
    pricing: {
      currency: 'CNY',
      units: [
        { name: 'textInput', rate: 0.5, strategy: 'fixed', unit: 'millionTokens' },
        { name: 'textOutput', rate: 1, strategy: 'fixed', unit: 'millionTokens' },
      ],
    },
    type: 'chat',
  },
  {
    abilities: {
      functionCall: true,
    },
    contextWindowTokens: 131_072,
    description: '通义千问2.5对外开源的14B规模的模型。',
    displayName: 'Qwen2.5 14B',
    id: 'qwen2.5-14b-instruct',
    maxOutput: 8192,
    organization: 'Qwen',
    pricing: {
      currency: 'CNY',
      units: [
        { name: 'textInput', rate: 1, strategy: 'fixed', unit: 'millionTokens' },
        { name: 'textOutput', rate: 3, strategy: 'fixed', unit: 'millionTokens' },
      ],
    },
    type: 'chat',
  },
  {
    abilities: {
      functionCall: true,
    },
    contextWindowTokens: 131_072,
    description: '通义千问2.5对外开源的32B规模的模型。',
    displayName: 'Qwen2.5 32B',
    id: 'qwen2.5-32b-instruct',
    maxOutput: 8192,
    organization: 'Qwen',
    pricing: {
      currency: 'CNY',
      units: [
        { name: 'textInput', rate: 2, strategy: 'fixed', unit: 'millionTokens' },
        { name: 'textOutput', rate: 6, strategy: 'fixed', unit: 'millionTokens' },
      ],
    },
    type: 'chat',
  },
  {
    abilities: {
      functionCall: true,
    },
    contextWindowTokens: 131_072,
    description: '通义千问2.5对外开源的72B规模的模型。',
    displayName: 'Qwen2.5 72B',
    id: 'qwen2.5-72b-instruct',
    maxOutput: 8192,
    organization: 'Qwen',
    pricing: {
      currency: 'CNY',
      units: [
        { name: 'textInput', rate: 4, strategy: 'fixed', unit: 'millionTokens' },
        { name: 'textOutput', rate: 12, strategy: 'fixed', unit: 'millionTokens' },
      ],
    },
    type: 'chat',
  },
  {
    abilities: {
      functionCall: true,
    },
    contextWindowTokens: 1_000_000,
    description: '通义千问2.5对外开源的72B规模的模型。',
    displayName: 'Qwen2.5 14B 1M',
    id: 'qwen2.5-14b-instruct-1m',
    maxOutput: 8192,
    organization: 'Qwen',
    pricing: {
      currency: 'CNY',
      units: [
        { name: 'textInput', rate: 1, strategy: 'fixed', unit: 'millionTokens' },
        { name: 'textOutput', rate: 3, strategy: 'fixed', unit: 'millionTokens' },
      ],
    },
    releasedAt: '2025-01-27',
    type: 'chat',
  },
  {
    contextWindowTokens: 4096,
    description: 'Qwen-Math 模型具有强大的数学解题能力。',
    displayName: 'Qwen2.5 Math 7B',
    id: 'qwen2.5-math-7b-instruct',
    maxOutput: 3072,
    organization: 'Qwen',
    pricing: {
      currency: 'CNY',
      units: [
        { name: 'textInput', rate: 1, strategy: 'fixed', unit: 'millionTokens' },
        { name: 'textOutput', rate: 2, strategy: 'fixed', unit: 'millionTokens' },
      ],
    },
    type: 'chat',
  },
  {
    contextWindowTokens: 4096,
    description: 'Qwen-Math 模型具有强大的数学解题能力。',
    displayName: 'Qwen2.5 Math 72B',
    id: 'qwen2.5-math-72b-instruct',
    maxOutput: 3072,
    organization: 'Qwen',
    pricing: {
      currency: 'CNY',
      units: [
        { name: 'textInput', rate: 4, strategy: 'fixed', unit: 'millionTokens' },
        { name: 'textOutput', rate: 12, strategy: 'fixed', unit: 'millionTokens' },
      ],
    },
    releasedAt: '2025-07-23',
    type: 'chat',
  },
  {
    contextWindowTokens: 131_072,
    description: '通义千问代码模型开源版。',
    displayName: 'Qwen2.5 Coder 7B',
    id: 'qwen2.5-coder-7b-instruct',
    maxOutput: 8192,
    organization: 'Qwen',
    pricing: {
      currency: 'CNY',
      units: [
        { name: 'textInput', rate: 1, strategy: 'fixed', unit: 'millionTokens' },
        { name: 'textOutput', rate: 2, strategy: 'fixed', unit: 'millionTokens' },
      ],
    },
    type: 'chat',
  },
  {
    contextWindowTokens: 131_072,
    description: '通义千问代码模型开源版。',
    displayName: 'Qwen2.5 Coder 14B',
    id: 'qwen2.5-coder-14b-instruct',
    maxOutput: 8192,
    organization: 'Qwen',
    pricing: {
      currency: 'CNY',
      units: [
        { name: 'textInput', rate: 2, strategy: 'fixed', unit: 'millionTokens' },
        { name: 'textOutput', rate: 6, strategy: 'fixed', unit: 'millionTokens' },
      ],
    },
    type: 'chat',
  },
  {
    contextWindowTokens: 131_072,
    description: '通义千问代码模型开源版。',
    displayName: 'Qwen2.5 Coder 32B',
    id: 'qwen2.5-coder-32b-instruct',
    maxOutput: 8192,
    organization: 'Qwen',
    pricing: {
      currency: 'CNY',
      units: [
        { name: 'textInput', rate: 2, strategy: 'fixed', unit: 'millionTokens' },
        { name: 'textOutput', rate: 6, strategy: 'fixed', unit: 'millionTokens' },
      ],
    },
    type: 'chat',
  },
  {
    abilities: {
      vision: true,
    },
    contextWindowTokens: 131_072,
    description:
      '指令跟随、数学、解题、代码整体提升，万物识别能力提升，支持多样格式直接精准定位视觉元素，支持对长视频文件（最长10分钟）进行理解和秒级别的事件时刻定位，能理解时间先后和快慢，基于解析和定位能力支持操控OS或Mobile的Agent，关键信息抽取能力和Json格式输出能力强，此版本为72B版本，本系列能力最强的版本。',
    displayName: 'Qwen2.5 VL 72B',
    id: 'qwen2.5-vl-72b-instruct',
    maxOutput: 8192,
    organization: 'Qwen',
    pricing: {
      currency: 'CNY',
      units: [
        { name: 'textInput', rate: 16, strategy: 'fixed', unit: 'millionTokens' },
        { name: 'textOutput', rate: 48, strategy: 'fixed', unit: 'millionTokens' },
      ],
    },
    releasedAt: '2025-01-27',
    type: 'chat',
  },
  {
    abilities: {
      vision: true,
    },
    contextWindowTokens: 131_072,
    description:
      'Qwen2.5VL系列模型，在math和学科问题解答达到了接近Qwen2.5VL-72B的水平，回复风格面向人类偏好进行大幅调整，尤其是数学、逻辑推理、知识问答等客观类query，模型回复详实程度和格式清晰度明显改善。此版本为32B版本。',
    displayName: 'Qwen2.5 VL 32B',
    id: 'qwen2.5-vl-32b-instruct',
    maxOutput: 8192,
    organization: 'Qwen',
    pricing: {
      currency: 'CNY',
      units: [
        { name: 'textInput', rate: 8, strategy: 'fixed', unit: 'millionTokens' },
        { name: 'textOutput', rate: 24, strategy: 'fixed', unit: 'millionTokens' },
      ],
    },
    releasedAt: '2025-03-24',
    type: 'chat',
  },
  {
    abilities: {
      vision: true,
    },
    contextWindowTokens: 131_072,
    description:
      '指令跟随、数学、解题、代码整体提升，万物识别能力提升，支持多样格式直接精准定位视觉元素，支持对长视频文件（最长10分钟）进行理解和秒级别的事件时刻定位，能理解时间先后和快慢，基于解析和定位能力支持操控OS或Mobile的Agent，关键信息抽取能力和Json格式输出能力强，此版本为72B版本，本系列能力最强的版本。',
    displayName: 'Qwen2.5 VL 7B',
    id: 'qwen2.5-vl-7b-instruct',
    maxOutput: 8192,
    organization: 'Qwen',
    pricing: {
      currency: 'CNY',
      units: [
        { name: 'textInput', rate: 2, strategy: 'fixed', unit: 'millionTokens' },
        { name: 'textOutput', rate: 5, strategy: 'fixed', unit: 'millionTokens' },
      ],
    },
    releasedAt: '2025-01-27',
    type: 'chat',
  },
  {
    abilities: {
      reasoning: true,
    },
    contextWindowTokens: 131_072,
    description:
      '685B 满血版模型，2025年5月28日发布。DeepSeek-R1 在后训练阶段大规模使用了强化学习技术，在仅有极少标注数据的情况下，极大提升了模型推理能力。在数学、代码、自然语言推理等任务上，性能较高，能力较强。',
    displayName: 'DeepSeek R1 0528',
    id: 'deepseek-r1-0528',
    maxOutput: 16_384,
    organization: 'DeepSeek',
    pricing: {
      currency: 'CNY',
      units: [
        { name: 'textInput', rate: 4, strategy: 'fixed', unit: 'millionTokens' },
        { name: 'textOutput', rate: 16, strategy: 'fixed', unit: 'millionTokens' },
      ],
    },
    releasedAt: '2025-05-28',
    type: 'chat',
  },
  {
    contextWindowTokens: 65_536,
    description:
      'DeepSeek-V3 为自研 MoE 模型，671B 参数，激活 37B，在 14.8T token 上进行了预训练，在长文本、代码、数学、百科、中文能力上表现优秀。',
    displayName: 'DeepSeek V3',
    id: 'deepseek-v3',
    maxOutput: 8192,
    organization: 'DeepSeek',
    pricing: {
      currency: 'CNY',
      units: [
        { name: 'textInput', rate: 2, strategy: 'fixed', unit: 'millionTokens' },
        { name: 'textOutput', rate: 8, strategy: 'fixed', unit: 'millionTokens' },
      ],
    },
    releasedAt: '2025-01-27',
    type: 'chat',
  },
  {
    abilities: {
      reasoning: true,
    },
    contextWindowTokens: 32_768,
    description:
      'DeepSeek-R1-Distill-Qwen-1.5B 是一个基于 Qwen2.5-Math-1.5B 的蒸馏大型语言模型，使用了 DeepSeek R1 的输出。',
    displayName: 'DeepSeek R1 Distill Qwen 1.5B',
    id: 'deepseek-r1-distill-qwen-1.5b',
    maxOutput: 16_384,
    organization: 'DeepSeek',
    pricing: {
      currency: 'CNY',
      units: [
        { name: 'textInput', rate: 0, strategy: 'fixed', unit: 'millionTokens' },
        { name: 'textOutput', rate: 0, strategy: 'fixed', unit: 'millionTokens' },
      ],
    },
    type: 'chat',
  },
  {
    abilities: {
      reasoning: true,
    },
    contextWindowTokens: 32_768,
    description:
      'DeepSeek-R1-Distill-Qwen-7B 是一个基于 Qwen2.5-Math-7B 的蒸馏大型语言模型，使用了 DeepSeek R1 的输出。',
    displayName: 'DeepSeek R1 Distill Qwen 7B',
    id: 'deepseek-r1-distill-qwen-7b',
    maxOutput: 16_384,
    organization: 'DeepSeek',
    pricing: {
      currency: 'CNY',
      units: [
        { name: 'textInput', rate: 0.5, strategy: 'fixed', unit: 'millionTokens' },
        { name: 'textOutput', rate: 1, strategy: 'fixed', unit: 'millionTokens' },
      ],
    },
    type: 'chat',
  },
  {
    abilities: {
      reasoning: true,
    },
    contextWindowTokens: 32_768,
    description:
      'DeepSeek-R1-Distill-Qwen-14B 是一个基于 Qwen2.5-14B 的蒸馏大型语言模型，使用了 DeepSeek R1 的输出。',
    displayName: 'DeepSeek R1 Distill Qwen 14B',
    id: 'deepseek-r1-distill-qwen-14b',
    maxOutput: 16_384,
    organization: 'DeepSeek',
    pricing: {
      currency: 'CNY',
      units: [
        { name: 'textInput', rate: 1, strategy: 'fixed', unit: 'millionTokens' },
        { name: 'textOutput', rate: 3, strategy: 'fixed', unit: 'millionTokens' },
      ],
    },
    type: 'chat',
  },
  {
    abilities: {
      reasoning: true,
    },
    contextWindowTokens: 32_768,
    description:
      'DeepSeek-R1-Distill-Qwen-32B 是一个基于 Qwen2.5-32B 的蒸馏大型语言模型，使用了 DeepSeek R1 的输出。',
    displayName: 'DeepSeek R1 Distill Qwen 32B',
    id: 'deepseek-r1-distill-qwen-32b',
    maxOutput: 16_384,
    organization: 'DeepSeek',
    pricing: {
      currency: 'CNY',
      units: [
        { name: 'textInput', rate: 2, strategy: 'fixed', unit: 'millionTokens' },
        { name: 'textOutput', rate: 6, strategy: 'fixed', unit: 'millionTokens' },
      ],
    },
    type: 'chat',
  },
  {
    abilities: {
      reasoning: true,
    },
    contextWindowTokens: 32_768,
    description:
      'DeepSeek-R1-Distill-Llama-8B 是一个基于 Llama-3.1-8B 的蒸馏大型语言模型，使用了 DeepSeek R1 的输出。',
    displayName: 'DeepSeek R1 Distill Llama 8B',
    id: 'deepseek-r1-distill-llama-8b',
    maxOutput: 16_384,
    organization: 'DeepSeek',
    pricing: {
      currency: 'CNY',
      units: [
        { name: 'textInput', rate: 0, strategy: 'fixed', unit: 'millionTokens' },
        { name: 'textOutput', rate: 0, strategy: 'fixed', unit: 'millionTokens' },
      ],
    },
    type: 'chat',
  },
  {
    abilities: {
      reasoning: true,
    },
    contextWindowTokens: 32_768,
    description:
      'DeepSeek-R1-Distill-Llama-70B 是一个基于 Llama-3.3-70B-Instruct 的蒸馏大型语言模型，使用了 DeepSeek R1 的输出。',
    displayName: 'DeepSeek R1 Distill Llama 70B',
    id: 'deepseek-r1-distill-llama-70b',
    maxOutput: 16_384,
    organization: 'DeepSeek',
    pricing: {
      currency: 'CNY',
      units: [
        { name: 'textInput', rate: 0, strategy: 'fixed', unit: 'millionTokens' },
        { name: 'textOutput', rate: 0, strategy: 'fixed', unit: 'millionTokens' },
      ],
    },
    type: 'chat',
  },
];

const qwenImageModels: AIImageModelCard[] = [
  {
    description:
      '万相2.2极速版，当前最新模型。在创意性、稳定性、写实质感上全面升级，生成速度快，性价比高。',
    displayName: 'Wanxiang2.2 T2I Flash',
    enabled: true,
    id: 'wan2.2-t2i-flash',
    organization: 'Qwen',
    parameters: {
      height: { default: 1024, max: 1440, min: 512, step: 1 },
      prompt: {
        default: '',
      },
      seed: { default: null },
      width: { default: 1024, max: 1440, min: 512, step: 1 },
    },
    releasedAt: '2025-07-28',
    type: 'image',
  },
  {
    description:
      '万相2.2专业版，当前最新模型。在创意性、稳定性、写实质感上全面升级，生成细节丰富。',
    displayName: 'Wanxiang2.2 T2I Plus',
    enabled: true,
    id: 'wan2.2-t2i-plus',
    organization: 'Qwen',
    parameters: {
      height: { default: 1024, max: 1440, min: 512, step: 1 },
      prompt: {
        default: '',
      },
      seed: { default: null },
      width: { default: 1024, max: 1440, min: 512, step: 1 },
    },
    releasedAt: '2025-07-28',
    type: 'image',
  },
  {
    description: '全面升级版本。生成速度快、效果全面、综合性价比高。对应通义万相官网2.1极速模型。',
    displayName: 'Wanxiang2.1 T2I Turbo',
    id: 'wanx2.1-t2i-turbo',
    organization: 'Qwen',
    parameters: {
      height: { default: 1024, max: 1440, min: 512, step: 1 },
      prompt: {
        default: '',
      },
      seed: { default: null },
      width: { default: 1024, max: 1440, min: 512, step: 1 },
    },
    releasedAt: '2025-01-08',
    type: 'image',
  },
  {
    description: '全面升级版本。生成图像细节更丰富，速度稍慢。对应通义万相官网2.1专业模型。',
    displayName: 'Wanxiang2.1 T2I Plus',
    id: 'wanx2.1-t2i-plus',
    organization: 'Qwen',
    parameters: {
      height: { default: 1024, max: 1440, min: 512, step: 1 },
      prompt: {
        default: '',
      },
      seed: { default: null },
      width: { default: 1024, max: 1440, min: 512, step: 1 },
    },
    releasedAt: '2025-01-08',
    type: 'image',
  },
  {
    description: '擅长质感人像，速度中等、成本较低。对应通义万相官网2.0极速模型。',
    displayName: 'Wanxiang2.0 T2I Turbo',
    id: 'wanx2.0-t2i-turbo',
    organization: 'Qwen',
    parameters: {
      height: { default: 1024, max: 1440, min: 512, step: 1 },
      prompt: {
        default: '',
      },
      seed: { default: null },
      width: { default: 1024, max: 1440, min: 512, step: 1 },
    },
    releasedAt: '2025-01-17',
    type: 'image',
  },
  {
    description: '基础文生图模型。对应通义万相官网1.0通用模型。',
    displayName: 'Wanxiang v1',
    id: 'wanx-v1',
    organization: 'Qwen',
    parameters: {
      height: { default: 1024, max: 1440, min: 512, step: 1 },
      prompt: {
        default: '',
      },
      seed: { default: null },
      width: { default: 1024, max: 1440, min: 512, step: 1 },
    },
    releasedAt: '2024-05-22',
    type: 'image',
  },
  {
    description:
      'FLUX.1 [schnell] 作为目前开源最先进的少步模型，不仅超越了同类竞争者，甚至还优于诸如 Midjourney v6.0 和 DALL·E 3 (HD) 等强大的非精馏模型。该模型经过专门微调，以保留预训练阶段的全部输出多样性，相较于当前市场上的最先进模型，FLUX.1 [schnell] 显著提升了在视觉质量、指令遵从、尺寸/比例变化、字体处理及输出多样性等方面的可能，为用户带来更为丰富多样的创意图像生成体验。',
    displayName: 'FLUX.1 [schnell]',
    enabled: true,
    id: 'flux-schnell',
    organization: 'Qwen',
    parameters: {
      prompt: {
        default: '',
      },
      seed: { default: null },
      size: {
        default: '1024x1024',
        enum: ['512x1024', '768x512', '768x1024', '1024x576', '576x1024', '1024x1024'],
      },
      steps: { default: 4, max: 12, min: 1 },
    },
    releasedAt: '2024-08-07',
    type: 'image',
  },
  {
    description:
      'FLUX.1 [dev] 是一款面向非商业应用的开源权重、精炼模型。FLUX.1 [dev] 在保持了与FLUX专业版相近的图像质量和指令遵循能力的同时，具备更高的运行效率。相较于同尺寸的标准模型，它在资源利用上更为高效。',
    displayName: 'FLUX.1 [dev]',
    enabled: true,
    id: 'flux-dev',
    organization: 'Qwen',
    parameters: {
      prompt: {
        default: '',
      },
      seed: { default: null },
      size: {
        default: '1024x1024',
        enum: ['512x1024', '768x512', '768x1024', '1024x576', '576x1024', '1024x1024'],
      },
      steps: { default: 50, max: 50, min: 1 },
    },
    releasedAt: '2024-08-07',
    type: 'image',
  },
  {
    description:
      'FLUX.1-merged 模型结合了 "DEV" 在开发阶段探索的深度特性和 "Schnell" 所代表的高速执行优势。通过这一举措，FLUX.1-merged 不仅提升了模型的性能界限，还拓宽了其应用范围。',
    displayName: 'FLUX.1-merged',
    enabled: true,
    id: 'flux-merged',
    organization: 'Qwen',
    parameters: {
      prompt: {
        default: '',
      },
      seed: { default: null },
      size: {
        default: '1024x1024',
        enum: ['512x1024', '768x512', '768x1024', '1024x576', '576x1024', '1024x1024'],
      },
      steps: { default: 30, max: 30, min: 1 },
    },
    releasedAt: '2024-08-22',
    type: 'image',
  },
  {
    description:
      'stable-diffusion-3.5-large 是一个具有8亿参数的多模态扩散变压器（MMDiT）文本到图像生成模型，具备卓越的图像质量和提示词匹配度，支持生成 100 万像素的高分辨率图像，且能够在普通消费级硬件上高效运行。',
    displayName: 'StableDiffusion 3.5 Large',
    id: 'stable-diffusion-3.5-large',
    organization: 'Qwen',
    parameters: {
      height: { default: 1024, max: 1024, min: 512, step: 128 },
      prompt: {
        default: '',
      },
      steps: { default: 40, max: 500, min: 1 },
      width: { default: 1024, max: 1024, min: 512, step: 128 },
    },
    releasedAt: '2024-10-25',
    type: 'image',
  },
  {
    description:
      'stable-diffusion-3.5-large-turbo 是在 stable-diffusion-3.5-large 的基础上采用对抗性扩散蒸馏（ADD）技术的模型，具备更快的速度。',
    displayName: 'StableDiffusion 3.5 Large Turbo',
    id: 'stable-diffusion-3.5-large-turbo',
    organization: 'Qwen',
    parameters: {
      height: { default: 1024, max: 1024, min: 512, step: 128 },
      prompt: {
        default: '',
      },
      steps: { default: 40, max: 500, min: 1 },
      width: { default: 1024, max: 1024, min: 512, step: 128 },
    },
    releasedAt: '2024-10-25',
    type: 'image',
  },
  {
    description:
      'stable-diffusion-xl 相比于 v1.5 做了重大的改进，并且与当前开源的文生图 SOTA 模型 midjourney 效果相当。具体改进之处包括： 更大的 unet backbone，是之前的 3 倍； 增加了 refinement 模块用于改善生成图片的质量；更高效的训练技巧等。',
    displayName: 'StableDiffusion xl',
    id: 'stable-diffusion-xl',
    organization: 'Qwen',
    parameters: {
      height: { default: 1024, max: 1024, min: 512, step: 128 },
      prompt: {
        default: '',
      },
      steps: { default: 50, max: 500, min: 1 },
      width: { default: 1024, max: 1024, min: 512, step: 128 },
    },
    releasedAt: '2024-04-09',
    type: 'image',
  },
  {
    description:
      'stable-diffusion-v1.5 是以 stable-diffusion-v1.2 检查点的权重进行初始化，并在 "laion-aesthetics v2 5+" 上以 512x512 的分辨率进行了595k步的微调，减少了 10% 的文本条件化，以提高无分类器的引导采样。',
    displayName: 'StableDiffusion v1.5',
    id: 'stable-diffusion-v1.5',
    organization: 'Qwen',
    parameters: {
      height: { default: 512, max: 1024, min: 512, step: 128 },
      prompt: {
        default: '',
      },
      steps: { default: 50, max: 500, min: 1 },
      width: { default: 512, max: 1024, min: 512, step: 128 },
    },
    releasedAt: '2024-04-09',
    type: 'image',
  },
];

export const allModels = [...qwenChatModels, ...qwenImageModels];

export default allModels;<|MERGE_RESOLUTION|>--- conflicted
+++ resolved
@@ -60,14 +60,9 @@
     config: {
       deploymentName: 'qwen3-coder-flash',
     },
-<<<<<<< HEAD
     contextWindowTokens: 1_000_000,
-    description: '通义千问代码模型。最新的 Qwen3-Coder 系列模型是基于 Qwen3 的代码生成模型，具有强大的Coding Agent能力，擅长工具调用和环境交互，能够实现自主编程，代码能力卓越的同时兼具通用能力。',
-=======
-    contextWindowTokens: 1_048_576,
     description:
       '通义千问代码模型。最新的 Qwen3-Coder 系列模型是基于 Qwen3 的代码生成模型，具有强大的Coding Agent能力，擅长工具调用和环境交互，能够实现自主编程，代码能力卓越的同时兼具通用能力。',
->>>>>>> e96750cf
     displayName: 'Qwen3 Coder Flash',
     id: 'qwen3-coder-flash',
     maxOutput: 65_536,
