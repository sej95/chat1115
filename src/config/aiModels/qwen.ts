--- conflicted
+++ resolved
@@ -414,11 +414,7 @@
     },
     contextWindowTokens: 131_072,
     description:
-<<<<<<< HEAD
-      'DeepSeek-R1 在后训练阶段大规模使用了强化学习技术，在仅有极少标注数据的情况下，极大提升了模型推理能力，尤其在数学、代码、自然语言推理等任务上。',
-=======
       'DeepSeek-R1 在后训练阶段大规模使用了强化学习技术，在仅有极少标注数据的情况下，极大提升了模型推理能力。在数学、代码、自然语言推理等任务上，性能较高，能力较强。',
->>>>>>> 93bd401a
     displayName: 'DeepSeek R1',
     enabled: true,
     id: 'deepseek-r1',
@@ -456,11 +452,7 @@
     },
     contextWindowTokens: 131_072,
     description:
-<<<<<<< HEAD
-      'DeepSeek-R1-Distill 系列模型通过知识蒸馏技术，将 DeepSeek-R1 生成的样本对 Qwen、Llama 等开源模型进行微调后得到。',
-=======
       'DeepSeek-R1-Distill-Qwen-1.5B 是一个基于 Qwen2.5-Math-1.5B 的蒸馏大型语言模型，使用了 DeepSeek R1 的输出。',
->>>>>>> 93bd401a
     displayName: 'DeepSeek R1 Distill Qwen 1.5B',
     id: 'deepseek-r1-distill-qwen-1.5b',
     maxOutput: 8192,
@@ -476,108 +468,78 @@
       reasoning: true,
     },
     contextWindowTokens: 131_072,
-<<<<<<< HEAD
-    description:
-      'DeepSeek-R1-Distill 系列模型通过知识蒸馏技术，将 DeepSeek-R1 生成的样本对 Qwen、Llama 等开源模型进行微调后得到。',
+    description:
+      'DeepSeek-R1-Distill-Qwen-7B 是一个基于 Qwen2.5-Math-7B 的蒸馏大型语言模型，使用了 DeepSeek R1 的输出。',
     displayName: 'DeepSeek R1 Distill Qwen 7B',
     id: 'deepseek-r1-distill-qwen-7b',
-=======
-    description: "DeepSeek-R1-Distill-Qwen-7B 是一个基于 Qwen2.5-Math-7B 的蒸馏大型语言模型，使用了 DeepSeek R1 的输出。",
-    displayName: "DeepSeek R1 Distill Qwen 7B",
-    id: "deepseek-r1-distill-qwen-7b",
->>>>>>> 93bd401a
-    maxOutput: 8192,
-    pricing: {
-      currency: 'CNY',
-      input: 0,
-      output: 0,
-    },
-    type: 'chat',
-  },
-  {
-    abilities: {
-      reasoning: true,
-    },
-    contextWindowTokens: 131_072,
-<<<<<<< HEAD
-    description:
-      'DeepSeek-R1-Distill 系列模型通过知识蒸馏技术，将 DeepSeek-R1 生成的样本对 Qwen、Llama 等开源模型进行微调后得到。',
+    maxOutput: 8192,
+    pricing: {
+      currency: 'CNY',
+      input: 0,
+      output: 0,
+    },
+    type: 'chat',
+  },
+  {
+    abilities: {
+      reasoning: true,
+    },
+    contextWindowTokens: 131_072,
+    description:
+      'DeepSeek-R1-Distill-Qwen-14B 是一个基于 Qwen2.5-14B 的蒸馏大型语言模型，使用了 DeepSeek R1 的输出。',
+    displayName: 'DeepSeek R1 Distill Qwen 14B',
+    id: 'deepseek-r1-distill-qwen-14b',
+    maxOutput: 8192,
+    pricing: {
+      currency: 'CNY',
+      input: 0,
+      output: 0,
+    },
+    type: 'chat',
+  },
+  {
+    abilities: {
+      reasoning: true,
+    },
+    contextWindowTokens: 131_072,
+    description:
+      'DeepSeek-R1-Distill-Qwen-32B 是一个基于 Qwen2.5-32B 的蒸馏大型语言模型，使用了 DeepSeek R1 的输出。',
+    displayName: 'DeepSeek R1 Distill Qwen 32B',
+    id: 'deepseek-r1-distill-qwen-32b',
+    maxOutput: 8192,
+    pricing: {
+      currency: 'CNY',
+      input: 0,
+      output: 0,
+    },
+    type: 'chat',
+  },
+  {
+    abilities: {
+      reasoning: true,
+    },
+    contextWindowTokens: 131_072,
+    description:
+      'DeepSeek-R1-Distill-Llama-8B 是一个基于 Llama-3.1-8B 的蒸馏大型语言模型，使用了 DeepSeek R1 的输出。',
     displayName: 'DeepSeek R1 Distill Llama 8B',
     id: 'deepseek-r1-distill-llama-8b',
-=======
-    description: "DeepSeek-R1-Distill-Qwen-14B 是一个基于 Qwen2.5-14B 的蒸馏大型语言模型，使用了 DeepSeek R1 的输出。",
-    displayName: "DeepSeek R1 Distill Qwen 14B",
-    id: "deepseek-r1-distill-qwen-14b",
->>>>>>> 93bd401a
-    maxOutput: 8192,
-    pricing: {
-      currency: 'CNY',
-      input: 0,
-      output: 0,
-    },
-    type: 'chat',
-  },
-  {
-    abilities: {
-      reasoning: true,
-    },
-    contextWindowTokens: 131_072,
-<<<<<<< HEAD
-    description:
-      'DeepSeek-R1-Distill 系列模型通过知识蒸馏技术，将 DeepSeek-R1 生成的样本对 Qwen、Llama 等开源模型进行微调后得到。',
-    displayName: 'DeepSeek R1 Distill Qwen 14B',
-    id: 'deepseek-r1-distill-qwen-14b',
-=======
-    description: "DeepSeek-R1-Distill-Qwen-32B 是一个基于 Qwen2.5-32B 的蒸馏大型语言模型，使用了 DeepSeek R1 的输出。",
-    displayName: "DeepSeek R1 Distill Qwen 32B",
-    id: "deepseek-r1-distill-qwen-32b",
->>>>>>> 93bd401a
-    maxOutput: 8192,
-    pricing: {
-      currency: 'CNY',
-      input: 0,
-      output: 0,
-    },
-    type: 'chat',
-  },
-  {
-    abilities: {
-      reasoning: true,
-    },
-    contextWindowTokens: 131_072,
-<<<<<<< HEAD
-    description:
-      'DeepSeek-R1-Distill 系列模型通过知识蒸馏技术，将 DeepSeek-R1 生成的样本对 Qwen、Llama 等开源模型进行微调后得到。',
-    displayName: 'DeepSeek R1 Distill Qwen 32B',
-    id: 'deepseek-r1-distill-qwen-32b',
-=======
-    description: "DeepSeek-R1-Distill-Llama-8B 是一个基于 Llama-3.1-8B 的蒸馏大型语言模型，使用了 DeepSeek R1 的输出。",
-    displayName: "DeepSeek R1 Distill Llama 8B",
-    id: "deepseek-r1-distill-llama-8b",
->>>>>>> 93bd401a
-    maxOutput: 8192,
-    pricing: {
-      currency: 'CNY',
-      input: 0,
-      output: 0,
-    },
-    type: 'chat',
-  },
-  {
-    abilities: {
-      reasoning: true,
-    },
-    contextWindowTokens: 131_072,
-<<<<<<< HEAD
-    description:
-      'DeepSeek-R1-Distill 系列模型通过知识蒸馏技术，将 DeepSeek-R1 生成的样本对 Qwen、Llama 等开源模型进行微调后得到。',
+    maxOutput: 8192,
+    pricing: {
+      currency: 'CNY',
+      input: 0,
+      output: 0,
+    },
+    type: 'chat',
+  },
+  {
+    abilities: {
+      reasoning: true,
+    },
+    contextWindowTokens: 131_072,
+    description:
+      'DeepSeek-R1-Distill-Llama-70B 是一个基于 Llama-3.3-70B-Instruct 的蒸馏大型语言模型，使用了 DeepSeek R1 的输出。',
     displayName: 'DeepSeek R1 Distill Llama 70B',
     id: 'deepseek-r1-distill-llama-70b',
-=======
-    description: "DeepSeek-R1-Distill-Llama-70B 是一个基于 Llama-3.3-70B-Instruct 的蒸馏大型语言模型，使用了 DeepSeek R1 的输出。",
-    displayName: "DeepSeek R1 Distill Llama 70B",
-    id: "deepseek-r1-distill-llama-70b",
->>>>>>> 93bd401a
     maxOutput: 8192,
     pricing: {
       currency: 'CNY',
