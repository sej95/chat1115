--- conflicted
+++ resolved
@@ -37,22 +37,12 @@
     },
     contextWindowTokens: 1_048_576,
     description:
-<<<<<<< HEAD
-      '通义千问代码模型。最新的 Qwen3-Coder-Plus 系列模型是基于 Qwen3 的代码生成模型，具有强大的Coding Agent能力，擅长工具调用和环境交互，能够实现自主编程，代码能力卓越的同时兼具通用能力。',
-=======
       '通义千问代码模型。最新的 Qwen3-Coder 系列模型是基于 Qwen3 的代码生成模型，具有强大的Coding Agent能力，擅长工具调用和环境交互，能够实现自主编程，代码能力卓越的同时兼具通用能力。',
->>>>>>> 7b12e546
     displayName: 'Qwen3 Coder Plus',
     id: 'qwen3-coder-plus',
     maxOutput: 65_536,
     organization: 'Qwen',
     pricing: {
-<<<<<<< HEAD
-      cachedInput: 2.4, // tokens 32K ~ 128K
-      currency: 'CNY',
-      input: 6,
-      output: 24,
-=======
       currency: 'CNY',
       units: [
         { name: 'textInput_cacheRead', rate: 2.4, strategy: 'fixed', unit: 'millionTokens' }, // tokens 32K ~ 128K
@@ -105,7 +95,6 @@
         { name: 'textInput', rate: 9, strategy: 'fixed', unit: 'millionTokens' },
         { name: 'textOutput', rate: 36, strategy: 'fixed', unit: 'millionTokens' },
       ],
->>>>>>> 7b12e546
     },
     type: 'chat',
   },
@@ -985,24 +974,6 @@
     type: 'chat',
   },
   {
-<<<<<<< HEAD
-    contextWindowTokens: 262_144,
-    description:
-      '通义千问代码模型开源版。最新的 qwen3-coder-480b-a35b-instruct 是基于 Qwen3 的代码生成模型，具有强大的Coding Agent能力，擅长工具调用和环境交互，能够实现自主编程、代码能力卓越的同时兼具通用能力。',
-    displayName: 'Qwen3 Coder 480B A35B',
-    id: 'qwen3-coder-480b-a35b-instruct',
-    maxOutput: 65_536,
-    organization: 'Qwen',
-    pricing: {
-      currency: 'CNY',
-      input: 9, // tokens 32K ~ 128K
-      output: 36,
-    },
-    type: 'chat',
-  },
-  {
-=======
->>>>>>> 7b12e546
     contextWindowTokens: 131_072,
     description: '通义千问代码模型开源版。',
     displayName: 'Qwen2.5 Coder 7B',
