--- conflicted
+++ resolved
@@ -7,8 +7,6 @@
     },
     contextWindowTokens: 127_072,
     description: '由 DeepSeek 推理模型提供支持的新 API 产品。',
-<<<<<<< HEAD
-=======
     displayName: 'Sonar Reasoning Pro',
     enabled: true,
     id: 'sonar-reasoning-pro',
@@ -21,7 +19,6 @@
     },
     contextWindowTokens: 127_072,
     description: '由 DeepSeek 推理模型提供支持的新 API 产品。',
->>>>>>> ef02986e
     displayName: 'Sonar Reasoning',
     enabled: true,
     id: 'sonar-reasoning',
