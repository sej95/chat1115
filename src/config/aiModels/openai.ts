import {
  AIChatModelCard,
  AIEmbeddingModelCard,
  AIRealtimeModelCard,
  AISTTModelCard,
  AITTSModelCard,
  AIText2ImageModelCard,
} from '@/types/aiModel';

export const openaiChatModels: AIChatModelCard[] = [
  {
    abilities: {
      functionCall: true,
      reasoning: true,
      vision: true,
    },
    contextWindowTokens: 200_000,
    description:
      'o3 是一款全能强大的模型，在多个领域表现出色。它为数学、科学、编程和视觉推理任务树立了新标杆。它也擅长技术写作和指令遵循。用户可利用它分析文本、代码和图像，解决多步骤的复杂问题。',
    displayName: 'o3',
    enabled: true,
    id: 'o3',
    maxOutput: 100_000,
    pricing: {
      cachedInput: 2.5,
      input: 10,
      output: 40,
    },
    releasedAt: '2025-04-17',
    settings: {
      extendParams: ['reasoningEffort'],
    },
    type: 'chat',
  },
  {
    abilities: {
      functionCall: true,
      reasoning: true,
      vision: true,
    },
    contextWindowTokens: 200_000,
    description:
      'o4-mini 是我们最新的小型 o 系列模型。 它专为快速有效的推理而优化，在编码和视觉任务中表现出极高的效率和性能。',
    displayName: 'o4-mini',
    enabled: true,
    id: 'o4-mini',
    maxOutput: 100_000,
    pricing: {
      cachedInput: 0.275,
      input: 1.1,
      output: 4.4,
    },
    releasedAt: '2025-04-17',
    settings: {
      extendParams: ['reasoningEffort'],
    },
    type: 'chat',
  },
  {
    abilities: {
      functionCall: true,
      vision: true,
    },
    contextWindowTokens: 1_047_576,
    description: 'GPT-4.1 是我们用于复杂任务的旗舰模型。它非常适合跨领域解决问题。',
    displayName: 'GPT-4.1',
    enabled: true,
    id: 'gpt-4.1',
    maxOutput: 32_768,
    pricing: {
      cachedInput: 0.5,
      input: 2,
      output: 8,
    },
    releasedAt: '2025-04-14',
    type: 'chat',
  },
  {
    abilities: {
      functionCall: true,
      vision: true,
    },
    contextWindowTokens: 1_047_576,
    description:
      'GPT-4.1 mini 提供了智能、速度和成本之间的平衡，使其成为许多用例中有吸引力的模型。',
    displayName: 'GPT-4.1 mini',
    enabled: true,
    id: 'gpt-4.1-mini',
    maxOutput: 32_768,
    pricing: {
      cachedInput: 0.1,
      input: 0.4,
      output: 1.6,
    },
    releasedAt: '2025-04-14',
    type: 'chat',
  },
  {
    abilities: {
      functionCall: true,
      vision: true,
    },
    contextWindowTokens: 1_047_576,
    description: 'GPT-4.1 nano 是最快，最具成本效益的GPT-4.1模型。',
    displayName: 'GPT-4.1 nano',
    id: 'gpt-4.1-nano',
    maxOutput: 32_768,
    pricing: {
      cachedInput: 0.025,
      input: 0.1,
      output: 0.4,
    },
    releasedAt: '2025-04-14',
    type: 'chat',
  },
  {
    abilities: {
      functionCall: true,
      reasoning: true,
    },
    contextWindowTokens: 200_000,
    description:
      'o3-mini 是我们最新的小型推理模型，在与 o1-mini 相同的成本和延迟目标下提供高智能。',
    displayName: 'o3-mini',
    id: 'o3-mini',
    maxOutput: 100_000,
    pricing: {
      cachedInput: 0.55,
      input: 1.1,
      output: 4.4,
    },
    releasedAt: '2025-01-31',
    settings: {
      extendParams: ['reasoningEffort'],
    },
    type: 'chat',
  },
  {
    abilities: {
      reasoning: true,
    },
    contextWindowTokens: 128_000,
    description:
      'o1-mini是一款针对编程、数学和科学应用场景而设计的快速、经济高效的推理模型。该模型具有128K上下文和2023年10月的知识截止日期。',
    displayName: 'o1-mini',
    id: 'o1-mini',
    maxOutput: 65_536,
    pricing: {
      cachedInput: 0.55,
      input: 1.1,
      output: 4.4,
    },
    releasedAt: '2024-09-12',
    settings: {
      extendParams: ['reasoningEffort'],
    },
    type: 'chat',
  },
  {
    abilities: {
      reasoning: true,
      vision: true,
    },
    contextWindowTokens: 200_000,
    description:
      'o1是OpenAI新的推理模型，支持图文输入并输出文本，适用于需要广泛通用知识的复杂任务。该模型具有200K上下文和2023年10月的知识截止日期。',
    displayName: 'o1',
    id: 'o1',
    maxOutput: 100_000,
    pricing: {
      cachedInput: 7.5,
      input: 15,
      output: 60,
    },
    releasedAt: '2024-12-17',
    settings: {
      extendParams: ['reasoningEffort'],
    },
    type: 'chat',
  },
  {
    abilities: {
      reasoning: true,
    },
    contextWindowTokens: 128_000,
    description:
      'o1是OpenAI新的推理模型，适用于需要广泛通用知识的复杂任务。该模型具有128K上下文和2023年10月的知识截止日期。',
    displayName: 'o1-preview',
    id: 'o1-preview',
    maxOutput: 32_768,
    pricing: {
      input: 15,
      output: 60,
    },
    releasedAt: '2024-09-12',
    settings: {
      extendParams: ['reasoningEffort'],
    },
    type: 'chat',
  },
  {
    abilities: {
      functionCall: true,
      vision: true,
    },
    contextWindowTokens: 128_000,
    description:
      'GPT-4.5 的研究预览版，它是我们迄今为止最大、最强大的 GPT 模型。它拥有广泛的世界知识，并能更好地理解用户意图，使其在创造性任务和自主规划方面表现出色。GPT-4.5 可接受文本和图像输入，并生成文本输出（包括结构化输出）。支持关键的开发者功能，如函数调用、批量 API 和流式输出。在需要创造性、开放式思考和对话的任务（如写作、学习或探索新想法）中，GPT-4.5 表现尤为出色。知识截止日期为 2023 年 10 月。',
    displayName: 'GPT-4.5 Preview',
    id: 'gpt-4.5-preview', // deprecated on 2025-07-14
    maxOutput: 16_384,
    pricing: {
      cachedInput: 37.5,
      input: 75,
      output: 150,
    },
    releasedAt: '2025-02-27',
    type: 'chat',
  },
  {
    abilities: {
      functionCall: true,
      vision: true,
    },
    contextWindowTokens: 128_000,
    description:
      'GPT-4o mini是OpenAI在GPT-4 Omni之后推出的最新模型，支持图文输入并输出文本。作为他们最先进的小型模型，它比其他近期的前沿模型便宜很多，并且比GPT-3.5 Turbo便宜超过60%。它保持了最先进的智能，同时具有显著的性价比。GPT-4o mini在MMLU测试中获得了 82% 的得分，目前在聊天偏好上排名高于 GPT-4。',
    displayName: 'GPT-4o mini',
    id: 'gpt-4o-mini',
    maxOutput: 16_384,
    pricing: {
      cachedInput: 0.075,
      input: 0.15,
      output: 0.6,
    },
    releasedAt: '2024-07-18',
    type: 'chat',
  },
  {
    abilities: {
<<<<<<< HEAD
      functionCall: false,
      search: true,
    },
    contextWindowTokens: 128_000,
    description: 'GPT-4o mini search preview 是一个专门为搜索功能优化的预览版本，具有增强的网络搜索能力和实时信息检索功能。',
=======
      search: true,
    },
    contextWindowTokens: 128_000,
    description:
      'GPT-4o mini 搜索预览版是一个专门训练用于理解和执行网页搜索查询的模型，使用的是 Chat Completions API。除了令牌费用之外，网页搜索查询还会按每次工具调用收取费用。',
>>>>>>> 38660904
    displayName: 'GPT-4o mini Search Preview',
    id: 'gpt-4o-mini-search-preview',
    maxOutput: 16_384,
    pricing: {
<<<<<<< HEAD
      cachedInput: 0.075,
      input: 0.15,
      output: 0.6,
    },
    releasedAt: '2024-12-01',
    settings: {
      searchImpl: 'tool',
=======
      input: 0.15,
      output: 0.6,
    },
    releasedAt: '2025-03-11',
    settings: {
      searchImpl: 'internal',
>>>>>>> 38660904
    },
    type: 'chat',
  },
  {
    abilities: {
      functionCall: true,
      vision: true,
    },
    contextWindowTokens: 128_000,
    description:
      'ChatGPT-4o 是一款动态模型，实时更新以保持当前最新版本。它结合了强大的语言理解与生成能力，适合于大规模应用场景，包括客户服务、教育和技术支持。',
    displayName: 'GPT-4o',
    id: 'gpt-4o',
    pricing: {
      cachedInput: 1.25,
      input: 2.5,
      output: 10,
    },
    releasedAt: '2024-05-13',
    type: 'chat',
  },
  {
    abilities: {
      search: true,
    },
    contextWindowTokens: 128_000,
    description:
      'GPT-4o 搜索预览版是一个专门训练用于理解和执行网页搜索查询的模型，使用的是 Chat Completions API。除了令牌费用之外，网页搜索查询还会按每次工具调用收取费用。',
    displayName: 'GPT-4o Search Preview',
    id: 'gpt-4o-search-preview',
    maxOutput: 16_384,
    pricing: {
      input: 2.5,
      output: 10,
    },
    releasedAt: '2025-03-11',
    settings: {
      searchImpl: 'internal',
    },
    type: 'chat',
  },
  {
    abilities: {
      functionCall: true,
      vision: true,
    },
    contextWindowTokens: 128_000,
    description:
      'ChatGPT-4o 是一款动态模型，实时更新以保持当前最新版本。它结合了强大的语言理解与生成能力，适合于大规模应用场景，包括客户服务、教育和技术支持。',
    displayName: 'GPT-4o 1120',
    id: 'gpt-4o-2024-11-20',
    pricing: {
      cachedInput: 1.25,
      input: 2.5,
      output: 10,
    },
    releasedAt: '2024-11-20',
    type: 'chat',
  },
  {
    abilities: {
      functionCall: true,
      vision: true,
    },
    contextWindowTokens: 128_000,
    description:
      'ChatGPT-4o 是一款动态模型，实时更新以保持当前最新版本。它结合了强大的语言理解与生成能力，适合于大规模应用场景，包括客户服务、教育和技术支持。',
    displayName: 'GPT-4o 0513',
    id: 'gpt-4o-2024-05-13',
    pricing: {
      input: 5,
      output: 15,
    },
    releasedAt: '2024-05-13',
    type: 'chat',
  },
  {
    contextWindowTokens: 128_000,
    description: 'GPT-4o Audio 模型，支持音频输入输出',
    displayName: 'GPT-4o Audio',
    id: 'gpt-4o-audio-preview',
    maxOutput: 16_384,
    pricing: {
      input: 2.5,
      output: 10,
    },
    releasedAt: '2024-10-01',
    type: 'chat',
  },
  {
    abilities: {
      vision: true,
    },
    contextWindowTokens: 128_000,
    description:
      'ChatGPT-4o 是一款动态模型，实时更新以保持当前最新版本。它结合了强大的语言理解与生成能力，适合于大规模应用场景，包括客户服务、教育和技术支持。',
    displayName: 'ChatGPT-4o',
    enabled: true,
    id: 'chatgpt-4o-latest',
    pricing: {
      input: 5,
      output: 15,
    },
    releasedAt: '2024-08-14',
    type: 'chat',
  },
  {
    abilities: {
      functionCall: true,
      vision: true,
    },
    contextWindowTokens: 128_000,
    description:
      '最新的 GPT-4 Turbo 模型具备视觉功能。现在，视觉请求可以使用 JSON 模式和函数调用。 GPT-4 Turbo 是一个增强版本，为多模态任务提供成本效益高的支持。它在准确性和效率之间找到平衡，适合需要进行实时交互的应用程序场景。',
    displayName: 'GPT-4 Turbo',
    id: 'gpt-4-turbo',
    pricing: {
      input: 10,
      output: 30,
    },
    type: 'chat',
  },
  {
    abilities: {
      functionCall: true,
      vision: true,
    },
    contextWindowTokens: 128_000,
    description:
      '最新的 GPT-4 Turbo 模型具备视觉功能。现在，视觉请求可以使用 JSON 模式和函数调用。 GPT-4 Turbo 是一个增强版本，为多模态任务提供成本效益高的支持。它在准确性和效率之间找到平衡，适合需要进行实时交互的应用程序场景。',
    displayName: 'GPT-4 Turbo Vision 0409',
    id: 'gpt-4-turbo-2024-04-09',
    pricing: {
      input: 10,
      output: 30,
    },
    releasedAt: '2024-04-09',
    type: 'chat',
  },
  {
    abilities: {
      functionCall: true,
    },
    contextWindowTokens: 128_000,
    description:
      '最新的 GPT-4 Turbo 模型具备视觉功能。现在，视觉请求可以使用 JSON 模式和函数调用。 GPT-4 Turbo 是一个增强版本，为多模态任务提供成本效益高的支持。它在准确性和效率之间找到平衡，适合需要进行实时交互的应用程序场景。',
    displayName: 'GPT-4 Turbo Preview',
    id: 'gpt-4-turbo-preview',
    pricing: {
      input: 10,
      output: 30,
    },
    type: 'chat',
  },
  {
    abilities: {
      functionCall: true,
    },
    contextWindowTokens: 128_000,
    description:
      '最新的 GPT-4 Turbo 模型具备视觉功能。现在，视觉请求可以使用 JSON 模式和函数调用。 GPT-4 Turbo 是一个增强版本，为多模态任务提供成本效益高的支持。它在准确性和效率之间找到平衡，适合需要进行实时交互的应用程序场景。',
    displayName: 'GPT-4 Turbo Preview 0125',
    id: 'gpt-4-0125-preview',
    pricing: {
      input: 10,
      output: 30,
    },
    releasedAt: '2024-01-25',
    type: 'chat',
  },
  {
    abilities: {
      functionCall: true,
    },
    contextWindowTokens: 128_000,
    description:
      '最新的 GPT-4 Turbo 模型具备视觉功能。现在，视觉请求可以使用 JSON 模式和函数调用。 GPT-4 Turbo 是一个增强版本，为多模态任务提供成本效益高的支持。它在准确性和效率之间找到平衡，适合需要进行实时交互的应用程序场景。',
    displayName: 'GPT-4 Turbo Preview 1106',
    id: 'gpt-4-1106-preview',
    pricing: {
      input: 10,
      output: 30,
    },
    releasedAt: '2023-11-06',
    type: 'chat',
  },
  {
    abilities: {
      functionCall: true,
    },
    contextWindowTokens: 8192,
    description:
      'GPT-4 提供了一个更大的上下文窗口，能够处理更长的文本输入，适用于需要广泛信息整合和数据分析的场景。',
    displayName: 'GPT-4',
    id: 'gpt-4',
    pricing: {
      input: 30,
      output: 60,
    },
    type: 'chat',
  },
  {
    abilities: {
      functionCall: true,
    },
    contextWindowTokens: 8192,
    description:
      'GPT-4 提供了一个更大的上下文窗口，能够处理更长的文本输入，适用于需要广泛信息整合和数据分析的场景。',
    displayName: 'GPT-4 0613',
    id: 'gpt-4-0613',
    pricing: {
      input: 30,
      output: 60,
    },
    releasedAt: '2023-06-13',
    type: 'chat',
  },
  {
    abilities: {
      functionCall: true,
    },
    contextWindowTokens: 32_768,

    description:
      'GPT-4 提供了一个更大的上下文窗口，能够处理更长的文本输入，适用于需要广泛信息整合和数据分析的场景。',
    displayName: 'GPT-4 32K',
    id: 'gpt-4-32k', // deprecated on 2025-06-06
    legacy: true,
    pricing: {
      input: 60,
      output: 120,
    },
    type: 'chat',
  },
  {
    abilities: {
      functionCall: true,
    },
    contextWindowTokens: 16_384,
    description:
      'GPT 3.5 Turbo，适用于各种文本生成和理解任务，Currently points to gpt-3.5-turbo-0125',
    displayName: 'GPT-3.5 Turbo',
    id: 'gpt-3.5-turbo',
    pricing: {
      input: 0.5,
      output: 1.5,
    },
    type: 'chat',
  },
  {
    abilities: {
      functionCall: true,
    },
    contextWindowTokens: 16_384,
    description:
      'GPT 3.5 Turbo，适用于各种文本生成和理解任务，Currently points to gpt-3.5-turbo-0125',
    displayName: 'GPT-3.5 Turbo 0125',
    id: 'gpt-3.5-turbo-0125',
    pricing: {
      input: 0.5,
      output: 1.5,
    },
    releasedAt: '2024-01-25',
    type: 'chat',
  },
  {
    abilities: {
      functionCall: true,
    },
    contextWindowTokens: 16_384,
    description:
      'GPT 3.5 Turbo，适用于各种文本生成和理解任务，Currently points to gpt-3.5-turbo-0125',
    displayName: 'GPT-3.5 Turbo 1106',
    id: 'gpt-3.5-turbo-1106',
    pricing: {
      input: 1,
      output: 2,
    },
    releasedAt: '2023-11-06',
    type: 'chat',
  },
  {
    contextWindowTokens: 4096,
    description: 'GPT 3.5 Turbo，适用于各种文本生成和理解任务，对指令遵循的优化',
    displayName: 'GPT-3.5 Turbo Instruct',
    id: 'gpt-3.5-turbo-instruct',
    pricing: {
      input: 1.5,
      output: 2,
    },
    type: 'chat',
  },
];

export const openaiEmbeddingModels: AIEmbeddingModelCard[] = [
  {
    contextWindowTokens: 8192,
    description: '最强大的向量化模型，适用于英文和非英文任务',
    displayName: 'Text Embedding 3 Large',
    id: 'text-embedding-3-large',
    maxDimension: 3072,
    pricing: {
      currency: 'USD',
      input: 0.13,
    },
    releasedAt: '2024-01-25',
    type: 'embedding',
  },
  {
    contextWindowTokens: 8192,
    description: '高效且经济的新一代 Embedding 模型，适用于知识检索、RAG 应用等场景',
    displayName: 'Text Embedding 3 Small',
    id: 'text-embedding-3-small',
    maxDimension: 1536,
    pricing: {
      currency: 'USD',
      input: 0.02,
    },
    releasedAt: '2024-01-25',
    type: 'embedding',
  },
];

// 语音合成模型
export const openaiTTSModels: AITTSModelCard[] = [
  {
    description: '最新的文本转语音模型，针对实时场景优化速度',
    displayName: 'TTS-1',
    id: 'tts-1',
    pricing: {
      input: 15,
    },
    type: 'tts',
  },
  {
    description: '最新的文本转语音模型，针对质量进行优化',
    displayName: 'TTS-1 HD',
    id: 'tts-1-hd',
    pricing: {
      input: 30,
    },
    type: 'tts',
  },
  {
    description:
      'GPT-4o mini TTS 是一个基于 GPT-4o mini 构建的文本转语音模型，这是一种快速且强大的语言模型。使用它可以将文本转换为自然听起来的语音文本。最大输入标记数为 2000。',
    displayName: 'GPT-4o Mini TTS',
    id: 'gpt-4o-mini-tts',
    pricing: {
      input: 10,
    },
    type: 'tts',
  },
];

// 语音识别模型
export const openaiSTTModels: AISTTModelCard[] = [
  {
    description: '通用语音识别模型，支持多语言语音识别、语音翻译和语言识别',
    displayName: 'Whisper',
    id: 'whisper-1',
    pricing: {
      input: 0.006, // per minute
    },
    type: 'stt',
  },
];

// 图像生成模型
export const openaiImageModels: AIText2ImageModelCard[] = [
  {
    description:
      '最新的 DALL·E 模型，于2023年11月发布。支持更真实、准确的图像生成，具有更强的细节表现力',
    displayName: 'DALL·E 3',
    id: 'dall-e-3',
    pricing: {
      hd: 0.08,
      standard: 0.04,
    },
    resolutions: ['1024x1024', '1024x1792', '1792x1024'],
    type: 'image',
  },
  {
    description: '第二代 DALL·E 模型，支持更真实、准确的图像生成，分辨率是第一代的4倍',
    displayName: 'DALL·E 2',
    id: 'dall-e-2',
    pricing: {
      input: 0.02, // $0.020 per image (1024×1024)
    },
    resolutions: ['256x256', '512x512', '1024x1024'],
    type: 'image',
  },
];

// GPT-4o 和 GPT-4o-mini 实时模型
export const openaiRealtimeModels: AIRealtimeModelCard[] = [
  {
    contextWindowTokens: 128_000,
    description: 'GPT-4o 实时版本，支持音频和文本实时输入输出',
    displayName: 'GPT-4o Realtime',
    id: 'gpt-4o-realtime-preview',
    maxOutput: 4096,
    pricing: {
      audioInput: 100,
      audioOutput: 200,
      cachedAudioInput: 20,
      cachedInput: 2.5,
      input: 5,
      output: 20,
    },
    releasedAt: '2024-10-01',
    type: 'realtime',
  },
  {
    contextWindowTokens: 128_000,
    description: 'GPT-4o 实时版本，支持音频和文本实时输入输出',
    displayName: 'GPT-4o Realtime 10-01',
    id: 'gpt-4o-realtime-preview-2024-10-01',
    maxOutput: 4096,
    pricing: {
      audioInput: 100,
      audioOutput: 200,
      cachedAudioInput: 20,
      cachedInput: 2.5,
      input: 5,
      output: 20,
    },
    releasedAt: '2024-10-01',
    type: 'realtime',
  },
  {
    contextWindowTokens: 128_000,
    description: 'GPT-4o 实时版本，支持音频和文本实时输入输出',
    displayName: 'GPT-4o Realtime 12-17',
    id: 'gpt-4o-realtime-preview-2024-12-17',
    maxOutput: 4096,
    pricing: {
      audioInput: 40,
      audioOutput: 80,
      cachedAudioInput: 2.5,
      cachedInput: 2.5,
      input: 5,
      output: 20,
    },
    releasedAt: '2024-12-17',
    type: 'realtime',
  },
  {
    contextWindowTokens: 128_000,
    description: 'GPT-4o-mini 实时版本，支持音频和文本实时输入输出',
    displayName: 'GPT-4o Mini Realtime',
    id: 'gpt-4o-mini-realtime-preview',
    maxOutput: 4096,
    pricing: {
      audioInput: 10,
      audioOutput: 20,
      cachedAudioInput: 0.3,
      cachedInput: 0.3,
      input: 0.6,
      output: 2.4,
    },
    releasedAt: '2024-12-17',
    type: 'realtime',
  },
];

export const allModels = [
  ...openaiChatModels,
  ...openaiEmbeddingModels,
  ...openaiTTSModels,
  ...openaiSTTModels,
  ...openaiImageModels,
  ...openaiRealtimeModels,
];

export default allModels;<|MERGE_RESOLUTION|>--- conflicted
+++ resolved
@@ -238,39 +238,21 @@
   },
   {
     abilities: {
-<<<<<<< HEAD
-      functionCall: false,
       search: true,
     },
     contextWindowTokens: 128_000,
-    description: 'GPT-4o mini search preview 是一个专门为搜索功能优化的预览版本，具有增强的网络搜索能力和实时信息检索功能。',
-=======
-      search: true,
-    },
-    contextWindowTokens: 128_000,
     description:
       'GPT-4o mini 搜索预览版是一个专门训练用于理解和执行网页搜索查询的模型，使用的是 Chat Completions API。除了令牌费用之外，网页搜索查询还会按每次工具调用收取费用。',
->>>>>>> 38660904
     displayName: 'GPT-4o mini Search Preview',
     id: 'gpt-4o-mini-search-preview',
     maxOutput: 16_384,
     pricing: {
-<<<<<<< HEAD
-      cachedInput: 0.075,
-      input: 0.15,
-      output: 0.6,
-    },
-    releasedAt: '2024-12-01',
-    settings: {
-      searchImpl: 'tool',
-=======
       input: 0.15,
       output: 0.6,
     },
     releasedAt: '2025-03-11',
     settings: {
       searchImpl: 'internal',
->>>>>>> 38660904
     },
     type: 'chat',
   },
