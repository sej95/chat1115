import { ModelParamsSchema } from '@/libs/standard-parameters';
import {
  AIChatModelCard,
  AIEmbeddingModelCard,
  AIImageModelCard,
  AIRealtimeModelCard,
  AISTTModelCard,
  AITTSModelCard,
} from '@/types/aiModel';

export const gptImage1ParamsSchema: ModelParamsSchema = {
  imageUrls: { default: [] },
  prompt: { default: '' },
  size: {
    default: 'auto',
    enum: ['auto', '1024x1024', '1536x1024', '1024x1536'],
  },
};

export const openaiChatModels: AIChatModelCard[] = [
  {
    abilities: {
      functionCall: true,
      imageOutput: true,
      reasoning: true,
      search: true,
      vision: true,
    },
    contextWindowTokens: 400_000,
    description:
      '跨领域编码和代理任务的最佳模型。GPT-5 在准确性、速度、推理、上下文识别、结构化思维和问题解决方面实现了飞跃。',
    displayName: 'GPT-5',
    enabled: true,
    id: 'gpt-5',
    maxOutput: 128_000,
    pricing: {
<<<<<<< HEAD
      cachedInput: 0.125,
      input: 1.25,
      output: 10,
=======
      units: [
        { name: 'textInput', rate: 1.25, strategy: 'fixed', unit: 'millionTokens' },
        { name: 'textOutput', rate: 10, strategy: 'fixed', unit: 'millionTokens' },
        { name: 'textInput_cacheRead', rate: 0.13, strategy: 'fixed', unit: 'millionTokens' },
      ],
>>>>>>> e96750cf
    },
    releasedAt: '2025-08-07',
    settings: {
      extendParams: ['reasoningEffort'],
      searchImpl: 'params',
    },
    type: 'chat',
  },
  {
    abilities: {
      functionCall: true,
      reasoning: true,
      search: true,
      vision: true,
    },
    contextWindowTokens: 400_000,
    description:
      '更快、更经济高效的 GPT-5 版本，适用于明确定义的任务。在保持高质量输出的同时，提供更快的响应速度。',
    displayName: 'GPT-5 mini',
    enabled: true,
    id: 'gpt-5-mini',
    maxOutput: 128_000,
    pricing: {
<<<<<<< HEAD
      cachedInput: 0.025,
      input: 0.25,
      output: 2,
=======
      units: [
        { name: 'textInput', rate: 0.25, strategy: 'fixed', unit: 'millionTokens' },
        { name: 'textOutput', rate: 2, strategy: 'fixed', unit: 'millionTokens' },
        { name: 'textInput_cacheRead', rate: 0.03, strategy: 'fixed', unit: 'millionTokens' },
      ],
>>>>>>> e96750cf
    },
    releasedAt: '2025-08-07',
    settings: {
      extendParams: ['reasoningEffort'],
      searchImpl: 'params',
    },
    type: 'chat',
  },
  {
    abilities: {
      functionCall: true,
      reasoning: true,
      vision: true,
    },
    contextWindowTokens: 400_000,
    description: '最快、最经济高效的 GPT-5 版本。非常适合需要快速响应且成本敏感的应用场景。',
    displayName: 'GPT-5 nano',
    id: 'gpt-5-nano',
    maxOutput: 128_000,
    pricing: {
<<<<<<< HEAD
      cachedInput: 0.005,
      input: 0.05,
      output: 0.4,
=======
      units: [
        { name: 'textInput', rate: 0.05, strategy: 'fixed', unit: 'millionTokens' },
        { name: 'textOutput', rate: 0.4, strategy: 'fixed', unit: 'millionTokens' },
        { name: 'textInput_cacheRead', rate: 0.01, strategy: 'fixed', unit: 'millionTokens' },
      ],
>>>>>>> e96750cf
    },
    releasedAt: '2025-08-07',
    type: 'chat',
  },
  {
    abilities: {
      vision: true,
    },
    contextWindowTokens: 400_000,
    description:
      'ChatGPT 中使用的 GPT-5 模型。结合了强大的语言理解与生成能力，适合对话式交互应用。',
    displayName: 'GPT-5 Chat',
    enabled: true,
    id: 'gpt-5-chat-latest',
    maxOutput: 128_000,
    pricing: {
<<<<<<< HEAD
      cachedInput: 0.125,
      input: 1.25,
      output: 10,
=======
      units: [
        { name: 'textInput', rate: 1.25, strategy: 'fixed', unit: 'millionTokens' },
        { name: 'textOutput', rate: 10, strategy: 'fixed', unit: 'millionTokens' },
        { name: 'textInput_cacheRead', rate: 0.13, strategy: 'fixed', unit: 'millionTokens' },
      ],
>>>>>>> e96750cf
    },
    releasedAt: '2025-08-07',
    type: 'chat',
  },
  {
    abilities: {
      functionCall: true,
      reasoning: true,
      search: true,
      vision: true,
    },
    contextWindowTokens: 200_000,
    description:
      'o4-mini 是我们最新的小型 o 系列模型。 它专为快速有效的推理而优化，在编码和视觉任务中表现出极高的效率和性能。',
    displayName: 'o4-mini',
    enabled: true,
    id: 'o4-mini',
    maxOutput: 100_000,
    pricing: {
      units: [
        { name: 'textInput_cacheRead', rate: 0.275, strategy: 'fixed', unit: 'millionTokens' },
        { name: 'textInput', rate: 1.1, strategy: 'fixed', unit: 'millionTokens' },
        { name: 'textOutput', rate: 4.4, strategy: 'fixed', unit: 'millionTokens' },
      ],
    },
    releasedAt: '2025-04-17',
    settings: {
      extendParams: ['reasoningEffort'],
      searchImpl: 'params',
    },
    type: 'chat',
  },
  {
    abilities: {
      functionCall: true,
      reasoning: true,
      search: true,
      vision: true,
    },
    contextWindowTokens: 200_000,
    description:
      'o4-mini-deep-research 是我们更快速、更实惠的深度研究模型——非常适合处理复杂的多步骤研究任务。它可以从互联网上搜索和综合信息，也可以通过 MCP 连接器访问并利用你的自有数据。',
    displayName: 'o4-mini Deep Research',
    id: 'o4-mini-deep-research',
    maxOutput: 100_000,
    pricing: {
      units: [
        { name: 'textInput_cacheRead', rate: 0.5, strategy: 'fixed', unit: 'millionTokens' },
        { name: 'textInput', rate: 2, strategy: 'fixed', unit: 'millionTokens' },
        { name: 'textOutput', rate: 8, strategy: 'fixed', unit: 'millionTokens' },
      ],
    },
    releasedAt: '2025-06-26',
    settings: {
      extendParams: ['reasoningEffort'],
      searchImpl: 'params',
    },
    type: 'chat',
  },
  {
    abilities: {
      functionCall: true,
      reasoning: true,
      search: true,
      vision: true,
    },
    contextWindowTokens: 200_000,
    description:
      'o3-pro 模型使用更多的计算来更深入地思考并始终提供更好的答案，仅支持 Responses API 下使用。',
    displayName: 'o3-pro',
    id: 'o3-pro',
    maxOutput: 100_000,
    pricing: {
      units: [
        { name: 'textInput', rate: 20, strategy: 'fixed', unit: 'millionTokens' },
        { name: 'textOutput', rate: 80, strategy: 'fixed', unit: 'millionTokens' },
      ],
    },
    releasedAt: '2025-06-10',
    settings: {
      extendParams: ['reasoningEffort'],
      searchImpl: 'params',
    },
    type: 'chat',
  },
  {
    abilities: {
      functionCall: true,
      reasoning: true,
      search: true,
      vision: true,
    },
    contextWindowTokens: 200_000,
    description:
      'o3 是一款全能强大的模型，在多个领域表现出色。它为数学、科学、编程和视觉推理任务树立了新标杆。它也擅长技术写作和指令遵循。用户可利用它分析文本、代码和图像，解决多步骤的复杂问题。',
    displayName: 'o3',
    enabled: true,
    id: 'o3',
    maxOutput: 100_000,
    pricing: {
      units: [
        { name: 'textInput_cacheRead', rate: 0.5, strategy: 'fixed', unit: 'millionTokens' },
        { name: 'textInput', rate: 2, strategy: 'fixed', unit: 'millionTokens' },
        { name: 'textOutput', rate: 8, strategy: 'fixed', unit: 'millionTokens' },
      ],
    },
    releasedAt: '2025-04-16',
    settings: {
      extendParams: ['reasoningEffort'],
      searchImpl: 'params',
    },
    type: 'chat',
  },
  {
    abilities: {
      functionCall: true,
      reasoning: true,
      search: true,
      vision: true,
    },
    contextWindowTokens: 200_000,
    description:
      'o3-deep-research 是我们最先进的深度研究模型，专为处理复杂的多步骤研究任务而设计。它可以从互联网上搜索和综合信息，也可以通过 MCP 连接器访问并利用你的自有数据。',
    displayName: 'o3 Deep Research',
    id: 'o3-deep-research',
    maxOutput: 100_000,
    pricing: {
      units: [
        { name: 'textInput_cacheRead', rate: 2.5, strategy: 'fixed', unit: 'millionTokens' },
        { name: 'textInput', rate: 10, strategy: 'fixed', unit: 'millionTokens' },
        { name: 'textOutput', rate: 40, strategy: 'fixed', unit: 'millionTokens' },
      ],
    },
    releasedAt: '2025-06-26',
    settings: {
      extendParams: ['reasoningEffort'],
      searchImpl: 'params',
    },
    type: 'chat',
  },
  {
    abilities: {
      functionCall: true,
      reasoning: true,
    },
    contextWindowTokens: 200_000,
    description:
      'o3-mini 是我们最新的小型推理模型，在与 o1-mini 相同的成本和延迟目标下提供高智能。',
    displayName: 'o3-mini',
    id: 'o3-mini',
    maxOutput: 100_000,
    pricing: {
      units: [
        { name: 'textInput_cacheRead', rate: 0.55, strategy: 'fixed', unit: 'millionTokens' },
        { name: 'textInput', rate: 1.1, strategy: 'fixed', unit: 'millionTokens' },
        { name: 'textOutput', rate: 4.4, strategy: 'fixed', unit: 'millionTokens' },
      ],
    },
    releasedAt: '2025-01-31',
    settings: {
      extendParams: ['reasoningEffort'],
    },
    type: 'chat',
  },
  {
    abilities: {
      functionCall: true,
      reasoning: true,
      vision: true,
    },
    contextWindowTokens: 200_000,
    description:
      'o1 系列模型经过强化学习训练，能够在回答前进行思考，并执行复杂的推理任务。o1-pro 模型使用了更多计算资源，以进行更深入的思考，从而持续提供更优质的回答。',
    displayName: 'o1-pro',
    id: 'o1-pro',
    maxOutput: 100_000,
    pricing: {
      units: [
        { name: 'textInput', rate: 150, strategy: 'fixed', unit: 'millionTokens' },
        { name: 'textOutput', rate: 600, strategy: 'fixed', unit: 'millionTokens' },
      ],
    },
    releasedAt: '2025-03-19',
    settings: {
      extendParams: ['reasoningEffort'],
    },
    type: 'chat',
  },
  {
    abilities: {
      reasoning: true,
    },
    contextWindowTokens: 128_000,
    description:
      'o1-mini是一款针对编程、数学和科学应用场景而设计的快速、经济高效的推理模型。该模型具有128K上下文和2023年10月的知识截止日期。',
    displayName: 'o1-mini',
    id: 'o1-mini', // deprecated on 2025-10-27
    maxOutput: 65_536,
    pricing: {
      units: [
        { name: 'textInput_cacheRead', rate: 0.55, strategy: 'fixed', unit: 'millionTokens' },
        { name: 'textInput', rate: 1.1, strategy: 'fixed', unit: 'millionTokens' },
        { name: 'textOutput', rate: 4.4, strategy: 'fixed', unit: 'millionTokens' },
      ],
    },
    releasedAt: '2024-09-12',
    settings: {
      extendParams: ['reasoningEffort'],
    },
    type: 'chat',
  },
  {
    abilities: {
      functionCall: true,
      reasoning: true,
      vision: true,
    },
    contextWindowTokens: 200_000,
    description:
      'o1是OpenAI新的推理模型，支持图文输入并输出文本，适用于需要广泛通用知识的复杂任务。该模型具有200K上下文和2023年10月的知识截止日期。',
    displayName: 'o1',
    id: 'o1',
    maxOutput: 100_000,
    pricing: {
      units: [
        { name: 'textInput_cacheRead', rate: 7.5, strategy: 'fixed', unit: 'millionTokens' },
        { name: 'textInput', rate: 15, strategy: 'fixed', unit: 'millionTokens' },
        { name: 'textOutput', rate: 60, strategy: 'fixed', unit: 'millionTokens' },
      ],
    },
    releasedAt: '2024-12-17',
    settings: {
      extendParams: ['reasoningEffort'],
    },
    type: 'chat',
  },
  {
    abilities: {
      reasoning: true,
    },
    contextWindowTokens: 128_000,
    description:
      'o1是OpenAI新的推理模型，适用于需要广泛通用知识的复杂任务。该模型具有128K上下文和2023年10月的知识截止日期。',
    displayName: 'o1-preview',
    id: 'o1-preview',
    maxOutput: 32_768,
    pricing: {
      units: [
        { name: 'textInput', rate: 15, strategy: 'fixed', unit: 'millionTokens' },
        { name: 'textOutput', rate: 60, strategy: 'fixed', unit: 'millionTokens' },
      ],
    },
    releasedAt: '2024-09-12',
    settings: {
      extendParams: ['reasoningEffort'],
    },
    type: 'chat',
  },
  {
    abilities: {
      functionCall: true,
      search: true,
      vision: true,
    },
    contextWindowTokens: 1_047_576,
    description: 'GPT-4.1 是我们用于复杂任务的旗舰模型。它非常适合跨领域解决问题。',
    displayName: 'GPT-4.1',
    id: 'gpt-4.1',
    maxOutput: 32_768,
    pricing: {
      units: [
        { name: 'textInput_cacheRead', rate: 0.5, strategy: 'fixed', unit: 'millionTokens' },
        { name: 'textInput', rate: 2, strategy: 'fixed', unit: 'millionTokens' },
        { name: 'textOutput', rate: 8, strategy: 'fixed', unit: 'millionTokens' },
      ],
    },
    releasedAt: '2025-04-14',
    settings: {
      searchImpl: 'params',
    },
    type: 'chat',
  },
  {
    abilities: {
      functionCall: true,
      search: true,
      vision: true,
    },
    contextWindowTokens: 1_047_576,
    description:
      'GPT-4.1 mini 提供了智能、速度和成本之间的平衡，使其成为许多用例中有吸引力的模型。',
    displayName: 'GPT-4.1 mini',
    id: 'gpt-4.1-mini',
    maxOutput: 32_768,
    pricing: {
      units: [
        { name: 'textInput_cacheRead', rate: 0.1, strategy: 'fixed', unit: 'millionTokens' },
        { name: 'textInput', rate: 0.4, strategy: 'fixed', unit: 'millionTokens' },
        { name: 'textOutput', rate: 1.6, strategy: 'fixed', unit: 'millionTokens' },
      ],
    },
    releasedAt: '2025-04-14',
    settings: {
      searchImpl: 'params',
    },
    type: 'chat',
  },
  {
    abilities: {
      functionCall: true,
      vision: true,
    },
    contextWindowTokens: 1_047_576,
    description: 'GPT-4.1 nano 是最快，最具成本效益的GPT-4.1模型。',
    displayName: 'GPT-4.1 nano',
    id: 'gpt-4.1-nano',
    maxOutput: 32_768,
    pricing: {
      units: [
        { name: 'textInput_cacheRead', rate: 0.025, strategy: 'fixed', unit: 'millionTokens' },
        { name: 'textInput', rate: 0.1, strategy: 'fixed', unit: 'millionTokens' },
        { name: 'textOutput', rate: 0.4, strategy: 'fixed', unit: 'millionTokens' },
      ],
    },
    releasedAt: '2025-04-14',
    type: 'chat',
  },
  {
    abilities: {
      functionCall: true,
      vision: true,
    },
    contextWindowTokens: 128_000,
    description:
      'GPT-4.5 的研究预览版，它是我们迄今为止最大、最强大的 GPT 模型。它拥有广泛的世界知识，并能更好地理解用户意图，使其在创造性任务和自主规划方面表现出色。GPT-4.5 可接受文本和图像输入，并生成文本输出（包括结构化输出）。支持关键的开发者功能，如函数调用、批量 API 和流式输出。在需要创造性、开放式思考和对话的任务（如写作、学习或探索新想法）中，GPT-4.5 表现尤为出色。知识截止日期为 2023 年 10 月。',
    displayName: 'GPT-4.5 Preview',
    id: 'gpt-4.5-preview', // deprecated on 2025-07-14
    maxOutput: 16_384,
    pricing: {
      units: [
        { name: 'textInput_cacheRead', rate: 37.5, strategy: 'fixed', unit: 'millionTokens' },
        { name: 'textInput', rate: 75, strategy: 'fixed', unit: 'millionTokens' },
        { name: 'textOutput', rate: 150, strategy: 'fixed', unit: 'millionTokens' },
      ],
    },
    releasedAt: '2025-02-27',
    type: 'chat',
  },
  {
    abilities: {
      functionCall: true,
      search: true,
      vision: true,
    },
    contextWindowTokens: 128_000,
    description:
      'GPT-4o mini是OpenAI在GPT-4 Omni之后推出的最新模型，支持图文输入并输出文本。作为他们最先进的小型模型，它比其他近期的前沿模型便宜很多，并且比GPT-3.5 Turbo便宜超过60%。它保持了最先进的智能，同时具有显著的性价比。GPT-4o mini在MMLU测试中获得了 82% 的得分，目前在聊天偏好上排名高于 GPT-4。',
    displayName: 'GPT-4o mini',
    id: 'gpt-4o-mini',
    maxOutput: 16_384,
    pricing: {
      units: [
        { name: 'textInput_cacheRead', rate: 0.075, strategy: 'fixed', unit: 'millionTokens' },
        { name: 'textInput', rate: 0.15, strategy: 'fixed', unit: 'millionTokens' },
        { name: 'textOutput', rate: 0.6, strategy: 'fixed', unit: 'millionTokens' },
      ],
    },
    releasedAt: '2024-07-18',
    settings: {
      searchImpl: 'params',
    },
    type: 'chat',
  },
  {
    abilities: {
      search: true,
    },
    contextWindowTokens: 128_000,
    description:
      'GPT-4o mini 搜索预览版是一个专门训练用于理解和执行网页搜索查询的模型，使用的是 Chat Completions API。除了令牌费用之外，网页搜索查询还会按每次工具调用收取费用。',
    displayName: 'GPT-4o mini Search Preview',
    id: 'gpt-4o-mini-search-preview',
    maxOutput: 16_384,
    pricing: {
      units: [
        { name: 'textInput', rate: 0.15, strategy: 'fixed', unit: 'millionTokens' },
        { name: 'textOutput', rate: 0.6, strategy: 'fixed', unit: 'millionTokens' },
      ],
    },
    releasedAt: '2025-03-11',
    settings: {
      searchImpl: 'internal',
    },
    type: 'chat',
  },
  {
    abilities: {
      functionCall: true,
      //search: true,
    },
    contextWindowTokens: 128_000,
    description: 'GPT-4o mini Audio 模型，支持音频输入输出',
    displayName: 'GPT-4o mini Audio',
    id: 'gpt-4o-mini-audio-preview',
    maxOutput: 16_384,
    pricing: {
      units: [
        { name: 'textInput', rate: 0.15, strategy: 'fixed', unit: 'millionTokens' },
        { name: 'textOutput', rate: 0.6, strategy: 'fixed', unit: 'millionTokens' },
      ],
    },
    releasedAt: '2024-12-17',
    /*
    settings: {
      searchImpl: 'params',
    },
    */
    type: 'chat',
  },
  {
    abilities: {
      functionCall: true,
      search: true,
      vision: true,
    },
    contextWindowTokens: 128_000,
    description:
      'ChatGPT-4o 是一款动态模型，实时更新以保持当前最新版本。它结合了强大的语言理解与生成能力，适合于大规模应用场景，包括客户服务、教育和技术支持。',
    displayName: 'GPT-4o',
    id: 'gpt-4o',
    pricing: {
      units: [
        { name: 'textInput_cacheRead', rate: 1.25, strategy: 'fixed', unit: 'millionTokens' },
        { name: 'textInput', rate: 2.5, strategy: 'fixed', unit: 'millionTokens' },
        { name: 'textOutput', rate: 10, strategy: 'fixed', unit: 'millionTokens' },
      ],
    },
    releasedAt: '2024-05-13',
    settings: {
      searchImpl: 'params',
    },
    type: 'chat',
  },
  {
    abilities: {
      search: true,
    },
    contextWindowTokens: 128_000,
    description:
      'GPT-4o 搜索预览版是一个专门训练用于理解和执行网页搜索查询的模型，使用的是 Chat Completions API。除了令牌费用之外，网页搜索查询还会按每次工具调用收取费用。',
    displayName: 'GPT-4o Search Preview',
    id: 'gpt-4o-search-preview',
    maxOutput: 16_384,
    pricing: {
      units: [
        { name: 'textInput', rate: 2.5, strategy: 'fixed', unit: 'millionTokens' },
        { name: 'textOutput', rate: 10, strategy: 'fixed', unit: 'millionTokens' },
      ],
    },
    releasedAt: '2025-03-11',
    settings: {
      searchImpl: 'internal',
    },
    type: 'chat',
  },
  {
    abilities: {
      functionCall: true,
      search: true,
      vision: true,
    },
    contextWindowTokens: 128_000,
    description:
      'ChatGPT-4o 是一款动态模型，实时更新以保持当前最新版本。它结合了强大的语言理解与生成能力，适合于大规模应用场景，包括客户服务、教育和技术支持。',
    displayName: 'GPT-4o 1120',
    id: 'gpt-4o-2024-11-20',
    pricing: {
      units: [
        { name: 'textInput_cacheRead', rate: 1.25, strategy: 'fixed', unit: 'millionTokens' },
        { name: 'textInput', rate: 2.5, strategy: 'fixed', unit: 'millionTokens' },
        { name: 'textOutput', rate: 10, strategy: 'fixed', unit: 'millionTokens' },
      ],
    },
    releasedAt: '2024-11-20',
    settings: {
      searchImpl: 'params',
    },
    type: 'chat',
  },
  {
    abilities: {
      functionCall: true,
      search: true,
      vision: true,
    },
    contextWindowTokens: 128_000,
    description:
      'ChatGPT-4o 是一款动态模型，实时更新以保持当前最新版本。它结合了强大的语言理解与生成能力，适合于大规模应用场景，包括客户服务、教育和技术支持。',
    displayName: 'GPT-4o 0513',
    id: 'gpt-4o-2024-05-13',
    pricing: {
      units: [
        { name: 'textInput', rate: 5, strategy: 'fixed', unit: 'millionTokens' },
        { name: 'textOutput', rate: 15, strategy: 'fixed', unit: 'millionTokens' },
      ],
    },
    releasedAt: '2024-05-13',
    settings: {
      searchImpl: 'params',
    },
    type: 'chat',
  },
  {
    abilities: {
      functionCall: true,
      //search: true,
    },
    contextWindowTokens: 128_000,
    description: 'GPT-4o Audio 模型，支持音频输入输出',
    displayName: 'GPT-4o Audio',
    id: 'gpt-4o-audio-preview',
    maxOutput: 16_384,
    pricing: {
      units: [
        { name: 'textInput', rate: 2.5, strategy: 'fixed', unit: 'millionTokens' },
        { name: 'textOutput', rate: 10, strategy: 'fixed', unit: 'millionTokens' },
      ],
    },
    releasedAt: '2024-12-17',
    /*
    settings: {
      searchImpl: 'params',
    },
    */
    type: 'chat',
  },
  {
    abilities: {
      vision: true,
    },
    contextWindowTokens: 128_000,
    description:
      'ChatGPT-4o 是一款动态模型，实时更新以保持当前最新版本。它结合了强大的语言理解与生成能力，适合于大规模应用场景，包括客户服务、教育和技术支持。',
    displayName: 'ChatGPT-4o',
    id: 'chatgpt-4o-latest',
    pricing: {
      units: [
        { name: 'textInput', rate: 5, strategy: 'fixed', unit: 'millionTokens' },
        { name: 'textOutput', rate: 15, strategy: 'fixed', unit: 'millionTokens' },
      ],
    },
    releasedAt: '2024-08-14',
    type: 'chat',
  },
  {
    abilities: {
      functionCall: true,
      vision: true,
    },
    contextWindowTokens: 128_000,
    description:
      '最新的 GPT-4 Turbo 模型具备视觉功能。现在，视觉请求可以使用 JSON 模式和函数调用。 GPT-4 Turbo 是一个增强版本，为多模态任务提供成本效益高的支持。它在准确性和效率之间找到平衡，适合需要进行实时交互的应用程序场景。',
    displayName: 'GPT-4 Turbo',
    id: 'gpt-4-turbo',
    pricing: {
      units: [
        { name: 'textInput', rate: 10, strategy: 'fixed', unit: 'millionTokens' },
        { name: 'textOutput', rate: 30, strategy: 'fixed', unit: 'millionTokens' },
      ],
    },
    type: 'chat',
  },
  {
    abilities: {
      functionCall: true,
      vision: true,
    },
    contextWindowTokens: 128_000,
    description:
      '最新的 GPT-4 Turbo 模型具备视觉功能。现在，视觉请求可以使用 JSON 模式和函数调用。 GPT-4 Turbo 是一个增强版本，为多模态任务提供成本效益高的支持。它在准确性和效率之间找到平衡，适合需要进行实时交互的应用程序场景。',
    displayName: 'GPT-4 Turbo Vision 0409',
    id: 'gpt-4-turbo-2024-04-09',
    pricing: {
      units: [
        { name: 'textInput', rate: 10, strategy: 'fixed', unit: 'millionTokens' },
        { name: 'textOutput', rate: 30, strategy: 'fixed', unit: 'millionTokens' },
      ],
    },
    releasedAt: '2024-04-09',
    type: 'chat',
  },
  {
    abilities: {
      functionCall: true,
    },
    contextWindowTokens: 128_000,
    description:
      '最新的 GPT-4 Turbo 模型具备视觉功能。现在，视觉请求可以使用 JSON 模式和函数调用。 GPT-4 Turbo 是一个增强版本，为多模态任务提供成本效益高的支持。它在准确性和效率之间找到平衡，适合需要进行实时交互的应用程序场景。',
    displayName: 'GPT-4 Turbo Preview',
    id: 'gpt-4-turbo-preview',
    pricing: {
      units: [
        { name: 'textInput', rate: 10, strategy: 'fixed', unit: 'millionTokens' },
        { name: 'textOutput', rate: 30, strategy: 'fixed', unit: 'millionTokens' },
      ],
    },
    type: 'chat',
  },
  {
    abilities: {
      functionCall: true,
    },
    contextWindowTokens: 128_000,
    description:
      '最新的 GPT-4 Turbo 模型具备视觉功能。现在，视觉请求可以使用 JSON 模式和函数调用。 GPT-4 Turbo 是一个增强版本，为多模态任务提供成本效益高的支持。它在准确性和效率之间找到平衡，适合需要进行实时交互的应用程序场景。',
    displayName: 'GPT-4 Turbo Preview 0125',
    id: 'gpt-4-0125-preview',
    pricing: {
      units: [
        { name: 'textInput', rate: 10, strategy: 'fixed', unit: 'millionTokens' },
        { name: 'textOutput', rate: 30, strategy: 'fixed', unit: 'millionTokens' },
      ],
    },
    releasedAt: '2024-01-25',
    type: 'chat',
  },
  {
    abilities: {
      functionCall: true,
    },
    contextWindowTokens: 128_000,
    description:
      '最新的 GPT-4 Turbo 模型具备视觉功能。现在，视觉请求可以使用 JSON 模式和函数调用。 GPT-4 Turbo 是一个增强版本，为多模态任务提供成本效益高的支持。它在准确性和效率之间找到平衡，适合需要进行实时交互的应用程序场景。',
    displayName: 'GPT-4 Turbo Preview 1106',
    id: 'gpt-4-1106-preview',
    pricing: {
      units: [
        { name: 'textInput', rate: 10, strategy: 'fixed', unit: 'millionTokens' },
        { name: 'textOutput', rate: 30, strategy: 'fixed', unit: 'millionTokens' },
      ],
    },
    releasedAt: '2023-11-06',
    type: 'chat',
  },
  {
    abilities: {
      functionCall: true,
    },
    contextWindowTokens: 8192,
    description:
      'GPT-4 提供了一个更大的上下文窗口，能够处理更长的文本输入，适用于需要广泛信息整合和数据分析的场景。',
    displayName: 'GPT-4',
    id: 'gpt-4',
    pricing: {
      units: [
        { name: 'textInput', rate: 30, strategy: 'fixed', unit: 'millionTokens' },
        { name: 'textOutput', rate: 60, strategy: 'fixed', unit: 'millionTokens' },
      ],
    },
    type: 'chat',
  },
  {
    abilities: {
      functionCall: true,
    },
    contextWindowTokens: 8192,
    description:
      'GPT-4 提供了一个更大的上下文窗口，能够处理更长的文本输入，适用于需要广泛信息整合和数据分析的场景。',
    displayName: 'GPT-4 0613',
    id: 'gpt-4-0613',
    pricing: {
      units: [
        { name: 'textInput', rate: 30, strategy: 'fixed', unit: 'millionTokens' },
        { name: 'textOutput', rate: 60, strategy: 'fixed', unit: 'millionTokens' },
      ],
    },
    releasedAt: '2023-06-13',
    type: 'chat',
  },
  {
    abilities: {
      functionCall: true,
    },
    contextWindowTokens: 16_384,
    description:
      'GPT 3.5 Turbo，适用于各种文本生成和理解任务，Currently points to gpt-3.5-turbo-0125',
    displayName: 'GPT-3.5 Turbo',
    id: 'gpt-3.5-turbo',
    pricing: {
      units: [
        { name: 'textInput', rate: 0.5, strategy: 'fixed', unit: 'millionTokens' },
        { name: 'textOutput', rate: 1.5, strategy: 'fixed', unit: 'millionTokens' },
      ],
    },
    type: 'chat',
  },
  {
    abilities: {
      functionCall: true,
    },
    contextWindowTokens: 16_384,
    description:
      'GPT 3.5 Turbo，适用于各种文本生成和理解任务，Currently points to gpt-3.5-turbo-0125',
    displayName: 'GPT-3.5 Turbo 0125',
    id: 'gpt-3.5-turbo-0125',
    pricing: {
      units: [
        { name: 'textInput', rate: 0.5, strategy: 'fixed', unit: 'millionTokens' },
        { name: 'textOutput', rate: 1.5, strategy: 'fixed', unit: 'millionTokens' },
      ],
    },
    releasedAt: '2024-01-25',
    type: 'chat',
  },
  {
    abilities: {
      functionCall: true,
    },
    contextWindowTokens: 16_384,
    description:
      'GPT 3.5 Turbo，适用于各种文本生成和理解任务，Currently points to gpt-3.5-turbo-0125',
    displayName: 'GPT-3.5 Turbo 1106',
    id: 'gpt-3.5-turbo-1106',
    pricing: {
      units: [
        { name: 'textInput', rate: 1, strategy: 'fixed', unit: 'millionTokens' },
        { name: 'textOutput', rate: 2, strategy: 'fixed', unit: 'millionTokens' },
      ],
    },
    releasedAt: '2023-11-06',
    type: 'chat',
  },
  {
    contextWindowTokens: 4096,
    description: 'GPT 3.5 Turbo，适用于各种文本生成和理解任务，对指令遵循的优化',
    displayName: 'GPT-3.5 Turbo Instruct',
    id: 'gpt-3.5-turbo-instruct',
    pricing: {
      units: [
        { name: 'textInput', rate: 1.5, strategy: 'fixed', unit: 'millionTokens' },
        { name: 'textOutput', rate: 2, strategy: 'fixed', unit: 'millionTokens' },
      ],
    },
    type: 'chat',
  },
  {
    abilities: {
      functionCall: true,
      reasoning: true,
      vision: true,
    },
    contextWindowTokens: 200_000,
    description:
      'codex-mini-latest 是 o4-mini 的微调版本，专门用于 Codex CLI。对于直接通过 API 使用，我们推荐从 gpt-4.1 开始。',
    displayName: 'Codex mini',
    id: 'codex-mini-latest',
    maxOutput: 100_000,
    pricing: {
      units: [
        { name: 'textInput_cacheRead', rate: 0.375, strategy: 'fixed', unit: 'millionTokens' },
        { name: 'textInput', rate: 1.5, strategy: 'fixed', unit: 'millionTokens' },
        { name: 'textOutput', rate: 6, strategy: 'fixed', unit: 'millionTokens' },
      ],
    },
    releasedAt: '2025-06-01',
    settings: {
      extendParams: ['reasoningEffort'],
    },
    type: 'chat',
  },
  {
    abilities: {
      functionCall: true,
      reasoning: true,
      vision: true,
    },
    contextWindowTokens: 8192,
    description:
      'computer-use-preview 模型是专为“计算机使用工具”设计的专用模型，经过训练以理解并执行计算机相关任务。',
    displayName: 'Computer Use Preview',
    id: 'computer-use-preview',
    maxOutput: 1024,
    pricing: {
      units: [
        { name: 'textInput', rate: 3, strategy: 'fixed', unit: 'millionTokens' },
        { name: 'textOutput', rate: 12, strategy: 'fixed', unit: 'millionTokens' },
      ],
    },
    releasedAt: '2025-03-11',
    settings: {
      extendParams: ['reasoningEffort'],
    },
    type: 'chat',
  },
];

export const openaiEmbeddingModels: AIEmbeddingModelCard[] = [
  {
    contextWindowTokens: 8192,
    description: '最强大的向量化模型，适用于英文和非英文任务',
    displayName: 'Text Embedding 3 Large',
    id: 'text-embedding-3-large',
    maxDimension: 3072,
    pricing: {
      currency: 'USD',
      units: [{ name: 'textInput', rate: 0.13, strategy: 'fixed', unit: 'millionTokens' }],
    },
    releasedAt: '2024-01-25',
    type: 'embedding',
  },
  {
    contextWindowTokens: 8192,
    description: '高效且经济的新一代 Embedding 模型，适用于知识检索、RAG 应用等场景',
    displayName: 'Text Embedding 3 Small',
    id: 'text-embedding-3-small',
    maxDimension: 1536,
    pricing: {
      currency: 'USD',
      units: [{ name: 'textInput', rate: 0.02, strategy: 'fixed', unit: 'millionTokens' }],
    },
    releasedAt: '2024-01-25',
    type: 'embedding',
  },
];

// 语音合成模型
export const openaiTTSModels: AITTSModelCard[] = [
  {
    description: '最新的文本转语音模型，针对实时场景优化速度',
    displayName: 'TTS-1',
    id: 'tts-1',
    pricing: {
      units: [{ name: 'textInput', rate: 15, strategy: 'fixed', unit: 'millionCharacters' }],
    },
    type: 'tts',
  },
  {
    description: '最新的文本转语音模型，针对质量进行优化',
    displayName: 'TTS-1 HD',
    id: 'tts-1-hd',
    pricing: {
      units: [{ name: 'textInput', rate: 30, strategy: 'fixed', unit: 'millionCharacters' }],
    },
    type: 'tts',
  },
  {
    description:
      'GPT-4o mini TTS 是一个基于 GPT-4o mini 构建的文本转语音模型，这是一种快速且强大的语言模型。使用它可以将文本转换为自然听起来的语音文本。最大输入标记数为 2000。',
    displayName: 'GPT-4o Mini TTS',
    id: 'gpt-4o-mini-tts',
    pricing: {
      units: [
        { name: 'textInput', rate: 0.6, strategy: 'fixed', unit: 'millionTokens' },
        { name: 'audioOutput', rate: 12, strategy: 'fixed', unit: 'millionTokens' },
      ],
    },
    type: 'tts',
  },
];

// 语音识别模型
export const openaiSTTModels: AISTTModelCard[] = [
  {
    description: '通用语音识别模型，支持多语言语音识别、语音翻译和语言识别。',
    displayName: 'Whisper',
    id: 'whisper-1',
    pricing: {
      units: [
        {
          name: 'audioInput',
          rate: 0.0001, // $0.006 per minute => $0.0001 per second
          strategy: 'fixed',
          unit: 'second',
        },
      ],
    },
    type: 'stt',
  },
  {
    contextWindowTokens: 16_000,
    description:
      'GPT-4o Transcribe 是一种使用 GPT-4o 转录音频的语音转文本模型。与原始 Whisper 模型相比，它提高了单词错误率，并提高了语言识别和准确性。使用它来获得更准确的转录。',
    displayName: 'GPT-4o Transcribe',
    id: 'gpt-4o-transcribe',
    maxOutput: 2000,
    pricing: {
      units: [
        { name: 'textInput', rate: 2.5, strategy: 'fixed', unit: 'millionTokens' },
        { name: 'audioInput', rate: 6, strategy: 'fixed', unit: 'millionTokens' },
        { name: 'textOutput', rate: 10, strategy: 'fixed', unit: 'millionTokens' },
      ],
    },
    type: 'stt',
  },
  {
    contextWindowTokens: 16_000,
    description:
      'GPT-4o Mini Transcribe 是一种使用 GPT-4o 转录音频的语音转文本模型。与原始 Whisper 模型相比，它提高了单词错误率，并提高了语言识别和准确性。使用它来获得更准确的转录。',
    displayName: 'GPT-4o Mini Transcribe',
    id: 'gpt-4o-mini-transcribe',
    maxOutput: 2000,
    pricing: {
      units: [
        { name: 'textInput', rate: 1.25, strategy: 'fixed', unit: 'millionTokens' },
        { name: 'audioInput', rate: 3, strategy: 'fixed', unit: 'millionTokens' },
        { name: 'textOutput', rate: 5, strategy: 'fixed', unit: 'millionTokens' },
      ],
    },
    type: 'stt',
  },
];

// 图像生成模型
export const openaiImageModels: AIImageModelCard[] = [
  // https://platform.openai.com/docs/models/gpt-image-1
  {
    description: 'ChatGPT 原生多模态图片生成模型',
    displayName: 'GPT Image 1',
    enabled: true,
    id: 'gpt-image-1',
    parameters: gptImage1ParamsSchema,
    type: 'image',
  },
  {
    description:
      '最新的 DALL·E 模型，于2023年11月发布。支持更真实、准确的图像生成，具有更强的细节表现力',
    displayName: 'DALL·E 3',
    id: 'dall-e-3',
    parameters: {
      prompt: { default: '' },
      size: {
        default: '1024x1024',
        enum: ['1024x1024', '1792x1024', '1024x1792'],
      },
    },
    pricing: {
      units: [
        {
          lookup: {
            prices: {
              hd_1024x1024: 0.08,
              hd_1024x1792: 0.12,
              hd_1792x1024: 0.12,
              standard_1024x1024: 0.04,
              standard_1024x1792: 0.08,
              standard_1792x1024: 0.08,
            },
            pricingParams: ['quality', 'size'],
          },
          name: 'imageGeneration',
          strategy: 'lookup',
          unit: 'image',
        },
      ],
    },
    resolutions: ['1024x1024', '1024x1792', '1792x1024'],
    type: 'image',
  },
  {
    description: '第二代 DALL·E 模型，支持更真实、准确的图像生成，分辨率是第一代的4倍',
    displayName: 'DALL·E 2',
    id: 'dall-e-2',
    parameters: {
      imageUrl: { default: null },
      prompt: { default: '' },
      size: {
        default: '1024x1024',
        enum: ['256x256', '512x512', '1024x1024'],
      },
    },
    pricing: {
      units: [
        {
          lookup: {
            prices: {
              '1024x1024': 0.02,
              '256x256': 0.016,
              '512x512': 0.018,
            },
            pricingParams: ['size'],
          },
          name: 'imageGeneration',
          strategy: 'lookup',
          unit: 'image',
        },
      ],
    },
    resolutions: ['256x256', '512x512', '1024x1024'],
    type: 'image',
  },
];

// GPT-4o 和 GPT-4o-mini 实时模型
export const openaiRealtimeModels: AIRealtimeModelCard[] = [
  {
    contextWindowTokens: 16_000,
    description: 'GPT-4o 实时版本，支持音频和文本实时输入输出',
    displayName: 'GPT-4o Realtime 241217',
    id: 'gpt-4o-realtime-preview',
    maxOutput: 4096,
    pricing: {
      units: [
        { name: 'audioInput', rate: 40, strategy: 'fixed', unit: 'millionTokens' },
        { name: 'audioOutput', rate: 80, strategy: 'fixed', unit: 'millionTokens' },
        { name: 'audioInput_cacheRead', rate: 2.5, strategy: 'fixed', unit: 'millionTokens' },
        { name: 'textInput_cacheRead', rate: 2.5, strategy: 'fixed', unit: 'millionTokens' },
        { name: 'textInput', rate: 5, strategy: 'fixed', unit: 'millionTokens' },
        { name: 'textOutput', rate: 20, strategy: 'fixed', unit: 'millionTokens' },
      ],
    },
    releasedAt: '2024-12-17',
    type: 'realtime',
  },
  {
    contextWindowTokens: 32_000,
    description: 'GPT-4o 实时版本，支持音频和文本实时输入输出',
    displayName: 'GPT-4o Realtime 250603',
    id: 'gpt-4o-realtime-preview-2025-06-03',
    maxOutput: 4096,
    pricing: {
      units: [
        { name: 'audioInput', rate: 40, strategy: 'fixed', unit: 'millionTokens' },
        { name: 'audioOutput', rate: 80, strategy: 'fixed', unit: 'millionTokens' },
        { name: 'audioInput_cacheRead', rate: 2.5, strategy: 'fixed', unit: 'millionTokens' },
        { name: 'textInput_cacheRead', rate: 2.5, strategy: 'fixed', unit: 'millionTokens' },
        { name: 'textInput', rate: 5, strategy: 'fixed', unit: 'millionTokens' },
        { name: 'textOutput', rate: 20, strategy: 'fixed', unit: 'millionTokens' },
      ],
    },
    releasedAt: '2025-06-03',
    type: 'realtime',
  },
  {
    contextWindowTokens: 16_000,
    description: 'GPT-4o 实时版本，支持音频和文本实时输入输出',
    displayName: 'GPT-4o Realtime 241001',
    id: 'gpt-4o-realtime-preview-2024-10-01', // deprecated on 2025-09-10
    maxOutput: 4096,
    pricing: {
      units: [
        { name: 'audioInput', rate: 100, strategy: 'fixed', unit: 'millionTokens' },
        { name: 'audioOutput', rate: 200, strategy: 'fixed', unit: 'millionTokens' },
        { name: 'audioInput_cacheRead', rate: 20, strategy: 'fixed', unit: 'millionTokens' },
        { name: 'textInput_cacheRead', rate: 2.5, strategy: 'fixed', unit: 'millionTokens' },
        { name: 'textInput', rate: 5, strategy: 'fixed', unit: 'millionTokens' },
        { name: 'textOutput', rate: 20, strategy: 'fixed', unit: 'millionTokens' },
      ],
    },
    releasedAt: '2024-10-01',
    type: 'realtime',
  },
  {
    contextWindowTokens: 128_000,
    description: 'GPT-4o-mini 实时版本，支持音频和文本实时输入输出',
    displayName: 'GPT-4o Mini Realtime',
    id: 'gpt-4o-mini-realtime-preview',
    maxOutput: 4096,
    pricing: {
      units: [
        { name: 'audioInput', rate: 10, strategy: 'fixed', unit: 'millionTokens' },
        { name: 'audioOutput', rate: 20, strategy: 'fixed', unit: 'millionTokens' },
        { name: 'audioInput_cacheRead', rate: 0.3, strategy: 'fixed', unit: 'millionTokens' },
        { name: 'textInput_cacheRead', rate: 0.3, strategy: 'fixed', unit: 'millionTokens' },
        { name: 'textInput', rate: 0.6, strategy: 'fixed', unit: 'millionTokens' },
        { name: 'textOutput', rate: 2.4, strategy: 'fixed', unit: 'millionTokens' },
      ],
    },
    releasedAt: '2024-12-17',
    type: 'realtime',
  },
];

export const allModels = [
  ...openaiChatModels,
  ...openaiEmbeddingModels,
  ...openaiTTSModels,
  ...openaiSTTModels,
  ...openaiImageModels,
  ...openaiRealtimeModels,
];

export default allModels;<|MERGE_RESOLUTION|>--- conflicted
+++ resolved
@@ -34,17 +34,11 @@
     id: 'gpt-5',
     maxOutput: 128_000,
     pricing: {
-<<<<<<< HEAD
-      cachedInput: 0.125,
-      input: 1.25,
-      output: 10,
-=======
       units: [
         { name: 'textInput', rate: 1.25, strategy: 'fixed', unit: 'millionTokens' },
         { name: 'textOutput', rate: 10, strategy: 'fixed', unit: 'millionTokens' },
-        { name: 'textInput_cacheRead', rate: 0.13, strategy: 'fixed', unit: 'millionTokens' },
-      ],
->>>>>>> e96750cf
+        { name: 'textInput_cacheRead', rate: 0.125, strategy: 'fixed', unit: 'millionTokens' },
+      ],
     },
     releasedAt: '2025-08-07',
     settings: {
@@ -68,17 +62,11 @@
     id: 'gpt-5-mini',
     maxOutput: 128_000,
     pricing: {
-<<<<<<< HEAD
-      cachedInput: 0.025,
-      input: 0.25,
-      output: 2,
-=======
       units: [
         { name: 'textInput', rate: 0.25, strategy: 'fixed', unit: 'millionTokens' },
         { name: 'textOutput', rate: 2, strategy: 'fixed', unit: 'millionTokens' },
-        { name: 'textInput_cacheRead', rate: 0.03, strategy: 'fixed', unit: 'millionTokens' },
-      ],
->>>>>>> e96750cf
+        { name: 'textInput_cacheRead', rate: 0.025, strategy: 'fixed', unit: 'millionTokens' },
+      ],
     },
     releasedAt: '2025-08-07',
     settings: {
@@ -99,17 +87,11 @@
     id: 'gpt-5-nano',
     maxOutput: 128_000,
     pricing: {
-<<<<<<< HEAD
-      cachedInput: 0.005,
-      input: 0.05,
-      output: 0.4,
-=======
       units: [
         { name: 'textInput', rate: 0.05, strategy: 'fixed', unit: 'millionTokens' },
         { name: 'textOutput', rate: 0.4, strategy: 'fixed', unit: 'millionTokens' },
-        { name: 'textInput_cacheRead', rate: 0.01, strategy: 'fixed', unit: 'millionTokens' },
-      ],
->>>>>>> e96750cf
+        { name: 'textInput_cacheRead', rate: 0.005, strategy: 'fixed', unit: 'millionTokens' },
+      ],
     },
     releasedAt: '2025-08-07',
     type: 'chat',
@@ -126,17 +108,11 @@
     id: 'gpt-5-chat-latest',
     maxOutput: 128_000,
     pricing: {
-<<<<<<< HEAD
-      cachedInput: 0.125,
-      input: 1.25,
-      output: 10,
-=======
       units: [
         { name: 'textInput', rate: 1.25, strategy: 'fixed', unit: 'millionTokens' },
         { name: 'textOutput', rate: 10, strategy: 'fixed', unit: 'millionTokens' },
-        { name: 'textInput_cacheRead', rate: 0.13, strategy: 'fixed', unit: 'millionTokens' },
-      ],
->>>>>>> e96750cf
+        { name: 'textInput_cacheRead', rate: 0.125, strategy: 'fixed', unit: 'millionTokens' },
+      ],
     },
     releasedAt: '2025-08-07',
     type: 'chat',
