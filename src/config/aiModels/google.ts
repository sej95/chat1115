import { ModelParamsSchema } from '@/libs/standard-parameters';
import { AIChatModelCard, AIImageModelCard } from '@/types/aiModel';

const googleChatModels: AIChatModelCard[] = [
  {
    abilities: {
      functionCall: true,
      reasoning: true,
      search: true,
      vision: true,
    },
    contextWindowTokens: 1_048_576 + 65_536,
    description:
      'Gemini 2.5 Pro 是 Google 最先进的思维模型，能够对代码、数学和STEM领域的复杂问题进行推理，以及使用长上下文分析大型数据集、代码库和文档。',
    displayName: 'Gemini 2.5 Pro',
    enabled: true,
    id: 'gemini-2.5-pro',
    maxOutput: 65_536,
    pricing: {
      cachedInput: 0.31, // prompts <= 200k tokens
      input: 1.25, // prompts <= 200k tokens
      output: 10, // prompts <= 200k tokens
    },
    releasedAt: '2025-06-17',
    settings: {
      extendParams: ['thinkingBudget'],
      searchImpl: 'params',
      searchProvider: 'google',
    },
    type: 'chat',
  },
  {
    abilities: {
      functionCall: true,
      reasoning: true,
      search: true,
      vision: true,
    },
    contextWindowTokens: 1_048_576 + 65_536,
    description:
      'Gemini 2.5 Pro Preview 是 Google 最先进的思维模型，能够对代码、数学和STEM领域的复杂问题进行推理，以及使用长上下文分析大型数据集、代码库和文档。',
    displayName: 'Gemini 2.5 Pro Preview 06-05 (Paid)',
    id: 'gemini-2.5-pro-preview-06-05',
    maxOutput: 65_536,
    pricing: {
      cachedInput: 0.31, // prompts <= 200k tokens
      input: 1.25, // prompts <= 200k tokens
      output: 10, // prompts <= 200k tokens
    },
    releasedAt: '2025-06-05',
    settings: {
      extendParams: ['thinkingBudget'],
      searchImpl: 'params',
      searchProvider: 'google',
    },
    type: 'chat',
  },
  {
    abilities: {
      functionCall: true,
      reasoning: true,
      search: true,
      vision: true,
    },
    contextWindowTokens: 1_048_576 + 65_536,
    description:
      'Gemini 2.5 Pro Preview 是 Google 最先进的思维模型，能够对代码、数学和STEM领域的复杂问题进行推理，以及使用长上下文分析大型数据集、代码库和文档。',
    displayName: 'Gemini 2.5 Pro Preview 05-06 (Paid)',
    id: 'gemini-2.5-pro-preview-05-06',
    maxOutput: 65_536,
    pricing: {
      cachedInput: 0.31, // prompts <= 200k tokens
      input: 1.25, // prompts <= 200k tokens
      output: 10, // prompts <= 200k tokens
    },
    releasedAt: '2025-05-06',
    settings: {
      searchImpl: 'params',
      searchProvider: 'google',
    },
    type: 'chat',
  },
  {
    abilities: {
      functionCall: true,
      reasoning: true,
      search: true,
      vision: true,
    },
    contextWindowTokens: 1_048_576 + 65_536,
    description: 'Gemini 2.5 Flash 是 Google 性价比最高的模型，提供全面的功能。',
    displayName: 'Gemini 2.5 Flash',
    enabled: true,
    id: 'gemini-2.5-flash',
    maxOutput: 65_536,
    pricing: {
      cachedInput: 0.075,
      input: 0.3,
      output: 2.5,
    },
    releasedAt: '2025-06-17',
    settings: {
      extendParams: ['thinkingBudget'],
      searchImpl: 'params',
      searchProvider: 'google',
    },
    type: 'chat',
  },
  {
    abilities: {
      functionCall: true,
      reasoning: true,
      search: true,
      vision: true,
    },
    contextWindowTokens: 1_048_576 + 65_536,
    description: 'Gemini 2.5 Flash Preview 是 Google 性价比最高的模型，提供全面的功能。',
    displayName: 'Gemini 2.5 Flash Preview 05-20',
    id: 'gemini-2.5-flash-preview-05-20',
    maxOutput: 65_536,
    pricing: {
      cachedInput: 0.0375,
      input: 0.15,
      output: 3.5, // Thinking
    },
    releasedAt: '2025-05-20',
    settings: {
      extendParams: ['thinkingBudget'],
      searchImpl: 'params',
      searchProvider: 'google',
    },
    type: 'chat',
  },
  {
    abilities: {
      functionCall: true,
      reasoning: true,
      search: true,
      vision: true,
    },
    contextWindowTokens: 1_048_576 + 65_536,
<<<<<<< HEAD
=======
    description: 'Gemini 2.5 Flash Preview 是 Google 性价比最高的模型，提供全面的功能。',
    displayName: 'Gemini 2.5 Flash Preview 04-17',
    id: 'gemini-2.5-flash-preview-04-17',
    maxOutput: 65_536,
    pricing: {
      cachedInput: 0.0375,
      input: 0.15,
      output: 3.5, // Thinking
    },
    releasedAt: '2025-04-17',
    settings: {
      extendParams: ['thinkingBudget'],
      searchImpl: 'params',
      searchProvider: 'google',
    },
    type: 'chat',
  },
  {
    abilities: {
      functionCall: true,
      reasoning: true,
      search: true,
      vision: true,
    },
    contextWindowTokens: 1_048_576 + 65_536,
    description: 'Gemini 2.5 Flash Preview 是 Google 性价比最高的模型，提供全面的功能。',
    displayName: 'Gemini 2.5 Flash Preview 04-17 for cursor testing',
    id: 'gemini-2.5-flash-preview-04-17-thinking',
    maxOutput: 65_536,
    pricing: {
      input: 0.15,
      output: 3.5,
    },
    settings: {
      searchImpl: 'params',
      searchProvider: 'google',
    },
    type: 'chat',
  },
  {
    abilities: {
      functionCall: true,
      reasoning: true,
      search: true,
      vision: true,
    },
    contextWindowTokens: 1_048_576 + 65_536,
    description: 'Gemini 2.5 Flash-Lite 是 Google 最小、性价比最高的模型，专为大规模使用而设计。',
    displayName: 'Gemini 2.5 Flash-Lite',
    enabled: true,
    id: 'gemini-2.5-flash-lite',
    maxOutput: 65_536,
    pricing: {
      cachedInput: 0.025,
      input: 0.1,
      output: 0.4,
    },
    releasedAt: '2025-07-22',
    settings: {
      extendParams: ['thinkingBudget'],
      searchImpl: 'params',
      searchProvider: 'google',
    },
    type: 'chat',
  },
  {
    abilities: {
      functionCall: true,
      reasoning: true,
      search: true,
      vision: true,
    },
    contextWindowTokens: 1_048_576 + 65_536,
>>>>>>> 3527cb65
    description:
      'Gemini 2.5 Flash-Lite Preview 是 Google 最小、性价比最高的模型，专为大规模使用而设计。',
    displayName: 'Gemini 2.5 Flash-Lite Preview 06-17',
    id: 'gemini-2.5-flash-lite-preview-06-17',
    maxOutput: 65_536,
    pricing: {
      cachedInput: 0.025,
      input: 0.1,
      output: 0.4,
    },
    releasedAt: '2025-06-11',
    settings: {
      extendParams: ['thinkingBudget'],
      searchImpl: 'params',
      searchProvider: 'google',
    },
    type: 'chat',
  },
  {
    abilities: {
      functionCall: true,
      search: true,
      vision: true,
    },
    contextWindowTokens: 1_048_576 + 8192,
    description:
      'Gemini 2.0 Flash 提供下一代功能和改进，包括卓越的速度、原生工具使用、多模态生成和1M令牌上下文窗口。',
    displayName: 'Gemini 2.0 Flash',
    id: 'gemini-2.0-flash',
    maxOutput: 8192,
    pricing: {
      cachedInput: 0.025,
      input: 0.1,
      output: 0.4,
    },
    releasedAt: '2025-02-05',
    settings: {
      searchImpl: 'params',
      searchProvider: 'google',
    },
    type: 'chat',
  },
  {
    abilities: {
      functionCall: true,
      search: true,
      vision: true,
    },
    contextWindowTokens: 1_048_576 + 8192,
    description:
      'Gemini 2.0 Flash 提供下一代功能和改进，包括卓越的速度、原生工具使用、多模态生成和1M令牌上下文窗口。',
    displayName: 'Gemini 2.0 Flash 001',
    id: 'gemini-2.0-flash-001',
    maxOutput: 8192,
    pricing: {
      cachedInput: 0.025,
      input: 0.1,
      output: 0.4,
    },
    releasedAt: '2025-02-05',
    settings: {
      searchImpl: 'params',
      searchProvider: 'google',
    },
    type: 'chat',
  },
  {
    abilities: {
      imageOutput: true,
      vision: true,
    },
    contextWindowTokens: 32_768 + 8192,
    description: 'Gemini 2.0 Flash 预览模型，支持图像生成',
    displayName: 'Gemini 2.0 Flash Preview Image Generation',
    enabled: true,
    id: 'gemini-2.0-flash-preview-image-generation',
    maxOutput: 8192,
    pricing: {
      input: 0.1,
      output: 0.039, // per image
    },
    releasedAt: '2025-05-07',
    type: 'chat',
  },
  {
    abilities: {
      imageOutput: true,
      vision: true,
    },
    contextWindowTokens: 1_048_576 + 8192,
    description: 'Gemini 2.0 Flash 实验模型，支持图像生成',
    displayName: 'Gemini 2.0 Flash (Image Generation) Experimental',
    id: 'gemini-2.0-flash-exp-image-generation',
    maxOutput: 8192,
    pricing: {
      input: 0,
      output: 0,
    },
    releasedAt: '2025-03-14',
    type: 'chat',
  },
  {
    abilities: {
      vision: true,
    },
    contextWindowTokens: 1_048_576 + 8192,
    description: 'Gemini 2.0 Flash 模型变体，针对成本效益和低延迟等目标进行了优化。',
    displayName: 'Gemini 2.0 Flash-Lite',
    id: 'gemini-2.0-flash-lite',
    maxOutput: 8192,
    pricing: {
      input: 0.075,
      output: 0.3,
    },
    releasedAt: '2025-02-05',
    type: 'chat',
  },
  {
    abilities: {
      vision: true,
    },
    contextWindowTokens: 1_048_576 + 8192,
    description: 'Gemini 2.0 Flash 模型变体，针对成本效益和低延迟等目标进行了优化。',
    displayName: 'Gemini 2.0 Flash-Lite 001',
    id: 'gemini-2.0-flash-lite-001',
    maxOutput: 8192,
    pricing: {
      input: 0.075,
      output: 0.3,
    },
    releasedAt: '2025-02-05',
    type: 'chat',
  },
  {
    abilities: {
      imageOutput: true,
      vision: true,
    },
    contextWindowTokens: 1_048_576 + 8192,
    description: 'Gemini 2.0 Flash 模型变体，针对成本效益和低延迟等目标进行了优化。',
    displayName: 'Gemini 2.0 Flash Exp',
    id: 'gemini-2.0-flash-exp',
    maxOutput: 8192,
    pricing: {
      input: 0,
      output: 0,
    },
    releasedAt: '2025-02-05',
    type: 'chat',
  },
  {
    abilities: {
      vision: true,
    },
    contextWindowTokens: 1_048_576 + 32_768,
    description:
      'LearnLM 是一个实验性的、特定于任务的语言模型，经过训练以符合学习科学原则，可在教学和学习场景中遵循系统指令，充当专家导师等。',
    displayName: 'LearnLM 2.0 Flash Experimental',
    id: 'learnlm-2.0-flash-experimental',
    maxOutput: 32_768,
    pricing: {
      input: 0,
      output: 0,
    },
    type: 'chat',
  },
  {
    abilities: {
      vision: true,
    },
    contextWindowTokens: 40_959,
    description:
      'LearnLM 是一个实验性的、特定于任务的语言模型，经过训练以符合学习科学原则，可在教学和学习场景中遵循系统指令，充当专家导师等。',
    displayName: 'LearnLM 1.5 Pro Experimental',
    id: 'learnlm-1.5-pro-experimental',
    maxOutput: 8192,
    pricing: {
      input: 0,
      output: 0,
    },
    releasedAt: '2024-11-19',
    type: 'chat',
  },
  {
    abilities: {
      functionCall: true,
      vision: true,
    },
    contextWindowTokens: 1_008_192,
    description: 'Gemini 1.5 Flash 002 是一款高效的多模态模型，支持广泛应用的扩展。',
    displayName: 'Gemini 1.5 Flash 002',
    id: 'gemini-1.5-flash-002', // Deprecated on 2025-09-24
    maxOutput: 8192,
    pricing: {
      cachedInput: 0.018_75,
      input: 0.075,
      output: 0.3,
    },
    releasedAt: '2024-09-25',
    type: 'chat',
  },
  {
    abilities: {
      functionCall: true,
      vision: true,
    },
    contextWindowTokens: 2_008_192,
    description:
      'Gemini 1.5 Pro 002 是最新的生产就绪模型，提供更高质量的输出，特别在数学、长上下文和视觉任务方面有显著提升。',
    displayName: 'Gemini 1.5 Pro 002 (Paid)',
    id: 'gemini-1.5-pro-002', // Deprecated on 2025-09-24
    maxOutput: 8192,
    pricing: {
      cachedInput: 0.3125,
      input: 1.25,
      output: 5,
    },
    releasedAt: '2024-09-24',
    type: 'chat',
  },
  {
    abilities: {
      functionCall: true,
      vision: true,
    },
    contextWindowTokens: 1_008_192,
    description: 'Gemini 1.5 Flash 8B 是一款高效的多模态模型，支持广泛应用的扩展。',
    displayName: 'Gemini 1.5 Flash 8B',
    id: 'gemini-1.5-flash-8b-latest',
    maxOutput: 8192,
    pricing: {
      cachedInput: 0.01,
      input: 0.0375,
      output: 0.15,
    },
    releasedAt: '2024-10-03',
    type: 'chat',
  },
  {
    contextWindowTokens: 32_768 + 8192,
    displayName: 'Gemma 3 1B',
    id: 'gemma-3-1b-it',
    maxOutput: 8192,
    pricing: {
      cachedInput: 0,
      input: 0,
      output: 0,
    },
    type: 'chat',
  },
  {
    contextWindowTokens: 32_768 + 8192,
    displayName: 'Gemma 3 4B',
    id: 'gemma-3-4b-it',
    maxOutput: 8192,
    pricing: {
      cachedInput: 0,
      input: 0,
      output: 0,
    },
    type: 'chat',
  },
  {
    contextWindowTokens: 32_768 + 8192,
    displayName: 'Gemma 3 12B',
    id: 'gemma-3-12b-it',
    maxOutput: 8192,
    pricing: {
      cachedInput: 0,
      input: 0,
      output: 0,
    },
    type: 'chat',
  },
  {
    contextWindowTokens: 131_072 + 8192,
    displayName: 'Gemma 3 27B',
    id: 'gemma-3-27b-it',
    maxOutput: 8192,
    pricing: {
      cachedInput: 0,
      input: 0,
      output: 0,
    },
    type: 'chat',
  },
  {
    contextWindowTokens: 2048 + 8192,
    displayName: 'Gemma 3n E2B',
    id: 'gemma-3n-e2b-it',
    maxOutput: 2048,
    pricing: {
      cachedInput: 0,
      input: 0,
      output: 0,
    },
    type: 'chat',
  },
  {
    contextWindowTokens: 2048 + 8192,
    displayName: 'Gemma 3n E4B',
    id: 'gemma-3n-e4b-it',
    maxOutput: 2048,
    pricing: {
      cachedInput: 0,
      input: 0,
      output: 0,
    },
    type: 'chat',
  },
];

// Common parameters for Imagen models
const imagenBaseParameters: ModelParamsSchema = {
  aspectRatio: {
    default: '1:1',
    enum: ['1:1', '16:9', '9:16', '3:4', '4:3'],
  },
  prompt: { default: '' },
};

const googleImageModels: AIImageModelCard[] = [
  {
    description: 'Imagen 4th generation text-to-image model series',
    displayName: 'Imagen4 Preview 06-06',
    enabled: true,
    id: 'imagen-4.0-generate-preview-06-06',
    organization: 'Deepmind',
    parameters: imagenBaseParameters,
    releasedAt: '2024-06-06',
    type: 'image',
  },
  {
    description: 'Imagen 4th generation text-to-image model series Ultra version',
    displayName: 'Imagen4 Ultra Preview 06-06',
    enabled: true,
    id: 'imagen-4.0-ultra-generate-preview-06-06',
    organization: 'Deepmind',
    parameters: imagenBaseParameters,
    releasedAt: '2024-06-06',
    type: 'image',
  },
];

export const allModels = [...googleChatModels, ...googleImageModels];

export default allModels;<|MERGE_RESOLUTION|>--- conflicted
+++ resolved
@@ -139,82 +139,6 @@
       vision: true,
     },
     contextWindowTokens: 1_048_576 + 65_536,
-<<<<<<< HEAD
-=======
-    description: 'Gemini 2.5 Flash Preview 是 Google 性价比最高的模型，提供全面的功能。',
-    displayName: 'Gemini 2.5 Flash Preview 04-17',
-    id: 'gemini-2.5-flash-preview-04-17',
-    maxOutput: 65_536,
-    pricing: {
-      cachedInput: 0.0375,
-      input: 0.15,
-      output: 3.5, // Thinking
-    },
-    releasedAt: '2025-04-17',
-    settings: {
-      extendParams: ['thinkingBudget'],
-      searchImpl: 'params',
-      searchProvider: 'google',
-    },
-    type: 'chat',
-  },
-  {
-    abilities: {
-      functionCall: true,
-      reasoning: true,
-      search: true,
-      vision: true,
-    },
-    contextWindowTokens: 1_048_576 + 65_536,
-    description: 'Gemini 2.5 Flash Preview 是 Google 性价比最高的模型，提供全面的功能。',
-    displayName: 'Gemini 2.5 Flash Preview 04-17 for cursor testing',
-    id: 'gemini-2.5-flash-preview-04-17-thinking',
-    maxOutput: 65_536,
-    pricing: {
-      input: 0.15,
-      output: 3.5,
-    },
-    settings: {
-      searchImpl: 'params',
-      searchProvider: 'google',
-    },
-    type: 'chat',
-  },
-  {
-    abilities: {
-      functionCall: true,
-      reasoning: true,
-      search: true,
-      vision: true,
-    },
-    contextWindowTokens: 1_048_576 + 65_536,
-    description: 'Gemini 2.5 Flash-Lite 是 Google 最小、性价比最高的模型，专为大规模使用而设计。',
-    displayName: 'Gemini 2.5 Flash-Lite',
-    enabled: true,
-    id: 'gemini-2.5-flash-lite',
-    maxOutput: 65_536,
-    pricing: {
-      cachedInput: 0.025,
-      input: 0.1,
-      output: 0.4,
-    },
-    releasedAt: '2025-07-22',
-    settings: {
-      extendParams: ['thinkingBudget'],
-      searchImpl: 'params',
-      searchProvider: 'google',
-    },
-    type: 'chat',
-  },
-  {
-    abilities: {
-      functionCall: true,
-      reasoning: true,
-      search: true,
-      vision: true,
-    },
-    contextWindowTokens: 1_048_576 + 65_536,
->>>>>>> 3527cb65
     description:
       'Gemini 2.5 Flash-Lite Preview 是 Google 最小、性价比最高的模型，专为大规模使用而设计。',
     displayName: 'Gemini 2.5 Flash-Lite Preview 06-17',
