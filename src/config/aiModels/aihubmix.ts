--- conflicted
+++ resolved
@@ -261,11 +261,6 @@
     },
     contextWindowTokens: 200_000,
     description:
-<<<<<<< HEAD
-      'Claude Opus 4 是 Anthropic 用于处理高度复杂任务的最强大模型。它在性能、智能、流畅性和理解力方面表现卓越。',
-    displayName: 'Claude Opus 4',
-    enabled: true,
-=======
       'Claude Opus 4.1 是 Anthropic 最新的用于处理高度复杂任务的最强大模型。它在性能、智能、流畅性和理解力方面表现卓越。',
     displayName: 'Claude Opus 4.1',
     enabled: true,
@@ -295,18 +290,12 @@
     description:
       'Claude Opus 4 是 Anthropic 用于处理高度复杂任务的最强大模型。它在性能、智能、流畅性和理解力方面表现卓越。',
     displayName: 'Claude Opus 4',
->>>>>>> f7302b58
     id: 'claude-opus-4-20250514',
     maxOutput: 32_000,
     pricing: {
       cachedInput: 1.5,
-<<<<<<< HEAD
-      input: 15,
-      output: 75,
-=======
       input: 16.8,
       output: 84,
->>>>>>> f7302b58
       writeCacheInput: 18.75,
     },
     releasedAt: '2025-05-23',
@@ -332,13 +321,8 @@
     maxOutput: 64_000,
     pricing: {
       cachedInput: 0.3,
-<<<<<<< HEAD
-      input: 3,
-      output: 15,
-=======
       input: 3.3,
       output: 16.5,
->>>>>>> f7302b58
       writeCacheInput: 3.75,
     },
     releasedAt: '2025-05-23',
@@ -363,13 +347,8 @@
     maxOutput: 64_000,
     pricing: {
       cachedInput: 0.3,
-<<<<<<< HEAD
-      input: 3,
-      output: 15,
-=======
       input: 3.3,
       output: 16.5,
->>>>>>> f7302b58
       writeCacheInput: 3.75,
     },
     releasedAt: '2025-02-24',
@@ -392,13 +371,8 @@
     maxOutput: 8192,
     pricing: {
       cachedInput: 0.1,
-<<<<<<< HEAD
-      input: 1,
-      output: 5,
-=======
       input: 1.1,
       output: 5.5,
->>>>>>> f7302b58
       writeCacheInput: 1.25,
     },
     releasedAt: '2024-11-05',
@@ -571,15 +545,6 @@
   {
     abilities: {
       functionCall: true,
-<<<<<<< HEAD
-    },
-    contextWindowTokens: 131_072,
-    description:
-      '基于Qwen3的非思考模式开源模型，相较上一版本（通义千问3-235B-A22B）主观创作能力与模型安全性均有小幅度提升。',
-    displayName: 'Qwen3 235B A22B Instruct 2507',
-    enabled: true,
-    id: 'qwen3-235b-a22b-instruct-2507',
-=======
     },
     contextWindowTokens: 131_072,
     description:
@@ -608,36 +573,6 @@
     displayName: 'Qwen3 30B A3B Thinking 2507',
     enabled: true,
     id: 'qwen3-30b-a3b-thinking-2507',
->>>>>>> f7302b58
-    maxOutput: 32_768,
-    organization: 'Qwen',
-    pricing: {
-      currency: 'CNY',
-<<<<<<< HEAD
-      input: 0.28,
-      output: 1.12,
-    },
-    releasedAt: '2025-07-22',
-=======
-      input: 0.12,
-      output: 1.2,
-    },
-    releasedAt: '2025-07-30',
->>>>>>> f7302b58
-    type: 'chat',
-  },
-  {
-    abilities: {
-      functionCall: true,
-      reasoning: true,
-    },
-    contextWindowTokens: 131_072,
-    description:
-<<<<<<< HEAD
-      '基于Qwen3的思考模式开源模型，相较上一版本（通义千问3-30B-A3B）逻辑能力、通用能力、知识增强及创作能力均有大幅提升，适用于高难度强推理场景。',
-    displayName: 'Qwen3 30B A3B Thinking 2507',
-    enabled: true,
-    id: 'qwen3-30b-a3b-thinking-2507',
     maxOutput: 32_768,
     organization: 'Qwen',
     pricing: {
@@ -657,11 +592,6 @@
       '相较上一版本（Qwen3-30B-A3B）中英文和多语言整体通用能力有大幅提升。主观开放类任务专项优化，显著更加符合用户偏好，能够提供更有帮助性的回复。',
     displayName: 'Qwen3 30B A3B Instruct 2507',
     enabled: true,
-=======
-      '相较上一版本（Qwen3-30B-A3B）中英文和多语言整体通用能力有大幅提升。主观开放类任务专项优化，显著更加符合用户偏好，能够提供更有帮助性的回复。',
-    displayName: 'Qwen3 30B A3B Instruct 2507',
-    enabled: true,
->>>>>>> f7302b58
     id: 'qwen3-30b-a3b-instruct-2507',
     maxOutput: 32_768,
     organization: 'Qwen',
