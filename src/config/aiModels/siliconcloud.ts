import { AIChatModelCard } from '@/types/aiModel';

// https://siliconflow.cn/zh-cn/models

const siliconcloudChatModels: AIChatModelCard[] = [
  {
    abilities: {
      reasoning: true,
    },
    contextWindowTokens: 65_536,
    description:
      'DeepSeek-R1 是一款强化学习（RL）驱动的推理模型，解决了模型中的重复性和可读性问题。在 RL 之前，DeepSeek-R1 引入了冷启动数据，进一步优化了推理性能。它在数学、代码和推理任务中与 OpenAI-o1 表现相当，并且通过精心设计的训练方法，提升了整体效果。',
    displayName: 'DeepSeek R1',
    enabled: true,
    id: 'deepseek-ai/DeepSeek-R1',
    pricing: {
      currency: 'CNY',
      input: 4,
      output: 16,
    },
    type: 'chat',
  },
  {
    abilities: {
      functionCall: true,
    },
    contextWindowTokens: 65_536,
    description:
      'DeepSeek-V3 是一款拥有 6710 亿参数的混合专家（MoE）语言模型，采用多头潜在注意力（MLA）和 DeepSeekMoE 架构，结合无辅助损失的负载平衡策略，优化推理和训练效率。通过在 14.8 万亿高质量tokens上预训练，并进行监督微调和强化学习，DeepSeek-V3 在性能上超越其他开源模型，接近领先闭源模型。',
    displayName: 'DeepSeek V3',
    enabled: true,
    id: 'deepseek-ai/DeepSeek-V3',
    pricing: {
<<<<<<< HEAD
      // 2.9 涨价
=======
>>>>>>> 0d4e6255
      currency: 'CNY',
      input: 2,
      output: 8,
    },
    type: 'chat',
  },
  {
    abilities: {
      reasoning: true,
    },
    contextWindowTokens: 65_536,
    description:
      'DeepSeek-R1 是一款强化学习（RL）驱动的推理模型，解决了模型中的重复性和可读性问题。在 RL 之前，DeepSeek-R1 引入了冷启动数据，进一步优化了推理性能。它在数学、代码和推理任务中与 OpenAI-o1 表现相当，并且通过精心设计的训练方法，提升了整体效果。',
    displayName: 'DeepSeek R1 (Pro)',
    id: 'Pro/deepseek-ai/DeepSeek-R1',
    pricing: {
      currency: 'CNY',
      input: 4,
      output: 16,
    },
    type: 'chat',
  },
  {
    abilities: {
      functionCall: true,
    },
    contextWindowTokens: 65_536,
    description:
      'DeepSeek-V3 是一款拥有 6710 亿参数的混合专家（MoE）语言模型，采用多头潜在注意力（MLA）和 DeepSeekMoE 架构，结合无辅助损失的负载平衡策略，优化推理和训练效率。通过在 14.8 万亿高质量tokens上预训练，并进行监督微调和强化学习，DeepSeek-V3 在性能上超越其他开源模型，接近领先闭源模型。',
    displayName: 'DeepSeek V3 (Pro)',
    id: 'Pro/deepseek-ai/DeepSeek-V3',
    pricing: {
      currency: 'CNY',
      input: 2,
      output: 8,
    },
    type: 'chat',
  },
  {
    abilities: {
      reasoning: true,
    },
    contextWindowTokens: 32_768,
    description:
      'DeepSeek-R1-Distill-Llama-70B 是基于 Llama-3.3-70B-Instruct 经过蒸馏训练得到的模型。该模型是 DeepSeek-R1 系列的一部分，通过使用 DeepSeek-R1 生成的样本进行微调，在数学、编程和推理等多个领域展现出优秀的性能。模型在 AIME 2024、MATH-500、GPQA Diamond 等多个基准测试中都取得了优异的成绩，显示出强大的推理能力。',
    displayName: 'DeepSeek R1 Distill Llama 70B',
    enabled: true,
    id: 'deepseek-ai/DeepSeek-R1-Distill-Llama-70B',
    pricing: {
      currency: 'CNY',
      input: 4.13,
      output: 4.13,
    },
    type: 'chat',
  },
  {
    abilities: {
      reasoning: true,
    },
    contextWindowTokens: 32_768,
    description:
      'DeepSeek-R1-Distill-Qwen-32B 是基于 Qwen2.5-32B 通过知识蒸馏得到的模型。该模型使用 DeepSeek-R1 生成的 80 万个精选样本进行微调，在数学、编程和推理等多个领域展现出卓越的性能。在 AIME 2024、MATH-500、GPQA Diamond 等多个基准测试中都取得了优异成绩，其中在 MATH-500 上达到了 94.3% 的准确率，展现出强大的数学推理能力。',
    displayName: 'DeepSeek R1 Distill Qwen 32B',
    enabled: true,
    id: 'deepseek-ai/DeepSeek-R1-Distill-Qwen-32B',
    pricing: {
      currency: 'CNY',
      input: 1.26,
      output: 1.26,
    },
    type: 'chat',
  },
  {
    abilities: {
      reasoning: true,
    },
    contextWindowTokens: 32_768,
    description:
      'DeepSeek-R1-Distill-Qwen-14B 是基于 Qwen2.5-14B 通过知识蒸馏得到的模型。该模型使用 DeepSeek-R1 生成的 80 万个精选样本进行微调，展现出优秀的推理能力。在多个基准测试中表现出色，其中在 MATH-500 上达到了 93.9% 的准确率，在 AIME 2024 上达到了 69.7% 的通过率，在 CodeForces 上获得了 1481 的评分，显示出在数学和编程领域的强大实力。',
    displayName: 'DeepSeek R1 Distill Qwen 14B',
    id: 'deepseek-ai/DeepSeek-R1-Distill-Qwen-14B',
    pricing: {
      currency: 'CNY',
      input: 0.7,
      output: 0.7,
    },
    type: 'chat',
  },
  {
    abilities: {
      reasoning: true,
    },
    contextWindowTokens: 32_768,
    description:
      'DeepSeek-R1-Distill-Llama-8B 是基于 Llama-3.1-8B 开发的蒸馏模型。该模型使用 DeepSeek-R1 生成的样本进行微调，展现出优秀的推理能力。在多个基准测试中表现不俗，其中在 MATH-500 上达到了 89.1% 的准确率，在 AIME 2024 上达到了 50.4% 的通过率，在 CodeForces 上获得了 1205 的评分，作为 8B 规模的模型展示了较强的数学和编程能力。',
    displayName: 'DeepSeek R1 Distill Llama 8B (Free)',
    enabled: true,
    id: 'deepseek-ai/DeepSeek-R1-Distill-Llama-8B',
    pricing: {
      currency: 'CNY',
      input: 0,
      output: 0,
    },
    type: 'chat',
  },
  {
    abilities: {
      reasoning: true,
    },
    contextWindowTokens: 32_768,
    description:
      'DeepSeek-R1-Distill-Qwen-7B 是基于 Qwen2.5-Math-7B 通过知识蒸馏得到的模型。该模型使用 DeepSeek-R1 生成的 80 万个精选样本进行微调，展现出优秀的推理能力。在多个基准测试中表现出色，其中在 MATH-500 上达到了 92.8% 的准确率，在 AIME 2024 上达到了 55.5% 的通过率，在 CodeForces 上获得了 1189 的评分，作为 7B 规模的模型展示了较强的数学和编程能力。',
    displayName: 'DeepSeek R1 Distill Qwen 7B (Free)',
    enabled: true,
    id: 'deepseek-ai/DeepSeek-R1-Distill-Qwen-7B',
    pricing: {
      currency: 'CNY',
      input: 0,
      output: 0,
    },
    type: 'chat',
  },
  {
    abilities: {
      reasoning: true,
    },
    contextWindowTokens: 32_768,
    description:
      'DeepSeek-R1-Distill-Qwen-1.5B 是基于 Qwen2.5-Math-1.5B 通过知识蒸馏得到的模型。该模型使用 DeepSeek-R1 生成的 80 万个精选样本进行微调，在多个基准测试中展现出不错的性能。作为一个轻量级模型，在 MATH-500 上达到了 83.9% 的准确率，在 AIME 2024 上达到了 28.9% 的通过率，在 CodeForces 上获得了 954 的评分，显示出超出其参数规模的推理能力。',
    displayName: 'DeepSeek-R1-Distill-Qwen-1.5B (Free)',
    id: 'deepseek-ai/DeepSeek-R1-Distill-Qwen-1.5B',
    pricing: {
      currency: 'CNY',
      input: 0,
      output: 0,
    },
    type: 'chat',
  },
  {
    abilities: {
      functionCall: true,
    },
    contextWindowTokens: 32_768,
    description:
      'DeepSeek-V2.5 是 DeepSeek-V2-Chat 和 DeepSeek-Coder-V2-Instruct 的升级版本，集成了两个先前版本的通用和编码能力。该模型在多个方面进行了优化，包括写作和指令跟随能力，更好地与人类偏好保持一致。DeepSeek-V2.5 在各种评估基准上都取得了显著的提升，如 AlpacaEval 2.0、ArenaHard、AlignBench 和 MT-Bench 等。',
    displayName: 'DeepSeek V2.5',
    id: 'deepseek-ai/DeepSeek-V2.5',
    pricing: {
      currency: 'CNY',
      input: 1.33,
      output: 1.33,
    },
    type: 'chat',
  },
  {
    abilities: {
      vision: true,
    },
    contextWindowTokens: 4096,
    description:
      'DeepSeek-VL2 是一个基于 DeepSeekMoE-27B 开发的混合专家（MoE）视觉语言模型，采用稀疏激活的 MoE 架构，在仅激活 4.5B 参数的情况下实现了卓越性能。该模型在视觉问答、光学字符识别、文档/表格/图表理解和视觉定位等多个任务中表现优异。',
    displayName: 'DeepSeek VL2',
    id: 'deepseek-ai/deepseek-vl2',
    pricing: {
      currency: 'CNY',
      input: 0.99,
      output: 0.99,
    },
    type: 'chat',
  },
  {
    abilities: {
      reasoning: true,
      vision: true,
    },
    contextWindowTokens: 32_768,
    description:
      'QVQ-72B-Preview 是由 Qwen 团队开发的专注于视觉推理能力的研究型模型，其在复杂场景理解和解决视觉相关的数学问题方面具有独特优势。',
    displayName: 'QVQ 72B Preview',
    enabled: true,
    id: 'Qwen/QVQ-72B-Preview',
    pricing: {
      currency: 'CNY',
      input: 9.9,
      output: 9.9,
    },
    type: 'chat',
  },
  {
    abilities: {
      reasoning: true,
    },
    contextWindowTokens: 32_768,
    description:
      'QwQ-32B-Preview是Qwen 最新的实验性研究模型，专注于提升AI推理能力。通过探索语言混合、递归推理等复杂机制，主要优势包括强大的推理分析能力、数学和编程能力。与此同时，也存在语言切换问题、推理循环、安全性考虑、其他能力方面的差异。',
    displayName: 'QwQ 32B Preview',
    enabled: true,
    id: 'Qwen/QwQ-32B-Preview',
    pricing: {
      currency: 'CNY',
      input: 1.26,
      output: 1.26,
    },
    type: 'chat',
  },
  {
    abilities: {
      functionCall: true,
    },
    contextWindowTokens: 32_768,
    description:
      'Qwen2.5-7B-Instruct 是阿里云发布的最新大语言模型系列之一。该 7B 模型在编码和数学等领域具有显著改进的能力。该模型还提供了多语言支持，覆盖超过 29 种语言，包括中文、英文等。模型在指令跟随、理解结构化数据以及生成结构化输出（尤其是 JSON）方面都有显著提升',
    displayName: 'Qwen2.5 7B Instruct (Free)',
    enabled: true,
    id: 'Qwen/Qwen2.5-7B-Instruct',
    pricing: {
      currency: 'CNY',
      input: 0,
      output: 0,
    },
    type: 'chat',
  },
  {
    contextWindowTokens: 32_768,
    description:
      'Qwen2.5-7B-Instruct 是阿里云发布的最新大语言模型系列之一。该 7B 模型在编码和数学等领域具有显著改进的能力。该模型还提供了多语言支持，覆盖超过 29 种语言，包括中文、英文等。模型在指令跟随、理解结构化数据以及生成结构化输出（尤其是 JSON）方面都有显著提升',
    displayName: 'Qwen2.5 7B Instruct (LoRA)',
    id: 'LoRA/Qwen/Qwen2.5-7B-Instruct',
    pricing: {
      currency: 'CNY',
      input: 0.53,
      output: 0.53,
    },
    type: 'chat',
  },
  {
    abilities: {
      functionCall: true,
    },
    contextWindowTokens: 32_768,
    description:
      'Qwen2.5-7B-Instruct 是阿里云发布的最新大语言模型系列之一。该 7B 模型在编码和数学等领域具有显著改进的能力。该模型还提供了多语言支持，覆盖超过 29 种语言，包括中文、英文等。模型在指令跟随、理解结构化数据以及生成结构化输出（尤其是 JSON）方面都有显著提升',
    displayName: 'Qwen2.5 7B Instruct (Pro)',
    id: 'Pro/Qwen/Qwen2.5-7B-Instruct',
    pricing: {
      currency: 'CNY',
      input: 0.35,
      output: 0.35,
    },
    type: 'chat',
  },
  {
    abilities: {
      functionCall: true,
    },
    contextWindowTokens: 32_768,
    description:
      'Qwen2.5-14B-Instruct 是阿里云发布的最新大语言模型系列之一。该 14B 模型在编码和数学等领域具有显著改进的能力。该模型还提供了多语言支持，覆盖超过 29 种语言，包括中文、英文等。模型在指令跟随、理解结构化数据以及生成结构化输出（尤其是 JSON）方面都有显著提升',
    displayName: 'Qwen2.5 14B Instruct',
    id: 'Qwen/Qwen2.5-14B-Instruct',
    pricing: {
      currency: 'CNY',
      input: 0.7,
      output: 0.7,
    },
    type: 'chat',
  },
  {
    abilities: {
      functionCall: true,
    },
    contextWindowTokens: 32_768,
    description:
      'Qwen2.5-32B-Instruct 是阿里云发布的最新大语言模型系列之一。该 32B 模型在编码和数学等领域具有显著改进的能力。该模型还提供了多语言支持，覆盖超过 29 种语言，包括中文、英文等。模型在指令跟随、理解结构化数据以及生成结构化输出（尤其是 JSON）方面都有显著提升',
    displayName: 'Qwen2.5 32B Instruct',
    id: 'Qwen/Qwen2.5-32B-Instruct',
    pricing: {
      currency: 'CNY',
      input: 1.26,
      output: 1.26,
    },
    type: 'chat',
  },
  {
    abilities: {
      functionCall: true,
    },
    contextWindowTokens: 32_768,
    description:
      'Qwen2.5-72B-Instruct 是阿里云发布的最新大语言模型系列之一。该 72B 模型在编码和数学等领域具有显著改进的能力。该模型还提供了多语言支持，覆盖超过 29 种语言，包括中文、英文等。模型在指令跟随、理解结构化数据以及生成结构化输出（尤其是 JSON）方面都有显著提升',
    displayName: 'Qwen2.5 72B Instruct',
    id: 'Qwen/Qwen2.5-72B-Instruct',
    pricing: {
      currency: 'CNY',
      input: 4.13,
      output: 4.13,
    },
    type: 'chat',
  },
  {
    contextWindowTokens: 32_768,
    description:
      'Qwen2.5-72B-Instruct 是阿里云发布的最新大语言模型系列之一。该 72B 模型在编码和数学等领域具有显著改进的能力。该模型还提供了多语言支持，覆盖超过 29 种语言，包括中文、英文等。模型在指令跟随、理解结构化数据以及生成结构化输出（尤其是 JSON）方面都有显著提升',
    displayName: 'Qwen2.5 72B Instruct (LoRA)',
    id: 'LoRA/Qwen/Qwen2.5-72B-Instruct',
    pricing: {
      currency: 'CNY',
      input: 6.2,
      output: 6.2,
    },
    type: 'chat',
  },
  {
    abilities: {
      functionCall: true,
    },
    contextWindowTokens: 32_768,
    description:
      'Qwen2.5-72B-Instruct 是阿里云发布的最新大语言模型系列之一。该 72B 模型在编码和数学等领域具有显著改进的能力。该模型还提供了多语言支持，覆盖超过 29 种语言，包括中文、英文等。模型在指令跟随、理解结构化数据以及生成结构化输出（尤其是 JSON）方面都有显著提升',
    displayName: 'Qwen2.5 72B Instruct (Vendor-A)',
    id: 'Vendor-A/Qwen/Qwen2.5-72B-Instruct',
    pricing: {
      currency: 'CNY',
      input: 1,
      output: 1,
    },
    type: 'chat',
  },
  {
    abilities: {
      functionCall: true,
    },
    contextWindowTokens: 131_072,
    description:
      'Qwen2.5-72B-Instruct 是阿里云发布的最新大语言模型系列之一。该 72B 模型在编码和数学等领域具有显著改进的能力。它支持长达 128K tokens 的输入，可以生成超过 8K tokens 的长文本。该模型还提供了多语言支持，覆盖超过 29 种语言，包括中文、英文等。模型在指令跟随、理解结构化数据以及生成结构化输出（尤其是 JSON）方面都有显著提升',
    displayName: 'Qwen2.5 72B Instruct 128K',
    enabled: true,
    id: 'Qwen/Qwen2.5-72B-Instruct-128K',
    pricing: {
      currency: 'CNY',
      input: 4.13,
      output: 4.13,
    },
    type: 'chat',
  },
  {
    contextWindowTokens: 32_768,
    description:
      'Qwen2.5-Coder-7B-Instruct 是阿里云发布的代码特定大语言模型系列的最新版本。该模型在 Qwen2.5 的基础上，通过 5.5 万亿个 tokens 的训练，显著提升了代码生成、推理和修复能力。它不仅增强了编码能力，还保持了数学和通用能力的优势。模型为代码智能体等实际应用提供了更全面的基础',
    displayName: 'Qwen2.5 Coder 7B Instruct (Free)',
    id: 'Qwen/Qwen2.5-Coder-7B-Instruct',
    pricing: {
      currency: 'CNY',
      input: 0,
      output: 0,
    },
    type: 'chat',
  },
  {
    contextWindowTokens: 32_768,
    description:
      'Qwen2.5-Coder-7B-Instruct 是阿里云发布的代码特定大语言模型系列的最新版本。该模型在 Qwen2.5 的基础上，通过 5.5 万亿个 tokens 的训练，显著提升了代码生成、推理和修复能力。它不仅增强了编码能力，还保持了数学和通用能力的优势。模型为代码智能体等实际应用提供了更全面的基础',
    displayName: 'Qwen2.5 Coder 7B Instruct (Pro)',
    id: 'Pro/Qwen/Qwen2.5-Coder-7B-Instruct',
    pricing: {
      currency: 'CNY',
      input: 0.35,
      output: 0.35,
    },
    type: 'chat',
  },
  {
    contextWindowTokens: 32_768,
    description:
      'Qwen2.5-Coder-32B-Instruct 是基于 Qwen2.5 开发的代码特定大语言模型。该模型通过 5.5 万亿 tokens 的训练，在代码生成、代码推理和代码修复方面都取得了显著提升。它是当前最先进的开源代码语言模型，编码能力可与 GPT-4 相媲美。模型不仅增强了编码能力，还保持了在数学和通用能力方面的优势，并支持长文本处理',
    displayName: 'Qwen2.5 Coder 32B Instruct',
    id: 'Qwen/Qwen2.5-Coder-32B-Instruct',
    pricing: {
      currency: 'CNY',
      input: 1.26,
      output: 1.26,
    },
    type: 'chat',
  },
  {
    contextWindowTokens: 32_768,
    description:
      'Qwen2-1.5B-Instruct 是 Qwen2 系列中的指令微调大语言模型，参数规模为 1.5B。该模型基于 Transformer 架构，采用了 SwiGLU 激活函数、注意力 QKV 偏置和组查询注意力等技术。它在语言理解、生成、多语言能力、编码、数学和推理等多个基准测试中表现出色，超越了大多数开源模型。与 Qwen1.5-1.8B-Chat 相比，Qwen2-1.5B-Instruct 在 MMLU、HumanEval、GSM8K、C-Eval 和 IFEval 等测试中均显示出显著的性能提升，尽管参数量略少',
    displayName: 'Qwen2 1.5B Instruct (Free)',
    id: 'Qwen/Qwen2-1.5B-Instruct',
    pricing: {
      currency: 'CNY',
      input: 0,
      output: 0,
    },
    type: 'chat',
  },
  {
    contextWindowTokens: 32_768,
    description:
      'Qwen2-1.5B-Instruct 是 Qwen2 系列中的指令微调大语言模型，参数规模为 1.5B。该模型基于 Transformer 架构，采用了 SwiGLU 激活函数、注意力 QKV 偏置和组查询注意力等技术。它在语言理解、生成、多语言能力、编码、数学和推理等多个基准测试中表现出色，超越了大多数开源模型。与 Qwen1.5-1.8B-Chat 相比，Qwen2-1.5B-Instruct 在 MMLU、HumanEval、GSM8K、C-Eval 和 IFEval 等测试中均显示出显著的性能提升，尽管参数量略少',
    displayName: 'Qwen2 1.5B Instruct (Pro)',
    id: 'Pro/Qwen/Qwen2-1.5B-Instruct',
    pricing: {
      currency: 'CNY',
      input: 0.14,
      output: 0.14,
    },
    type: 'chat',
  },
  {
    contextWindowTokens: 32_768,
    description:
      'Qwen2-7B-Instruct 是 Qwen2 系列中的指令微调大语言模型，参数规模为 7B。该模型基于 Transformer 架构，采用了 SwiGLU 激活函数、注意力 QKV 偏置和组查询注意力等技术。它能够处理大规模输入。该模型在语言理解、生成、多语言能力、编码、数学和推理等多个基准测试中表现出色，超越了大多数开源模型，并在某些任务上展现出与专有模型相当的竞争力。Qwen2-7B-Instruct 在多项评测中均优于 Qwen1.5-7B-Chat，显示出显著的性能提升',
    displayName: 'Qwen2 7B Instruct (Free)',
    id: 'Qwen/Qwen2-7B-Instruct',
    pricing: {
      currency: 'CNY',
      input: 0,
      output: 0,
    },
    type: 'chat',
  },
  {
    contextWindowTokens: 32_768,
    description:
      'Qwen2-7B-Instruct 是 Qwen2 系列中的指令微调大语言模型，参数规模为 7B。该模型基于 Transformer 架构，采用了 SwiGLU 激活函数、注意力 QKV 偏置和组查询注意力等技术。它能够处理大规模输入。该模型在语言理解、生成、多语言能力、编码、数学和推理等多个基准测试中表现出色，超越了大多数开源模型，并在某些任务上展现出与专有模型相当的竞争力。Qwen2-7B-Instruct 在多项评测中均优于 Qwen1.5-7B-Chat，显示出显著的性能提升',
    displayName: 'Qwen2 7B Instruct (Pro)',
    id: 'Pro/Qwen/Qwen2-7B-Instruct',
    pricing: {
      currency: 'CNY',
      input: 0.35,
      output: 0.35,
    },
    type: 'chat',
  },
  {
    abilities: {
      vision: true,
    },
    contextWindowTokens: 32_768,
    description:
      'Qwen2-VL-7B-Instruct 是 Qwen-VL 模型的最新迭代版本，在视觉理解基准测试中达到了最先进的性能，包括 MathVista、DocVQA、RealWorldQA 和 MTVQA 等。Qwen2-VL 能够用于高质量的基于视频的问答、对话和内容创作，还具备复杂推理和决策能力，可以与移动设备、机器人等集成，基于视觉环境和文本指令进行自动操作。除了英语和中文，Qwen2-VL 现在还支持理解图像中不同语言的文本，包括大多数欧洲语言、日语、韩语、阿拉伯语和越南语等',
    displayName: 'Qwen2 VL 7B Instruct (Pro)',
    id: 'Pro/Qwen/Qwen2-VL-7B-Instruct',
    pricing: {
      currency: 'CNY',
      input: 0.35,
      output: 0.35,
    },
    type: 'chat',
  },
  {
    abilities: {
      vision: true,
    },
    contextWindowTokens: 32_768,
    description:
      'Qwen2-VL 是 Qwen-VL 模型的最新迭代版本，在视觉理解基准测试中达到了最先进的性能，包括 MathVista、DocVQA、RealWorldQA 和 MTVQA 等。Qwen2-VL 能够理解超过 20 分钟的视频，用于高质量的基于视频的问答、对话和内容创作。它还具备复杂推理和决策能力，可以与移动设备、机器人等集成，基于视觉环境和文本指令进行自动操作。除了英语和中文，Qwen2-VL 现在还支持理解图像中不同语言的文本，包括大多数欧洲语言、日语、韩语、阿拉伯语和越南语等',
    displayName: 'Qwen2 VL 72B Instruct',
    enabled: true,
    id: 'Qwen/Qwen2-VL-72B-Instruct',
    pricing: {
      currency: 'CNY',
      input: 4.13,
      output: 4.13,
    },
    type: 'chat',
  },
  {
    abilities: {
      functionCall: true,
    },
    contextWindowTokens: 32_768,
    description:
      'InternLM2.5-7B-Chat 是一个开源的对话模型，基于 InternLM2 架构开发。该 7B 参数规模的模型专注于对话生成任务，支持中英双语交互。模型采用了最新的训练技术，旨在提供流畅、智能的对话体验。InternLM2.5-7B-Chat 适用于各种对话应用场景，包括但不限于智能客服、个人助手等领域',
    displayName: 'InternLM2.5 7B Chat (Free)',
    id: 'internlm/internlm2_5-7b-chat',
    pricing: {
      currency: 'CNY',
      input: 0,
      output: 0,
    },
    type: 'chat',
  },
  {
    abilities: {
      functionCall: true,
    },
    contextWindowTokens: 32_768,
    description:
      'InternLM2.5-20B-Chat 是一个开源的大规模对话模型，基于 InternLM2 架构开发。该模型拥有 200 亿参数，在数学推理方面表现出色，超越了同量级的 Llama3 和 Gemma2-27B 模型。InternLM2.5-20B-Chat 在工具调用能力方面有显著提升，支持从上百个网页收集信息进行分析推理，并具备更强的指令理解、工具选择和结果反思能力。它适用于构建复杂智能体，可进行多轮工具调用以完成复杂任务',
    displayName: 'InternLM2.5 20B Chat',
    id: 'internlm/internlm2_5-20b-chat',
    pricing: {
      currency: 'CNY',
      input: 1,
      output: 1,
    },
    type: 'chat',
  },
  {
    abilities: {
      vision: true,
    },
    contextWindowTokens: 32_768,
    description:
      'InternVL2-8B 是 InternVL 2.0 系列多模态大语言模型中的一员。该模型由 InternViT-300M-448px 视觉模型、MLP 投影层和 internlm2_5-7b-chat 语言模型组成。它在各种视觉语言任务上展现出了卓越的性能，包括文档和图表理解、场景文本理解、OCR、科学和数学问题解决等。InternVL2-8B 使用 8K 上下文窗口训练，能够处理长文本、多图像和视频输入，显著提升了模型在这些任务上的处理能力',
    displayName: 'InternVL2 8B (Pro)',
    id: 'Pro/OpenGVLab/InternVL2-8B',
    pricing: {
      currency: 'CNY',
      input: 0.35,
      output: 0.35,
    },
    type: 'chat',
  },
  {
    abilities: {
      vision: true,
    },
    contextWindowTokens: 32_768,
    description:
      'InternVL2-26B 是 InternVL 2.0 系列多模态大语言模型中的一员。该模型由 InternViT-6B-448px-V1-5 视觉模型、MLP 投影层和 internlm2-chat-20b 语言模型组成。它在各种视觉语言任务上展现出了卓越的性能，包括文档和图表理解、场景文本理解、OCR、科学和数学问题解决等。InternVL2-26B 使用 8K 上下文窗口训练，能够处理长文本、多图像和视频输入，显著提升了模型在这些任务上的处理能力',
    displayName: 'InternVL2 26B',
    id: 'OpenGVLab/InternVL2-26B',
    pricing: {
      currency: 'CNY',
      input: 1,
      output: 1,
    },
    type: 'chat',
  },
  {
    abilities: {
      functionCall: true,
    },
    contextWindowTokens: 131_072,
    description:
      'GLM-4-9B-Chat 是智谱 AI 推出的 GLM-4 系列预训练模型中的开源版本。该模型在语义、数学、推理、代码和知识等多个方面表现出色。除了支持多轮对话外，GLM-4-9B-Chat 还具备网页浏览、代码执行、自定义工具调用（Function Call）和长文本推理等高级功能。模型支持 26 种语言，包括中文、英文、日语、韩语和德语等。在多项基准测试中，GLM-4-9B-Chat 展现了优秀的性能，如 AlignBench-v2、MT-Bench、MMLU 和 C-Eval 等。该模型支持最大 128K 的上下文长度，适用于学术研究和商业应用',
    displayName: 'GLM-4 9B Chat (Free)',
    id: 'THUDM/glm-4-9b-chat',
    pricing: {
      currency: 'CNY',
      input: 0,
      output: 0,
    },
    type: 'chat',
  },
  {
    abilities: {
      functionCall: true,
    },
    contextWindowTokens: 131_072,
    description:
      'GLM-4-9B-Chat 是智谱 AI 推出的 GLM-4 系列预训练模型中的开源版本。该模型在语义、数学、推理、代码和知识等多个方面表现出色。除了支持多轮对话外，GLM-4-9B-Chat 还具备网页浏览、代码执行、自定义工具调用（Function Call）和长文本推理等高级功能。模型支持 26 种语言，包括中文、英文、日语、韩语和德语等。在多项基准测试中，GLM-4-9B-Chat 展现了优秀的性能，如 AlignBench-v2、MT-Bench、MMLU 和 C-Eval 等。该模型支持最大 128K 的上下文长度，适用于学术研究和商业应用',
    displayName: 'GLM-4 9B Chat (Pro)',
    id: 'Pro/THUDM/glm-4-9b-chat',
    pricing: {
      currency: 'CNY',
      input: 0.6,
      output: 0.6,
    },
    type: 'chat',
  },
  {
    contextWindowTokens: 32_768,
    description:
      'ChatGLM3-6B 是 ChatGLM 系列的开源模型，由智谱 AI 开发。该模型保留了前代模型的优秀特性，如对话流畅和部署门槛低，同时引入了新的特性。它采用了更多样的训练数据、更充分的训练步数和更合理的训练策略，在 10B 以下的预训练模型中表现出色。ChatGLM3-6B 支持多轮对话、工具调用、代码执行和 Agent 任务等复杂场景。除对话模型外，还开源了基础模型 ChatGLM-6B-Base 和长文本对话模型 ChatGLM3-6B-32K。该模型对学术研究完全开放，在登记后也允许免费商业使用',
    displayName: 'ChatGLM3 6B (Free)',
    id: 'THUDM/chatglm3-6b',
    pricing: {
      currency: 'CNY',
      input: 0,
      output: 0,
    },
    type: 'chat',
  },
  {
    contextWindowTokens: 4096,
    description:
      'Yi-1.5-6B-Chat 是 Yi-1.5 系列的一个变体，属于开源聊天模型。Yi-1.5 是 Yi 的升级版本，在 500B 个高质量语料上进行了持续预训练，并在 3M 多样化的微调样本上进行了微调。相比于 Yi，Yi-1.5 在编码、数学、推理和指令遵循能力方面表现更强，同时保持了出色的语言理解、常识推理和阅读理解能力。该模型具有 4K、16K 和 32K 的上下文长度版本，预训练总量达到 3.6T 个 token',
    displayName: 'Yi-1.5 6B Chat (Free)',
    id: '01-ai/Yi-1.5-6B-Chat',
    pricing: {
      currency: 'CNY',
      input: 0,
      output: 0,
    },
    type: 'chat',
  },
  {
    contextWindowTokens: 16_384,
    description:
      'Yi-1.5-9B-Chat-16K 是 Yi-1.5 系列的一个变体，属于开源聊天模型。Yi-1.5 是 Yi 的升级版本，在 500B 个高质量语料上进行了持续预训练，并在 3M 多样化的微调样本上进行了微调。相比于 Yi，Yi-1.5 在编码、数学、推理和指令遵循能力方面表现更强，同时保持了出色的语言理解、常识推理和阅读理解能力。该模型在同等规模的开源模型中表现最佳',
    displayName: 'Yi-1.5 9B Chat 16K (Free)',
    id: '01-ai/Yi-1.5-9B-Chat-16K',
    pricing: {
      currency: 'CNY',
      input: 0,
      output: 0,
    },
    type: 'chat',
  },
  {
    contextWindowTokens: 16_384,
    description:
      'Yi-1.5-34B-Chat-16K 是 Yi-1.5 系列的一个变体，属于开源聊天模型。Yi-1.5 是 Yi 的升级版本，在 500B 个高质量语料上进行了持续预训练，并在 3M 多样化的微调样本上进行了微调。相比于 Yi，Yi-1.5 在编码、数学、推理和指令遵循能力方面表现更强，同时保持了出色的语言理解、常识推理和阅读理解能力。该模型在大多数基准测试中与更大的模型相当或表现更佳，具有 16K 的上下文长度',
    displayName: 'Yi-1.5 34B Chat 16K',
    id: '01-ai/Yi-1.5-34B-Chat-16K',
    pricing: {
      currency: 'CNY',
      input: 1.26,
      output: 1.26,
    },
    type: 'chat',
  },
  {
    contextWindowTokens: 8192,
    description:
      'Gemma 是 Google 开发的轻量级、最先进的开放模型系列之一。它是一个仅解码器的大型语言模型，支持英语，提供开放权重、预训练变体和指令微调变体。Gemma 模型适用于各种文本生成任务，包括问答、摘要和推理。该 9B 模型是通过 8 万亿个 tokens 训练而成。其相对较小的规模使其可以在资源有限的环境中部署，如笔记本电脑、台式机或您自己的云基础设施，从而使更多人能够访问最先进的 AI 模型并促进创新',
    displayName: 'Gemma 2 9B (Free)',
    id: 'google/gemma-2-9b-it',
    pricing: {
      currency: 'CNY',
      input: 0,
      output: 0,
    },
    type: 'chat',
  },
  {
    contextWindowTokens: 8192,
    description:
      'Gemma 是 Google 开发的轻量级、最先进的开放模型系列之一。它是一个仅解码器的大型语言模型，支持英语，提供开放权重、预训练变体和指令微调变体。Gemma 模型适用于各种文本生成任务，包括问答、摘要和推理。该 9B 模型是通过 8 万亿个 tokens 训练而成。其相对较小的规模使其可以在资源有限的环境中部署，如笔记本电脑、台式机或您自己的云基础设施，从而使更多人能够访问最先进的 AI 模型并促进创新',
    displayName: 'Gemma 2 9B (Pro)',
    id: 'Pro/google/gemma-2-9b-it',
    pricing: {
      currency: 'CNY',
      input: 0.6,
      output: 0.6,
    },
    type: 'chat',
  },
  {
    contextWindowTokens: 8192,
    description:
      'Gemma 是由 Google 开发的轻量级、最先进的开放模型系列，采用与 Gemini 模型相同的研究和技术构建。这些模型是仅解码器的大型语言模型，支持英语，提供预训练和指令微调两种变体的开放权重。Gemma 模型适用于各种文本生成任务，包括问答、摘要和推理。其相对较小的规模使其能够部署在资源有限的环境中，如笔记本电脑、台式机或个人云基础设施，从而让所有人都能获得最先进的 AI 模型，促进创新',
    displayName: 'Gemma 2 27B',
    id: 'google/gemma-2-27b-it',
    pricing: {
      currency: 'CNY',
      input: 1.26,
      output: 1.26,
    },
    type: 'chat',
  },
  {
    abilities: {
      functionCall: true,
    },
    contextWindowTokens: 32_768,
    description:
      'Meta Llama 3.1 是由 Meta 开发的多语言大型语言模型家族，包括 8B、70B 和 405B 三种参数规模的预训练和指令微调变体。该 8B 指令微调模型针对多语言对话场景进行了优化，在多项行业基准测试中表现优异。模型训练使用了超过 15 万亿个 tokens 的公开数据，并采用了监督微调和人类反馈强化学习等技术来提升模型的有用性和安全性。Llama 3.1 支持文本生成和代码生成，知识截止日期为 2023 年 12 月',
    displayName: 'Llama 3.1 8B Instruct (Free)',
    id: 'meta-llama/Meta-Llama-3.1-8B-Instruct',
    pricing: {
      currency: 'CNY',
      input: 0,
      output: 0,
    },
    type: 'chat',
  },
  {
    contextWindowTokens: 32_768,
    description:
      'Meta Llama 3.1 是由 Meta 开发的多语言大型语言模型家族，包括 8B、70B 和 405B 三种参数规模的预训练和指令微调变体。该 8B 指令微调模型针对多语言对话场景进行了优化，在多项行业基准测试中表现优异。模型训练使用了超过 15 万亿个 tokens 的公开数据，并采用了监督微调和人类反馈强化学习等技术来提升模型的有用性和安全性。Llama 3.1 支持文本生成和代码生成，知识截止日期为 2023 年 12 月',
    displayName: 'Llama 3.1 8B Instruct (Pro)',
    id: 'Pro/meta-llama/Meta-Llama-3.1-8B-Instruct',
    pricing: {
      currency: 'CNY',
      input: 0.42,
      output: 0.42,
    },
    type: 'chat',
  },
  {
    abilities: {
      functionCall: true,
    },
    contextWindowTokens: 32_768,
    description:
      'Meta Llama 3.1 是由 Meta 开发的多语言大型语言模型家族，包括 8B、70B 和 405B 三种参数规模的预训练和指令微调变体。该 70B 指令微调模型针对多语言对话场景进行了优化，在多项行业基准测试中表现优异。模型训练使用了超过 15 万亿个 tokens 的公开数据，并采用了监督微调和人类反馈强化学习等技术来提升模型的有用性和安全性。Llama 3.1 支持文本生成和代码生成，知识截止日期为 2023 年 12 月',
    displayName: 'Llama 3.1 70B Instruct',
    id: 'meta-llama/Meta-Llama-3.1-70B-Instruct',
    pricing: {
      currency: 'CNY',
      input: 4.13,
      output: 4.13,
    },
    type: 'chat',
  },
  {
    contextWindowTokens: 32_768,
    description:
      'Meta Llama 3.1 是由 Meta 开发的多语言大型语言模型家族，包括 8B、70B 和 405B 三种参数规模的预训练和指令微调变体。该 405B 指令微调模型针对多语言对话场景进行了优化，在多项行业基准测试中表现优异。模型训练使用了超过 15 万亿个 tokens 的公开数据，并采用了监督微调和人类反馈强化学习等技术来提升模型的有用性和安全性。Llama 3.1 支持文本生成和代码生成，知识截止日期为 2023 年 12 月',
    displayName: 'Llama 3.1 405B Instruct',
    enabled: true,
    id: 'meta-llama/Meta-Llama-3.1-405B-Instruct',
    pricing: {
      currency: 'CNY',
      input: 21,
      output: 21,
    },
    type: 'chat',
  },
  {
    abilities: {
      functionCall: true,
    },
    contextWindowTokens: 32_768,
    description:
      'Llama 3.3 是 Llama 系列最先进的多语言开源大型语言模型，以极低成本体验媲美 405B 模型的性能。基于 Transformer 结构，并通过监督微调（SFT）和人类反馈强化学习（RLHF）提升有用性和安全性。其指令调优版本专为多语言对话优化，在多项行业基准上表现优于众多开源和封闭聊天模型。知识截止日期为 2023 年 12 月',
    displayName: 'Llama 3.3 70B Instruct',
    enabled: true,
    id: 'meta-llama/Llama-3.3-70B-Instruct',
    pricing: {
      currency: 'CNY',
      input: 4.13,
      output: 4.13,
    },
    type: 'chat',
  },
  {
    contextWindowTokens: 8192,
    description:
      'TeleChat2大模型是由中国电信从0到1自主研发的生成式语义大模型，支持百科问答、代码生成、长文生成等功能，为用户提供对话咨询服务，能够与用户进行对话互动，回答问题，协助创作，高效便捷地帮助用户获取信息、知识和灵感。模型在幻觉问题、长文生成、逻辑理解等方面均有较出色表现。',
    displayName: 'TeleChat2',
    id: 'TeleAI/TeleChat2',
    pricing: {
      currency: 'CNY',
      input: 1.33,
      output: 1.33,
    },
    type: 'chat',
  },
  {
    abilities: {
      vision: true,
    },
    contextWindowTokens: 32_768,
    description:
      'TeleMM多模态大模型是由中国电信自主研发的多模态理解大模型，能够处理文本、图像等多种模态输入，支持图像理解、图表分析等功能，为用户提供跨模态的理解服务。模型能够与用户进行多模态交互，准确理解输入内容，回答问题、协助创作，并高效提供多模态信息和灵感支持。在细粒度感知，逻辑推理等多模态任务上有出色表现',
    displayName: 'TeleMM',
    id: 'TeleAI/TeleMM',
    pricing: {
      currency: 'CNY',
      input: 1.33,
      output: 1.33,
    },
    type: 'chat',
  },
];

export const allModels = [...siliconcloudChatModels];

export default allModels;<|MERGE_RESOLUTION|>--- conflicted
+++ resolved
@@ -31,10 +31,6 @@
     enabled: true,
     id: 'deepseek-ai/DeepSeek-V3',
     pricing: {
-<<<<<<< HEAD
-      // 2.9 涨价
-=======
->>>>>>> 0d4e6255
       currency: 'CNY',
       input: 2,
       output: 8,
