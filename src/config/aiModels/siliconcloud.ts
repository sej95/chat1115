--- conflicted
+++ resolved
@@ -172,12 +172,8 @@
   },
   {
     abilities: {
-<<<<<<< HEAD
       functionCall: true,
       reasoning: true
-=======
-      reasoning: true,
->>>>>>> e9362a25
     },
     contextWindowTokens: 32_768,
     description:
@@ -193,12 +189,8 @@
   },
   {
     abilities: {
-<<<<<<< HEAD
       functionCall: true,
       reasoning: true
-=======
-      reasoning: true,
->>>>>>> e9362a25
     },
     contextWindowTokens: 32_768,
     description:
@@ -214,12 +206,8 @@
   },
   {
     abilities: {
-<<<<<<< HEAD
       functionCall: true,
       reasoning: true
-=======
-      reasoning: true,
->>>>>>> e9362a25
     },
     contextWindowTokens: 32_768,
     description:
@@ -235,12 +223,8 @@
   },
   {
     abilities: {
-<<<<<<< HEAD
       functionCall: true,
       reasoning: true
-=======
-      reasoning: true,
->>>>>>> e9362a25
     },
     contextWindowTokens: 32_768,
     description:
@@ -256,12 +240,8 @@
   },
   {
     abilities: {
-<<<<<<< HEAD
       functionCall: true,
       reasoning: true
-=======
-      reasoning: true,
->>>>>>> e9362a25
     },
     contextWindowTokens: 32_768,
     description:
@@ -277,12 +257,8 @@
   },
   {
     abilities: {
-<<<<<<< HEAD
       functionCall: true,
       reasoning: true
-=======
-      reasoning: true,
->>>>>>> e9362a25
     },
     contextWindowTokens: 32_768,
     description:
