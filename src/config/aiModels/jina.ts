import { AIChatModelCard } from '@/types/aiModel';

const jinaChatModels: AIChatModelCard[] = [
  {
    abilities: {
      reasoning: true,
    },
<<<<<<< HEAD
    contextWindowTokens: 64_000,
    description:
      '深度搜索结合了网络搜索、阅读和推理，可进行全面调查。您可以将其视为一个代理，接受您的研究任务 - 它会进行广泛搜索并经过多次迭代，然后才能给出答案。这个过程涉及持续的研究、推理和从各个角度解决问题。这与直接从预训练数据生成答案的标准大模型以及依赖一次性表面搜索的传统 RAG 系统有着根本的不同。',
=======
    contextWindowTokens: 1_000_000,
    description: '深度搜索结合了网络搜索、阅读和推理，可进行全面调查。您可以将其视为一个代理，接受您的研究任务 - 它会进行广泛搜索并经过多次迭代，然后才能给出答案。这个过程涉及持续的研究、推理和从各个角度解决问题。这与直接从预训练数据生成答案的标准大模型以及依赖一次性表面搜索的传统 RAG 系统有着根本的不同。',
>>>>>>> 32f442d6
    displayName: 'Jina DeepSearch v1',
    enabled: true,
    id: 'jina-deepsearch-v1',
    pricing: {
      input: 0.02,
      output: 0.02,
    },
    type: 'chat',
  },
];

export const allModels = [...jinaChatModels];

export default allModels;<|MERGE_RESOLUTION|>--- conflicted
+++ resolved
@@ -5,14 +5,9 @@
     abilities: {
       reasoning: true,
     },
-<<<<<<< HEAD
-    contextWindowTokens: 64_000,
+    contextWindowTokens: 1_000_000,
     description:
       '深度搜索结合了网络搜索、阅读和推理，可进行全面调查。您可以将其视为一个代理，接受您的研究任务 - 它会进行广泛搜索并经过多次迭代，然后才能给出答案。这个过程涉及持续的研究、推理和从各个角度解决问题。这与直接从预训练数据生成答案的标准大模型以及依赖一次性表面搜索的传统 RAG 系统有着根本的不同。',
-=======
-    contextWindowTokens: 1_000_000,
-    description: '深度搜索结合了网络搜索、阅读和推理，可进行全面调查。您可以将其视为一个代理，接受您的研究任务 - 它会进行广泛搜索并经过多次迭代，然后才能给出答案。这个过程涉及持续的研究、推理和从各个角度解决问题。这与直接从预训练数据生成答案的标准大模型以及依赖一次性表面搜索的传统 RAG 系统有着根本的不同。',
->>>>>>> 32f442d6
     displayName: 'Jina DeepSearch v1',
     enabled: true,
     id: 'jina-deepsearch-v1',
