--- conflicted
+++ resolved
@@ -4,13 +4,7 @@
 export const getKnowledgeConfig = () => {
   return createEnv({
     runtimeEnv: {
-<<<<<<< HEAD
-      DEFAULT_FILES_CONFIG: !!process.env.DEFAULT_FILES_CONFIG
-        ? process.env.DEFAULT_FILES_CONFIG
-        : 'embedding_model=openai/embedding-text-3-small,reranker_model=cohere/rerank-english-v3.0,query_mode=full_text',
-=======
       DEFAULT_FILES_CONFIG: process.env.DEFAULT_FILES_CONFIG,
->>>>>>> d3054e70
       UNSTRUCTURED_API_KEY: process.env.UNSTRUCTURED_API_KEY,
       UNSTRUCTURED_SERVER_URL: process.env.UNSTRUCTURED_SERVER_URL,
     },
