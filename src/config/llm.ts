/* eslint-disable sort-keys-fix/sort-keys-fix , typescript-sort-keys/interface */
import { createEnv } from '@t3-oss/env-nextjs';
import { z } from 'zod';

export const getLLMConfig = () => {
  return createEnv({
    server: {
      API_KEY_SELECT_MODE: z.string().optional(),

      ENABLED_OPENAI: z.boolean(),
      OPENAI_API_KEY: z.string().optional(),
      OPENAI_PROXY_URL: z.string().optional(),
      OPENAI_MODEL_LIST: z.string().optional(),

      ENABLED_AZURE_OPENAI: z.boolean(),
      AZURE_API_KEY: z.string().optional(),
      AZURE_API_VERSION: z.string().optional(),
      AZURE_ENDPOINT: z.string().optional(),
      AZURE_MODEL_LIST: z.string().optional(),

      ENABLED_ZHIPU: z.boolean(),
      ZHIPU_API_KEY: z.string().optional(),
      ZHIPU_MODEL_LIST: z.string().optional(),

      ENABLED_DEEPSEEK: z.boolean(),
      DEEPSEEK_API_KEY: z.string().optional(),

      ENABLED_GOOGLE: z.boolean(),
      GOOGLE_API_KEY: z.string().optional(),
      GOOGLE_PROXY_URL: z.string().optional(),

      ENABLED_MOONSHOT: z.boolean(),
      MOONSHOT_API_KEY: z.string().optional(),
      MOONSHOT_PROXY_URL: z.string().optional(),

      ENABLED_PERPLEXITY: z.boolean(),
      PERPLEXITY_API_KEY: z.string().optional(),
      PERPLEXITY_PROXY_URL: z.string().optional(),

      ENABLED_ANTHROPIC: z.boolean(),
      ANTHROPIC_API_KEY: z.string().optional(),
      ANTHROPIC_PROXY_URL: z.string().optional(),

      ENABLED_MINIMAX: z.boolean(),
      MINIMAX_API_KEY: z.string().optional(),

      ENABLED_MISTRAL: z.boolean(),
      MISTRAL_API_KEY: z.string().optional(),

      ENABLED_GROQ: z.boolean(),
      GROQ_API_KEY: z.string().optional(),
      GROQ_MODEL_LIST: z.string().optional(),
      GROQ_PROXY_URL: z.string().optional(),

      ENABLED_OPENROUTER: z.boolean(),
      OPENROUTER_API_KEY: z.string().optional(),
      OPENROUTER_MODEL_LIST: z.string().optional(),

      ENABLED_ZEROONE: z.boolean(),
      ZEROONE_API_KEY: z.string().optional(),
      ZEROONE_MODEL_LIST: z.string().optional(),

      ENABLED_TOGETHERAI: z.boolean(),
      TOGETHERAI_API_KEY: z.string().optional(),
      TOGETHERAI_MODEL_LIST: z.string().optional(),

      ENABLED_FIREWORKSAI: z.boolean(),
      FIREWORKSAI_API_KEY: z.string().optional(),
      FIREWORKSAI_MODEL_LIST: z.string().optional(),

      ENABLED_AWS_BEDROCK: z.boolean(),
      AWS_BEDROCK_MODEL_LIST: z.string().optional(),
      AWS_REGION: z.string().optional(),
      AWS_ACCESS_KEY_ID: z.string().optional(),
      AWS_SECRET_ACCESS_KEY: z.string().optional(),

      ENABLED_OLLAMA: z.boolean(),
      OLLAMA_PROXY_URL: z.string().optional(),
      OLLAMA_MODEL_LIST: z.string().optional(),

      ENABLED_QWEN: z.boolean(),
      QWEN_API_KEY: z.string().optional(),
      QWEN_MODEL_LIST: z.string().optional(),

      ENABLED_STEPFUN: z.boolean(),
      STEPFUN_API_KEY: z.string().optional(),

      ENABLED_NOVITA: z.boolean(),
      NOVITA_API_KEY: z.string().optional(),
      NOVITA_MODEL_LIST: z.string().optional(),

      ENABLED_BAICHUAN: z.boolean(),
      BAICHUAN_API_KEY: z.string().optional(),

      ENABLED_TAICHU: z.boolean(),
      TAICHU_API_KEY: z.string().optional(),

      ENABLED_AI360: z.boolean(),
      AI360_API_KEY: z.string().optional(),

      ENABLED_SILICONCLOUD: z.boolean(),
      SILICONCLOUD_API_KEY: z.string().optional(),
      SILICONCLOUD_MODEL_LIST: z.string().optional(),
      SILICONCLOUD_PROXY_URL: z.string().optional(),

<<<<<<< HEAD
      ENABLED_DOUBAO: z.boolean(),
      ARK_API_KEY: z.string().optional(),
      ARK_MODEL_LIST: z.string().optional(),
=======
      ENABLED_UPSTAGE: z.boolean(),
      UPSTAGE_API_KEY: z.string().optional(),

      ENABLED_SPARK: z.boolean(),
      SPARK_API_KEY: z.string().optional(),
>>>>>>> 3d44c429
    },
    runtimeEnv: {
      API_KEY_SELECT_MODE: process.env.API_KEY_SELECT_MODE,

      ENABLED_OPENAI: process.env.ENABLED_OPENAI !== '0',
      OPENAI_API_KEY: process.env.OPENAI_API_KEY,
      OPENAI_PROXY_URL: process.env.OPENAI_PROXY_URL,
      OPENAI_MODEL_LIST: process.env.OPENAI_MODEL_LIST,

      ENABLED_AZURE_OPENAI: !!process.env.AZURE_API_KEY,
      AZURE_API_KEY: process.env.AZURE_API_KEY,
      AZURE_API_VERSION: process.env.AZURE_API_VERSION,
      AZURE_ENDPOINT: process.env.AZURE_ENDPOINT,
      AZURE_MODEL_LIST: process.env.AZURE_MODEL_LIST,

      ENABLED_ZHIPU: !!process.env.ZHIPU_API_KEY,
      ZHIPU_API_KEY: process.env.ZHIPU_API_KEY,
      ZHIPU_MODEL_LIST: process.env.ZHIPU_MODEL_LIST,

      ENABLED_DEEPSEEK: !!process.env.DEEPSEEK_API_KEY,
      DEEPSEEK_API_KEY: process.env.DEEPSEEK_API_KEY,

      ENABLED_GOOGLE: !!process.env.GOOGLE_API_KEY,
      GOOGLE_API_KEY: process.env.GOOGLE_API_KEY,
      GOOGLE_PROXY_URL: process.env.GOOGLE_PROXY_URL,

      ENABLED_PERPLEXITY: !!process.env.PERPLEXITY_API_KEY,
      PERPLEXITY_API_KEY: process.env.PERPLEXITY_API_KEY,
      PERPLEXITY_PROXY_URL: process.env.PERPLEXITY_PROXY_URL,

      ENABLED_ANTHROPIC: !!process.env.ANTHROPIC_API_KEY,
      ANTHROPIC_API_KEY: process.env.ANTHROPIC_API_KEY,
      ANTHROPIC_PROXY_URL: process.env.ANTHROPIC_PROXY_URL,

      ENABLED_MINIMAX: !!process.env.MINIMAX_API_KEY,
      MINIMAX_API_KEY: process.env.MINIMAX_API_KEY,

      ENABLED_MISTRAL: !!process.env.MISTRAL_API_KEY,
      MISTRAL_API_KEY: process.env.MISTRAL_API_KEY,

      ENABLED_OPENROUTER: !!process.env.OPENROUTER_API_KEY,
      OPENROUTER_API_KEY: process.env.OPENROUTER_API_KEY,
      OPENROUTER_MODEL_LIST: process.env.OPENROUTER_MODEL_LIST,

      ENABLED_TOGETHERAI: !!process.env.TOGETHERAI_API_KEY,
      TOGETHERAI_API_KEY: process.env.TOGETHERAI_API_KEY,
      TOGETHERAI_MODEL_LIST: process.env.TOGETHERAI_MODEL_LIST,

      ENABLED_FIREWORKSAI: !!process.env.FIREWORKSAI_API_KEY,
      FIREWORKSAI_API_KEY: process.env.FIREWORKSAI_API_KEY,
      FIREWORKSAI_MODEL_LIST: process.env.FIREWORKSAI_MODEL_LIST,

      ENABLED_MOONSHOT: !!process.env.MOONSHOT_API_KEY,
      MOONSHOT_API_KEY: process.env.MOONSHOT_API_KEY,
      MOONSHOT_PROXY_URL: process.env.MOONSHOT_PROXY_URL,

      ENABLED_GROQ: !!process.env.GROQ_API_KEY,
      GROQ_API_KEY: process.env.GROQ_API_KEY,
      GROQ_MODEL_LIST: process.env.GROQ_MODEL_LIST,
      GROQ_PROXY_URL: process.env.GROQ_PROXY_URL,

      ENABLED_ZEROONE: !!process.env.ZEROONE_API_KEY,
      ZEROONE_API_KEY: process.env.ZEROONE_API_KEY,
      ZEROONE_MODEL_LIST: process.env.ZEROONE_MODEL_LIST,

      ENABLED_AWS_BEDROCK: process.env.ENABLED_AWS_BEDROCK === '1',
      AWS_BEDROCK_MODEL_LIST: process.env.AWS_BEDROCK_MODEL_LIST,
      AWS_REGION: process.env.AWS_REGION,
      AWS_ACCESS_KEY_ID: process.env.AWS_ACCESS_KEY_ID,
      AWS_SECRET_ACCESS_KEY: process.env.AWS_SECRET_ACCESS_KEY,

      ENABLED_OLLAMA: process.env.ENABLED_OLLAMA !== '0',
      OLLAMA_PROXY_URL: process.env.OLLAMA_PROXY_URL || '',
      OLLAMA_MODEL_LIST: process.env.OLLAMA_MODEL_LIST,

      ENABLED_QWEN: !!process.env.QWEN_API_KEY,
      QWEN_API_KEY: process.env.QWEN_API_KEY,
      QWEN_MODEL_LIST: process.env.QWEN_MODEL_LIST,

      ENABLED_STEPFUN: !!process.env.STEPFUN_API_KEY,
      STEPFUN_API_KEY: process.env.STEPFUN_API_KEY,

      ENABLED_NOVITA: !!process.env.NOVITA_API_KEY,
      NOVITA_API_KEY: process.env.NOVITA_API_KEY,
      NOVITA_MODEL_LIST: process.env.NOVITA_MODEL_LIST,

      ENABLED_BAICHUAN: !!process.env.BAICHUAN_API_KEY,
      BAICHUAN_API_KEY: process.env.BAICHUAN_API_KEY,

      ENABLED_TAICHU: !!process.env.TAICHU_API_KEY,
      TAICHU_API_KEY: process.env.TAICHU_API_KEY,

      ENABLED_AI360: !!process.env.AI360_API_KEY,
      AI360_API_KEY: process.env.AI360_API_KEY,

      ENABLED_SILICONCLOUD: !!process.env.SILICONCLOUD_API_KEY,
      SILICONCLOUD_API_KEY: process.env.SILICONCLOUD_API_KEY,
      SILICONCLOUD_MODEL_LIST: process.env.SILICONCLOUD_MODEL_LIST,
      SILICONCLOUD_PROXY_URL: process.env.SILICONCLOUD_PROXY_URL,

<<<<<<< HEAD
      ENABLED_DOUBAO: !!(process.env.ARK_API_KEY && process.env.ARK_MODEL_LIST),
      ARK_API_KEY: process.env.ARK_API_KEY,
      ARK_MODEL_LIST: process.env.ARK_MODEL_LIST,
=======
      ENABLED_UPSTAGE: !!process.env.UPSTAGE_API_KEY,
      UPSTAGE_API_KEY: process.env.UPSTAGE_API_KEY,

      ENABLED_SPARK: !!process.env.SPARK_API_KEY,
      SPARK_API_KEY: process.env.SPARK_API_KEY,
>>>>>>> 3d44c429
    },
  });
};

export const llmEnv = getLLMConfig();<|MERGE_RESOLUTION|>--- conflicted
+++ resolved
@@ -103,17 +103,15 @@
       SILICONCLOUD_MODEL_LIST: z.string().optional(),
       SILICONCLOUD_PROXY_URL: z.string().optional(),
 
-<<<<<<< HEAD
+      ENABLED_UPSTAGE: z.boolean(),
+      UPSTAGE_API_KEY: z.string().optional(),
+
+      ENABLED_SPARK: z.boolean(),
+      SPARK_API_KEY: z.string().optional(),
+
       ENABLED_DOUBAO: z.boolean(),
       ARK_API_KEY: z.string().optional(),
       ARK_MODEL_LIST: z.string().optional(),
-=======
-      ENABLED_UPSTAGE: z.boolean(),
-      UPSTAGE_API_KEY: z.string().optional(),
-
-      ENABLED_SPARK: z.boolean(),
-      SPARK_API_KEY: z.string().optional(),
->>>>>>> 3d44c429
     },
     runtimeEnv: {
       API_KEY_SELECT_MODE: process.env.API_KEY_SELECT_MODE,
@@ -214,17 +212,15 @@
       SILICONCLOUD_MODEL_LIST: process.env.SILICONCLOUD_MODEL_LIST,
       SILICONCLOUD_PROXY_URL: process.env.SILICONCLOUD_PROXY_URL,
 
-<<<<<<< HEAD
+      ENABLED_UPSTAGE: !!process.env.UPSTAGE_API_KEY,
+      UPSTAGE_API_KEY: process.env.UPSTAGE_API_KEY,
+
+      ENABLED_SPARK: !!process.env.SPARK_API_KEY,
+      SPARK_API_KEY: process.env.SPARK_API_KEY,
+
       ENABLED_DOUBAO: !!(process.env.ARK_API_KEY && process.env.ARK_MODEL_LIST),
       ARK_API_KEY: process.env.ARK_API_KEY,
       ARK_MODEL_LIST: process.env.ARK_MODEL_LIST,
-=======
-      ENABLED_UPSTAGE: !!process.env.UPSTAGE_API_KEY,
-      UPSTAGE_API_KEY: process.env.UPSTAGE_API_KEY,
-
-      ENABLED_SPARK: !!process.env.SPARK_API_KEY,
-      SPARK_API_KEY: process.env.SPARK_API_KEY,
->>>>>>> 3d44c429
     },
   });
 };
