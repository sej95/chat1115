/* eslint-disable sort-keys-fix/sort-keys-fix , typescript-sort-keys/interface */
import { createEnv } from '@t3-oss/env-nextjs';
import { z } from 'zod';

export const getLLMConfig = () => {
  // region format: iad1,sfo1
  let regions: string[] = [];
  if (process.env.OPENAI_FUNCTION_REGIONS) {
    regions = process.env.OPENAI_FUNCTION_REGIONS.split(',');
  }

  return createEnv({
    server: {
      API_KEY_SELECT_MODE: z.string().optional(),

      ENABLED_OPENAI: z.boolean(),
      OPENAI_API_KEY: z.string().optional(),
      OPENAI_PROXY_URL: z.string().optional(),
      OPENAI_MODEL_LIST: z.string().optional(),
      OPENAI_FUNCTION_REGIONS: z.array(z.string()),

      ENABLED_AZURE_OPENAI: z.boolean(),
      AZURE_API_KEY: z.string().optional(),
      AZURE_API_VERSION: z.string().optional(),
      AZURE_ENDPOINT: z.string().optional(),
      AZURE_MODEL_LIST: z.string().optional(),

      ENABLED_ZHIPU: z.boolean(),
      ZHIPU_API_KEY: z.string().optional(),

      ENABLED_DEEPSEEK: z.boolean(),
      DEEPSEEK_API_KEY: z.string().optional(),

      ENABLED_GOOGLE: z.boolean(),
      GOOGLE_API_KEY: z.string().optional(),
      GOOGLE_PROXY_URL: z.string().optional(),

      ENABLED_MOONSHOT: z.boolean(),
      MOONSHOT_API_KEY: z.string().optional(),
      MOONSHOT_PROXY_URL: z.string().optional(),

      ENABLED_PERPLEXITY: z.boolean(),
      PERPLEXITY_API_KEY: z.string().optional(),
      PERPLEXITY_PROXY_URL: z.string().optional(),

      ENABLED_ANTHROPIC: z.boolean(),
      ANTHROPIC_API_KEY: z.string().optional(),
      ANTHROPIC_PROXY_URL: z.string().optional(),

      ENABLED_MINIMAX: z.boolean(),
      MINIMAX_API_KEY: z.string().optional(),

      ENABLED_MISTRAL: z.boolean(),
      MISTRAL_API_KEY: z.string().optional(),

      ENABLED_GROQ: z.boolean(),
      GROQ_API_KEY: z.string().optional(),
      GROQ_PROXY_URL: z.string().optional(),

      ENABLED_OPENROUTER: z.boolean(),
      OPENROUTER_API_KEY: z.string().optional(),
      OPENROUTER_MODEL_LIST: z.string().optional(),

      ENABLED_ZEROONE: z.boolean(),
      ZEROONE_API_KEY: z.string().optional(),

      ENABLED_TOGETHERAI: z.boolean(),
      TOGETHERAI_API_KEY: z.string().optional(),
      TOGETHERAI_MODEL_LIST: z.string().optional(),

      ENABLED_AWS_BEDROCK: z.boolean(),
      AWS_REGION: z.string().optional(),
      AWS_ACCESS_KEY_ID: z.string().optional(),
      AWS_SECRET_ACCESS_KEY: z.string().optional(),

      ENABLED_OLLAMA: z.boolean(),
      OLLAMA_PROXY_URL: z.string().optional(),
      OLLAMA_MODEL_LIST: z.string().optional(),

      ENABLED_QWEN: z.boolean(),
      QWEN_API_KEY: z.string().optional(),

      ENABLED_STEPFUN: z.boolean(),
      STEPFUN_API_KEY: z.string().optional(),

<<<<<<< HEAD
      ENABLED_NOVITA: z.boolean(),
      NOVITA_API_KEY: z.string().optional(),
=======
      ENABLED_BAICHUAN: z.boolean(),
      BAICHUAN_API_KEY: z.string().optional(),
>>>>>>> 357d6ee6
    },
    runtimeEnv: {
      API_KEY_SELECT_MODE: process.env.API_KEY_SELECT_MODE,

      ENABLED_OPENAI: process.env.ENABLED_OPENAI !== '0',
      OPENAI_API_KEY: process.env.OPENAI_API_KEY,
      OPENAI_PROXY_URL: process.env.OPENAI_PROXY_URL,
      OPENAI_MODEL_LIST: process.env.OPENAI_MODEL_LIST,
      OPENAI_FUNCTION_REGIONS: regions as any,

      ENABLED_AZURE_OPENAI: !!process.env.AZURE_API_KEY,
      AZURE_API_KEY: process.env.AZURE_API_KEY,
      AZURE_API_VERSION: process.env.AZURE_API_VERSION,
      AZURE_ENDPOINT: process.env.AZURE_ENDPOINT,
      AZURE_MODEL_LIST: process.env.AZURE_MODEL_LIST,

      ENABLED_ZHIPU: !!process.env.ZHIPU_API_KEY,
      ZHIPU_API_KEY: process.env.ZHIPU_API_KEY,

      ENABLED_DEEPSEEK: !!process.env.DEEPSEEK_API_KEY,
      DEEPSEEK_API_KEY: process.env.DEEPSEEK_API_KEY,

      ENABLED_GOOGLE: !!process.env.GOOGLE_API_KEY,
      GOOGLE_API_KEY: process.env.GOOGLE_API_KEY,
      GOOGLE_PROXY_URL: process.env.GOOGLE_PROXY_URL,

      ENABLED_PERPLEXITY: !!process.env.PERPLEXITY_API_KEY,
      PERPLEXITY_API_KEY: process.env.PERPLEXITY_API_KEY,
      PERPLEXITY_PROXY_URL: process.env.PERPLEXITY_PROXY_URL,

      ENABLED_ANTHROPIC: !!process.env.ANTHROPIC_API_KEY,
      ANTHROPIC_API_KEY: process.env.ANTHROPIC_API_KEY,
      ANTHROPIC_PROXY_URL: process.env.ANTHROPIC_PROXY_URL,

      ENABLED_MINIMAX: !!process.env.MINIMAX_API_KEY,
      MINIMAX_API_KEY: process.env.MINIMAX_API_KEY,

      ENABLED_MISTRAL: !!process.env.MISTRAL_API_KEY,
      MISTRAL_API_KEY: process.env.MISTRAL_API_KEY,

      ENABLED_OPENROUTER: !!process.env.OPENROUTER_API_KEY,
      OPENROUTER_API_KEY: process.env.OPENROUTER_API_KEY,
      OPENROUTER_MODEL_LIST: process.env.OPENROUTER_MODEL_LIST,

      ENABLED_TOGETHERAI: !!process.env.TOGETHERAI_API_KEY,
      TOGETHERAI_API_KEY: process.env.TOGETHERAI_API_KEY,
      TOGETHERAI_MODEL_LIST: process.env.TOGETHERAI_MODEL_LIST,

      ENABLED_MOONSHOT: !!process.env.MOONSHOT_API_KEY,
      MOONSHOT_API_KEY: process.env.MOONSHOT_API_KEY,
      MOONSHOT_PROXY_URL: process.env.MOONSHOT_PROXY_URL,

      ENABLED_GROQ: !!process.env.GROQ_API_KEY,
      GROQ_API_KEY: process.env.GROQ_API_KEY,
      GROQ_PROXY_URL: process.env.GROQ_PROXY_URL,

      ENABLED_ZEROONE: !!process.env.ZEROONE_API_KEY,
      ZEROONE_API_KEY: process.env.ZEROONE_API_KEY,

      ENABLED_AWS_BEDROCK: process.env.ENABLED_AWS_BEDROCK === '1',
      AWS_REGION: process.env.AWS_REGION,
      AWS_ACCESS_KEY_ID: process.env.AWS_ACCESS_KEY_ID,
      AWS_SECRET_ACCESS_KEY: process.env.AWS_SECRET_ACCESS_KEY,

      ENABLED_OLLAMA: process.env.ENABLED_OLLAMA !== '0',
      OLLAMA_PROXY_URL: process.env.OLLAMA_PROXY_URL || '',
      OLLAMA_MODEL_LIST: process.env.OLLAMA_MODEL_LIST,

      ENABLED_QWEN: !!process.env.QWEN_API_KEY,
      QWEN_API_KEY: process.env.QWEN_API_KEY,

      ENABLED_STEPFUN: !!process.env.STEPFUN_API_KEY,
      STEPFUN_API_KEY: process.env.STEPFUN_API_KEY,

<<<<<<< HEAD
      ENABLED_NOVITA: !!process.env.NOVITA_API_KEY,
      NOVITA_API_KEY: process.env.NOVITA_API_KEY,
=======
      ENABLED_BAICHUAN: !!process.env.BAICHUAN_API_KEY,
      BAICHUAN_API_KEY: process.env.BAICHUAN_API_KEY,
>>>>>>> 357d6ee6
    },
  });
};

export const llmEnv = getLLMConfig();<|MERGE_RESOLUTION|>--- conflicted
+++ resolved
@@ -83,13 +83,11 @@
       ENABLED_STEPFUN: z.boolean(),
       STEPFUN_API_KEY: z.string().optional(),
 
-<<<<<<< HEAD
       ENABLED_NOVITA: z.boolean(),
       NOVITA_API_KEY: z.string().optional(),
-=======
+
       ENABLED_BAICHUAN: z.boolean(),
       BAICHUAN_API_KEY: z.string().optional(),
->>>>>>> 357d6ee6
     },
     runtimeEnv: {
       API_KEY_SELECT_MODE: process.env.API_KEY_SELECT_MODE,
@@ -164,13 +162,11 @@
       ENABLED_STEPFUN: !!process.env.STEPFUN_API_KEY,
       STEPFUN_API_KEY: process.env.STEPFUN_API_KEY,
 
-<<<<<<< HEAD
       ENABLED_NOVITA: !!process.env.NOVITA_API_KEY,
       NOVITA_API_KEY: process.env.NOVITA_API_KEY,
-=======
+
       ENABLED_BAICHUAN: !!process.env.BAICHUAN_API_KEY,
       BAICHUAN_API_KEY: process.env.BAICHUAN_API_KEY,
->>>>>>> 357d6ee6
     },
   });
 };
