/* eslint-disable sort-keys-fix/sort-keys-fix , typescript-sort-keys/interface */
import { createEnv } from '@t3-oss/env-nextjs';
import { z } from 'zod';

export const getLLMConfig = () => {
  return createEnv({
    server: {
      API_KEY_SELECT_MODE: z.string().optional(),

      ENABLED_OPENAI: z.boolean(),
      OPENAI_API_KEY: z.string().optional(),
      OPENAI_PROXY_URL: z.string().optional(),
      OPENAI_MODEL_LIST: z.string().optional(),

      ENABLED_AZURE_OPENAI: z.boolean(),
      AZURE_API_KEY: z.string().optional(),
      AZURE_API_VERSION: z.string().optional(),
      AZURE_ENDPOINT: z.string().optional(),
      AZURE_MODEL_LIST: z.string().optional(),

      ENABLED_ZHIPU: z.boolean(),
      ZHIPU_API_KEY: z.string().optional(),
      ZHIPU_MODEL_LIST: z.string().optional(),

      ENABLED_DEEPSEEK: z.boolean(),
      DEEPSEEK_API_KEY: z.string().optional(),

      ENABLED_GOOGLE: z.boolean(),
      GOOGLE_API_KEY: z.string().optional(),
      GOOGLE_PROXY_URL: z.string().optional(),
      GOOGLE_MODEL_LIST: z.string().optional(),

      ENABLED_MOONSHOT: z.boolean(),
      MOONSHOT_API_KEY: z.string().optional(),
      MOONSHOT_PROXY_URL: z.string().optional(),

      ENABLED_PERPLEXITY: z.boolean(),
      PERPLEXITY_API_KEY: z.string().optional(),
      PERPLEXITY_PROXY_URL: z.string().optional(),

      ENABLED_ANTHROPIC: z.boolean(),
      ANTHROPIC_API_KEY: z.string().optional(),
      ANTHROPIC_PROXY_URL: z.string().optional(),

      ENABLED_MINIMAX: z.boolean(),
      MINIMAX_API_KEY: z.string().optional(),

      ENABLED_MISTRAL: z.boolean(),
      MISTRAL_API_KEY: z.string().optional(),

      ENABLED_GROQ: z.boolean(),
      GROQ_API_KEY: z.string().optional(),
      GROQ_MODEL_LIST: z.string().optional(),
      GROQ_PROXY_URL: z.string().optional(),

      ENABLED_GITHUB: z.boolean(),
      GITHUB_TOKEN: z.string().optional(),
      GITHUB_MODEL_LIST: z.string().optional(),

      ENABLED_OPENROUTER: z.boolean(),
      OPENROUTER_API_KEY: z.string().optional(),
      OPENROUTER_MODEL_LIST: z.string().optional(),

      ENABLED_ZEROONE: z.boolean(),
      ZEROONE_API_KEY: z.string().optional(),
      ZEROONE_MODEL_LIST: z.string().optional(),

      ENABLED_TOGETHERAI: z.boolean(),
      TOGETHERAI_API_KEY: z.string().optional(),
      TOGETHERAI_MODEL_LIST: z.string().optional(),

      ENABLED_FIREWORKSAI: z.boolean(),
      FIREWORKSAI_API_KEY: z.string().optional(),
      FIREWORKSAI_MODEL_LIST: z.string().optional(),

      ENABLED_AWS_BEDROCK: z.boolean(),
      AWS_BEDROCK_MODEL_LIST: z.string().optional(),
      AWS_REGION: z.string().optional(),
      AWS_ACCESS_KEY_ID: z.string().optional(),
      AWS_SECRET_ACCESS_KEY: z.string().optional(),
      AWS_SESSION_TOKEN: z.string().optional(),

      ENABLED_WENXIN: z.boolean(),
      WENXIN_ACCESS_KEY: z.string().optional(),
      WENXIN_SECRET_KEY: z.string().optional(),

      ENABLED_OLLAMA: z.boolean(),
      OLLAMA_PROXY_URL: z.string().optional(),
      OLLAMA_MODEL_LIST: z.string().optional(),

      ENABLED_QWEN: z.boolean(),
      QWEN_API_KEY: z.string().optional(),
      QWEN_MODEL_LIST: z.string().optional(),

      ENABLED_STEPFUN: z.boolean(),
      STEPFUN_API_KEY: z.string().optional(),

      ENABLED_NOVITA: z.boolean(),
      NOVITA_API_KEY: z.string().optional(),
      NOVITA_MODEL_LIST: z.string().optional(),

      ENABLED_BAICHUAN: z.boolean(),
      BAICHUAN_API_KEY: z.string().optional(),

      ENABLED_TAICHU: z.boolean(),
      TAICHU_API_KEY: z.string().optional(),

      ENABLED_AI360: z.boolean(),
      AI360_API_KEY: z.string().optional(),

      ENABLED_SILICONCLOUD: z.boolean(),
      SILICONCLOUD_API_KEY: z.string().optional(),
      SILICONCLOUD_MODEL_LIST: z.string().optional(),
      SILICONCLOUD_PROXY_URL: z.string().optional(),

      ENABLED_UPSTAGE: z.boolean(),
      UPSTAGE_API_KEY: z.string().optional(),

      ENABLED_SPARK: z.boolean(),
      SPARK_API_KEY: z.string().optional(),

      ENABLED_AI21: z.boolean(),
      AI21_API_KEY: z.string().optional(),

      ENABLED_HUNYUAN: z.boolean(),
      HUNYUAN_API_KEY: z.string().optional(),
      HUNYUAN_MODEL_LIST: z.string().optional(),

<<<<<<< HEAD
      ENABLED_SENSENOVA: z.boolean(),
      SENSENOVA_ACCESS_KEY_ID: z.string().optional(),
      SENSENOVA_ACCESS_KEY_SECRET: z.string().optional(),
      SENSENOVA_MODEL_LIST: z.string().optional(),
=======
      ENABLED_HUGGINGFACE: z.boolean(),
      HUGGINGFACE_API_KEY: z.string().optional(),
      HUGGINGFACE_PROXY_URL: z.string().optional(),
      HUGGINGFACE_MODEL_LIST: z.string().optional(),
>>>>>>> a733c965
    },
    runtimeEnv: {
      API_KEY_SELECT_MODE: process.env.API_KEY_SELECT_MODE,

      ENABLED_OPENAI: process.env.ENABLED_OPENAI !== '0',
      OPENAI_API_KEY: process.env.OPENAI_API_KEY,
      OPENAI_PROXY_URL: process.env.OPENAI_PROXY_URL,
      OPENAI_MODEL_LIST: process.env.OPENAI_MODEL_LIST,

      ENABLED_AZURE_OPENAI: !!process.env.AZURE_API_KEY,
      AZURE_API_KEY: process.env.AZURE_API_KEY,
      AZURE_API_VERSION: process.env.AZURE_API_VERSION,
      AZURE_ENDPOINT: process.env.AZURE_ENDPOINT,
      AZURE_MODEL_LIST: process.env.AZURE_MODEL_LIST,

      ENABLED_ZHIPU: !!process.env.ZHIPU_API_KEY,
      ZHIPU_API_KEY: process.env.ZHIPU_API_KEY,
      ZHIPU_MODEL_LIST: process.env.ZHIPU_MODEL_LIST,

      ENABLED_DEEPSEEK: !!process.env.DEEPSEEK_API_KEY,
      DEEPSEEK_API_KEY: process.env.DEEPSEEK_API_KEY,

      ENABLED_GOOGLE: !!process.env.GOOGLE_API_KEY,
      GOOGLE_API_KEY: process.env.GOOGLE_API_KEY,
      GOOGLE_PROXY_URL: process.env.GOOGLE_PROXY_URL,
      GOOGLE_MODEL_LIST: process.env.GOOGLE_MODEL_LIST,

      ENABLED_PERPLEXITY: !!process.env.PERPLEXITY_API_KEY,
      PERPLEXITY_API_KEY: process.env.PERPLEXITY_API_KEY,
      PERPLEXITY_PROXY_URL: process.env.PERPLEXITY_PROXY_URL,

      ENABLED_ANTHROPIC: !!process.env.ANTHROPIC_API_KEY,
      ANTHROPIC_API_KEY: process.env.ANTHROPIC_API_KEY,
      ANTHROPIC_PROXY_URL: process.env.ANTHROPIC_PROXY_URL,

      ENABLED_MINIMAX: !!process.env.MINIMAX_API_KEY,
      MINIMAX_API_KEY: process.env.MINIMAX_API_KEY,

      ENABLED_MISTRAL: !!process.env.MISTRAL_API_KEY,
      MISTRAL_API_KEY: process.env.MISTRAL_API_KEY,

      ENABLED_OPENROUTER: !!process.env.OPENROUTER_API_KEY,
      OPENROUTER_API_KEY: process.env.OPENROUTER_API_KEY,
      OPENROUTER_MODEL_LIST: process.env.OPENROUTER_MODEL_LIST,

      ENABLED_TOGETHERAI: !!process.env.TOGETHERAI_API_KEY,
      TOGETHERAI_API_KEY: process.env.TOGETHERAI_API_KEY,
      TOGETHERAI_MODEL_LIST: process.env.TOGETHERAI_MODEL_LIST,

      ENABLED_FIREWORKSAI: !!process.env.FIREWORKSAI_API_KEY,
      FIREWORKSAI_API_KEY: process.env.FIREWORKSAI_API_KEY,
      FIREWORKSAI_MODEL_LIST: process.env.FIREWORKSAI_MODEL_LIST,

      ENABLED_MOONSHOT: !!process.env.MOONSHOT_API_KEY,
      MOONSHOT_API_KEY: process.env.MOONSHOT_API_KEY,
      MOONSHOT_PROXY_URL: process.env.MOONSHOT_PROXY_URL,

      ENABLED_GROQ: !!process.env.GROQ_API_KEY,
      GROQ_API_KEY: process.env.GROQ_API_KEY,
      GROQ_MODEL_LIST: process.env.GROQ_MODEL_LIST,
      GROQ_PROXY_URL: process.env.GROQ_PROXY_URL,

      ENABLED_GITHUB: !!process.env.GITHUB_TOKEN,
      GITHUB_TOKEN: process.env.GITHUB_TOKEN,
      GITHUB_MODEL_LIST: process.env.GITHUB_MODEL_LIST,

      ENABLED_ZEROONE: !!process.env.ZEROONE_API_KEY,
      ZEROONE_API_KEY: process.env.ZEROONE_API_KEY,
      ZEROONE_MODEL_LIST: process.env.ZEROONE_MODEL_LIST,

      ENABLED_AWS_BEDROCK: process.env.ENABLED_AWS_BEDROCK === '1',
      AWS_BEDROCK_MODEL_LIST: process.env.AWS_BEDROCK_MODEL_LIST,
      AWS_REGION: process.env.AWS_REGION,
      AWS_ACCESS_KEY_ID: process.env.AWS_ACCESS_KEY_ID,
      AWS_SECRET_ACCESS_KEY: process.env.AWS_SECRET_ACCESS_KEY,
      AWS_SESSION_TOKEN: process.env.AWS_SESSION_TOKEN,

      ENABLED_WENXIN: !!process.env.WENXIN_ACCESS_KEY && !!process.env.WENXIN_SECRET_KEY,
      WENXIN_ACCESS_KEY: process.env.WENXIN_ACCESS_KEY,
      WENXIN_SECRET_KEY: process.env.WENXIN_SECRET_KEY,

      ENABLED_OLLAMA: process.env.ENABLED_OLLAMA !== '0',
      OLLAMA_PROXY_URL: process.env.OLLAMA_PROXY_URL || '',
      OLLAMA_MODEL_LIST: process.env.OLLAMA_MODEL_LIST,

      ENABLED_QWEN: !!process.env.QWEN_API_KEY,
      QWEN_API_KEY: process.env.QWEN_API_KEY,
      QWEN_MODEL_LIST: process.env.QWEN_MODEL_LIST,

      ENABLED_STEPFUN: !!process.env.STEPFUN_API_KEY,
      STEPFUN_API_KEY: process.env.STEPFUN_API_KEY,

      ENABLED_NOVITA: !!process.env.NOVITA_API_KEY,
      NOVITA_API_KEY: process.env.NOVITA_API_KEY,
      NOVITA_MODEL_LIST: process.env.NOVITA_MODEL_LIST,

      ENABLED_BAICHUAN: !!process.env.BAICHUAN_API_KEY,
      BAICHUAN_API_KEY: process.env.BAICHUAN_API_KEY,

      ENABLED_TAICHU: !!process.env.TAICHU_API_KEY,
      TAICHU_API_KEY: process.env.TAICHU_API_KEY,

      ENABLED_AI360: !!process.env.AI360_API_KEY,
      AI360_API_KEY: process.env.AI360_API_KEY,

      ENABLED_SILICONCLOUD: !!process.env.SILICONCLOUD_API_KEY,
      SILICONCLOUD_API_KEY: process.env.SILICONCLOUD_API_KEY,
      SILICONCLOUD_MODEL_LIST: process.env.SILICONCLOUD_MODEL_LIST,
      SILICONCLOUD_PROXY_URL: process.env.SILICONCLOUD_PROXY_URL,

      ENABLED_UPSTAGE: !!process.env.UPSTAGE_API_KEY,
      UPSTAGE_API_KEY: process.env.UPSTAGE_API_KEY,

      ENABLED_SPARK: !!process.env.SPARK_API_KEY,
      SPARK_API_KEY: process.env.SPARK_API_KEY,

      ENABLED_AI21: !!process.env.AI21_API_KEY,
      AI21_API_KEY: process.env.AI21_API_KEY,

      ENABLED_HUNYUAN: !!process.env.HUNYUAN_API_KEY,
      HUNYUAN_API_KEY: process.env.HUNYUAN_API_KEY,
      HUNYUAN_MODEL_LIST: process.env.HUNYUAN_MODEL_LIST,

<<<<<<< HEAD
      ENABLED_SENSENOVA: !!process.env.SENSENOVA_ACCESS_KEY_ID && !!process.env.SENSENOVA_ACCESS_KEY_SECRET,
      SENSENOVA_ACCESS_KEY_ID: process.env.SENSENOVA_ACCESS_KEY_ID,
      SENSENOVA_ACCESS_KEY_SECRET: process.env.SENSENOVA_ACCESS_KEY_SECRET,
      SENSENOVA_MODEL_LIST: process.env.SENSENOVA_MODEL_LIST,
=======
      ENABLED_HUGGINGFACE: !!process.env.HUGGINGFACE_API_KEY,
      HUGGINGFACE_API_KEY: process.env.HUGGINGFACE_API_KEY,
      HUGGINGFACE_PROXY_URL: process.env.HUGGINGFACE_PROXY_URL,
      HUGGINGFACE_MODEL_LIST: process.env.HUGGINGFACE_MODEL_LIST,
>>>>>>> a733c965
    },
  });
};

export const llmEnv = getLLMConfig();<|MERGE_RESOLUTION|>--- conflicted
+++ resolved
@@ -126,17 +126,15 @@
       HUNYUAN_API_KEY: z.string().optional(),
       HUNYUAN_MODEL_LIST: z.string().optional(),
 
-<<<<<<< HEAD
+      ENABLED_HUGGINGFACE: z.boolean(),
+      HUGGINGFACE_API_KEY: z.string().optional(),
+      HUGGINGFACE_PROXY_URL: z.string().optional(),
+      HUGGINGFACE_MODEL_LIST: z.string().optional(),
+
       ENABLED_SENSENOVA: z.boolean(),
       SENSENOVA_ACCESS_KEY_ID: z.string().optional(),
       SENSENOVA_ACCESS_KEY_SECRET: z.string().optional(),
       SENSENOVA_MODEL_LIST: z.string().optional(),
-=======
-      ENABLED_HUGGINGFACE: z.boolean(),
-      HUGGINGFACE_API_KEY: z.string().optional(),
-      HUGGINGFACE_PROXY_URL: z.string().optional(),
-      HUGGINGFACE_MODEL_LIST: z.string().optional(),
->>>>>>> a733c965
     },
     runtimeEnv: {
       API_KEY_SELECT_MODE: process.env.API_KEY_SELECT_MODE,
@@ -260,17 +258,15 @@
       HUNYUAN_API_KEY: process.env.HUNYUAN_API_KEY,
       HUNYUAN_MODEL_LIST: process.env.HUNYUAN_MODEL_LIST,
 
-<<<<<<< HEAD
+      ENABLED_HUGGINGFACE: !!process.env.HUGGINGFACE_API_KEY,
+      HUGGINGFACE_API_KEY: process.env.HUGGINGFACE_API_KEY,
+      HUGGINGFACE_PROXY_URL: process.env.HUGGINGFACE_PROXY_URL,
+      HUGGINGFACE_MODEL_LIST: process.env.HUGGINGFACE_MODEL_LIST,
+
       ENABLED_SENSENOVA: !!process.env.SENSENOVA_ACCESS_KEY_ID && !!process.env.SENSENOVA_ACCESS_KEY_SECRET,
       SENSENOVA_ACCESS_KEY_ID: process.env.SENSENOVA_ACCESS_KEY_ID,
       SENSENOVA_ACCESS_KEY_SECRET: process.env.SENSENOVA_ACCESS_KEY_SECRET,
       SENSENOVA_MODEL_LIST: process.env.SENSENOVA_MODEL_LIST,
-=======
-      ENABLED_HUGGINGFACE: !!process.env.HUGGINGFACE_API_KEY,
-      HUGGINGFACE_API_KEY: process.env.HUGGINGFACE_API_KEY,
-      HUGGINGFACE_PROXY_URL: process.env.HUGGINGFACE_PROXY_URL,
-      HUGGINGFACE_MODEL_LIST: process.env.HUGGINGFACE_MODEL_LIST,
->>>>>>> a733c965
     },
   });
 };
