--- conflicted
+++ resolved
@@ -90,15 +90,12 @@
 
       ENABLED_SILICONCLOUD: z.boolean(),
       SILICONCLOUD_API_KEY: z.string().optional(),
-<<<<<<< HEAD
+      SILICONCLOUD_MODEL_LIST: z.string().optional(),
+      SILICONCLOUD_PROXY_URL: z.string().optional(),
 
       ENABLED_DOUBAO: z.boolean(),
       ARK_API_KEY: z.string().optional(),
       ARK_MODEL_LIST: z.string().optional(),
-=======
-      SILICONCLOUD_MODEL_LIST: z.string().optional(),
-      SILICONCLOUD_PROXY_URL: z.string().optional(),
->>>>>>> 6279ef0b
     },
     runtimeEnv: {
       API_KEY_SELECT_MODE: process.env.API_KEY_SELECT_MODE,
@@ -186,15 +183,12 @@
 
       ENABLED_SILICONCLOUD: !!process.env.SILICONCLOUD_API_KEY,
       SILICONCLOUD_API_KEY: process.env.SILICONCLOUD_API_KEY,
-<<<<<<< HEAD
+      SILICONCLOUD_MODEL_LIST: process.env.SILICONCLOUD_MODEL_LIST,
+      SILICONCLOUD_PROXY_URL: process.env.SILICONCLOUD_PROXY_URL,
 
       ENABLED_DOUBAO: !!(process.env.ARK_API_KEY && process.env.ARK_MODEL_LIST),
       ARK_API_KEY: process.env.ARK_API_KEY,
       ARK_MODEL_LIST: process.env.ARK_MODEL_LIST,
-=======
-      SILICONCLOUD_MODEL_LIST: process.env.SILICONCLOUD_MODEL_LIST,
-      SILICONCLOUD_PROXY_URL: process.env.SILICONCLOUD_PROXY_URL,
->>>>>>> 6279ef0b
     },
   });
 };
