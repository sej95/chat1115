--- conflicted
+++ resolved
@@ -86,14 +86,12 @@
       ENABLED_BAICHUAN: z.boolean(),
       BAICHUAN_API_KEY: z.string().optional(),
 
-<<<<<<< HEAD
+      ENABLED_TAICHU: z.boolean(),
+      TAICHU_API_KEY: z.string().optional(),
+
       ENABLED_SPARK: z.boolean(),
       SPARK_API_KEY: z.string().optional(),
       SPARK_API_SECRET: z.string().optional(),
-=======
-      ENABLED_TAICHU: z.boolean(),
-      TAICHU_API_KEY: z.string().optional(),
->>>>>>> 6e6ad3ec
     },
     runtimeEnv: {
       API_KEY_SELECT_MODE: process.env.API_KEY_SELECT_MODE,
@@ -171,14 +169,12 @@
       ENABLED_BAICHUAN: !!process.env.BAICHUAN_API_KEY,
       BAICHUAN_API_KEY: process.env.BAICHUAN_API_KEY,
 
-<<<<<<< HEAD
+      ENABLED_TAICHU: !!process.env.TAICHU_API_KEY,
+      TAICHU_API_KEY: process.env.TAICHU_API_KEY,
+
       ENABLED_SPARK: !!process.env.SPARK_API_KEY && !!process.env.SPARK_API_SECRET,
       SPARK_API_KEY: process.env.SPARK_API_KEY,
       SPARK_API_SECRET: process.env.SPARK_API_SECRET,
-=======
-      ENABLED_TAICHU: !!process.env.TAICHU_API_KEY,
-      TAICHU_API_KEY: process.env.TAICHU_API_KEY,
->>>>>>> 6e6ad3ec
     },
   });
 };
