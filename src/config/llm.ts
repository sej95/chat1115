/* eslint-disable sort-keys-fix/sort-keys-fix , typescript-sort-keys/interface */
import { createEnv } from '@t3-oss/env-nextjs';
import { z } from 'zod';

export const getLLMConfig = () => {
  return createEnv({
    server: {
      API_KEY_SELECT_MODE: z.string().optional(),

      ENABLED_OPENAI: z.boolean(),
      OPENAI_API_KEY: z.string().optional(),
      OPENAI_PROXY_URL: z.string().optional(),
      OPENAI_MODEL_LIST: z.string().optional(),

      ENABLED_AZURE_OPENAI: z.boolean(),
      AZURE_API_KEY: z.string().optional(),
      AZURE_API_VERSION: z.string().optional(),
      AZURE_ENDPOINT: z.string().optional(),
      AZURE_MODEL_LIST: z.string().optional(),

      ENABLED_ZHIPU: z.boolean(),
      ZHIPU_API_KEY: z.string().optional(),
      ZHIPU_MODEL_LIST: z.string().optional(),

      ENABLED_DEEPSEEK: z.boolean(),
      DEEPSEEK_API_KEY: z.string().optional(),

      ENABLED_GOOGLE: z.boolean(),
      GOOGLE_API_KEY: z.string().optional(),
      GOOGLE_PROXY_URL: z.string().optional(),

      ENABLED_MOONSHOT: z.boolean(),
      MOONSHOT_API_KEY: z.string().optional(),
      MOONSHOT_PROXY_URL: z.string().optional(),

      ENABLED_PERPLEXITY: z.boolean(),
      PERPLEXITY_API_KEY: z.string().optional(),
      PERPLEXITY_PROXY_URL: z.string().optional(),

      ENABLED_ANTHROPIC: z.boolean(),
      ANTHROPIC_API_KEY: z.string().optional(),
      ANTHROPIC_PROXY_URL: z.string().optional(),

      ENABLED_MINIMAX: z.boolean(),
      MINIMAX_API_KEY: z.string().optional(),

      ENABLED_MISTRAL: z.boolean(),
      MISTRAL_API_KEY: z.string().optional(),

      ENABLED_GROQ: z.boolean(),
      GROQ_API_KEY: z.string().optional(),
      GROQ_MODEL_LIST: z.string().optional(),
      GROQ_PROXY_URL: z.string().optional(),

      ENABLED_OPENROUTER: z.boolean(),
      OPENROUTER_API_KEY: z.string().optional(),
      OPENROUTER_MODEL_LIST: z.string().optional(),

      ENABLED_ZEROONE: z.boolean(),
      ZEROONE_API_KEY: z.string().optional(),
      ZEROONE_MODEL_LIST: z.string().optional(),

      ENABLED_TOGETHERAI: z.boolean(),
      TOGETHERAI_API_KEY: z.string().optional(),
      TOGETHERAI_MODEL_LIST: z.string().optional(),

      ENABLED_FIREWORKSAI: z.boolean(),
      FIREWORKSAI_API_KEY: z.string().optional(),
      FIREWORKSAI_MODEL_LIST: z.string().optional(),

      ENABLED_AWS_BEDROCK: z.boolean(),
      AWS_BEDROCK_MODEL_LIST: z.string().optional(),
      AWS_REGION: z.string().optional(),
      AWS_ACCESS_KEY_ID: z.string().optional(),
      AWS_SECRET_ACCESS_KEY: z.string().optional(),

      ENABLED_OLLAMA: z.boolean(),
      OLLAMA_PROXY_URL: z.string().optional(),
      OLLAMA_MODEL_LIST: z.string().optional(),

      ENABLED_QWEN: z.boolean(),
      QWEN_API_KEY: z.string().optional(),
      QWEN_MODEL_LIST: z.string().optional(),

      ENABLED_STEPFUN: z.boolean(),
      STEPFUN_API_KEY: z.string().optional(),

      ENABLED_NOVITA: z.boolean(),
      NOVITA_API_KEY: z.string().optional(),
      NOVITA_MODEL_LIST: z.string().optional(),

      ENABLED_BAICHUAN: z.boolean(),
      BAICHUAN_API_KEY: z.string().optional(),

      ENABLED_TAICHU: z.boolean(),
      TAICHU_API_KEY: z.string().optional(),

      ENABLED_AI360: z.boolean(),
      AI360_API_KEY: z.string().optional(),

      ENABLED_SILICONCLOUD: z.boolean(),
      SILICONCLOUD_API_KEY: z.string().optional(),
      SILICONCLOUD_MODEL_LIST: z.string().optional(),
      SILICONCLOUD_PROXY_URL: z.string().optional(),

      ENABLED_UPSTAGE: z.boolean(),
      UPSTAGE_API_KEY: z.string().optional(),

<<<<<<< HEAD
      ENABLED_AI21: z.boolean(),
      AI21_API_KEY: z.string().optional(),
=======
      ENABLED_SPARK: z.boolean(),
      SPARK_API_KEY: z.string().optional(),
>>>>>>> 64154c1e
    },
    runtimeEnv: {
      API_KEY_SELECT_MODE: process.env.API_KEY_SELECT_MODE,

      ENABLED_OPENAI: process.env.ENABLED_OPENAI !== '0',
      OPENAI_API_KEY: process.env.OPENAI_API_KEY,
      OPENAI_PROXY_URL: process.env.OPENAI_PROXY_URL,
      OPENAI_MODEL_LIST: process.env.OPENAI_MODEL_LIST,

      ENABLED_AZURE_OPENAI: !!process.env.AZURE_API_KEY,
      AZURE_API_KEY: process.env.AZURE_API_KEY,
      AZURE_API_VERSION: process.env.AZURE_API_VERSION,
      AZURE_ENDPOINT: process.env.AZURE_ENDPOINT,
      AZURE_MODEL_LIST: process.env.AZURE_MODEL_LIST,

      ENABLED_ZHIPU: !!process.env.ZHIPU_API_KEY,
      ZHIPU_API_KEY: process.env.ZHIPU_API_KEY,
      ZHIPU_MODEL_LIST: process.env.ZHIPU_MODEL_LIST,

      ENABLED_DEEPSEEK: !!process.env.DEEPSEEK_API_KEY,
      DEEPSEEK_API_KEY: process.env.DEEPSEEK_API_KEY,

      ENABLED_GOOGLE: !!process.env.GOOGLE_API_KEY,
      GOOGLE_API_KEY: process.env.GOOGLE_API_KEY,
      GOOGLE_PROXY_URL: process.env.GOOGLE_PROXY_URL,

      ENABLED_PERPLEXITY: !!process.env.PERPLEXITY_API_KEY,
      PERPLEXITY_API_KEY: process.env.PERPLEXITY_API_KEY,
      PERPLEXITY_PROXY_URL: process.env.PERPLEXITY_PROXY_URL,

      ENABLED_ANTHROPIC: !!process.env.ANTHROPIC_API_KEY,
      ANTHROPIC_API_KEY: process.env.ANTHROPIC_API_KEY,
      ANTHROPIC_PROXY_URL: process.env.ANTHROPIC_PROXY_URL,

      ENABLED_MINIMAX: !!process.env.MINIMAX_API_KEY,
      MINIMAX_API_KEY: process.env.MINIMAX_API_KEY,

      ENABLED_MISTRAL: !!process.env.MISTRAL_API_KEY,
      MISTRAL_API_KEY: process.env.MISTRAL_API_KEY,

      ENABLED_OPENROUTER: !!process.env.OPENROUTER_API_KEY,
      OPENROUTER_API_KEY: process.env.OPENROUTER_API_KEY,
      OPENROUTER_MODEL_LIST: process.env.OPENROUTER_MODEL_LIST,

      ENABLED_TOGETHERAI: !!process.env.TOGETHERAI_API_KEY,
      TOGETHERAI_API_KEY: process.env.TOGETHERAI_API_KEY,
      TOGETHERAI_MODEL_LIST: process.env.TOGETHERAI_MODEL_LIST,

      ENABLED_FIREWORKSAI: !!process.env.FIREWORKSAI_API_KEY,
      FIREWORKSAI_API_KEY: process.env.FIREWORKSAI_API_KEY,
      FIREWORKSAI_MODEL_LIST: process.env.FIREWORKSAI_MODEL_LIST,

      ENABLED_MOONSHOT: !!process.env.MOONSHOT_API_KEY,
      MOONSHOT_API_KEY: process.env.MOONSHOT_API_KEY,
      MOONSHOT_PROXY_URL: process.env.MOONSHOT_PROXY_URL,

      ENABLED_GROQ: !!process.env.GROQ_API_KEY,
      GROQ_API_KEY: process.env.GROQ_API_KEY,
      GROQ_MODEL_LIST: process.env.GROQ_MODEL_LIST,
      GROQ_PROXY_URL: process.env.GROQ_PROXY_URL,

      ENABLED_ZEROONE: !!process.env.ZEROONE_API_KEY,
      ZEROONE_API_KEY: process.env.ZEROONE_API_KEY,
      ZEROONE_MODEL_LIST: process.env.ZEROONE_MODEL_LIST,

      ENABLED_AWS_BEDROCK: process.env.ENABLED_AWS_BEDROCK === '1',
      AWS_BEDROCK_MODEL_LIST: process.env.AWS_BEDROCK_MODEL_LIST,
      AWS_REGION: process.env.AWS_REGION,
      AWS_ACCESS_KEY_ID: process.env.AWS_ACCESS_KEY_ID,
      AWS_SECRET_ACCESS_KEY: process.env.AWS_SECRET_ACCESS_KEY,

      ENABLED_OLLAMA: process.env.ENABLED_OLLAMA !== '0',
      OLLAMA_PROXY_URL: process.env.OLLAMA_PROXY_URL || '',
      OLLAMA_MODEL_LIST: process.env.OLLAMA_MODEL_LIST,

      ENABLED_QWEN: !!process.env.QWEN_API_KEY,
      QWEN_API_KEY: process.env.QWEN_API_KEY,
      QWEN_MODEL_LIST: process.env.QWEN_MODEL_LIST,

      ENABLED_STEPFUN: !!process.env.STEPFUN_API_KEY,
      STEPFUN_API_KEY: process.env.STEPFUN_API_KEY,

      ENABLED_NOVITA: !!process.env.NOVITA_API_KEY,
      NOVITA_API_KEY: process.env.NOVITA_API_KEY,
      NOVITA_MODEL_LIST: process.env.NOVITA_MODEL_LIST,

      ENABLED_BAICHUAN: !!process.env.BAICHUAN_API_KEY,
      BAICHUAN_API_KEY: process.env.BAICHUAN_API_KEY,

      ENABLED_TAICHU: !!process.env.TAICHU_API_KEY,
      TAICHU_API_KEY: process.env.TAICHU_API_KEY,

      ENABLED_AI360: !!process.env.AI360_API_KEY,
      AI360_API_KEY: process.env.AI360_API_KEY,

      ENABLED_SILICONCLOUD: !!process.env.SILICONCLOUD_API_KEY,
      SILICONCLOUD_API_KEY: process.env.SILICONCLOUD_API_KEY,
      SILICONCLOUD_MODEL_LIST: process.env.SILICONCLOUD_MODEL_LIST,
      SILICONCLOUD_PROXY_URL: process.env.SILICONCLOUD_PROXY_URL,

      ENABLED_UPSTAGE: !!process.env.UPSTAGE_API_KEY,
      UPSTAGE_API_KEY: process.env.UPSTAGE_API_KEY,

<<<<<<< HEAD
      ENABLED_AI21: !!process.env.AI21_API_KEY,
      AI21_API_KEY: process.env.AI21_API_KEY,
=======
      ENABLED_SPARK: !!process.env.SPARK_API_KEY,
      SPARK_API_KEY: process.env.SPARK_API_KEY,
>>>>>>> 64154c1e
    },
  });
};

export const llmEnv = getLLMConfig();<|MERGE_RESOLUTION|>--- conflicted
+++ resolved
@@ -106,13 +106,11 @@
       ENABLED_UPSTAGE: z.boolean(),
       UPSTAGE_API_KEY: z.string().optional(),
 
-<<<<<<< HEAD
+      ENABLED_SPARK: z.boolean(),
+      SPARK_API_KEY: z.string().optional(),
+
       ENABLED_AI21: z.boolean(),
       AI21_API_KEY: z.string().optional(),
-=======
-      ENABLED_SPARK: z.boolean(),
-      SPARK_API_KEY: z.string().optional(),
->>>>>>> 64154c1e
     },
     runtimeEnv: {
       API_KEY_SELECT_MODE: process.env.API_KEY_SELECT_MODE,
@@ -216,13 +214,11 @@
       ENABLED_UPSTAGE: !!process.env.UPSTAGE_API_KEY,
       UPSTAGE_API_KEY: process.env.UPSTAGE_API_KEY,
 
-<<<<<<< HEAD
+      ENABLED_SPARK: !!process.env.SPARK_API_KEY,
+      SPARK_API_KEY: process.env.SPARK_API_KEY,
+
       ENABLED_AI21: !!process.env.AI21_API_KEY,
       AI21_API_KEY: process.env.AI21_API_KEY,
-=======
-      ENABLED_SPARK: !!process.env.SPARK_API_KEY,
-      SPARK_API_KEY: process.env.SPARK_API_KEY,
->>>>>>> 64154c1e
     },
   });
 };
