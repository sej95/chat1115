/* eslint-disable sort-keys-fix/sort-keys-fix , typescript-sort-keys/interface */
import { createEnv } from '@t3-oss/env-nextjs';
import { z } from 'zod';

export const getLLMConfig = () => {
  return createEnv({
    server: {
      API_KEY_SELECT_MODE: z.string().optional(),

      ENABLED_OPENAI: z.boolean(),
      OPENAI_API_KEY: z.string().optional(),
      OPENAI_PROXY_URL: z.string().optional(),
      OPENAI_MODEL_LIST: z.string().optional(),

      ENABLED_AZURE_OPENAI: z.boolean(),
      AZURE_API_KEY: z.string().optional(),
      AZURE_API_VERSION: z.string().optional(),
      AZURE_ENDPOINT: z.string().optional(),
      AZURE_MODEL_LIST: z.string().optional(),

      ENABLED_ZHIPU: z.boolean(),
      ZHIPU_API_KEY: z.string().optional(),
      ZHIPU_MODEL_LIST: z.string().optional(),

      ENABLED_DEEPSEEK: z.boolean(),
      DEEPSEEK_API_KEY: z.string().optional(),
      DEEPSEEK_MODEL_LIST: z.string().optional(),

      ENABLED_GOOGLE: z.boolean(),
      GOOGLE_API_KEY: z.string().optional(),
      GOOGLE_PROXY_URL: z.string().optional(),
      GOOGLE_MODEL_LIST: z.string().optional(),

      ENABLED_MOONSHOT: z.boolean(),
      MOONSHOT_API_KEY: z.string().optional(),
      MOONSHOT_MODEL_LIST: z.string().optional(),
      MOONSHOT_PROXY_URL: z.string().optional(),

      ENABLED_PERPLEXITY: z.boolean(),
      PERPLEXITY_API_KEY: z.string().optional(),
      PERPLEXITY_MODEL_LIST: z.string().optional(),
      PERPLEXITY_PROXY_URL: z.string().optional(),

      ENABLED_ANTHROPIC: z.boolean(),
      ANTHROPIC_API_KEY: z.string().optional(),
      ANTHROPIC_MODEL_LIST: z.string().optional(),
      ANTHROPIC_PROXY_URL: z.string().optional(),

      ENABLED_MINIMAX: z.boolean(),
      MINIMAX_MODEL_LIST: z.string().optional(),
      MINIMAX_API_KEY: z.string().optional(),

      ENABLED_MISTRAL: z.boolean(),
      MISTRAL_API_KEY: z.string().optional(),
      MISTRAL_MODEL_LIST: z.string().optional(),

      ENABLED_GROQ: z.boolean(),
      GROQ_API_KEY: z.string().optional(),
      GROQ_MODEL_LIST: z.string().optional(),
      GROQ_PROXY_URL: z.string().optional(),

      ENABLED_GITHUB: z.boolean(),
      GITHUB_TOKEN: z.string().optional(),
      GITHUB_MODEL_LIST: z.string().optional(),

      ENABLED_OPENROUTER: z.boolean(),
      OPENROUTER_API_KEY: z.string().optional(),
      OPENROUTER_MODEL_LIST: z.string().optional(),

      ENABLED_ZEROONE: z.boolean(),
      ZEROONE_API_KEY: z.string().optional(),
      ZEROONE_MODEL_LIST: z.string().optional(),

      ENABLED_TOGETHERAI: z.boolean(),
      TOGETHERAI_API_KEY: z.string().optional(),
      TOGETHERAI_MODEL_LIST: z.string().optional(),

      ENABLED_FIREWORKSAI: z.boolean(),
      FIREWORKSAI_API_KEY: z.string().optional(),
      FIREWORKSAI_MODEL_LIST: z.string().optional(),

      ENABLED_AWS_BEDROCK: z.boolean(),
      AWS_BEDROCK_MODEL_LIST: z.string().optional(),
      AWS_REGION: z.string().optional(),
      AWS_ACCESS_KEY_ID: z.string().optional(),
      AWS_SECRET_ACCESS_KEY: z.string().optional(),
      AWS_SESSION_TOKEN: z.string().optional(),

      ENABLED_WENXIN: z.boolean(),
      WENXIN_ACCESS_KEY: z.string().optional(),
      WENXIN_SECRET_KEY: z.string().optional(),
      WENXIN_MODEL_LIST: z.string().optional(),

      ENABLED_OLLAMA: z.boolean(),
      OLLAMA_PROXY_URL: z.string().optional(),
      OLLAMA_MODEL_LIST: z.string().optional(),

      ENABLED_QWEN: z.boolean(),
      QWEN_API_KEY: z.string().optional(),
      QWEN_MODEL_LIST: z.string().optional(),

      ENABLED_STEPFUN: z.boolean(),
      STEPFUN_API_KEY: z.string().optional(),
      STEPFUN_MODEL_LIST: z.string().optional(),

      ENABLED_NOVITA: z.boolean(),
      NOVITA_API_KEY: z.string().optional(),
      NOVITA_MODEL_LIST: z.string().optional(),

      ENABLED_BAICHUAN: z.boolean(),
      BAICHUAN_API_KEY: z.string().optional(),
      BAICHUAN_MODEL_LIST: z.string().optional(),

      ENABLED_TAICHU: z.boolean(),
      TAICHU_API_KEY: z.string().optional(),
      TAICHU_MODEL_LIST: z.string().optional(),

      ENABLED_AI360: z.boolean(),
      AI360_API_KEY: z.string().optional(),
      AI360_MODEL_LIST: z.string().optional(),

      ENABLED_SILICONCLOUD: z.boolean(),
      SILICONCLOUD_API_KEY: z.string().optional(),
      SILICONCLOUD_MODEL_LIST: z.string().optional(),
      SILICONCLOUD_PROXY_URL: z.string().optional(),

      ENABLED_UPSTAGE: z.boolean(),
      UPSTAGE_API_KEY: z.string().optional(),
      UPSTAGE_MODEL_LIST: z.string().optional(),

      ENABLED_SPARK: z.boolean(),
      SPARK_API_KEY: z.string().optional(),
      SPARK_MODEL_LIST: z.string().optional(),

      ENABLED_AI21: z.boolean(),
      AI21_API_KEY: z.string().optional(),
      AI21_MODEL_LIST: z.string().optional(),

      ENABLED_HUNYUAN: z.boolean(),
      HUNYUAN_API_KEY: z.string().optional(),
      HUNYUAN_MODEL_LIST: z.string().optional(),

      ENABLED_HUGGINGFACE: z.boolean(),
      HUGGINGFACE_API_KEY: z.string().optional(),
      HUGGINGFACE_PROXY_URL: z.string().optional(),
      HUGGINGFACE_MODEL_LIST: z.string().optional(),

<<<<<<< HEAD
      ENABLED_DOUBAO: z.boolean(),
      ARK_API_KEY: z.string().optional(),
      ARK_MODEL_LIST: z.string().optional(),
=======
      ENABLED_SENSENOVA: z.boolean(),
      SENSENOVA_ACCESS_KEY_ID: z.string().optional(),
      SENSENOVA_ACCESS_KEY_SECRET: z.string().optional(),
      SENSENOVA_MODEL_LIST: z.string().optional(),
>>>>>>> 910bbeff
    },
    runtimeEnv: {
      API_KEY_SELECT_MODE: process.env.API_KEY_SELECT_MODE,

      ENABLED_OPENAI: process.env.ENABLED_OPENAI !== '0',
      OPENAI_API_KEY: process.env.OPENAI_API_KEY,
      OPENAI_PROXY_URL: process.env.OPENAI_PROXY_URL,
      OPENAI_MODEL_LIST: process.env.OPENAI_MODEL_LIST,

      ENABLED_AZURE_OPENAI: !!process.env.AZURE_API_KEY,
      AZURE_API_KEY: process.env.AZURE_API_KEY,
      AZURE_API_VERSION: process.env.AZURE_API_VERSION,
      AZURE_ENDPOINT: process.env.AZURE_ENDPOINT,
      AZURE_MODEL_LIST: process.env.AZURE_MODEL_LIST,

      ENABLED_ZHIPU: !!process.env.ZHIPU_API_KEY,
      ZHIPU_API_KEY: process.env.ZHIPU_API_KEY,
      ZHIPU_MODEL_LIST: process.env.ZHIPU_MODEL_LIST,

      ENABLED_DEEPSEEK: !!process.env.DEEPSEEK_API_KEY,
      DEEPSEEK_API_KEY: process.env.DEEPSEEK_API_KEY,
      DEEPSEEK_MODEL_LIST: process.env.DEEPSEEK_MODEL_LIST,

      ENABLED_GOOGLE: !!process.env.GOOGLE_API_KEY,
      GOOGLE_API_KEY: process.env.GOOGLE_API_KEY,
      GOOGLE_PROXY_URL: process.env.GOOGLE_PROXY_URL,
      GOOGLE_MODEL_LIST: process.env.GOOGLE_MODEL_LIST,

      ENABLED_PERPLEXITY: !!process.env.PERPLEXITY_API_KEY,
      PERPLEXITY_API_KEY: process.env.PERPLEXITY_API_KEY,
      PERPLEXITY_MODEL_LIST: process.env.PERPLEXITY_MODEL_LIST,
      PERPLEXITY_PROXY_URL: process.env.PERPLEXITY_PROXY_URL,

      ENABLED_ANTHROPIC: !!process.env.ANTHROPIC_API_KEY,
      ANTHROPIC_API_KEY: process.env.ANTHROPIC_API_KEY,
      ANTHROPIC_MODEL_LIST: process.env.ANTHROPIC_MODEL_LIST,
      ANTHROPIC_PROXY_URL: process.env.ANTHROPIC_PROXY_URL,

      ENABLED_MINIMAX: !!process.env.MINIMAX_API_KEY,
      MINIMAX_API_KEY: process.env.MINIMAX_API_KEY,
      MINIMAX_MODEL_LIST: process.env.MINIMAX_MODEL_LIST,

      ENABLED_MISTRAL: !!process.env.MISTRAL_API_KEY,
      MISTRAL_API_KEY: process.env.MISTRAL_API_KEY,
      MISTRAL_MODEL_LIST: process.env.MISTRAL_MODEL_LIST,

      ENABLED_OPENROUTER: !!process.env.OPENROUTER_API_KEY,
      OPENROUTER_API_KEY: process.env.OPENROUTER_API_KEY,
      OPENROUTER_MODEL_LIST: process.env.OPENROUTER_MODEL_LIST,

      ENABLED_TOGETHERAI: !!process.env.TOGETHERAI_API_KEY,
      TOGETHERAI_API_KEY: process.env.TOGETHERAI_API_KEY,
      TOGETHERAI_MODEL_LIST: process.env.TOGETHERAI_MODEL_LIST,

      ENABLED_FIREWORKSAI: !!process.env.FIREWORKSAI_API_KEY,
      FIREWORKSAI_API_KEY: process.env.FIREWORKSAI_API_KEY,
      FIREWORKSAI_MODEL_LIST: process.env.FIREWORKSAI_MODEL_LIST,

      ENABLED_MOONSHOT: !!process.env.MOONSHOT_API_KEY,
      MOONSHOT_API_KEY: process.env.MOONSHOT_API_KEY,
      MOONSHOT_MODEL_LIST: process.env.MOONSHOT_MODEL_LIST,
      MOONSHOT_PROXY_URL: process.env.MOONSHOT_PROXY_URL,

      ENABLED_GROQ: !!process.env.GROQ_API_KEY,
      GROQ_API_KEY: process.env.GROQ_API_KEY,
      GROQ_MODEL_LIST: process.env.GROQ_MODEL_LIST,
      GROQ_PROXY_URL: process.env.GROQ_PROXY_URL,

      ENABLED_GITHUB: !!process.env.GITHUB_TOKEN,
      GITHUB_TOKEN: process.env.GITHUB_TOKEN,
      GITHUB_MODEL_LIST: process.env.GITHUB_MODEL_LIST,

      ENABLED_ZEROONE: !!process.env.ZEROONE_API_KEY,
      ZEROONE_API_KEY: process.env.ZEROONE_API_KEY,
      ZEROONE_MODEL_LIST: process.env.ZEROONE_MODEL_LIST,

      ENABLED_AWS_BEDROCK: process.env.ENABLED_AWS_BEDROCK === '1',
      AWS_BEDROCK_MODEL_LIST: process.env.AWS_BEDROCK_MODEL_LIST,
      AWS_REGION: process.env.AWS_REGION,
      AWS_ACCESS_KEY_ID: process.env.AWS_ACCESS_KEY_ID,
      AWS_SECRET_ACCESS_KEY: process.env.AWS_SECRET_ACCESS_KEY,
      AWS_SESSION_TOKEN: process.env.AWS_SESSION_TOKEN,

      ENABLED_WENXIN: !!process.env.WENXIN_ACCESS_KEY && !!process.env.WENXIN_SECRET_KEY,
      WENXIN_ACCESS_KEY: process.env.WENXIN_ACCESS_KEY,
      WENXIN_SECRET_KEY: process.env.WENXIN_SECRET_KEY,
      WENXIN_MODEL_LIST: process.env.WENXIN_MODEL_LIST,

      ENABLED_OLLAMA: process.env.ENABLED_OLLAMA !== '0',
      OLLAMA_PROXY_URL: process.env.OLLAMA_PROXY_URL || '',
      OLLAMA_MODEL_LIST: process.env.OLLAMA_MODEL_LIST,

      ENABLED_QWEN: !!process.env.QWEN_API_KEY,
      QWEN_API_KEY: process.env.QWEN_API_KEY,
      QWEN_MODEL_LIST: process.env.QWEN_MODEL_LIST,

      ENABLED_STEPFUN: !!process.env.STEPFUN_API_KEY,
      STEPFUN_API_KEY: process.env.STEPFUN_API_KEY,
      STEPFUN_MODEL_LIST: process.env.STEPFUN_MODEL_LIST,

      ENABLED_NOVITA: !!process.env.NOVITA_API_KEY,
      NOVITA_API_KEY: process.env.NOVITA_API_KEY,
      NOVITA_MODEL_LIST: process.env.NOVITA_MODEL_LIST,

      ENABLED_BAICHUAN: !!process.env.BAICHUAN_API_KEY,
      BAICHUAN_API_KEY: process.env.BAICHUAN_API_KEY,
      BAICHUAN_MODEL_LIST: process.env.BAICHUAN_MODEL_LIST,

      ENABLED_TAICHU: !!process.env.TAICHU_API_KEY,
      TAICHU_API_KEY: process.env.TAICHU_API_KEY,
      TAICHU_MODEL_LIST: process.env.TAICHU_MODEL_LIST,

      ENABLED_AI360: !!process.env.AI360_API_KEY,
      AI360_API_KEY: process.env.AI360_API_KEY,
      AI360_MODEL_LIST: process.env.AI360_MODEL_LIST,

      ENABLED_SILICONCLOUD: !!process.env.SILICONCLOUD_API_KEY,
      SILICONCLOUD_API_KEY: process.env.SILICONCLOUD_API_KEY,
      SILICONCLOUD_MODEL_LIST: process.env.SILICONCLOUD_MODEL_LIST,
      SILICONCLOUD_PROXY_URL: process.env.SILICONCLOUD_PROXY_URL,

      ENABLED_UPSTAGE: !!process.env.UPSTAGE_API_KEY,
      UPSTAGE_API_KEY: process.env.UPSTAGE_API_KEY,
      UPSTAGE_MODEL_LIST: process.env.UPSTAGE_MODEL_LIST,

      ENABLED_SPARK: !!process.env.SPARK_API_KEY,
      SPARK_API_KEY: process.env.SPARK_API_KEY,
      SPARK_MODEL_LIST: process.env.SPARK_MODEL_LIST,

      ENABLED_AI21: !!process.env.AI21_API_KEY,
      AI21_API_KEY: process.env.AI21_API_KEY,
      AI21_MODEL_LIST: process.env.AI21_MODEL_LIST,

      ENABLED_HUNYUAN: !!process.env.HUNYUAN_API_KEY,
      HUNYUAN_API_KEY: process.env.HUNYUAN_API_KEY,
      HUNYUAN_MODEL_LIST: process.env.HUNYUAN_MODEL_LIST,

      ENABLED_HUGGINGFACE: !!process.env.HUGGINGFACE_API_KEY,
      HUGGINGFACE_API_KEY: process.env.HUGGINGFACE_API_KEY,
      HUGGINGFACE_PROXY_URL: process.env.HUGGINGFACE_PROXY_URL,
      HUGGINGFACE_MODEL_LIST: process.env.HUGGINGFACE_MODEL_LIST,

<<<<<<< HEAD
      ENABLED_DOUBAO: !!(process.env.ARK_API_KEY && process.env.ARK_MODEL_LIST),
      ARK_API_KEY: process.env.ARK_API_KEY,
      ARK_MODEL_LIST: process.env.ARK_MODEL_LIST,
=======
      ENABLED_SENSENOVA: !!process.env.SENSENOVA_ACCESS_KEY_ID && !!process.env.SENSENOVA_ACCESS_KEY_SECRET,
      SENSENOVA_ACCESS_KEY_ID: process.env.SENSENOVA_ACCESS_KEY_ID,
      SENSENOVA_ACCESS_KEY_SECRET: process.env.SENSENOVA_ACCESS_KEY_SECRET,
      SENSENOVA_MODEL_LIST: process.env.SENSENOVA_MODEL_LIST,
>>>>>>> 910bbeff
    },
  });
};

export const llmEnv = getLLMConfig();<|MERGE_RESOLUTION|>--- conflicted
+++ resolved
@@ -145,16 +145,14 @@
       HUGGINGFACE_PROXY_URL: z.string().optional(),
       HUGGINGFACE_MODEL_LIST: z.string().optional(),
 
-<<<<<<< HEAD
-      ENABLED_DOUBAO: z.boolean(),
-      ARK_API_KEY: z.string().optional(),
-      ARK_MODEL_LIST: z.string().optional(),
-=======
       ENABLED_SENSENOVA: z.boolean(),
       SENSENOVA_ACCESS_KEY_ID: z.string().optional(),
       SENSENOVA_ACCESS_KEY_SECRET: z.string().optional(),
       SENSENOVA_MODEL_LIST: z.string().optional(),
->>>>>>> 910bbeff
+
+      ENABLED_DOUBAO: z.boolean(),
+      ARK_API_KEY: z.string().optional(),
+      ARK_MODEL_LIST: z.string().optional(),
     },
     runtimeEnv: {
       API_KEY_SELECT_MODE: process.env.API_KEY_SELECT_MODE,
@@ -297,16 +295,14 @@
       HUGGINGFACE_PROXY_URL: process.env.HUGGINGFACE_PROXY_URL,
       HUGGINGFACE_MODEL_LIST: process.env.HUGGINGFACE_MODEL_LIST,
 
-<<<<<<< HEAD
-      ENABLED_DOUBAO: !!(process.env.ARK_API_KEY && process.env.ARK_MODEL_LIST),
-      ARK_API_KEY: process.env.ARK_API_KEY,
-      ARK_MODEL_LIST: process.env.ARK_MODEL_LIST,
-=======
       ENABLED_SENSENOVA: !!process.env.SENSENOVA_ACCESS_KEY_ID && !!process.env.SENSENOVA_ACCESS_KEY_SECRET,
       SENSENOVA_ACCESS_KEY_ID: process.env.SENSENOVA_ACCESS_KEY_ID,
       SENSENOVA_ACCESS_KEY_SECRET: process.env.SENSENOVA_ACCESS_KEY_SECRET,
       SENSENOVA_MODEL_LIST: process.env.SENSENOVA_MODEL_LIST,
->>>>>>> 910bbeff
+
+      ENABLED_DOUBAO: !!(process.env.ARK_API_KEY && process.env.ARK_MODEL_LIST),
+      ARK_API_KEY: process.env.ARK_API_KEY,
+      ARK_MODEL_LIST: process.env.ARK_MODEL_LIST,
     },
   });
 };
