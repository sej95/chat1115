--- conflicted
+++ resolved
@@ -83,13 +83,11 @@
       ENABLED_STEPFUN: z.boolean(),
       STEPFUN_API_KEY: z.string().optional(),
 
-<<<<<<< HEAD
+      ENABLED_BAICHUAN: z.boolean(),
+      BAICHUAN_API_KEY: z.string().optional(),
+
       ENABLED_SILICONCLOUD: z.boolean(),
       SILICONCLOUD_API_KEY: z.string().optional(),
-=======
-      ENABLED_BAICHUAN: z.boolean(),
-      BAICHUAN_API_KEY: z.string().optional(),
->>>>>>> 6619c5de
     },
     runtimeEnv: {
       API_KEY_SELECT_MODE: process.env.API_KEY_SELECT_MODE,
@@ -164,13 +162,11 @@
       ENABLED_STEPFUN: !!process.env.STEPFUN_API_KEY,
       STEPFUN_API_KEY: process.env.STEPFUN_API_KEY,
 
-<<<<<<< HEAD
+      ENABLED_BAICHUAN: !!process.env.BAICHUAN_API_KEY,
+      BAICHUAN_API_KEY: process.env.BAICHUAN_API_KEY,
+
       ENABLED_SILICONCLOUD: !!process.env.SILICONCLOUD_API_KEY,
       SILICONCLOUD_API_KEY: process.env.SILICONCLOUD_API_KEY,
-=======
-      ENABLED_BAICHUAN: !!process.env.BAICHUAN_API_KEY,
-      BAICHUAN_API_KEY: process.env.BAICHUAN_API_KEY,
->>>>>>> 6619c5de
     },
   });
 };
