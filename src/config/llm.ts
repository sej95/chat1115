/* eslint-disable sort-keys-fix/sort-keys-fix , typescript-sort-keys/interface */
import { createEnv } from '@t3-oss/env-nextjs';
import { z } from 'zod';

export const getLLMConfig = () => {
  return createEnv({
    server: {
      API_KEY_SELECT_MODE: z.string().optional(),

      ENABLED_OPENAI: z.boolean(),
      OPENAI_API_KEY: z.string().optional(),
      OPENAI_PROXY_URL: z.string().optional(),
      OPENAI_MODEL_LIST: z.string().optional(),

      ENABLED_AZURE_OPENAI: z.boolean(),
      AZURE_API_KEY: z.string().optional(),
      AZURE_API_VERSION: z.string().optional(),
      AZURE_ENDPOINT: z.string().optional(),
      AZURE_MODEL_LIST: z.string().optional(),

      ENABLED_ZHIPU: z.boolean(),
      ZHIPU_API_KEY: z.string().optional(),

      ENABLED_DEEPSEEK: z.boolean(),
      DEEPSEEK_API_KEY: z.string().optional(),

      ENABLED_GOOGLE: z.boolean(),
      GOOGLE_API_KEY: z.string().optional(),
      GOOGLE_PROXY_URL: z.string().optional(),

      ENABLED_MOONSHOT: z.boolean(),
      MOONSHOT_API_KEY: z.string().optional(),
      MOONSHOT_PROXY_URL: z.string().optional(),

      ENABLED_PERPLEXITY: z.boolean(),
      PERPLEXITY_API_KEY: z.string().optional(),
      PERPLEXITY_PROXY_URL: z.string().optional(),

      ENABLED_ANTHROPIC: z.boolean(),
      ANTHROPIC_API_KEY: z.string().optional(),
      ANTHROPIC_PROXY_URL: z.string().optional(),

      ENABLED_MINIMAX: z.boolean(),
      MINIMAX_API_KEY: z.string().optional(),

      ENABLED_MISTRAL: z.boolean(),
      MISTRAL_API_KEY: z.string().optional(),

      ENABLED_GROQ: z.boolean(),
      GROQ_API_KEY: z.string().optional(),
      GROQ_PROXY_URL: z.string().optional(),

      ENABLED_OPENROUTER: z.boolean(),
      OPENROUTER_API_KEY: z.string().optional(),
      OPENROUTER_MODEL_LIST: z.string().optional(),

      ENABLED_ZEROONE: z.boolean(),
      ZEROONE_API_KEY: z.string().optional(),

      ENABLED_TOGETHERAI: z.boolean(),
      TOGETHERAI_API_KEY: z.string().optional(),
      TOGETHERAI_MODEL_LIST: z.string().optional(),

      ENABLED_AWS_BEDROCK: z.boolean(),
      AWS_REGION: z.string().optional(),
      AWS_ACCESS_KEY_ID: z.string().optional(),
      AWS_SECRET_ACCESS_KEY: z.string().optional(),

      ENABLED_OLLAMA: z.boolean(),
      OLLAMA_PROXY_URL: z.string().optional(),
      OLLAMA_MODEL_LIST: z.string().optional(),

      ENABLED_QWEN: z.boolean(),
      QWEN_API_KEY: z.string().optional(),

      ENABLED_STEPFUN: z.boolean(),
      STEPFUN_API_KEY: z.string().optional(),

      ENABLED_NOVITA: z.boolean(),
      NOVITA_API_KEY: z.string().optional(),

      ENABLED_BAICHUAN: z.boolean(),
      BAICHUAN_API_KEY: z.string().optional(),

      ENABLED_TAICHU: z.boolean(),
      TAICHU_API_KEY: z.string().optional(),

      ENABLED_AI360: z.boolean(),
      AI360_API_KEY: z.string().optional(),

      ENABLED_CLOUDFLARE: z.boolean(),
      CLOUDFLARE_API_KEY: z.string().optional(),
      CLOUDFLARE_BASE_URL_OR_ACCOUNT_ID: z.string().optional(),
    },
    runtimeEnv: {
      API_KEY_SELECT_MODE: process.env.API_KEY_SELECT_MODE,

      ENABLED_OPENAI: process.env.ENABLED_OPENAI !== '0',
      OPENAI_API_KEY: process.env.OPENAI_API_KEY,
      OPENAI_PROXY_URL: process.env.OPENAI_PROXY_URL,
      OPENAI_MODEL_LIST: process.env.OPENAI_MODEL_LIST,

      ENABLED_AZURE_OPENAI: !!process.env.AZURE_API_KEY,
      AZURE_API_KEY: process.env.AZURE_API_KEY,
      AZURE_API_VERSION: process.env.AZURE_API_VERSION,
      AZURE_ENDPOINT: process.env.AZURE_ENDPOINT,
      AZURE_MODEL_LIST: process.env.AZURE_MODEL_LIST,

      ENABLED_ZHIPU: !!process.env.ZHIPU_API_KEY,
      ZHIPU_API_KEY: process.env.ZHIPU_API_KEY,

      ENABLED_DEEPSEEK: !!process.env.DEEPSEEK_API_KEY,
      DEEPSEEK_API_KEY: process.env.DEEPSEEK_API_KEY,

      ENABLED_GOOGLE: !!process.env.GOOGLE_API_KEY,
      GOOGLE_API_KEY: process.env.GOOGLE_API_KEY,
      GOOGLE_PROXY_URL: process.env.GOOGLE_PROXY_URL,

      ENABLED_PERPLEXITY: !!process.env.PERPLEXITY_API_KEY,
      PERPLEXITY_API_KEY: process.env.PERPLEXITY_API_KEY,
      PERPLEXITY_PROXY_URL: process.env.PERPLEXITY_PROXY_URL,

      ENABLED_ANTHROPIC: !!process.env.ANTHROPIC_API_KEY,
      ANTHROPIC_API_KEY: process.env.ANTHROPIC_API_KEY,
      ANTHROPIC_PROXY_URL: process.env.ANTHROPIC_PROXY_URL,

      ENABLED_MINIMAX: !!process.env.MINIMAX_API_KEY,
      MINIMAX_API_KEY: process.env.MINIMAX_API_KEY,

      ENABLED_MISTRAL: !!process.env.MISTRAL_API_KEY,
      MISTRAL_API_KEY: process.env.MISTRAL_API_KEY,

      ENABLED_OPENROUTER: !!process.env.OPENROUTER_API_KEY,
      OPENROUTER_API_KEY: process.env.OPENROUTER_API_KEY,
      OPENROUTER_MODEL_LIST: process.env.OPENROUTER_MODEL_LIST,

      ENABLED_TOGETHERAI: !!process.env.TOGETHERAI_API_KEY,
      TOGETHERAI_API_KEY: process.env.TOGETHERAI_API_KEY,
      TOGETHERAI_MODEL_LIST: process.env.TOGETHERAI_MODEL_LIST,

      ENABLED_MOONSHOT: !!process.env.MOONSHOT_API_KEY,
      MOONSHOT_API_KEY: process.env.MOONSHOT_API_KEY,
      MOONSHOT_PROXY_URL: process.env.MOONSHOT_PROXY_URL,

      ENABLED_GROQ: !!process.env.GROQ_API_KEY,
      GROQ_API_KEY: process.env.GROQ_API_KEY,
      GROQ_PROXY_URL: process.env.GROQ_PROXY_URL,

      ENABLED_ZEROONE: !!process.env.ZEROONE_API_KEY,
      ZEROONE_API_KEY: process.env.ZEROONE_API_KEY,

      ENABLED_AWS_BEDROCK: process.env.ENABLED_AWS_BEDROCK === '1',
      AWS_REGION: process.env.AWS_REGION,
      AWS_ACCESS_KEY_ID: process.env.AWS_ACCESS_KEY_ID,
      AWS_SECRET_ACCESS_KEY: process.env.AWS_SECRET_ACCESS_KEY,

      ENABLED_OLLAMA: process.env.ENABLED_OLLAMA !== '0',
      OLLAMA_PROXY_URL: process.env.OLLAMA_PROXY_URL || '',
      OLLAMA_MODEL_LIST: process.env.OLLAMA_MODEL_LIST,

      ENABLED_QWEN: !!process.env.QWEN_API_KEY,
      QWEN_API_KEY: process.env.QWEN_API_KEY,

      ENABLED_STEPFUN: !!process.env.STEPFUN_API_KEY,
      STEPFUN_API_KEY: process.env.STEPFUN_API_KEY,

      ENABLED_NOVITA: !!process.env.NOVITA_API_KEY,
      NOVITA_API_KEY: process.env.NOVITA_API_KEY,

      ENABLED_BAICHUAN: !!process.env.BAICHUAN_API_KEY,
      BAICHUAN_API_KEY: process.env.BAICHUAN_API_KEY,

      ENABLED_TAICHU: !!process.env.TAICHU_API_KEY,
      TAICHU_API_KEY: process.env.TAICHU_API_KEY,

<<<<<<< HEAD
      ENABLED_CLOUDFLARE:
        !!process.env.CLOUDFLARE_API_KEY && !!process.env.CLOUDFLARE_BASE_URL_OR_ACCOUNT_ID,
=======
      ENABLED_AI360: !!process.env.AI360_API_KEY,
      AI360_API_KEY: process.env.AI360_API_KEY,

      ENABLED_CLOUDFLARE: !!process.env.CLOUDFLARE_API_KEY && !!process.env.CLOUDFLARE_ACCOUNT_ID,
>>>>>>> bb029542
      CLOUDFLARE_API_KEY: process.env.CLOUDFLARE_API_KEY,
      CLOUDFLARE_BASE_URL_OR_ACCOUNT_ID: process.env.CLOUDFLARE_BASE_URL_OR_ACCOUNT_ID,
    },
  });
};

export const llmEnv = getLLMConfig();<|MERGE_RESOLUTION|>--- conflicted
+++ resolved
@@ -173,15 +173,11 @@
       ENABLED_TAICHU: !!process.env.TAICHU_API_KEY,
       TAICHU_API_KEY: process.env.TAICHU_API_KEY,
 
-<<<<<<< HEAD
-      ENABLED_CLOUDFLARE:
-        !!process.env.CLOUDFLARE_API_KEY && !!process.env.CLOUDFLARE_BASE_URL_OR_ACCOUNT_ID,
-=======
       ENABLED_AI360: !!process.env.AI360_API_KEY,
       AI360_API_KEY: process.env.AI360_API_KEY,
 
-      ENABLED_CLOUDFLARE: !!process.env.CLOUDFLARE_API_KEY && !!process.env.CLOUDFLARE_ACCOUNT_ID,
->>>>>>> bb029542
+      ENABLED_CLOUDFLARE:
+        !!process.env.CLOUDFLARE_API_KEY && !!process.env.CLOUDFLARE_BASE_URL_OR_ACCOUNT_ID,
       CLOUDFLARE_API_KEY: process.env.CLOUDFLARE_API_KEY,
       CLOUDFLARE_BASE_URL_OR_ACCOUNT_ID: process.env.CLOUDFLARE_BASE_URL_OR_ACCOUNT_ID,
     },
