/* eslint-disable sort-keys-fix/sort-keys-fix , typescript-sort-keys/interface */
import { createEnv } from '@t3-oss/env-nextjs';
import { z } from 'zod';

export const getLLMConfig = () => {
  return createEnv({
    server: {
      API_KEY_SELECT_MODE: z.string().optional(),

      ENABLED_OPENAI: z.boolean(),
      OPENAI_API_KEY: z.string().optional(),
      OPENAI_PROXY_URL: z.string().optional(),
      OPENAI_MODEL_LIST: z.string().optional(),

      ENABLED_AZURE_OPENAI: z.boolean(),
      AZURE_API_KEY: z.string().optional(),
      AZURE_API_VERSION: z.string().optional(),
      AZURE_ENDPOINT: z.string().optional(),
      AZURE_MODEL_LIST: z.string().optional(),

      ENABLED_ZHIPU: z.boolean(),
      ZHIPU_API_KEY: z.string().optional(),

      ENABLED_DEEPSEEK: z.boolean(),
      DEEPSEEK_API_KEY: z.string().optional(),

      ENABLED_GOOGLE: z.boolean(),
      GOOGLE_API_KEY: z.string().optional(),
      GOOGLE_PROXY_URL: z.string().optional(),

      ENABLED_MOONSHOT: z.boolean(),
      MOONSHOT_API_KEY: z.string().optional(),
      MOONSHOT_PROXY_URL: z.string().optional(),

      ENABLED_PERPLEXITY: z.boolean(),
      PERPLEXITY_API_KEY: z.string().optional(),
      PERPLEXITY_PROXY_URL: z.string().optional(),

      ENABLED_ANTHROPIC: z.boolean(),
      ANTHROPIC_API_KEY: z.string().optional(),
      ANTHROPIC_PROXY_URL: z.string().optional(),

      ENABLED_MINIMAX: z.boolean(),
      MINIMAX_API_KEY: z.string().optional(),

      ENABLED_MISTRAL: z.boolean(),
      MISTRAL_API_KEY: z.string().optional(),

      ENABLED_GROQ: z.boolean(),
      GROQ_API_KEY: z.string().optional(),
      GROQ_PROXY_URL: z.string().optional(),

      ENABLED_OPENROUTER: z.boolean(),
      OPENROUTER_API_KEY: z.string().optional(),
      OPENROUTER_MODEL_LIST: z.string().optional(),

      ENABLED_ZEROONE: z.boolean(),
      ZEROONE_API_KEY: z.string().optional(),

      ENABLED_TOGETHERAI: z.boolean(),
      TOGETHERAI_API_KEY: z.string().optional(),
      TOGETHERAI_MODEL_LIST: z.string().optional(),

      ENABLED_AWS_BEDROCK: z.boolean(),
      AWS_REGION: z.string().optional(),
      AWS_ACCESS_KEY_ID: z.string().optional(),
      AWS_SECRET_ACCESS_KEY: z.string().optional(),

      ENABLED_OLLAMA: z.boolean(),
      OLLAMA_PROXY_URL: z.string().optional(),
      OLLAMA_MODEL_LIST: z.string().optional(),

      ENABLED_QWEN: z.boolean(),
      QWEN_API_KEY: z.string().optional(),

      ENABLED_STEPFUN: z.boolean(),
      STEPFUN_API_KEY: z.string().optional(),

      ENABLED_NOVITA: z.boolean(),
      NOVITA_API_KEY: z.string().optional(),

      ENABLED_BAICHUAN: z.boolean(),
      BAICHUAN_API_KEY: z.string().optional(),

      ENABLED_TAICHU: z.boolean(),
      TAICHU_API_KEY: z.string().optional(),

      ENABLED_AI360: z.boolean(),
      AI360_API_KEY: z.string().optional(),

      ENABLED_SILICONCLOUD: z.boolean(),
      SILICONCLOUD_API_KEY: z.string().optional(),
<<<<<<< HEAD

      ENABLED_SPARK: z.boolean(),
      SPARK_API_KEY: z.string().optional(),
      SPARK_API_SECRET: z.string().optional(),
=======
      SILICONCLOUD_MODEL_LIST: z.string().optional(),
      SILICONCLOUD_PROXY_URL: z.string().optional(),
>>>>>>> a40ac66a
    },
    runtimeEnv: {
      API_KEY_SELECT_MODE: process.env.API_KEY_SELECT_MODE,

      ENABLED_OPENAI: process.env.ENABLED_OPENAI !== '0',
      OPENAI_API_KEY: process.env.OPENAI_API_KEY,
      OPENAI_PROXY_URL: process.env.OPENAI_PROXY_URL,
      OPENAI_MODEL_LIST: process.env.OPENAI_MODEL_LIST,

      ENABLED_AZURE_OPENAI: !!process.env.AZURE_API_KEY,
      AZURE_API_KEY: process.env.AZURE_API_KEY,
      AZURE_API_VERSION: process.env.AZURE_API_VERSION,
      AZURE_ENDPOINT: process.env.AZURE_ENDPOINT,
      AZURE_MODEL_LIST: process.env.AZURE_MODEL_LIST,

      ENABLED_ZHIPU: !!process.env.ZHIPU_API_KEY,
      ZHIPU_API_KEY: process.env.ZHIPU_API_KEY,

      ENABLED_DEEPSEEK: !!process.env.DEEPSEEK_API_KEY,
      DEEPSEEK_API_KEY: process.env.DEEPSEEK_API_KEY,

      ENABLED_GOOGLE: !!process.env.GOOGLE_API_KEY,
      GOOGLE_API_KEY: process.env.GOOGLE_API_KEY,
      GOOGLE_PROXY_URL: process.env.GOOGLE_PROXY_URL,

      ENABLED_PERPLEXITY: !!process.env.PERPLEXITY_API_KEY,
      PERPLEXITY_API_KEY: process.env.PERPLEXITY_API_KEY,
      PERPLEXITY_PROXY_URL: process.env.PERPLEXITY_PROXY_URL,

      ENABLED_ANTHROPIC: !!process.env.ANTHROPIC_API_KEY,
      ANTHROPIC_API_KEY: process.env.ANTHROPIC_API_KEY,
      ANTHROPIC_PROXY_URL: process.env.ANTHROPIC_PROXY_URL,

      ENABLED_MINIMAX: !!process.env.MINIMAX_API_KEY,
      MINIMAX_API_KEY: process.env.MINIMAX_API_KEY,

      ENABLED_MISTRAL: !!process.env.MISTRAL_API_KEY,
      MISTRAL_API_KEY: process.env.MISTRAL_API_KEY,

      ENABLED_OPENROUTER: !!process.env.OPENROUTER_API_KEY,
      OPENROUTER_API_KEY: process.env.OPENROUTER_API_KEY,
      OPENROUTER_MODEL_LIST: process.env.OPENROUTER_MODEL_LIST,

      ENABLED_TOGETHERAI: !!process.env.TOGETHERAI_API_KEY,
      TOGETHERAI_API_KEY: process.env.TOGETHERAI_API_KEY,
      TOGETHERAI_MODEL_LIST: process.env.TOGETHERAI_MODEL_LIST,

      ENABLED_MOONSHOT: !!process.env.MOONSHOT_API_KEY,
      MOONSHOT_API_KEY: process.env.MOONSHOT_API_KEY,
      MOONSHOT_PROXY_URL: process.env.MOONSHOT_PROXY_URL,

      ENABLED_GROQ: !!process.env.GROQ_API_KEY,
      GROQ_API_KEY: process.env.GROQ_API_KEY,
      GROQ_PROXY_URL: process.env.GROQ_PROXY_URL,

      ENABLED_ZEROONE: !!process.env.ZEROONE_API_KEY,
      ZEROONE_API_KEY: process.env.ZEROONE_API_KEY,

      ENABLED_AWS_BEDROCK: process.env.ENABLED_AWS_BEDROCK === '1',
      AWS_REGION: process.env.AWS_REGION,
      AWS_ACCESS_KEY_ID: process.env.AWS_ACCESS_KEY_ID,
      AWS_SECRET_ACCESS_KEY: process.env.AWS_SECRET_ACCESS_KEY,

      ENABLED_OLLAMA: process.env.ENABLED_OLLAMA !== '0',
      OLLAMA_PROXY_URL: process.env.OLLAMA_PROXY_URL || '',
      OLLAMA_MODEL_LIST: process.env.OLLAMA_MODEL_LIST,

      ENABLED_QWEN: !!process.env.QWEN_API_KEY,
      QWEN_API_KEY: process.env.QWEN_API_KEY,

      ENABLED_STEPFUN: !!process.env.STEPFUN_API_KEY,
      STEPFUN_API_KEY: process.env.STEPFUN_API_KEY,

      ENABLED_NOVITA: !!process.env.NOVITA_API_KEY,
      NOVITA_API_KEY: process.env.NOVITA_API_KEY,

      ENABLED_BAICHUAN: !!process.env.BAICHUAN_API_KEY,
      BAICHUAN_API_KEY: process.env.BAICHUAN_API_KEY,

      ENABLED_TAICHU: !!process.env.TAICHU_API_KEY,
      TAICHU_API_KEY: process.env.TAICHU_API_KEY,

      ENABLED_AI360: !!process.env.AI360_API_KEY,
      AI360_API_KEY: process.env.AI360_API_KEY,

      ENABLED_SILICONCLOUD: !!process.env.SILICONCLOUD_API_KEY,
      SILICONCLOUD_API_KEY: process.env.SILICONCLOUD_API_KEY,
<<<<<<< HEAD

      ENABLED_SPARK: !!process.env.SPARK_API_KEY && !!process.env.SPARK_API_SECRET,
      SPARK_API_KEY: process.env.SPARK_API_KEY,
      SPARK_API_SECRET: process.env.SPARK_API_SECRET,
=======
      SILICONCLOUD_MODEL_LIST: process.env.SILICONCLOUD_MODEL_LIST,
      SILICONCLOUD_PROXY_URL: process.env.SILICONCLOUD_PROXY_URL,
>>>>>>> a40ac66a
    },
  });
};

export const llmEnv = getLLMConfig();<|MERGE_RESOLUTION|>--- conflicted
+++ resolved
@@ -90,15 +90,12 @@
 
       ENABLED_SILICONCLOUD: z.boolean(),
       SILICONCLOUD_API_KEY: z.string().optional(),
-<<<<<<< HEAD
+      SILICONCLOUD_MODEL_LIST: z.string().optional(),
+      SILICONCLOUD_PROXY_URL: z.string().optional(),
 
       ENABLED_SPARK: z.boolean(),
       SPARK_API_KEY: z.string().optional(),
       SPARK_API_SECRET: z.string().optional(),
-=======
-      SILICONCLOUD_MODEL_LIST: z.string().optional(),
-      SILICONCLOUD_PROXY_URL: z.string().optional(),
->>>>>>> a40ac66a
     },
     runtimeEnv: {
       API_KEY_SELECT_MODE: process.env.API_KEY_SELECT_MODE,
@@ -186,15 +183,12 @@
 
       ENABLED_SILICONCLOUD: !!process.env.SILICONCLOUD_API_KEY,
       SILICONCLOUD_API_KEY: process.env.SILICONCLOUD_API_KEY,
-<<<<<<< HEAD
+      SILICONCLOUD_MODEL_LIST: process.env.SILICONCLOUD_MODEL_LIST,
+      SILICONCLOUD_PROXY_URL: process.env.SILICONCLOUD_PROXY_URL,
 
       ENABLED_SPARK: !!process.env.SPARK_API_KEY && !!process.env.SPARK_API_SECRET,
       SPARK_API_KEY: process.env.SPARK_API_KEY,
       SPARK_API_SECRET: process.env.SPARK_API_SECRET,
-=======
-      SILICONCLOUD_MODEL_LIST: process.env.SILICONCLOUD_MODEL_LIST,
-      SILICONCLOUD_PROXY_URL: process.env.SILICONCLOUD_PROXY_URL,
->>>>>>> a40ac66a
     },
   });
 };
