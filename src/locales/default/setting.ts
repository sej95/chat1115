--- conflicted
+++ resolved
@@ -202,7 +202,6 @@
         title: 'API Key',
       },
     },
-<<<<<<< HEAD
     TogetherAI: {
       checker: {
         desc: '测试代理地址是否正确填写',
@@ -218,15 +217,14 @@
         placeholder: 'TogetherAI AI API Key',
         title: 'API Key',
       },
-=======
+    },
     ZeroOne: {
       title: '01.AI 零一万物',
       token: {
         desc: '填入来自 01.AI 零一万物的 API Key',
         placeholder: '01.AI 零一万物 API Key',
         title: 'API Key',
-      }
->>>>>>> 3fbafca6
+      },
     },
     Zhipu: {
       title: '智谱',
