--- conflicted
+++ resolved
@@ -88,13 +88,11 @@
     InvalidOpenRouterAPIKey: 'OpenRouter API Key 不正确或为空，请检查 OpenRouter API Key 后重试',
     OpenRouterBizError: '请求 OpenRouter AI 服务出错，请根据以下信息排查或重试',
 
-<<<<<<< HEAD
     InvalidTogetherAIAPIKey: 'TogetherAI API Key 不正确或为空，请检查 TogetherAI API Key 后重试',
     TogetherAIBizError: '请求 TogetherAI AI 服务出错，请根据以下信息排查或重试',
-=======
+
     ZeroOneBizError: '请求零一万物服务出错，请根据以下信息排查或重试',
     InvalidZeroOneAPIKey: '零一万物 API Key 不正确或为空，请检查零一万物 API Key 后重试',
->>>>>>> 3fbafca6
 
     InvalidOllamaArgs: 'Ollama 配置不正确，请检查 Ollama 配置后重试',
     OllamaBizError: '请求 Ollama 服务出错，请根据以下信息排查或重试',
@@ -150,15 +148,13 @@
         description: '输入你的 Perplexity API Key 即可开始会话。应用不会记录你的 API Key',
         title: '使用自定义 Perplexity API Key',
       },
-<<<<<<< HEAD
       TogetherAI: {
         description: '输入你的 TogetherAI API Key 即可开始会话。应用不会记录你的 API Key',
         title: '使用自定义 TogetherAI API Key',
-=======
+      },
       ZeroOne: {
         description: '输入你的零一万物 API Key 即可开始会话。应用不会记录你的 API Key',
         title: '使用自定义零一万物 API Key',
->>>>>>> 3fbafca6
       },
       Zhipu: {
         description: '输入你的 Zhipu API Key 即可开始会话。应用不会记录你的 API Key',
