--- conflicted
+++ resolved
@@ -9,13 +9,11 @@
 
 export const ORG_NAME = 'LobeHub';
 
-<<<<<<< HEAD
 export const INBOX_LOGO_URL = '';
 export const INBOX_PROMPT = undefined;
-=======
+
 export const BRANDING_URL = {
   help: undefined,
   privacy: undefined,
   terms: undefined,
-};
->>>>>>> 49acdd7e
+};