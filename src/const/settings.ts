--- conflicted
+++ resolved
@@ -96,11 +96,11 @@
     apiKey: '',
     enabled: false,
   },
-<<<<<<< HEAD
   togetherai: {
-=======
+    apiKey: '',
+    enabled: false,
+  },
   zeroone: {
->>>>>>> 3fbafca6
     apiKey: '',
     enabled: false,
   },
