--- conflicted
+++ resolved
@@ -53,14 +53,12 @@
     enabled: false,
     enabledModels: filterEnabledModels(DeepSeekProviderCard),
   },
-<<<<<<< HEAD
   doubao: {
     enabled: false,
-=======
+  },
   fireworksai: {
     enabled: false,
     enabledModels: filterEnabledModels(FireworksAIProviderCard),
->>>>>>> 3d44c429
   },
   google: {
     enabled: false,
