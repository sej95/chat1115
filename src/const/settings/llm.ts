import {
  Ai360ProviderCard,
  AnthropicProviderCard,
  BaichuanProviderCard,
  BedrockProviderCard,
  DeepSeekProviderCard,
  GoogleProviderCard,
  GroqProviderCard,
  MinimaxProviderCard,
  MistralProviderCard,
  MoonshotProviderCard,
  NovitaProviderCard,
  OllamaProviderCard,
  OpenAIProviderCard,
  OpenRouterProviderCard,
  PerplexityProviderCard,
  QwenProviderCard,
<<<<<<< HEAD
  SparkProviderCard,
=======
  SiliconCloudProviderCard,
>>>>>>> 344ac28a
  StepfunProviderCard,
  TaichuProviderCard,
  TogetherAIProviderCard,
  ZeroOneProviderCard,
  ZhiPuProviderCard,
  filterEnabledModels,
} from '@/config/modelProviders';
import { ModelProvider } from '@/libs/agent-runtime';
import { UserModelProviderConfig } from '@/types/user/settings';

export const DEFAULT_LLM_CONFIG: UserModelProviderConfig = {
  ai360: {
    enabled: false,
    enabledModels: filterEnabledModels(Ai360ProviderCard),
  },
  anthropic: {
    enabled: false,
    enabledModels: filterEnabledModels(AnthropicProviderCard),
  },
  azure: {
    enabled: false,
  },
  baichuan: {
    enabled: false,
    enabledModels: filterEnabledModels(BaichuanProviderCard),
  },
  bedrock: {
    enabled: false,
    enabledModels: filterEnabledModels(BedrockProviderCard),
  },
  deepseek: {
    enabled: false,
    enabledModels: filterEnabledModels(DeepSeekProviderCard),
  },
  google: {
    enabled: false,
    enabledModels: filterEnabledModels(GoogleProviderCard),
  },
  groq: {
    enabled: false,
    enabledModels: filterEnabledModels(GroqProviderCard),
  },
  minimax: {
    enabled: false,
    enabledModels: filterEnabledModels(MinimaxProviderCard),
  },
  mistral: {
    enabled: false,
    enabledModels: filterEnabledModels(MistralProviderCard),
  },
  moonshot: {
    enabled: false,
    enabledModels: filterEnabledModels(MoonshotProviderCard),
  },
  novita: {
    enabled: false,
    enabledModels: filterEnabledModels(NovitaProviderCard),
  },
  ollama: {
    enabled: true,
    enabledModels: filterEnabledModels(OllamaProviderCard),
    fetchOnClient: true,
  },
  openai: {
    enabled: true,
    enabledModels: filterEnabledModels(OpenAIProviderCard),
  },
  openrouter: {
    enabled: false,
    enabledModels: filterEnabledModels(OpenRouterProviderCard),
  },
  perplexity: {
    enabled: false,
    enabledModels: filterEnabledModels(PerplexityProviderCard),
  },
  qwen: {
    enabled: false,
    enabledModels: filterEnabledModels(QwenProviderCard),
  },
<<<<<<< HEAD
  spark: {
    enabled: false,
    enabledModels: filterEnabledModels(SparkProviderCard),
=======
  siliconcloud: {
    enabled: false,
    enabledModels: filterEnabledModels(SiliconCloudProviderCard),
>>>>>>> 344ac28a
  },
  stepfun: {
    enabled: false,
    enabledModels: filterEnabledModels(StepfunProviderCard),
  },
  taichu: {
    enabled: false,
    enabledModels: filterEnabledModels(TaichuProviderCard),
  },
  togetherai: {
    enabled: false,
    enabledModels: filterEnabledModels(TogetherAIProviderCard),
  },
  zeroone: {
    enabled: false,
    enabledModels: filterEnabledModels(ZeroOneProviderCard),
  },
  zhipu: {
    enabled: false,
    enabledModels: filterEnabledModels(ZhiPuProviderCard),
  },
};

export const DEFAULT_MODEL = 'gpt-4o-mini';

export const DEFAULT_PROVIDER = ModelProvider.OpenAI;<|MERGE_RESOLUTION|>--- conflicted
+++ resolved
@@ -15,11 +15,8 @@
   OpenRouterProviderCard,
   PerplexityProviderCard,
   QwenProviderCard,
-<<<<<<< HEAD
+  SiliconCloudProviderCard,
   SparkProviderCard,
-=======
-  SiliconCloudProviderCard,
->>>>>>> 344ac28a
   StepfunProviderCard,
   TaichuProviderCard,
   TogetherAIProviderCard,
@@ -99,16 +96,14 @@
     enabled: false,
     enabledModels: filterEnabledModels(QwenProviderCard),
   },
-<<<<<<< HEAD
+  siliconcloud: {
+    enabled: false,
+    enabledModels: filterEnabledModels(SiliconCloudProviderCard),
+  },
   spark: {
     enabled: false,
     enabledModels: filterEnabledModels(SparkProviderCard),
-=======
-  siliconcloud: {
-    enabled: false,
-    enabledModels: filterEnabledModels(SiliconCloudProviderCard),
->>>>>>> 344ac28a
-  },
+  }
   stepfun: {
     enabled: false,
     enabledModels: filterEnabledModels(StepfunProviderCard),
