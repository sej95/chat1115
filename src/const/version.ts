--- conflicted
+++ resolved
@@ -7,11 +7,8 @@
 
 export const isServerMode = getServerDBConfig().NEXT_PUBLIC_ENABLED_SERVER_SERVICE;
 
-<<<<<<< HEAD
-// 检查是否存在配置遗留
-=======
+
 // @ts-ignore
 export const isCustomBranding = BRANDING_NAME !== 'LobeChat';
 // @ts-ignore
-export const isCustomORG = ORG_NAME !== 'LobeHub';
->>>>>>> 18a240cf
+export const isCustomORG = ORG_NAME !== 'LobeHub';