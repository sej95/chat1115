--- conflicted
+++ resolved
@@ -1,20 +1,16 @@
 import { inArray } from 'drizzle-orm/expressions';
 import { z } from 'zod';
 
+import { knowledgeBaseFiles } from '@/database/schemas';
 import { serverDB } from '@/database/server';
 import { AsyncTaskModel } from '@/database/server/models/asyncTask';
 import { ChunkModel } from '@/database/server/models/chunk';
 import { EmbeddingModel } from '@/database/server/models/embedding';
 import { FileModel } from '@/database/server/models/file';
 import { MessageModel } from '@/database/server/models/message';
-import { knowledgeBaseFiles } from '@/database/server/schemas/lobechat';
 import { authedProcedure, router } from '@/libs/trpc';
 import { keyVaults } from '@/libs/trpc/middleware/keyVaults';
-<<<<<<< HEAD
-import { getServerGlobalConfig } from '@/server/globalConfig';
-=======
 import { getServerDefaultFilesConfig } from '@/server/globalConfig';
->>>>>>> d3054e70
 import { initAgentRuntimeWithUserPayload } from '@/server/modules/AgentRuntime';
 import { ChunkService } from '@/server/services/chunk';
 import { SemanticSearchSchema } from '@/types/rag';
@@ -109,13 +105,8 @@
     )
     .mutation(async ({ ctx, input }) => {
       console.time('embedding');
-<<<<<<< HEAD
-      const model = getServerGlobalConfig().defaultEmbed!!.embedding_model!!.model as string;
-      const provider = getServerGlobalConfig().defaultEmbed!!.embedding_model!!.provider as string;
-=======
       const model = getServerDefaultFilesConfig().getEmbeddingModel();
       const provider = getServerDefaultFilesConfig().getEmbeddingProvider();
->>>>>>> d3054e70
       const agentRuntime = await initAgentRuntimeWithUserPayload(provider, ctx.jwtPayload);
 
       const embeddings = await agentRuntime.embeddings({
@@ -136,13 +127,8 @@
     .input(SemanticSearchSchema)
     .mutation(async ({ ctx, input }) => {
       const item = await ctx.messageModel.findMessageQueriesById(input.messageId);
-<<<<<<< HEAD
-      const model = getServerGlobalConfig().defaultEmbed!!.embedding_model!!.model as string;
-      const provider = getServerGlobalConfig().defaultEmbed!!.embedding_model!!.provider as string;
-=======
       const model = getServerDefaultFilesConfig().getEmbeddingModel();
       const provider = getServerDefaultFilesConfig().getEmbeddingProvider();
->>>>>>> d3054e70
       let embedding: number[];
       let ragQueryId: string;
       console.log('embeddingProvider:', provider);
