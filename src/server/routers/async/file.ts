import { TRPCError } from '@trpc/server';
import { chunk } from 'lodash-es';
import pMap from 'p-map';
import { z } from 'zod';

import { serverDBEnv } from '@/config/db';
import { fileEnv } from '@/config/file';
import { DEFAULT_EMBEDDING_MODEL } from '@/const/settings';
import { NewChunkItem, NewEmbeddingsItem } from '@/database/schemas';
import { serverDB } from '@/database/server';
import { ASYNC_TASK_TIMEOUT, AsyncTaskModel } from '@/database/server/models/asyncTask';
import { ChunkModel } from '@/database/server/models/chunk';
import { EmbeddingModel } from '@/database/server/models/embedding';
import { FileModel } from '@/database/server/models/file';
import { ModelProvider } from '@/libs/agent-runtime';
import { asyncAuthedProcedure, asyncRouter as router } from '@/libs/trpc/async';
import { initAgentRuntimeWithUserPayload } from '@/server/modules/AgentRuntime';
import { S3 } from '@/server/modules/S3';
import { ChunkService } from '@/server/services/chunk';
import {
  AsyncTaskError,
  AsyncTaskErrorType,
  AsyncTaskStatus,
  IAsyncTaskError,
} from '@/types/asyncTask';
import { safeParseJSON } from '@/utils/safeParseJSON';

const fileProcedure = asyncAuthedProcedure.use(async (opts) => {
  const { ctx } = opts;

  return opts.next({
    ctx: {
      asyncTaskModel: new AsyncTaskModel(serverDB, ctx.userId),
      chunkModel: new ChunkModel(serverDB, ctx.userId),
      chunkService: new ChunkService(ctx.userId),
      embeddingModel: new EmbeddingModel(serverDB, ctx.userId),
      fileModel: new FileModel(serverDB, ctx.userId),
    },
  });
});

export const fileRouter = router({
  embeddingChunks: fileProcedure
    .input(
      z.object({
        fileId: z.string(),
        model: z.string().default(DEFAULT_EMBEDDING_MODEL),
        taskId: z.string(),
      }),
    )
    .mutation(async ({ ctx, input }) => {
      const file = await ctx.fileModel.findById(input.fileId);

      if (!file) {
        throw new TRPCError({ code: 'BAD_REQUEST', message: 'File not found' });
      }

      const asyncTask = await ctx.asyncTaskModel.findById(input.taskId);

      if (!asyncTask) throw new TRPCError({ code: 'BAD_REQUEST', message: 'Async Task not found' });

      try {
        const timeoutPromise = new Promise((_, reject) => {
          setTimeout(() => {
            reject(
              new AsyncTaskError(
                AsyncTaskErrorType.Timeout,
                'embedding task is timeout, please try again',
              ),
            );
          }, ASYNC_TASK_TIMEOUT);
        });

        const embeddingPromise = async () => {
          // update the task status to success
          await ctx.asyncTaskModel.update(input.taskId, {
            status: AsyncTaskStatus.Processing,
          });

          const startAt = Date.now();

          const CHUNK_SIZE = 50;
          const CONCURRENCY = 10;

          const chunks = await ctx.chunkModel.getChunksTextByFileId(input.fileId);
          const requestArray = chunk(chunks, CHUNK_SIZE);

          try {
            await pMap(
              requestArray,
              async (chunks, index) => {
                const agentRuntime = await initAgentRuntimeWithUserPayload(
                  ModelProvider.OpenAI,
                  ctx.jwtPayload,
                );

                const number = index + 1;
                console.log(`执行第 ${number} 个任务`);

                console.time(`任务[${number}]: embeddings`);

                const embeddings = await agentRuntime.embeddings({
                  dimensions: 1024,
                  input: chunks.map((c) => c.text),
                  model: input.model,
                });
                console.timeEnd(`任务[${number}]: embeddings`);

                const items: NewEmbeddingsItem[] =
                  embeddings?.map((e, idx) => ({
                    chunkId: chunks[idx].id,
                    embeddings: e,
                    fileId: input.fileId,
                    model: input.model,
                  })) || [];

                console.time(`任务[${number}]: insert db`);
                await ctx.embeddingModel.bulkCreate(items);
                console.timeEnd(`任务[${number}]: insert db`);
              },
              { concurrency: CONCURRENCY },
            );
          } catch (e) {
            throw {
              message: JSON.stringify(e),
              name: AsyncTaskErrorType.EmbeddingError,
            };
          }

          const duration = Date.now() - startAt;
          // update the task status to success
          await ctx.asyncTaskModel.update(input.taskId, {
            duration,
            status: AsyncTaskStatus.Success,
          });

          return { success: true };
        };

        // Race between the chunking process and the timeout
        return await Promise.race([embeddingPromise(), timeoutPromise]);
      } catch (e) {
        console.error('embeddingChunks error', e);

        await ctx.asyncTaskModel.update(input.taskId, {
          error: new AsyncTaskError((e as Error).name, (e as Error).message),
          status: AsyncTaskStatus.Error,
        });

        return {
          message: `File ${file.name}(${input.taskId}) failed to embedding: ${(e as Error).message}`,
          success: false,
        };
      }
    }),

  parseFileToChunks: fileProcedure
    .input(
      z.object({
        fileId: z.string(),
        taskId: z.string(),
      }),
    )
    .mutation(async ({ ctx, input }) => {
      const file = await ctx.fileModel.findById(input.fileId);
      if (!file) {
        throw new TRPCError({ code: 'BAD_REQUEST', message: 'File not found' });
      }

      const s3 = new S3();

      let content: Uint8Array | undefined;
      try {
        content = await s3.getFileByteArray(file.url);
      } catch (e) {
        console.error(e);
        // if file not found, delete it from db
<<<<<<< HEAD
        if ((e as any)?.Code === 'NoSuchKey') {
          await ctx.fileModel.delete(input.fileId);
=======
        if ((e as any).Code === 'NoSuchKey') {
          await ctx.fileModel.delete(input.fileId, serverDBEnv.REMOVE_GLOBAL_FILE);
>>>>>>> 3bb0d32f
          throw new TRPCError({ code: 'BAD_REQUEST', message: 'File not found' });
        }
      }

      if (!content) return;

      const asyncTask = await ctx.asyncTaskModel.findById(input.taskId);

      if (!asyncTask) throw new TRPCError({ code: 'BAD_REQUEST', message: 'Async Task not found' });

      try {
        const startAt = Date.now();

        const timeoutPromise = new Promise((_, reject) => {
          setTimeout(() => {
            reject(
              new AsyncTaskError(
                AsyncTaskErrorType.Timeout,
                'chunking task is timeout, please try again',
              ),
            );
          }, ASYNC_TASK_TIMEOUT);
        });

        const chunkingPromise = async () => {
          const chunkService = ctx.chunkService;
          // update the task status to processing
          await ctx.asyncTaskModel.update(input.taskId, { status: AsyncTaskStatus.Processing });

          // partition file to chunks
          const chunkResult = await chunkService.chunkContent({
            content,
            fileType: file.fileType,
            filename: file.name,
          });

          // after finish partition, we need to filter out some elements
          const chunks = chunkResult.chunks.map(
            (item): NewChunkItem => ({ ...item, userId: ctx.userId }),
          );

          const duration = Date.now() - startAt;

          // if no chunk found, throw error
          if (chunks.length === 0) {
            throw {
              message:
                'No chunk found in this file. it may due to current chunking method can not parse file accurately',
              name: AsyncTaskErrorType.NoChunkError,
            };
          }

          await ctx.chunkModel.bulkCreate(chunks, input.fileId);

          if (chunkResult.unstructuredChunks) {
            const unstructuredChunks = chunkResult.unstructuredChunks.map(
              (item): NewChunkItem => ({ ...item, fileId: input.fileId, userId: ctx.userId }),
            );
            await ctx.chunkModel.bulkCreateUnstructuredChunks(unstructuredChunks);
          }

          // update the task status to success
          await ctx.asyncTaskModel.update(input.taskId, {
            duration,
            status: AsyncTaskStatus.Success,
          });

          // if enable auto embedding, trigger the embedding task
          if (fileEnv.CHUNKS_AUTO_EMBEDDING) {
            await chunkService.asyncEmbeddingFileChunks(input.fileId, ctx.jwtPayload);
          }

          return { success: true };
        };
        // Race between the chunking process and the timeout
        return await Promise.race([chunkingPromise(), timeoutPromise]);
      } catch (e) {
        const error = e as any;

        const asyncTaskError = error.body
          ? ({ body: safeParseJSON(error.body) ?? error.body, name: error.name } as IAsyncTaskError)
          : new AsyncTaskError((error as Error).name, error.message);

        console.error('[Chunking Error]', asyncTaskError);
        await ctx.asyncTaskModel.update(input.taskId, {
          error: asyncTaskError,
          status: AsyncTaskStatus.Error,
        });

        return {
          message: `File ${file.name}(${input.taskId}) failed to chunking: ${(e as Error).message}`,
          success: false,
        };
      }
    }),
});<|MERGE_RESOLUTION|>--- conflicted
+++ resolved
@@ -175,15 +175,10 @@
       } catch (e) {
         console.error(e);
         // if file not found, delete it from db
-<<<<<<< HEAD
         if ((e as any)?.Code === 'NoSuchKey') {
           await ctx.fileModel.delete(input.fileId);
-=======
-        if ((e as any).Code === 'NoSuchKey') {
-          await ctx.fileModel.delete(input.fileId, serverDBEnv.REMOVE_GLOBAL_FILE);
->>>>>>> 3bb0d32f
-          throw new TRPCError({ code: 'BAD_REQUEST', message: 'File not found' });
-        }
+          
+        
       }
 
       if (!content) return;
