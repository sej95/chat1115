--- conflicted
+++ resolved
@@ -11,11 +11,8 @@
 import { FileModel } from '@/database/server/models/file';
 import { NewChunkItem, NewEmbeddingsItem } from '@/database/server/schemas/lobechat';
 import { asyncAuthedProcedure, asyncRouter as router } from '@/libs/trpc/async';
-<<<<<<< HEAD
 import { getServerGlobalConfig } from '@/server/globalConfig';
-=======
 import { initAgentRuntimeWithUserPayload } from '@/server/modules/AgentRuntime';
->>>>>>> 71877240
 import { S3 } from '@/server/modules/S3';
 import { ChunkService } from '@/server/services/chunk';
 import {
