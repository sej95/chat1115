import { appEnv, getAppConfig } from '@/config/app';
import { authEnv } from '@/config/auth';
import { fileEnv } from '@/config/file';
import { langfuseEnv } from '@/config/langfuse';
import { getLLMConfig } from '@/config/llm';
import {
  OllamaProviderCard,
  OpenAIProviderCard,
  OpenRouterProviderCard,
  SiliconCloudProviderCard,
  TogetherAIProviderCard,
} from '@/config/modelProviders';
import { enableNextAuth } from '@/const/auth';
import { parseSystemAgent } from '@/server/globalConfig/parseSystemAgent';
import { GlobalServerConfig } from '@/types/serverConfig';
import { extractEnabledModels, transformToChatModelCards } from '@/utils/parseModels';

import { parseAgentConfig } from './parseDefaultAgent';

export const getServerGlobalConfig = () => {
  const { ACCESS_CODES, DEFAULT_AGENT_CONFIG } = getAppConfig();

  const {
    ENABLED_OPENAI,
    OPENAI_MODEL_LIST,

    ENABLED_MOONSHOT,
    ENABLED_ZHIPU,
    ENABLED_AWS_BEDROCK,
    ENABLED_GOOGLE,
    ENABLED_GROQ,
    ENABLED_DEEPSEEK,
    ENABLED_PERPLEXITY,
    ENABLED_ANTHROPIC,
    ENABLED_MINIMAX,
    ENABLED_MISTRAL,
    ENABLED_NOVITA,
    ENABLED_QWEN,
    ENABLED_STEPFUN,
    ENABLED_BAICHUAN,
    ENABLED_TAICHU,
    ENABLED_AI360,

    ENABLED_SILICONCLOUD,
<<<<<<< HEAD
    ENABLED_SPARK,
=======
    SILICONCLOUD_MODEL_LIST,
>>>>>>> a40ac66a

    ENABLED_AZURE_OPENAI,
    AZURE_MODEL_LIST,

    ENABLED_OLLAMA,
    OLLAMA_MODEL_LIST,
    OLLAMA_PROXY_URL,

    ENABLED_OPENROUTER,
    OPENROUTER_MODEL_LIST,

    ENABLED_ZEROONE,
    ENABLED_TOGETHERAI,
    TOGETHERAI_MODEL_LIST,
  } = getLLMConfig();

  const config: GlobalServerConfig = {
    defaultAgent: {
      config: parseAgentConfig(DEFAULT_AGENT_CONFIG),
    },
    enableUploadFileToServer: !!fileEnv.S3_SECRET_ACCESS_KEY,
    enabledAccessCode: ACCESS_CODES?.length > 0,
    enabledOAuthSSO: enableNextAuth,
    languageModel: {
      ai360: { enabled: ENABLED_AI360 },
      anthropic: {
        enabled: ENABLED_ANTHROPIC,
      },
      azure: {
        enabled: ENABLED_AZURE_OPENAI,
        enabledModels: extractEnabledModels(AZURE_MODEL_LIST, true),
        serverModelCards: transformToChatModelCards({
          defaultChatModels: [],
          modelString: AZURE_MODEL_LIST,
          withDeploymentName: true,
        }),
      },
      baichuan: { enabled: ENABLED_BAICHUAN },
      bedrock: { enabled: ENABLED_AWS_BEDROCK },
      deepseek: { enabled: ENABLED_DEEPSEEK },
      google: { enabled: ENABLED_GOOGLE },
      groq: { enabled: ENABLED_GROQ },
      minimax: { enabled: ENABLED_MINIMAX },
      mistral: { enabled: ENABLED_MISTRAL },
      moonshot: { enabled: ENABLED_MOONSHOT },
      novita: { enabled: ENABLED_NOVITA },
      ollama: {
        enabled: ENABLED_OLLAMA,
        fetchOnClient: !OLLAMA_PROXY_URL,
        serverModelCards: transformToChatModelCards({
          defaultChatModels: OllamaProviderCard.chatModels,
          modelString: OLLAMA_MODEL_LIST,
        }),
      },
      openai: {
        enabled: ENABLED_OPENAI,
        enabledModels: extractEnabledModels(OPENAI_MODEL_LIST),
        serverModelCards: transformToChatModelCards({
          defaultChatModels: OpenAIProviderCard.chatModels,
          modelString: OPENAI_MODEL_LIST,
        }),
      },

      openrouter: {
        enabled: ENABLED_OPENROUTER,
        enabledModels: extractEnabledModels(OPENROUTER_MODEL_LIST),
        serverModelCards: transformToChatModelCards({
          defaultChatModels: OpenRouterProviderCard.chatModels,
          modelString: OPENROUTER_MODEL_LIST,
        }),
      },
      perplexity: { enabled: ENABLED_PERPLEXITY },
      qwen: { enabled: ENABLED_QWEN },
<<<<<<< HEAD
      siliconcloud: { enabled: ENABLED_SILICONCLOUD },
      spark: { enabled: ENABLED_SPARK },
=======
      siliconcloud: {
        enabled: ENABLED_SILICONCLOUD,
        enabledModels: extractEnabledModels(SILICONCLOUD_MODEL_LIST),
        serverModelCards: transformToChatModelCards({
          defaultChatModels: SiliconCloudProviderCard.chatModels,
          modelString: SILICONCLOUD_MODEL_LIST,
        }),
      },
>>>>>>> a40ac66a
      stepfun: { enabled: ENABLED_STEPFUN },

      taichu: { enabled: ENABLED_TAICHU },
      togetherai: {
        enabled: ENABLED_TOGETHERAI,
        enabledModels: extractEnabledModels(TOGETHERAI_MODEL_LIST),
        serverModelCards: transformToChatModelCards({
          defaultChatModels: TogetherAIProviderCard.chatModels,
          modelString: TOGETHERAI_MODEL_LIST,
        }),
      },
      zeroone: { enabled: ENABLED_ZEROONE },
      zhipu: { enabled: ENABLED_ZHIPU },
    },
    oAuthSSOProviders: authEnv.NEXT_AUTH_SSO_PROVIDERS.trim().split(/[,，]/),
    systemAgent: parseSystemAgent(appEnv.SYSTEM_AGENT),
    telemetry: {
      langfuse: langfuseEnv.ENABLE_LANGFUSE,
    },
  };

  return config;
};

export const getServerDefaultAgentConfig = () => {
  const { DEFAULT_AGENT_CONFIG } = getAppConfig();

  return parseAgentConfig(DEFAULT_AGENT_CONFIG) || {};
};<|MERGE_RESOLUTION|>--- conflicted
+++ resolved
@@ -42,11 +42,9 @@
     ENABLED_AI360,
 
     ENABLED_SILICONCLOUD,
-<<<<<<< HEAD
+    SILICONCLOUD_MODEL_LIST,
+
     ENABLED_SPARK,
-=======
-    SILICONCLOUD_MODEL_LIST,
->>>>>>> a40ac66a
 
     ENABLED_AZURE_OPENAI,
     AZURE_MODEL_LIST,
@@ -120,10 +118,6 @@
       },
       perplexity: { enabled: ENABLED_PERPLEXITY },
       qwen: { enabled: ENABLED_QWEN },
-<<<<<<< HEAD
-      siliconcloud: { enabled: ENABLED_SILICONCLOUD },
-      spark: { enabled: ENABLED_SPARK },
-=======
       siliconcloud: {
         enabled: ENABLED_SILICONCLOUD,
         enabledModels: extractEnabledModels(SILICONCLOUD_MODEL_LIST),
@@ -132,7 +126,7 @@
           modelString: SILICONCLOUD_MODEL_LIST,
         }),
       },
->>>>>>> a40ac66a
+      spark: { enabled: ENABLED_SPARK },
       stepfun: { enabled: ENABLED_STEPFUN },
 
       taichu: { enabled: ENABLED_TAICHU },
