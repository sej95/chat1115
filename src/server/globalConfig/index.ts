import { appEnv, getAppConfig } from '@/config/app';
import { authEnv } from '@/config/auth';
import { fileEnv } from '@/config/file';
import { langfuseEnv } from '@/config/langfuse';
import { getLLMConfig } from '@/config/llm';
import {
<<<<<<< HEAD
  FireworksAIProviderCard,
=======
  NovitaProviderCard,
>>>>>>> f9c043cc
  OllamaProviderCard,
  OpenAIProviderCard,
  OpenRouterProviderCard,
  QwenProviderCard,
  SiliconCloudProviderCard,
  TogetherAIProviderCard,
  ZeroOneProviderCard,
  ZhiPuProviderCard,
} from '@/config/modelProviders';
import { enableNextAuth } from '@/const/auth';
import { parseSystemAgent } from '@/server/globalConfig/parseSystemAgent';
import { GlobalServerConfig } from '@/types/serverConfig';
import { extractEnabledModels, transformToChatModelCards } from '@/utils/parseModels';

import { parseAgentConfig } from './parseDefaultAgent';

export const getServerGlobalConfig = () => {
  const { ACCESS_CODES, DEFAULT_AGENT_CONFIG } = getAppConfig();

  const {
    ENABLED_OPENAI,
    OPENAI_MODEL_LIST,

    ENABLED_MOONSHOT,
    ENABLED_ZHIPU,
    ZHIPU_MODEL_LIST,

    ENABLED_AWS_BEDROCK,
    ENABLED_GOOGLE,
    ENABLED_GROQ,
    ENABLED_DEEPSEEK,
    ENABLED_PERPLEXITY,
    ENABLED_ANTHROPIC,
    ENABLED_MINIMAX,
    ENABLED_MISTRAL,

    ENABLED_NOVITA,
    NOVITA_MODEL_LIST,

    ENABLED_QWEN,
    QWEN_MODEL_LIST,

    ENABLED_STEPFUN,
    ENABLED_BAICHUAN,
    ENABLED_TAICHU,
    ENABLED_AI360,

    ENABLED_SILICONCLOUD,
    SILICONCLOUD_MODEL_LIST,

    ENABLED_UPSTAGE,
    
    ENABLED_AZURE_OPENAI,
    AZURE_MODEL_LIST,

    ENABLED_OLLAMA,
    OLLAMA_MODEL_LIST,
    OLLAMA_PROXY_URL,

    ENABLED_OPENROUTER,
    OPENROUTER_MODEL_LIST,

    ENABLED_ZEROONE,
    ZEROONE_MODEL_LIST,

    ENABLED_TOGETHERAI,
    TOGETHERAI_MODEL_LIST,

    ENABLED_FIREWORKSAI,
    FIREWORKSAI_MODEL_LIST,
  } = getLLMConfig();

  const config: GlobalServerConfig = {
    defaultAgent: {
      config: parseAgentConfig(DEFAULT_AGENT_CONFIG),
    },
    enableUploadFileToServer: !!fileEnv.S3_SECRET_ACCESS_KEY,
    enabledAccessCode: ACCESS_CODES?.length > 0,
    enabledOAuthSSO: enableNextAuth,
    languageModel: {
      ai360: { enabled: ENABLED_AI360 },
      anthropic: {
        enabled: ENABLED_ANTHROPIC,
      },
      azure: {
        enabled: ENABLED_AZURE_OPENAI,
        enabledModels: extractEnabledModels(AZURE_MODEL_LIST, true),
        serverModelCards: transformToChatModelCards({
          defaultChatModels: [],
          modelString: AZURE_MODEL_LIST,
          withDeploymentName: true,
        }),
      },
      baichuan: { enabled: ENABLED_BAICHUAN },
      bedrock: { enabled: ENABLED_AWS_BEDROCK },
      deepseek: { enabled: ENABLED_DEEPSEEK },

      fireworksai: {
        enabled: ENABLED_FIREWORKSAI,
        enabledModels: extractEnabledModels(FIREWORKSAI_MODEL_LIST),
        serverModelCards: transformToChatModelCards({
          defaultChatModels: FireworksAIProviderCard.chatModels,
          modelString: FIREWORKSAI_MODEL_LIST,
        }),
      },

      google: { enabled: ENABLED_GOOGLE },
      groq: { enabled: ENABLED_GROQ },
      minimax: { enabled: ENABLED_MINIMAX },
      mistral: { enabled: ENABLED_MISTRAL },
      moonshot: { enabled: ENABLED_MOONSHOT },
      novita: {
        enabled: ENABLED_NOVITA,
        enabledModels: extractEnabledModels(NOVITA_MODEL_LIST),
        serverModelCards: transformToChatModelCards({
          defaultChatModels: NovitaProviderCard.chatModels,
          modelString: NOVITA_MODEL_LIST,
        }),
      },
      ollama: {
        enabled: ENABLED_OLLAMA,
        fetchOnClient: !OLLAMA_PROXY_URL,
        serverModelCards: transformToChatModelCards({
          defaultChatModels: OllamaProviderCard.chatModels,
          modelString: OLLAMA_MODEL_LIST,
        }),
      },
      openai: {
        enabled: ENABLED_OPENAI,
        enabledModels: extractEnabledModels(OPENAI_MODEL_LIST),
        serverModelCards: transformToChatModelCards({
          defaultChatModels: OpenAIProviderCard.chatModels,
          modelString: OPENAI_MODEL_LIST,
        }),
      },

      openrouter: {
        enabled: ENABLED_OPENROUTER,
        enabledModels: extractEnabledModels(OPENROUTER_MODEL_LIST),
        serverModelCards: transformToChatModelCards({
          defaultChatModels: OpenRouterProviderCard.chatModels,
          modelString: OPENROUTER_MODEL_LIST,
        }),
      },
      perplexity: { enabled: ENABLED_PERPLEXITY },
      qwen: {
        enabled: ENABLED_QWEN,
        enabledModels: extractEnabledModels(QWEN_MODEL_LIST),
        serverModelCards: transformToChatModelCards({
          defaultChatModels: QwenProviderCard.chatModels,
          modelString: QWEN_MODEL_LIST,
        }),
      },
      siliconcloud: {
        enabled: ENABLED_SILICONCLOUD,
        enabledModels: extractEnabledModels(SILICONCLOUD_MODEL_LIST),
        serverModelCards: transformToChatModelCards({
          defaultChatModels: SiliconCloudProviderCard.chatModels,
          modelString: SILICONCLOUD_MODEL_LIST,
        }),
      },
      stepfun: { enabled: ENABLED_STEPFUN },

      taichu: { enabled: ENABLED_TAICHU },
      togetherai: {
        enabled: ENABLED_TOGETHERAI,
        enabledModels: extractEnabledModels(TOGETHERAI_MODEL_LIST),
        serverModelCards: transformToChatModelCards({
          defaultChatModels: TogetherAIProviderCard.chatModels,
          modelString: TOGETHERAI_MODEL_LIST,
        }),
      },
      upstage: { enabled: ENABLED_UPSTAGE },
      zeroone: {
        enabled: ENABLED_ZEROONE,
        enabledModels: extractEnabledModels(ZEROONE_MODEL_LIST),
        serverModelCards: transformToChatModelCards({
          defaultChatModels: ZeroOneProviderCard.chatModels,
          modelString: ZEROONE_MODEL_LIST,
        }),
      },
      zhipu: { 
        enabled: ENABLED_ZHIPU, 
        enabledModels: extractEnabledModels(ZHIPU_MODEL_LIST), 
        serverModelCards: transformToChatModelCards({ 
          defaultChatModels: ZhiPuProviderCard.chatModels, 
          modelString: ZHIPU_MODEL_LIST 
        }),
      },
    },
    oAuthSSOProviders: authEnv.NEXT_AUTH_SSO_PROVIDERS.trim().split(/[,，]/),
    systemAgent: parseSystemAgent(appEnv.SYSTEM_AGENT),
    telemetry: {
      langfuse: langfuseEnv.ENABLE_LANGFUSE,
    },
  };

  return config;
};

export const getServerDefaultAgentConfig = () => {
  const { DEFAULT_AGENT_CONFIG } = getAppConfig();

  return parseAgentConfig(DEFAULT_AGENT_CONFIG) || {};
};<|MERGE_RESOLUTION|>--- conflicted
+++ resolved
@@ -4,11 +4,8 @@
 import { langfuseEnv } from '@/config/langfuse';
 import { getLLMConfig } from '@/config/llm';
 import {
-<<<<<<< HEAD
   FireworksAIProviderCard,
-=======
   NovitaProviderCard,
->>>>>>> f9c043cc
   OllamaProviderCard,
   OpenAIProviderCard,
   OpenRouterProviderCard,
