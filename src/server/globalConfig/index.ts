import { appEnv, getAppConfig } from '@/config/app';
import { authEnv } from '@/config/auth';
import { fileEnv } from '@/config/file';
import { langfuseEnv } from '@/config/langfuse';
import { getLLMConfig } from '@/config/llm';
import {
  OllamaProviderCard,
  OpenAIProviderCard,
  OpenRouterProviderCard,
  SiliconCloudProviderCard,
  TogetherAIProviderCard,
} from '@/config/modelProviders';
import { enableNextAuth } from '@/const/auth';
import { parseSystemAgent } from '@/server/globalConfig/parseSystemAgent';
import { GlobalServerConfig } from '@/types/serverConfig';
import { extractEnabledModels, transformToChatModelCards } from '@/utils/parseModels';

import { parseAgentConfig } from './parseDefaultAgent';

export const getServerGlobalConfig = () => {
  const { ACCESS_CODES, DEFAULT_AGENT_CONFIG } = getAppConfig();

  const {
    ENABLED_OPENAI,
    OPENAI_MODEL_LIST,

    ENABLED_MOONSHOT,
    ENABLED_ZHIPU,
    ENABLED_AWS_BEDROCK,
    ENABLED_GOOGLE,
    ENABLED_GROQ,
    ENABLED_DEEPSEEK,
    ENABLED_PERPLEXITY,
    ENABLED_ANTHROPIC,
    ENABLED_MINIMAX,
    ENABLED_MISTRAL,
    ENABLED_NOVITA,
    ENABLED_QWEN,
    ENABLED_STEPFUN,
    ENABLED_BAICHUAN,
    ENABLED_TAICHU,
    ENABLED_AI360,

    ENABLED_SILICONCLOUD,
<<<<<<< HEAD
    ENABLED_ZEROONE,
=======
    SILICONCLOUD_MODEL_LIST,
>>>>>>> 6279ef0b

    ENABLED_AZURE_OPENAI,
    AZURE_MODEL_LIST,

    ENABLED_OLLAMA,
    OLLAMA_MODEL_LIST,
    OLLAMA_PROXY_URL,

    ENABLED_OPENROUTER,
    OPENROUTER_MODEL_LIST,

    ENABLED_TOGETHERAI,
    TOGETHERAI_MODEL_LIST,

    ENABLED_DOUBAO,
    ARK_MODEL_LIST,
  } = getLLMConfig();

  const config: GlobalServerConfig = {
    defaultAgent: {
      config: parseAgentConfig(DEFAULT_AGENT_CONFIG),
    },
    enableUploadFileToServer: !!fileEnv.S3_SECRET_ACCESS_KEY,
    enabledAccessCode: ACCESS_CODES?.length > 0,
    enabledOAuthSSO: enableNextAuth,
    languageModel: {
      ai360: { enabled: ENABLED_AI360 },
      anthropic: {
        enabled: ENABLED_ANTHROPIC,
      },
      azure: {
        enabled: ENABLED_AZURE_OPENAI,
        enabledModels: extractEnabledModels(AZURE_MODEL_LIST, true),
        serverModelCards: transformToChatModelCards({
          defaultChatModels: [],
          modelString: AZURE_MODEL_LIST,
          withDeploymentName: true,
        }),
      },
      baichuan: { enabled: ENABLED_BAICHUAN },
      bedrock: { enabled: ENABLED_AWS_BEDROCK },
      deepseek: { enabled: ENABLED_DEEPSEEK },
      doubao: { enabled: ENABLED_DOUBAO,
        enabledModels: extractEnabledModels(ARK_MODEL_LIST),
        serverModelCards: transformToChatModelCards({
          defaultChatModels: [],
          modelString: ARK_MODEL_LIST,
        }),
      },
      google: { enabled: ENABLED_GOOGLE },
      groq: { enabled: ENABLED_GROQ },
      minimax: { enabled: ENABLED_MINIMAX },
      mistral: { enabled: ENABLED_MISTRAL },
      moonshot: { enabled: ENABLED_MOONSHOT },
      novita: { enabled: ENABLED_NOVITA },
      ollama: {
        enabled: ENABLED_OLLAMA,
        fetchOnClient: !OLLAMA_PROXY_URL,
        serverModelCards: transformToChatModelCards({
          defaultChatModels: OllamaProviderCard.chatModels,
          modelString: OLLAMA_MODEL_LIST,
        }),
      },
      openai: {
        enabled: ENABLED_OPENAI,
        enabledModels: extractEnabledModels(OPENAI_MODEL_LIST),
        serverModelCards: transformToChatModelCards({
          defaultChatModels: OpenAIProviderCard.chatModels,
          modelString: OPENAI_MODEL_LIST,
        }),
      },
      openrouter: {
        enabled: ENABLED_OPENROUTER,
        enabledModels: extractEnabledModels(OPENROUTER_MODEL_LIST),
        serverModelCards: transformToChatModelCards({
          defaultChatModels: OpenRouterProviderCard.chatModels,
          modelString: OPENROUTER_MODEL_LIST,
        }),
      },
      perplexity: { enabled: ENABLED_PERPLEXITY },
      qwen: { enabled: ENABLED_QWEN },
      siliconcloud: {
        enabled: ENABLED_SILICONCLOUD,
        enabledModels: extractEnabledModels(SILICONCLOUD_MODEL_LIST),
        serverModelCards: transformToChatModelCards({
          defaultChatModels: SiliconCloudProviderCard.chatModels,
          modelString: SILICONCLOUD_MODEL_LIST,
        }),
      },
      stepfun: { enabled: ENABLED_STEPFUN },
      taichu: { enabled: ENABLED_TAICHU },
      togetherai: {
        enabled: ENABLED_TOGETHERAI,
        enabledModels: extractEnabledModels(TOGETHERAI_MODEL_LIST),
        serverModelCards: transformToChatModelCards({
          defaultChatModels: TogetherAIProviderCard.chatModels,
          modelString: TOGETHERAI_MODEL_LIST,
        }),
      },
      zeroone: { enabled: ENABLED_ZEROONE },
      zhipu: { enabled: ENABLED_ZHIPU },
    },
    oAuthSSOProviders: authEnv.NEXT_AUTH_SSO_PROVIDERS.trim().split(/[,，]/),
    systemAgent: parseSystemAgent(appEnv.SYSTEM_AGENT),
    telemetry: {
      langfuse: langfuseEnv.ENABLE_LANGFUSE,
    },
  };

  return config;
};

export const getServerDefaultAgentConfig = () => {
  const { DEFAULT_AGENT_CONFIG } = getAppConfig();

  return parseAgentConfig(DEFAULT_AGENT_CONFIG) || {};
};<|MERGE_RESOLUTION|>--- conflicted
+++ resolved
@@ -40,13 +40,10 @@
     ENABLED_BAICHUAN,
     ENABLED_TAICHU,
     ENABLED_AI360,
+    ENABLED_ZEROONE,
 
     ENABLED_SILICONCLOUD,
-<<<<<<< HEAD
-    ENABLED_ZEROONE,
-=======
     SILICONCLOUD_MODEL_LIST,
->>>>>>> 6279ef0b
 
     ENABLED_AZURE_OPENAI,
     AZURE_MODEL_LIST,
