--- conflicted
+++ resolved
@@ -4,11 +4,8 @@
 import { langfuseEnv } from '@/config/langfuse';
 import { getLLMConfig } from '@/config/llm';
 import {
-<<<<<<< HEAD
+  BedrockProviderCard,
   FireworksAIProviderCard,
-=======
-  BedrockProviderCard,
->>>>>>> 59e5f504
   GroqProviderCard,
   NovitaProviderCard,
   OllamaProviderCard,
