--- conflicted
+++ resolved
@@ -4,16 +4,13 @@
 import { langfuseEnv } from '@/config/langfuse';
 import { getLLMConfig } from '@/config/llm';
 import {
+  FireworksAIProviderCard,
   OllamaProviderCard,
   OpenAIProviderCard,
   OpenRouterProviderCard,
   SiliconCloudProviderCard,
   TogetherAIProviderCard,
-<<<<<<< HEAD
-  FireworksAIProviderCard,
-=======
   ZhiPuProviderCard,
->>>>>>> c53fee6a
 } from '@/config/modelProviders';
 import { enableNextAuth } from '@/const/auth';
 import { parseSystemAgent } from '@/server/globalConfig/parseSystemAgent';
