import { appEnv, getAppConfig } from '@/config/app';
import { authEnv } from '@/config/auth';
import { fileEnv } from '@/config/file';
import { langfuseEnv } from '@/config/langfuse';
import { getLLMConfig } from '@/config/llm';
import {
  BedrockProviderCard,
  FireworksAIProviderCard,
<<<<<<< HEAD
=======
  GithubProviderCard,
>>>>>>> 5d03c2be
  GoogleProviderCard,
  GroqProviderCard,
  NovitaProviderCard,
  OllamaProviderCard,
  OpenAIProviderCard,
  OpenRouterProviderCard,
  QwenProviderCard,
  SiliconCloudProviderCard,
  TogetherAIProviderCard,
  ZeroOneProviderCard,
  ZhiPuProviderCard,
} from '@/config/modelProviders';
import { enableNextAuth } from '@/const/auth';
import { parseSystemAgent } from '@/server/globalConfig/parseSystemAgent';
import { GlobalServerConfig } from '@/types/serverConfig';
import { extractEnabledModels, transformToChatModelCards } from '@/utils/parseModels';

import { parseAgentConfig } from './parseDefaultAgent';

export const getServerGlobalConfig = () => {
  const { ACCESS_CODES, DEFAULT_AGENT_CONFIG } = getAppConfig();

  const {
    ENABLED_OPENAI,
    OPENAI_MODEL_LIST,

    ENABLED_MOONSHOT,
    ENABLED_ZHIPU,
    ZHIPU_MODEL_LIST,

    ENABLED_AWS_BEDROCK,
    AWS_BEDROCK_MODEL_LIST,

    ENABLED_GOOGLE,
    GOOGLE_MODEL_LIST,

    ENABLED_GROQ,
    GROQ_MODEL_LIST,

    ENABLED_GITHUB,
    GITHUB_MODEL_LIST,

    ENABLED_DEEPSEEK,
    ENABLED_PERPLEXITY,
    ENABLED_ANTHROPIC,
    ENABLED_MINIMAX,
    ENABLED_MISTRAL,

    ENABLED_NOVITA,
    NOVITA_MODEL_LIST,

    ENABLED_QWEN,
    QWEN_MODEL_LIST,

    ENABLED_STEPFUN,
    ENABLED_BAICHUAN,
    ENABLED_TAICHU,
    ENABLED_AI21,
    ENABLED_AI360,

    ENABLED_SILICONCLOUD,
    SILICONCLOUD_MODEL_LIST,

    ENABLED_UPSTAGE,

    ENABLED_SPARK,

    ENABLED_AZURE_OPENAI,
    AZURE_MODEL_LIST,

    ENABLED_OLLAMA,
    OLLAMA_MODEL_LIST,
    OLLAMA_PROXY_URL,

    ENABLED_OPENROUTER,
    OPENROUTER_MODEL_LIST,

    ENABLED_ZEROONE,
    ZEROONE_MODEL_LIST,

    ENABLED_TOGETHERAI,
    TOGETHERAI_MODEL_LIST,

    ENABLED_FIREWORKSAI,
    FIREWORKSAI_MODEL_LIST,
  } = getLLMConfig();

  const config: GlobalServerConfig = {
    defaultAgent: {
      config: parseAgentConfig(DEFAULT_AGENT_CONFIG),
    },
    enableUploadFileToServer: !!fileEnv.S3_SECRET_ACCESS_KEY,
    enabledAccessCode: ACCESS_CODES?.length > 0,
    enabledOAuthSSO: enableNextAuth,
    languageModel: {
      ai21: { enabled: ENABLED_AI21 },
      ai360: { enabled: ENABLED_AI360 },
      anthropic: {
        enabled: ENABLED_ANTHROPIC,
      },
      azure: {
        enabled: ENABLED_AZURE_OPENAI,
        enabledModels: extractEnabledModels(AZURE_MODEL_LIST, true),
        serverModelCards: transformToChatModelCards({
          defaultChatModels: [],
          modelString: AZURE_MODEL_LIST,
          withDeploymentName: true,
        }),
      },
      baichuan: { enabled: ENABLED_BAICHUAN },
      bedrock: {
        enabled: ENABLED_AWS_BEDROCK,
        enabledModels: extractEnabledModels(AWS_BEDROCK_MODEL_LIST),
        serverModelCards: transformToChatModelCards({
          defaultChatModels: BedrockProviderCard.chatModels,
          modelString: AWS_BEDROCK_MODEL_LIST,
        }),
      },
      deepseek: { enabled: ENABLED_DEEPSEEK },

      fireworksai: {
        enabled: ENABLED_FIREWORKSAI,
        enabledModels: extractEnabledModels(FIREWORKSAI_MODEL_LIST),
        serverModelCards: transformToChatModelCards({
          defaultChatModels: FireworksAIProviderCard.chatModels,
          modelString: FIREWORKSAI_MODEL_LIST,
        }),
      },

<<<<<<< HEAD
=======
      github: {
        enabled: ENABLED_GITHUB,
        enabledModels: extractEnabledModels(GITHUB_MODEL_LIST),
        serverModelCards: transformToChatModelCards({
          defaultChatModels: GithubProviderCard.chatModels,
          modelString: GITHUB_MODEL_LIST,
        }),
      },
>>>>>>> 5d03c2be
      google: {
        enabled: ENABLED_GOOGLE,
        enabledModels: extractEnabledModels(GOOGLE_MODEL_LIST),
        serverModelCards: transformToChatModelCards({
          defaultChatModels: GoogleProviderCard.chatModels,
          modelString: GOOGLE_MODEL_LIST,
        }),
      },
      groq: {
        enabled: ENABLED_GROQ,
        enabledModels: extractEnabledModels(GROQ_MODEL_LIST),
        serverModelCards: transformToChatModelCards({
          defaultChatModels: GroqProviderCard.chatModels,
          modelString: GROQ_MODEL_LIST,
        }),
      },
      minimax: { enabled: ENABLED_MINIMAX },
      mistral: { enabled: ENABLED_MISTRAL },
      moonshot: { enabled: ENABLED_MOONSHOT },
      novita: {
        enabled: ENABLED_NOVITA,
        enabledModels: extractEnabledModels(NOVITA_MODEL_LIST),
        serverModelCards: transformToChatModelCards({
          defaultChatModels: NovitaProviderCard.chatModels,
          modelString: NOVITA_MODEL_LIST,
        }),
      },
      ollama: {
        enabled: ENABLED_OLLAMA,
        fetchOnClient: !OLLAMA_PROXY_URL,
        serverModelCards: transformToChatModelCards({
          defaultChatModels: OllamaProviderCard.chatModels,
          modelString: OLLAMA_MODEL_LIST,
        }),
      },
      openai: {
        enabled: ENABLED_OPENAI,
        enabledModels: extractEnabledModels(OPENAI_MODEL_LIST),
        serverModelCards: transformToChatModelCards({
          defaultChatModels: OpenAIProviderCard.chatModels,
          modelString: OPENAI_MODEL_LIST,
        }),
      },

      openrouter: {
        enabled: ENABLED_OPENROUTER,
        enabledModels: extractEnabledModels(OPENROUTER_MODEL_LIST),
        serverModelCards: transformToChatModelCards({
          defaultChatModels: OpenRouterProviderCard.chatModels,
          modelString: OPENROUTER_MODEL_LIST,
        }),
      },
      perplexity: { enabled: ENABLED_PERPLEXITY },
      qwen: {
        enabled: ENABLED_QWEN,
        enabledModels: extractEnabledModels(QWEN_MODEL_LIST),
        serverModelCards: transformToChatModelCards({
          defaultChatModels: QwenProviderCard.chatModels,
          modelString: QWEN_MODEL_LIST,
        }),
      },
      siliconcloud: {
        enabled: ENABLED_SILICONCLOUD,
        enabledModels: extractEnabledModels(SILICONCLOUD_MODEL_LIST),
        serverModelCards: transformToChatModelCards({
          defaultChatModels: SiliconCloudProviderCard.chatModels,
          modelString: SILICONCLOUD_MODEL_LIST,
        }),
      },
      spark: { enabled: ENABLED_SPARK },
      stepfun: { enabled: ENABLED_STEPFUN },

      taichu: { enabled: ENABLED_TAICHU },
      togetherai: {
        enabled: ENABLED_TOGETHERAI,
        enabledModels: extractEnabledModels(TOGETHERAI_MODEL_LIST),
        serverModelCards: transformToChatModelCards({
          defaultChatModels: TogetherAIProviderCard.chatModels,
          modelString: TOGETHERAI_MODEL_LIST,
        }),
      },
      upstage: { enabled: ENABLED_UPSTAGE },
      zeroone: {
        enabled: ENABLED_ZEROONE,
        enabledModels: extractEnabledModels(ZEROONE_MODEL_LIST),
        serverModelCards: transformToChatModelCards({
          defaultChatModels: ZeroOneProviderCard.chatModels,
          modelString: ZEROONE_MODEL_LIST,
        }),
      },
      zhipu: {
        enabled: ENABLED_ZHIPU,
        enabledModels: extractEnabledModels(ZHIPU_MODEL_LIST),
        serverModelCards: transformToChatModelCards({
          defaultChatModels: ZhiPuProviderCard.chatModels,
          modelString: ZHIPU_MODEL_LIST,
        }),
      },
    },
    oAuthSSOProviders: authEnv.NEXT_AUTH_SSO_PROVIDERS.trim().split(/[,，]/),
    systemAgent: parseSystemAgent(appEnv.SYSTEM_AGENT),
    telemetry: {
      langfuse: langfuseEnv.ENABLE_LANGFUSE,
    },
  };

  return config;
};

export const getServerDefaultAgentConfig = () => {
  const { DEFAULT_AGENT_CONFIG } = getAppConfig();

  return parseAgentConfig(DEFAULT_AGENT_CONFIG) || {};
};<|MERGE_RESOLUTION|>--- conflicted
+++ resolved
@@ -6,10 +6,7 @@
 import {
   BedrockProviderCard,
   FireworksAIProviderCard,
-<<<<<<< HEAD
-=======
   GithubProviderCard,
->>>>>>> 5d03c2be
   GoogleProviderCard,
   GroqProviderCard,
   NovitaProviderCard,
@@ -139,8 +136,6 @@
         }),
       },
 
-<<<<<<< HEAD
-=======
       github: {
         enabled: ENABLED_GITHUB,
         enabledModels: extractEnabledModels(GITHUB_MODEL_LIST),
@@ -149,7 +144,6 @@
           modelString: GITHUB_MODEL_LIST,
         }),
       },
->>>>>>> 5d03c2be
       google: {
         enabled: ENABLED_GOOGLE,
         enabledModels: extractEnabledModels(GOOGLE_MODEL_LIST),
