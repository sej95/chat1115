import { appEnv, getAppConfig } from '@/config/app';
import { authEnv } from '@/config/auth';
import { fileEnv } from '@/config/file';
import { knowledgeEnv } from '@/config/knowledge';
import { langfuseEnv } from '@/config/langfuse';
import { enableNextAuth } from '@/const/auth';
import { isDesktop } from '@/const/version';
import { parseSystemAgent } from '@/server/globalConfig/parseSystemAgent';
import { GlobalServerConfig } from '@/types/serverConfig';

import { genServerLLMConfig } from './_deprecated';
import { genServerAiProvidersConfig } from './genServerAiProviderConfig';
import { parseAgentConfig } from './parseDefaultAgent';
import { parseFilesConfig } from './parseFilesConfig';

export const getServerGlobalConfig = async () => {
  const { ACCESS_CODES, DEFAULT_AGENT_CONFIG } = getAppConfig();

  const config: GlobalServerConfig = {
    aiProvider: genServerAiProvidersConfig({
      azure: {
        enabledKey: 'ENABLED_AZURE_OPENAI',
        withDeploymentName: true,
      },
      bedrock: {
        enabledKey: 'ENABLED_AWS_BEDROCK',
        modelListKey: 'AWS_BEDROCK_MODEL_LIST',
      },
      doubao: {
        withDeploymentName: true,
      },
      giteeai: {
        enabledKey: 'ENABLED_GITEE_AI',
        modelListKey: 'GITEE_AI_MODEL_LIST',
      },
      /* ↓ cloud slot ↓ */

      /* ↑ cloud slot ↑ */
      ollama: {
        enabled: isDesktop ? true : undefined,
        fetchOnClient: isDesktop ? false : !process.env.OLLAMA_PROXY_URL,
      },
<<<<<<< HEAD
      openai: {
        enabled: isDesktop ? false : undefined,
      },
      qwen: {
        withDeploymentName: true,
      },
=======
>>>>>>> aba9246d
      tencentcloud: {
        enabledKey: 'ENABLED_TENCENT_CLOUD',
        modelListKey: 'TENCENT_CLOUD_MODEL_LIST',
      },
      volcengine: {
        withDeploymentName: true,
      },
    }),
    defaultAgent: {
      config: parseAgentConfig(DEFAULT_AGENT_CONFIG),
    },
    enableUploadFileToServer: !!fileEnv.S3_SECRET_ACCESS_KEY,
    enabledAccessCode: ACCESS_CODES?.length > 0,

    enabledOAuthSSO: enableNextAuth,
    /**
     * @deprecated
     */
    languageModel: genServerLLMConfig({
      azure: {
        enabledKey: 'ENABLED_AZURE_OPENAI',
        withDeploymentName: true,
      },
      bedrock: {
        enabledKey: 'ENABLED_AWS_BEDROCK',
        modelListKey: 'AWS_BEDROCK_MODEL_LIST',
      },
      giteeai: {
        enabledKey: 'ENABLED_GITEE_AI',
        modelListKey: 'GITEE_AI_MODEL_LIST',
      },
      ollama: {
        fetchOnClient: !process.env.OLLAMA_PROXY_URL,
      },
    }),
    oAuthSSOProviders: authEnv.NEXT_AUTH_SSO_PROVIDERS.trim().split(/[,，]/),
    systemAgent: parseSystemAgent(appEnv.SYSTEM_AGENT),
    telemetry: {
      langfuse: langfuseEnv.ENABLE_LANGFUSE,
    },
  };

  return config;
};

export const getServerDefaultAgentConfig = () => {
  const { DEFAULT_AGENT_CONFIG } = getAppConfig();

  return parseAgentConfig(DEFAULT_AGENT_CONFIG) || {};
};

export const getServerDefaultFilesConfig = () => {
  return parseFilesConfig(knowledgeEnv.DEFAULT_FILES_CONFIG);
};<|MERGE_RESOLUTION|>--- conflicted
+++ resolved
@@ -40,15 +40,9 @@
         enabled: isDesktop ? true : undefined,
         fetchOnClient: isDesktop ? false : !process.env.OLLAMA_PROXY_URL,
       },
-<<<<<<< HEAD
-      openai: {
-        enabled: isDesktop ? false : undefined,
-      },
       qwen: {
         withDeploymentName: true,
       },
-=======
->>>>>>> aba9246d
       tencentcloud: {
         enabledKey: 'ENABLED_TENCENT_CLOUD',
         modelListKey: 'TENCENT_CLOUD_MODEL_LIST',
