--- conflicted
+++ resolved
@@ -35,12 +35,9 @@
     ENABLED_QWEN,
     ENABLED_STEPFUN,
     ENABLED_BAICHUAN,
-<<<<<<< HEAD
-    ENABLED_SILICONCLOUD,
-=======
     ENABLED_TAICHU,
     ENABLED_AI360,
->>>>>>> dd839ca5
+    ENABLED_SILICONCLOUD,
 
     ENABLED_AZURE_OPENAI,
     AZURE_MODEL_LIST,
