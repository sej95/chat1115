import { appEnv, getAppConfig } from '@/config/app';
import { authEnv } from '@/config/auth';
import { fileEnv } from '@/config/file';
import { langfuseEnv } from '@/config/langfuse';
import { getLLMConfig } from '@/config/llm';
import {
  Ai21ProviderCard,
  Ai360ProviderCard,
  AnthropicProviderCard,
  BaichuanProviderCard,
  BedrockProviderCard,
  DeepSeekProviderCard,
  FireworksAIProviderCard,
  GithubProviderCard,
  GoogleProviderCard,
  GroqProviderCard,
  HuggingFaceProviderCard,
  HunyuanProviderCard,
  MinimaxProviderCard,
  MistralProviderCard,
  MoonshotProviderCard,
  NovitaProviderCard,
  OllamaProviderCard,
  OpenAIProviderCard,
  OpenRouterProviderCard,
  PerplexityProviderCard,
  QwenProviderCard,
  SenseNovaProviderCard,
  SiliconCloudProviderCard,
  SparkProviderCard,
  StepfunProviderCard,
  TaichuProviderCard,
  TogetherAIProviderCard,
  UpstageProviderCard,
  WenxinProviderCard,
  ZeroOneProviderCard,
  ZhiPuProviderCard,
} from '@/config/modelProviders';
import { enableNextAuth } from '@/const/auth';
import { parseSystemAgent } from '@/server/globalConfig/parseSystemAgent';
import { GlobalServerConfig } from '@/types/serverConfig';
import { extractEnabledModels, transformToChatModelCards } from '@/utils/parseModels';

import { parseAgentConfig } from './parseDefaultAgent';

export const getServerGlobalConfig = () => {
  const { ACCESS_CODES, DEFAULT_AGENT_CONFIG } = getAppConfig();

  const {
    ENABLED_OPENAI,
    OPENAI_MODEL_LIST,

    ENABLED_MOONSHOT,
    MOONSHOT_MODEL_LIST,

    ENABLED_ZHIPU,
    ZHIPU_MODEL_LIST,

    ENABLED_AWS_BEDROCK,
    AWS_BEDROCK_MODEL_LIST,

    ENABLED_GOOGLE,
    GOOGLE_MODEL_LIST,

    ENABLED_GROQ,
    GROQ_MODEL_LIST,

    ENABLED_GITHUB,
    GITHUB_MODEL_LIST,

    ENABLED_HUNYUAN,
    HUNYUAN_MODEL_LIST,

    ENABLED_DEEPSEEK,
    DEEPSEEK_MODEL_LIST,

    ENABLED_PERPLEXITY,
    PERPLEXITY_MODEL_LIST,

    ENABLED_ANTHROPIC,
    ANTHROPIC_MODEL_LIST,

    ENABLED_MINIMAX,
    MINIMAX_MODEL_LIST,

    ENABLED_MISTRAL,
    MISTRAL_MODEL_LIST,

    ENABLED_NOVITA,
    NOVITA_MODEL_LIST,

    ENABLED_QWEN,
    QWEN_MODEL_LIST,

    ENABLED_STEPFUN,
    STEPFUN_MODEL_LIST,

    ENABLED_BAICHUAN,
    BAICHUAN_MODEL_LIST,

    ENABLED_TAICHU,
    TAICHU_MODEL_LIST,

    ENABLED_AI21,
    AI21_MODEL_LIST,
    
    ENABLED_AI360,
    AI360_MODEL_LIST,

    ENABLED_SENSENOVA,
    SENSENOVA_MODEL_LIST,

    ENABLED_SILICONCLOUD,
    SILICONCLOUD_MODEL_LIST,

    ENABLED_UPSTAGE,
    UPSTAGE_MODEL_LIST,

    ENABLED_SPARK,
    SPARK_MODEL_LIST,

    ENABLED_AZURE_OPENAI,
    AZURE_MODEL_LIST,

    ENABLED_OLLAMA,
    OLLAMA_MODEL_LIST,
    OLLAMA_PROXY_URL,

    ENABLED_OPENROUTER,
    OPENROUTER_MODEL_LIST,

    ENABLED_ZEROONE,
    ZEROONE_MODEL_LIST,

    ENABLED_TOGETHERAI,
    TOGETHERAI_MODEL_LIST,

    ENABLED_FIREWORKSAI,
    FIREWORKSAI_MODEL_LIST,

    ENABLED_WENXIN,
    WENXIN_MODEL_LIST,

    ENABLED_HUGGINGFACE,
    HUGGINGFACE_MODEL_LIST,

    ENABLED_DOUBAO,
    ARK_MODEL_LIST,
  } = getLLMConfig();

  const config: GlobalServerConfig = {
    defaultAgent: {
      config: parseAgentConfig(DEFAULT_AGENT_CONFIG),
    },
    enableUploadFileToServer: !!fileEnv.S3_SECRET_ACCESS_KEY,
    enabledAccessCode: ACCESS_CODES?.length > 0,
    enabledOAuthSSO: enableNextAuth,
    languageModel: {
      ai21: {
        enabled: ENABLED_AI21,
        enabledModels: extractEnabledModels(AI21_MODEL_LIST),
        serverModelCards: transformToChatModelCards({
          defaultChatModels: Ai21ProviderCard.chatModels,
          modelString: AI21_MODEL_LIST,
        }),
      },
      ai360: {
        enabled: ENABLED_AI360,
        enabledModels: extractEnabledModels(AI360_MODEL_LIST),
        serverModelCards: transformToChatModelCards({
          defaultChatModels: Ai360ProviderCard.chatModels,
          modelString: AI360_MODEL_LIST,
        }),
      },
      anthropic: {
        enabled: ENABLED_ANTHROPIC,
        enabledModels: extractEnabledModels(ANTHROPIC_MODEL_LIST),
        serverModelCards: transformToChatModelCards({
          defaultChatModels: AnthropicProviderCard.chatModels,
          modelString: ANTHROPIC_MODEL_LIST,
        }),
      },
      azure: {
        enabled: ENABLED_AZURE_OPENAI,
        enabledModels: extractEnabledModels(AZURE_MODEL_LIST, true),
        serverModelCards: transformToChatModelCards({
          defaultChatModels: [],
          modelString: AZURE_MODEL_LIST,
          withDeploymentName: true,
        }),
      },
      baichuan: {
        enabled: ENABLED_BAICHUAN,
        enabledModels: extractEnabledModels(BAICHUAN_MODEL_LIST),
        serverModelCards: transformToChatModelCards({
          defaultChatModels: BaichuanProviderCard.chatModels,
          modelString: BAICHUAN_MODEL_LIST,
        }),
      },
      bedrock: {
        enabled: ENABLED_AWS_BEDROCK,
        enabledModels: extractEnabledModels(AWS_BEDROCK_MODEL_LIST),
        serverModelCards: transformToChatModelCards({
          defaultChatModels: BedrockProviderCard.chatModels,
          modelString: AWS_BEDROCK_MODEL_LIST,
        }),
      },
<<<<<<< HEAD
      deepseek: { enabled: ENABLED_DEEPSEEK },
      doubao: { enabled: ENABLED_DOUBAO,
        enabledModels: extractEnabledModels(ARK_MODEL_LIST),
        serverModelCards: transformToChatModelCards({
          defaultChatModels: [],
          modelString: ARK_MODEL_LIST,
=======
      deepseek: {
        enabled: ENABLED_DEEPSEEK,
        enabledModels: extractEnabledModels(DEEPSEEK_MODEL_LIST),
        serverModelCards: transformToChatModelCards({
          defaultChatModels: DeepSeekProviderCard.chatModels,
          modelString: DEEPSEEK_MODEL_LIST,
>>>>>>> 910bbeff
        }),
      },
      fireworksai: {
        enabled: ENABLED_FIREWORKSAI,
        enabledModels: extractEnabledModels(FIREWORKSAI_MODEL_LIST),
        serverModelCards: transformToChatModelCards({
          defaultChatModels: FireworksAIProviderCard.chatModels,
          modelString: FIREWORKSAI_MODEL_LIST,
        }),
      },
      github: {
        enabled: ENABLED_GITHUB,
        enabledModels: extractEnabledModels(GITHUB_MODEL_LIST),
        serverModelCards: transformToChatModelCards({
          defaultChatModels: GithubProviderCard.chatModels,
          modelString: GITHUB_MODEL_LIST,
        }),
      },
      google: {
        enabled: ENABLED_GOOGLE,
        enabledModels: extractEnabledModels(GOOGLE_MODEL_LIST),
        serverModelCards: transformToChatModelCards({
          defaultChatModels: GoogleProviderCard.chatModels,
          modelString: GOOGLE_MODEL_LIST,
        }),
      },
      groq: {
        enabled: ENABLED_GROQ,
        enabledModels: extractEnabledModels(GROQ_MODEL_LIST),
        serverModelCards: transformToChatModelCards({
          defaultChatModels: GroqProviderCard.chatModels,
          modelString: GROQ_MODEL_LIST,
        }),
      },
      huggingface: {
        enabled: ENABLED_HUGGINGFACE,
        enabledModels: extractEnabledModels(HUGGINGFACE_MODEL_LIST),
        serverModelCards: transformToChatModelCards({
          defaultChatModels: HuggingFaceProviderCard.chatModels,
          modelString: HUGGINGFACE_MODEL_LIST,
        }),
      },
      hunyuan: {
        enabled: ENABLED_HUNYUAN,
        enabledModels: extractEnabledModels(HUNYUAN_MODEL_LIST),
        serverModelCards: transformToChatModelCards({
          defaultChatModels: HunyuanProviderCard.chatModels,
          modelString: HUNYUAN_MODEL_LIST,
        }),
      },
      minimax: {
        enabled: ENABLED_MINIMAX,
        enabledModels: extractEnabledModels(MINIMAX_MODEL_LIST),
        serverModelCards: transformToChatModelCards({
          defaultChatModels: MinimaxProviderCard.chatModels,
          modelString: MINIMAX_MODEL_LIST,
        }),
      },
      mistral: {
        enabled: ENABLED_MISTRAL,
        enabledModels: extractEnabledModels(MISTRAL_MODEL_LIST),
        serverModelCards: transformToChatModelCards({
          defaultChatModels: MistralProviderCard.chatModels,
          modelString: MISTRAL_MODEL_LIST,
        }),
      },
      moonshot: {
        enabled: ENABLED_MOONSHOT,
        enabledModels: extractEnabledModels(MOONSHOT_MODEL_LIST),
        serverModelCards: transformToChatModelCards({
          defaultChatModels: MoonshotProviderCard.chatModels,
          modelString: MOONSHOT_MODEL_LIST,
        }),
      },
      novita: {
        enabled: ENABLED_NOVITA,
        enabledModels: extractEnabledModels(NOVITA_MODEL_LIST),
        serverModelCards: transformToChatModelCards({
          defaultChatModels: NovitaProviderCard.chatModels,
          modelString: NOVITA_MODEL_LIST,
        }),
      },
      ollama: {
        enabled: ENABLED_OLLAMA,
        enabledModels: extractEnabledModels(OLLAMA_MODEL_LIST),
        fetchOnClient: !OLLAMA_PROXY_URL,
        serverModelCards: transformToChatModelCards({
          defaultChatModels: OllamaProviderCard.chatModels,
          modelString: OLLAMA_MODEL_LIST,
        }),
      },
      openai: {
        enabled: ENABLED_OPENAI,
        enabledModels: extractEnabledModels(OPENAI_MODEL_LIST),
        serverModelCards: transformToChatModelCards({
          defaultChatModels: OpenAIProviderCard.chatModels,
          modelString: OPENAI_MODEL_LIST,
        }),
      },
      openrouter: {
        enabled: ENABLED_OPENROUTER,
        enabledModels: extractEnabledModels(OPENROUTER_MODEL_LIST),
        serverModelCards: transformToChatModelCards({
          defaultChatModels: OpenRouterProviderCard.chatModels,
          modelString: OPENROUTER_MODEL_LIST,
        }),
      },
      perplexity: {
        enabled: ENABLED_PERPLEXITY,
        enabledModels: extractEnabledModels(PERPLEXITY_MODEL_LIST),
        serverModelCards: transformToChatModelCards({
          defaultChatModels: PerplexityProviderCard.chatModels,
          modelString: PERPLEXITY_MODEL_LIST,
        }),
      },
      qwen: {
        enabled: ENABLED_QWEN,
        enabledModels: extractEnabledModels(QWEN_MODEL_LIST),
        serverModelCards: transformToChatModelCards({
          defaultChatModels: QwenProviderCard.chatModels,
          modelString: QWEN_MODEL_LIST,
        }),
      },
      sensenova: {
        enabled: ENABLED_SENSENOVA,
        enabledModels: extractEnabledModels(SENSENOVA_MODEL_LIST),
        serverModelCards: transformToChatModelCards({
          defaultChatModels: SenseNovaProviderCard.chatModels,
          modelString: SENSENOVA_MODEL_LIST,
        }),
      },
      siliconcloud: {
        enabled: ENABLED_SILICONCLOUD,
        enabledModels: extractEnabledModels(SILICONCLOUD_MODEL_LIST),
        serverModelCards: transformToChatModelCards({
          defaultChatModels: SiliconCloudProviderCard.chatModels,
          modelString: SILICONCLOUD_MODEL_LIST,
        }),
      },
<<<<<<< HEAD
      spark: { enabled: ENABLED_SPARK },
      stepfun: { enabled: ENABLED_STEPFUN },
      taichu: { enabled: ENABLED_TAICHU },
=======
      spark: {
        enabled: ENABLED_SPARK,
        enabledModels: extractEnabledModels(SPARK_MODEL_LIST),
        serverModelCards: transformToChatModelCards({
          defaultChatModels: SparkProviderCard.chatModels,
          modelString: SPARK_MODEL_LIST,
        }),
      },
      stepfun: {
        enabled: ENABLED_STEPFUN,
        enabledModels: extractEnabledModels(STEPFUN_MODEL_LIST),
        serverModelCards: transformToChatModelCards({
          defaultChatModels: StepfunProviderCard.chatModels,
          modelString: STEPFUN_MODEL_LIST,
        }),
      },
      taichu: {
        enabled: ENABLED_TAICHU,
        enabledModels: extractEnabledModels(TAICHU_MODEL_LIST),
        serverModelCards: transformToChatModelCards({
          defaultChatModels: TaichuProviderCard.chatModels,
          modelString: TAICHU_MODEL_LIST,
        }),
      },
>>>>>>> 910bbeff
      togetherai: {
        enabled: ENABLED_TOGETHERAI,
        enabledModels: extractEnabledModels(TOGETHERAI_MODEL_LIST),
        serverModelCards: transformToChatModelCards({
          defaultChatModels: TogetherAIProviderCard.chatModels,
          modelString: TOGETHERAI_MODEL_LIST,
        }),
      },
      upstage: {
        enabled: ENABLED_UPSTAGE,
        enabledModels: extractEnabledModels(UPSTAGE_MODEL_LIST),
        serverModelCards: transformToChatModelCards({
          defaultChatModels: UpstageProviderCard.chatModels,
          modelString: UPSTAGE_MODEL_LIST,
        }),
      },
      wenxin: {
        enabled: ENABLED_WENXIN,
        enabledModels: extractEnabledModels(WENXIN_MODEL_LIST),
        serverModelCards: transformToChatModelCards({
          defaultChatModels: WenxinProviderCard.chatModels,
          modelString: WENXIN_MODEL_LIST,
        }),
      },
      zeroone: {
        enabled: ENABLED_ZEROONE,
        enabledModels: extractEnabledModels(ZEROONE_MODEL_LIST),
        serverModelCards: transformToChatModelCards({
          defaultChatModels: ZeroOneProviderCard.chatModels,
          modelString: ZEROONE_MODEL_LIST,
        }),
      },
      zhipu: {
        enabled: ENABLED_ZHIPU,
        enabledModels: extractEnabledModels(ZHIPU_MODEL_LIST),
        serverModelCards: transformToChatModelCards({
          defaultChatModels: ZhiPuProviderCard.chatModels,
          modelString: ZHIPU_MODEL_LIST,
        }),
      },
    },
    oAuthSSOProviders: authEnv.NEXT_AUTH_SSO_PROVIDERS.trim().split(/[,，]/),
    systemAgent: parseSystemAgent(appEnv.SYSTEM_AGENT),
    telemetry: {
      langfuse: langfuseEnv.ENABLE_LANGFUSE,
    },
  };

  return config;
};

export const getServerDefaultAgentConfig = () => {
  const { DEFAULT_AGENT_CONFIG } = getAppConfig();

  return parseAgentConfig(DEFAULT_AGENT_CONFIG) || {};
};<|MERGE_RESOLUTION|>--- conflicted
+++ resolved
@@ -205,21 +205,19 @@
           modelString: AWS_BEDROCK_MODEL_LIST,
         }),
       },
-<<<<<<< HEAD
-      deepseek: { enabled: ENABLED_DEEPSEEK },
-      doubao: { enabled: ENABLED_DOUBAO,
-        enabledModels: extractEnabledModels(ARK_MODEL_LIST),
-        serverModelCards: transformToChatModelCards({
-          defaultChatModels: [],
-          modelString: ARK_MODEL_LIST,
-=======
       deepseek: {
         enabled: ENABLED_DEEPSEEK,
         enabledModels: extractEnabledModels(DEEPSEEK_MODEL_LIST),
         serverModelCards: transformToChatModelCards({
           defaultChatModels: DeepSeekProviderCard.chatModels,
           modelString: DEEPSEEK_MODEL_LIST,
->>>>>>> 910bbeff
+        }),
+      },
+      doubao: { enabled: ENABLED_DOUBAO,
+        enabledModels: extractEnabledModels(ARK_MODEL_LIST),
+        serverModelCards: transformToChatModelCards({
+          defaultChatModels: [],
+          modelString: ARK_MODEL_LIST,
         }),
       },
       fireworksai: {
@@ -359,11 +357,6 @@
           modelString: SILICONCLOUD_MODEL_LIST,
         }),
       },
-<<<<<<< HEAD
-      spark: { enabled: ENABLED_SPARK },
-      stepfun: { enabled: ENABLED_STEPFUN },
-      taichu: { enabled: ENABLED_TAICHU },
-=======
       spark: {
         enabled: ENABLED_SPARK,
         enabledModels: extractEnabledModels(SPARK_MODEL_LIST),
@@ -388,7 +381,6 @@
           modelString: TAICHU_MODEL_LIST,
         }),
       },
->>>>>>> 910bbeff
       togetherai: {
         enabled: ENABLED_TOGETHERAI,
         enabledModels: extractEnabledModels(TOGETHERAI_MODEL_LIST),
