--- conflicted
+++ resolved
@@ -65,11 +65,8 @@
 
     ENABLED_UPSTAGE,
 
-<<<<<<< HEAD
-=======
     ENABLED_SPARK,
 
->>>>>>> 85e51604
     ENABLED_AZURE_OPENAI,
     AZURE_MODEL_LIST,
 
