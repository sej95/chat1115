--- conflicted
+++ resolved
@@ -39,11 +39,8 @@
     ENABLED_BAICHUAN,
     ENABLED_TAICHU,
     ENABLED_AI360,
-<<<<<<< HEAD
+    ENABLED_SILICONCLOUD,
     ENABLED_SPARK,
-=======
-    ENABLED_SILICONCLOUD,
->>>>>>> 344ac28a
 
     ENABLED_AZURE_OPENAI,
     AZURE_MODEL_LIST,
@@ -117,12 +114,8 @@
       },
       perplexity: { enabled: ENABLED_PERPLEXITY },
       qwen: { enabled: ENABLED_QWEN },
-<<<<<<< HEAD
-
+      siliconcloud: { enabled: ENABLED_SILICONCLOUD },
       spark: { enabled: ENABLED_SPARK },
-=======
-      siliconcloud: { enabled: ENABLED_SILICONCLOUD },
->>>>>>> 344ac28a
       stepfun: { enabled: ENABLED_STEPFUN },
 
       taichu: { enabled: ENABLED_TAICHU },
