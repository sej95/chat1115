import { appEnv, getAppConfig } from '@/config/app';
import { authEnv } from '@/config/auth';
import { fileEnv } from '@/config/file';
import { langfuseEnv } from '@/config/langfuse';
import { getLLMConfig } from '@/config/llm';
import {
  BedrockProviderCard,
  FireworksAIProviderCard,
  GroqProviderCard,
  NovitaProviderCard,
  OllamaProviderCard,
  OpenAIProviderCard,
  OpenRouterProviderCard,
  QwenProviderCard,
  SiliconCloudProviderCard,
  TogetherAIProviderCard,
  ZeroOneProviderCard,
  ZhiPuProviderCard,
} from '@/config/modelProviders';
import { enableNextAuth } from '@/const/auth';
import { parseSystemAgent } from '@/server/globalConfig/parseSystemAgent';
import { GlobalServerConfig } from '@/types/serverConfig';
import { extractEnabledModels, transformToChatModelCards } from '@/utils/parseModels';

import { parseAgentConfig } from './parseDefaultAgent';

export const getServerGlobalConfig = () => {
  const { ACCESS_CODES, DEFAULT_AGENT_CONFIG } = getAppConfig();

  const {
    ENABLED_OPENAI,
    OPENAI_MODEL_LIST,

    ENABLED_MOONSHOT,
    ENABLED_ZHIPU,
    ZHIPU_MODEL_LIST,

    ENABLED_AWS_BEDROCK,
    AWS_BEDROCK_MODEL_LIST,

    ENABLED_GOOGLE,

    ENABLED_GROQ,
    GROQ_MODEL_LIST,

    ENABLED_DEEPSEEK,
    ENABLED_PERPLEXITY,
    ENABLED_ANTHROPIC,
    ENABLED_MINIMAX,
    ENABLED_MISTRAL,

    ENABLED_NOVITA,
    NOVITA_MODEL_LIST,

    ENABLED_QWEN,
    QWEN_MODEL_LIST,

    ENABLED_STEPFUN,
    ENABLED_BAICHUAN,
    ENABLED_TAICHU,
    ENABLED_AI360,
    ENABLED_ZEROONE,

    ENABLED_SILICONCLOUD,
    SILICONCLOUD_MODEL_LIST,

    ENABLED_UPSTAGE,

    ENABLED_SPARK,

    ENABLED_AZURE_OPENAI,
    AZURE_MODEL_LIST,

    ENABLED_OLLAMA,
    OLLAMA_MODEL_LIST,
    OLLAMA_PROXY_URL,

    ENABLED_OPENROUTER,
    OPENROUTER_MODEL_LIST,

<<<<<<< HEAD
    ENABLED_TOGETHERAI,
    TOGETHERAI_MODEL_LIST,

    ENABLED_DOUBAO,
    ARK_MODEL_LIST,
=======
    ENABLED_ZEROONE,
    ZEROONE_MODEL_LIST,

    ENABLED_TOGETHERAI,
    TOGETHERAI_MODEL_LIST,

    ENABLED_FIREWORKSAI,
    FIREWORKSAI_MODEL_LIST,
>>>>>>> 3d44c429
  } = getLLMConfig();

  const config: GlobalServerConfig = {
    defaultAgent: {
      config: parseAgentConfig(DEFAULT_AGENT_CONFIG),
    },
    enableUploadFileToServer: !!fileEnv.S3_SECRET_ACCESS_KEY,
    enabledAccessCode: ACCESS_CODES?.length > 0,
    enabledOAuthSSO: enableNextAuth,
    languageModel: {
      ai360: { enabled: ENABLED_AI360 },
      anthropic: {
        enabled: ENABLED_ANTHROPIC,
      },
      azure: {
        enabled: ENABLED_AZURE_OPENAI,
        enabledModels: extractEnabledModels(AZURE_MODEL_LIST, true),
        serverModelCards: transformToChatModelCards({
          defaultChatModels: [],
          modelString: AZURE_MODEL_LIST,
          withDeploymentName: true,
        }),
      },
      baichuan: { enabled: ENABLED_BAICHUAN },
      bedrock: {
        enabled: ENABLED_AWS_BEDROCK,
        enabledModels: extractEnabledModels(AWS_BEDROCK_MODEL_LIST),
        serverModelCards: transformToChatModelCards({
          defaultChatModels: BedrockProviderCard.chatModels,
          modelString: AWS_BEDROCK_MODEL_LIST,
        }),
      },
      deepseek: { enabled: ENABLED_DEEPSEEK },
<<<<<<< HEAD
      doubao: { enabled: ENABLED_DOUBAO,
        enabledModels: extractEnabledModels(ARK_MODEL_LIST),
        serverModelCards: transformToChatModelCards({
          defaultChatModels: [],
          modelString: ARK_MODEL_LIST,
        }),
      },
=======

      fireworksai: {
        enabled: ENABLED_FIREWORKSAI,
        enabledModels: extractEnabledModels(FIREWORKSAI_MODEL_LIST),
        serverModelCards: transformToChatModelCards({
          defaultChatModels: FireworksAIProviderCard.chatModels,
          modelString: FIREWORKSAI_MODEL_LIST,
        }),
      },

>>>>>>> 3d44c429
      google: { enabled: ENABLED_GOOGLE },
      groq: {
        enabled: ENABLED_GROQ,
        enabledModels: extractEnabledModels(GROQ_MODEL_LIST),
        serverModelCards: transformToChatModelCards({
          defaultChatModels: GroqProviderCard.chatModels,
          modelString: GROQ_MODEL_LIST,
        }),
      },
      minimax: { enabled: ENABLED_MINIMAX },
      mistral: { enabled: ENABLED_MISTRAL },
      moonshot: { enabled: ENABLED_MOONSHOT },
      novita: {
        enabled: ENABLED_NOVITA,
        enabledModels: extractEnabledModels(NOVITA_MODEL_LIST),
        serverModelCards: transformToChatModelCards({
          defaultChatModels: NovitaProviderCard.chatModels,
          modelString: NOVITA_MODEL_LIST,
        }),
      },
      ollama: {
        enabled: ENABLED_OLLAMA,
        fetchOnClient: !OLLAMA_PROXY_URL,
        serverModelCards: transformToChatModelCards({
          defaultChatModels: OllamaProviderCard.chatModels,
          modelString: OLLAMA_MODEL_LIST,
        }),
      },
      openai: {
        enabled: ENABLED_OPENAI,
        enabledModels: extractEnabledModels(OPENAI_MODEL_LIST),
        serverModelCards: transformToChatModelCards({
          defaultChatModels: OpenAIProviderCard.chatModels,
          modelString: OPENAI_MODEL_LIST,
        }),
      },
      openrouter: {
        enabled: ENABLED_OPENROUTER,
        enabledModels: extractEnabledModels(OPENROUTER_MODEL_LIST),
        serverModelCards: transformToChatModelCards({
          defaultChatModels: OpenRouterProviderCard.chatModels,
          modelString: OPENROUTER_MODEL_LIST,
        }),
      },
      perplexity: { enabled: ENABLED_PERPLEXITY },
      qwen: {
        enabled: ENABLED_QWEN,
        enabledModels: extractEnabledModels(QWEN_MODEL_LIST),
        serverModelCards: transformToChatModelCards({
          defaultChatModels: QwenProviderCard.chatModels,
          modelString: QWEN_MODEL_LIST,
        }),
      },
      siliconcloud: {
        enabled: ENABLED_SILICONCLOUD,
        enabledModels: extractEnabledModels(SILICONCLOUD_MODEL_LIST),
        serverModelCards: transformToChatModelCards({
          defaultChatModels: SiliconCloudProviderCard.chatModels,
          modelString: SILICONCLOUD_MODEL_LIST,
        }),
      },
      spark: { enabled: ENABLED_SPARK },
      stepfun: { enabled: ENABLED_STEPFUN },
      taichu: { enabled: ENABLED_TAICHU },
      togetherai: {
        enabled: ENABLED_TOGETHERAI,
        enabledModels: extractEnabledModels(TOGETHERAI_MODEL_LIST),
        serverModelCards: transformToChatModelCards({
          defaultChatModels: TogetherAIProviderCard.chatModels,
          modelString: TOGETHERAI_MODEL_LIST,
        }),
      },
      upstage: { enabled: ENABLED_UPSTAGE },
      zeroone: {
        enabled: ENABLED_ZEROONE,
        enabledModels: extractEnabledModels(ZEROONE_MODEL_LIST),
        serverModelCards: transformToChatModelCards({
          defaultChatModels: ZeroOneProviderCard.chatModels,
          modelString: ZEROONE_MODEL_LIST,
        }),
      },
      zhipu: { 
        enabled: ENABLED_ZHIPU, 
        enabledModels: extractEnabledModels(ZHIPU_MODEL_LIST), 
        serverModelCards: transformToChatModelCards({ 
          defaultChatModels: ZhiPuProviderCard.chatModels, 
          modelString: ZHIPU_MODEL_LIST 
        }),
      },
    },
    oAuthSSOProviders: authEnv.NEXT_AUTH_SSO_PROVIDERS.trim().split(/[,，]/),
    systemAgent: parseSystemAgent(appEnv.SYSTEM_AGENT),
    telemetry: {
      langfuse: langfuseEnv.ENABLE_LANGFUSE,
    },
  };

  return config;
};

export const getServerDefaultAgentConfig = () => {
  const { DEFAULT_AGENT_CONFIG } = getAppConfig();

  return parseAgentConfig(DEFAULT_AGENT_CONFIG) || {};
};<|MERGE_RESOLUTION|>--- conflicted
+++ resolved
@@ -78,22 +78,17 @@
     ENABLED_OPENROUTER,
     OPENROUTER_MODEL_LIST,
 
-<<<<<<< HEAD
+    ENABLED_ZEROONE,
+    ZEROONE_MODEL_LIST,
+
     ENABLED_TOGETHERAI,
     TOGETHERAI_MODEL_LIST,
 
+    ENABLED_FIREWORKSAI,
+    FIREWORKSAI_MODEL_LIST,
+
     ENABLED_DOUBAO,
     ARK_MODEL_LIST,
-=======
-    ENABLED_ZEROONE,
-    ZEROONE_MODEL_LIST,
-
-    ENABLED_TOGETHERAI,
-    TOGETHERAI_MODEL_LIST,
-
-    ENABLED_FIREWORKSAI,
-    FIREWORKSAI_MODEL_LIST,
->>>>>>> 3d44c429
   } = getLLMConfig();
 
   const config: GlobalServerConfig = {
@@ -127,7 +122,6 @@
         }),
       },
       deepseek: { enabled: ENABLED_DEEPSEEK },
-<<<<<<< HEAD
       doubao: { enabled: ENABLED_DOUBAO,
         enabledModels: extractEnabledModels(ARK_MODEL_LIST),
         serverModelCards: transformToChatModelCards({
@@ -135,8 +129,6 @@
           modelString: ARK_MODEL_LIST,
         }),
       },
-=======
-
       fireworksai: {
         enabled: ENABLED_FIREWORKSAI,
         enabledModels: extractEnabledModels(FIREWORKSAI_MODEL_LIST),
@@ -145,8 +137,6 @@
           modelString: FIREWORKSAI_MODEL_LIST,
         }),
       },
-
->>>>>>> 3d44c429
       google: { enabled: ENABLED_GOOGLE },
       groq: {
         enabled: ENABLED_GROQ,
