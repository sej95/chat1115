--- conflicted
+++ resolved
@@ -98,15 +98,13 @@
     ENABLED_FIREWORKSAI,
     FIREWORKSAI_MODEL_LIST,
 
-<<<<<<< HEAD
+    ENABLED_WENXIN,
+
+    ENABLED_HUGGINGFACE,
+    HUGGINGFACE_MODEL_LIST,
+
     ENABLED_DOUBAO,
     ARK_MODEL_LIST,
-=======
-    ENABLED_WENXIN,
-
-    ENABLED_HUGGINGFACE,
-    HUGGINGFACE_MODEL_LIST,
->>>>>>> 41c55f88
   } = getLLMConfig();
 
   const config: GlobalServerConfig = {
