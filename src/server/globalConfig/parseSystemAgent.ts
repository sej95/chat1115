--- conflicted
+++ resolved
@@ -29,12 +29,8 @@
       }
 
       if (protectedKeys.includes(key)) {
-<<<<<<< HEAD
         config[key as keyof CommonSystemConfig] = {
-=======
-        config[key as keyof UserSystemAgentConfig] = {
           enabled: key === 'queryRewrite' ? true : undefined,
->>>>>>> e6f25337
           model: model.trim(),
           provider: provider.trim(),
         } as any;
