import { IconAvatarProps, ModelIcon, ProviderIcon } from '@lobehub/icons';
import { Avatar, Icon, Tooltip } from '@lobehub/ui';
import { Typography } from 'antd';
import { createStyles } from 'antd-style';
<<<<<<< HEAD
import { Infinity, LucideEye, LucideFlame, LucidePaperclip, ToyBrick } from 'lucide-react';
=======
import { Infinity, AtomIcon, LucideEye, LucidePaperclip, ToyBrick } from 'lucide-react';
>>>>>>> 45ad962d
import numeral from 'numeral';
import { rgba } from 'polished';
import { FC, memo } from 'react';
import { useTranslation } from 'react-i18next';
import { Center, Flexbox } from 'react-layout-kit';

import { ModelAbilities } from '@/types/aiModel';
import { AiProviderSourceType } from '@/types/aiProvider';
import { ChatModelCard } from '@/types/llm';
import { formatTokenNumber } from '@/utils/format';

const useStyles = createStyles(({ css, token }) => ({
  custom: css`
    width: 36px;
    height: 20px;
    border-radius: 4px;

    font-family: ${token.fontFamilyCode};
    font-size: 12px;
    color: ${rgba(token.colorWarning, 0.75)};

    background: ${token.colorWarningBg};
  `,
  tag: css`
    cursor: default;

    display: flex;
    align-items: center;
    justify-content: center;

    width: 20px;
    height: 20px;
    border-radius: 4px;
  `,
  tagBlue: css`
    color: ${token.geekblue};
    background: ${token.geekblue1};
  `,
  tagGreen: css`
    color: ${token.green};
    background: ${token.green1};
  `,
<<<<<<< HEAD
  tagRed: css`
    color: ${token.red};
    background: ${token.red1};
=======
  tagPurple: css`
    color: ${token.purple};
    background: ${token.purple1};
>>>>>>> 45ad962d
  `,
  token: css`
    width: 36px;
    height: 20px;
    border-radius: 4px;

    font-family: ${token.fontFamilyCode};
    font-size: 11px;
    color: ${token.colorTextSecondary};

    background: ${token.colorFillTertiary};
  `,
}));

interface ModelInfoTagsProps extends ModelAbilities {
  contextWindowTokens?: number | null;
  directionReverse?: boolean;
  isCustom?: boolean;
  placement?: 'top' | 'right';
}

export const ModelInfoTags = memo<ModelInfoTagsProps>(
  ({ directionReverse, placement = 'right', ...model }) => {
    const { t } = useTranslation('components');
    const { styles, cx } = useStyles();

    return (
      <Flexbox direction={directionReverse ? 'horizontal-reverse' : 'horizontal'} gap={4}>
        {model.hot && (
          <Tooltip
            placement={placement}
            styles={{ root: { pointerEvents: 'none' } }}
            title={t('ModelSelect.featureTag.hot')}
          >
            <div className={cx(styles.tag, styles.tagRed)} style={{ cursor: 'pointer' }} title="">
              <Icon icon={LucideFlame} />
            </div>
          </Tooltip>
        )}
        {model.files && (
          <Tooltip
            placement={placement}
            styles={{ root: { pointerEvents: 'none' } }}
            title={t('ModelSelect.featureTag.file')}
          >
            <div className={cx(styles.tag, styles.tagGreen)} style={{ cursor: 'pointer' }} title="">
              <Icon icon={LucidePaperclip} />
            </div>
          </Tooltip>
        )}
        {model.vision && (
          <Tooltip
            placement={placement}
            styles={{ root: { pointerEvents: 'none' } }}
            title={t('ModelSelect.featureTag.vision')}
          >
            <div className={cx(styles.tag, styles.tagGreen)} style={{ cursor: 'pointer' }} title="">
              <Icon icon={LucideEye} />
            </div>
          </Tooltip>
        )}
        {model.functionCall && (
          <Tooltip
            placement={placement}
            styles={{
              root: { maxWidth: 'unset', pointerEvents: 'none' },
            }}
            title={t('ModelSelect.featureTag.functionCall')}
          >
            <div className={cx(styles.tag, styles.tagBlue)} style={{ cursor: 'pointer' }} title="">
              <Icon icon={ToyBrick} />
            </div>
          </Tooltip>
        )}
        {model.reasoning && (
          <Tooltip
            placement={placement}
            styles={{ root: { pointerEvents: 'none' } }}
            title={t('ModelSelect.featureTag.reasoning')}
          >
            <div className={cx(styles.tag, styles.tagPurple)} style={{ cursor: 'pointer' }}>
              <Icon icon={AtomIcon} />
            </div>
          </Tooltip>
        )}
        {typeof model.contextWindowTokens === 'number' && (
          <Tooltip
            placement={placement}
            styles={{
              root: { maxWidth: 'unset', pointerEvents: 'none' },
            }}
            title={t('ModelSelect.featureTag.tokens', {
              tokens:
                model.contextWindowTokens === 0
                  ? '∞'
                  : numeral(model.contextWindowTokens).format('0,0'),
            })}
          >
            <Center className={styles.token} title="">
              {model.contextWindowTokens === 0 ? (
                <Infinity size={17} strokeWidth={1.6} />
              ) : (
                formatTokenNumber(model.contextWindowTokens as number)
              )}
            </Center>
          </Tooltip>
        )}
      </Flexbox>
    );
  },
);

interface ModelItemRenderProps extends ChatModelCard {
  showInfoTag?: boolean;
}

// author: si
// 自定义样式：将括号内的内容用灰色样式包裹
const HighlightBrackets = ({ text }: { text: string }) => {
  // 正则表达式匹配英文括号及括号内的内容
  const regex = /\(([^)]+)\)/g;

  // 用于存储解析后的 JSX 片段
  const elements = [];
  let lastIndex = 0;

  // 使用正则表达式匹配字符串
  text.replaceAll(regex, (match, group, offset) => {
    // 将括号前的普通文本保存到数组中
    if (offset > lastIndex) {
      elements.push(text.slice(lastIndex, offset));
    }

    // 将括号和内容用灰色样式包裹，并存入数组
    elements.push(
      <span key={offset} style={{ color: 'gray' }}>
        {match}
      </span>,
    );

    // 更新 lastIndex
    lastIndex = offset + match.length;

    return match; // replace 的 callback 需要返回一个值
  });

  // 将剩余的普通文本添加到数组中
  if (lastIndex < text.length) {
    elements.push(text.slice(lastIndex));
  }

  return elements;
};

export const ModelItemRender = memo<ModelItemRenderProps>(({ showInfoTag = true, ...model }) => {
  return (
    <Flexbox align={'center'} gap={32} horizontal justify={'space-between'}>
      <Flexbox align={'center'} gap={8} horizontal>
        <ModelIcon model={model.id} size={20} />
        <Typography.Paragraph ellipsis={false} style={{ marginBottom: 0 }}>
          <HighlightBrackets text={model.displayName || model.id} />
        </Typography.Paragraph>
      </Flexbox>

      {showInfoTag && <ModelInfoTags {...model} />}
    </Flexbox>
  );
});

interface ProviderItemRenderProps {
  logo?: string;
  name: string;
  provider: string;
  source?: AiProviderSourceType;
}

export const ProviderItemRender = memo<ProviderItemRenderProps>(
  ({ provider, name, source, logo }) => {
    return (
      <Flexbox align={'center'} gap={4} horizontal>
        {source === 'custom' && !!logo ? (
          <Avatar avatar={logo} size={20} style={{ filter: 'grayscale(1)' }} title={name} />
        ) : (
          <ProviderIcon provider={provider} size={20} type={'mono'} />
        )}
        {name}
      </Flexbox>
    );
  },
);

interface LabelRendererProps {
  Icon: FC<IconAvatarProps>;
  label: string;
}

export const LabelRenderer = memo<LabelRendererProps>(({ Icon, label }) => (
  <Flexbox align={'center'} gap={8} horizontal>
    <Icon size={20} />
    <span>{label}</span>
  </Flexbox>
));<|MERGE_RESOLUTION|>--- conflicted
+++ resolved
@@ -2,11 +2,14 @@
 import { Avatar, Icon, Tooltip } from '@lobehub/ui';
 import { Typography } from 'antd';
 import { createStyles } from 'antd-style';
-<<<<<<< HEAD
-import { Infinity, LucideEye, LucideFlame, LucidePaperclip, ToyBrick } from 'lucide-react';
-=======
-import { Infinity, AtomIcon, LucideEye, LucidePaperclip, ToyBrick } from 'lucide-react';
->>>>>>> 45ad962d
+import {
+  Infinity,
+  AtomIcon,
+  LucideEye,
+  LucideFlame,
+  LucidePaperclip,
+  ToyBrick,
+} from 'lucide-react';
 import numeral from 'numeral';
 import { rgba } from 'polished';
 import { FC, memo } from 'react';
@@ -49,15 +52,13 @@
     color: ${token.green};
     background: ${token.green1};
   `,
-<<<<<<< HEAD
+  tagPurple: css`
+    color: ${token.purple};
+    background: ${token.purple1};
+  `,
   tagRed: css`
     color: ${token.red};
     background: ${token.red1};
-=======
-  tagPurple: css`
-    color: ${token.purple};
-    background: ${token.purple1};
->>>>>>> 45ad962d
   `,
   token: css`
     width: 36px;
