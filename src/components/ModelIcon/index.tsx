import {
  AiMass,
  Adobe,
  Ai21,
  Ai360,
  Aws,
  Aya,
  Azure,
  Baichuan,
  ByteDance,
  ChatGLM,
  Claude,
  CodeGeeX,
  Cohere,
  Dbrx,
  DeepSeek,
  Doubao,
  FishAudio,
  Gemini,
  Gemma,
  Hunyuan,
  LLaVA,
  Meta,
  Minimax,
  Mistral,
  Moonshot,
  OpenAI,
  OpenChat,
  OpenRouter,
  Perplexity,
  Rwkv,
  Spark,
  Stability,
  Stepfun,
  Tongyi,
  Wenxin,
  Yi,
} from '@lobehub/icons';
import { memo } from 'react';

interface ModelProviderIconProps {
  model?: string;
  size?: number;
}

const ModelIcon = memo<ModelProviderIconProps>(({ model: originModel, size = 12 }) => {
  if (!originModel) return;

  // lower case the origin model so to better match more model id case
  const model = originModel.toLowerCase();

  // currently supported models, maybe not in its own provider
  if (model.includes('gpt-3')) return <OpenAI.Avatar size={size} type={'gpt3'} />;
  if (model.includes('gpt-4')) return <OpenAI.Avatar size={size} type={'gpt4'} />;
  if (model.includes('glm-') || model.includes('chatglm')) return <ChatGLM.Avatar size={size} />;
  if (model.startsWith('codegeex')) return <CodeGeeX.Avatar size={size} />;
  if (model.includes('deepseek')) return <DeepSeek.Avatar size={size} />;
  if (model.includes('claude')) return <Claude.Avatar size={size} />;
  if (model.includes('titan')) return <Aws.Avatar size={size} />;
  if (model.includes('llama')) return <Meta.Avatar size={size} />;
  if (model.includes('llava')) return <LLaVA.Avatar size={size} />;
  if (model.includes('gemini')) return <Gemini.Avatar size={size} />;
  if (model.includes('gemma')) return <Gemma.Avatar size={size} />;
  if (model.includes('moonshot')) return <Moonshot.Avatar size={size} />;
  if (model.includes('qwen')) return <Tongyi.Avatar background={Tongyi.colorPrimary} size={size} />;
  if (model.includes('minmax') || model.includes('abab')) return <Minimax.Avatar size={size} />;
  if (model.includes('mistral') || model.includes('mixtral') || model.includes('codestral') || model.includes('mathstral')) return <Mistral.Avatar size={size} />;
  if (model.includes('pplx') || model.includes('sonar')) return <Perplexity.Avatar size={size} />;
  if (model.includes('yi-')) return <Yi.Avatar size={size} />;
  if (model.startsWith('openrouter')) return <OpenRouter.Avatar size={size} />; // only for Cinematika and Auto
  if (model.startsWith('openchat')) return <OpenChat.Avatar size={size} />;
  if (model.includes('aya')) return <Aya.Avatar size={size} />;
  if (model.includes('command')) return <Cohere.Avatar size={size} />;
  if (model.includes('dbrx')) return <Dbrx.Avatar size={size} />;
  if (model.includes('step')) return <Stepfun.Avatar size={size} />;
<<<<<<< HEAD
  if (model.startsWith('ep-')) return <Doubao.Avatar size={size} />; // https://www.volcengine.com/docs/82379/1263482
=======
  if (model.includes('taichu')) return <AiMass.Avatar size={size} />;
  if (model.includes('360gpt')) return <Ai360.Avatar size={size} />;
>>>>>>> 96f68ac9

  // below: To be supported in providers, move up if supported
  if (model.includes('baichuan'))
    return <Baichuan.Avatar background={Baichuan.colorPrimary} size={size} />;
  if (model.includes('rwkv')) return <Rwkv.Avatar size={size} />;
  if (model.includes('ernie')) return <Wenxin.Avatar size={size} />;
  if (model.includes('spark')) return <Spark.Avatar size={size} />;
  if (model.includes('hunyuan')) return <Hunyuan.Avatar size={size} />;
  // ref https://github.com/fishaudio/Bert-VITS2/blob/master/train_ms.py#L702
  if (model.startsWith('d_') || model.startsWith('g_') || model.startsWith('wd_'))
    return <FishAudio.Avatar size={size} />;
  if (model.includes('skylark')) return <ByteDance.Avatar size={size} />;

  if (
    model.includes('stable-diffusion') ||
    model.includes('stable-video') ||
    model.includes('stable-cascade') ||
    model.includes('sdxl') ||
    model.includes('stablelm') ||
    model.startsWith('stable-') ||
    model.startsWith('sd3')
  )
    return <Stability.Avatar size={size} />;

  if (model.includes('phi3') || model.includes('phi-3') || model.includes('wizardlm')) return <Azure.Avatar size={size} />;
  if (model.includes('firefly')) return <Adobe.Avatar size={size} />;
  if (model.includes('jamba') || model.includes('j2-')) return <Ai21.Avatar size={size} />;
});

export default ModelIcon;<|MERGE_RESOLUTION|>--- conflicted
+++ resolved
@@ -73,12 +73,9 @@
   if (model.includes('command')) return <Cohere.Avatar size={size} />;
   if (model.includes('dbrx')) return <Dbrx.Avatar size={size} />;
   if (model.includes('step')) return <Stepfun.Avatar size={size} />;
-<<<<<<< HEAD
-  if (model.startsWith('ep-')) return <Doubao.Avatar size={size} />; // https://www.volcengine.com/docs/82379/1263482
-=======
   if (model.includes('taichu')) return <AiMass.Avatar size={size} />;
   if (model.includes('360gpt')) return <Ai360.Avatar size={size} />;
->>>>>>> 96f68ac9
+  if (model.startsWith('ep-')) return <Doubao.Avatar size={size} />; // https://www.volcengine.com/docs/82379/1263482
 
   // below: To be supported in providers, move up if supported
   if (model.includes('baichuan'))
