import {
  Adobe,
  Ai21,
  Aws,
  Azure,
  Baichuan,
  ByteDance,
  ChatGLM,
  Claude,
  Cohere,
  Dbrx,
  FishAudio,
  Gemini,
  Gemma,
  Hunyuan,
  LLaVA,
  Meta,
  Minimax,
  Mistral,
  Moonshot,
  OpenAI,
  OpenChat,
  OpenRouter,
  Perplexity,
  Rwkv,
  Spark,
  Stability,
  Tongyi,
  Wenxin,
  Yi,
} from '@lobehub/icons';
import { memo } from 'react';

interface ModelProviderIconProps {
  model?: string;
  size?: number;
}

const ModelIcon = memo<ModelProviderIconProps>(({ model: originModel, size = 12 }) => {
  if (!originModel) return;

  // lower case the origin model so to better match more model id case
  const model = originModel.toLowerCase();

  // currently supported models, maybe not in its own provider
  if (model.includes('gpt-3')) return <OpenAI.Avatar size={size} type={'gpt3'} />;
  if (model.includes('gpt-4')) return <OpenAI.Avatar size={size} type={'gpt4'} />;
  if (model.startsWith('glm') ||
    model.includes('chatglm'))
    return <ChatGLM.Avatar size={size} />;
  if (model.includes('claude')) return <Claude.Avatar size={size} />;
  if (model.includes('titan')) return <Aws.Avatar size={size} />;
  if (model.includes('llama')) return <Meta.Avatar size={size} />;
  if (model.includes('llava')) return <LLaVA.Avatar size={size} />;
  if (model.includes('gemini')) return <Gemini.Avatar size={size} />;
  if (model.includes('gemma')) return <Gemma.Avatar size={size} />;
  if (model.includes('moonshot')) return <Moonshot.Avatar size={size} />;
  if (model.includes('qwen')) return <Tongyi.Avatar background={Tongyi.colorPrimary} size={size} />;
  if (model.includes('minmax')) return <Minimax.Avatar size={size} />;
<<<<<<< HEAD
  if (model.includes('abab')) return <Minimax.Avatar size={size} />;
  if (model.includes('moonshot')) return <Moonshot.Avatar size={size} />;
  if (model.includes('baichuan'))
    return <Baichuan.Avatar background={Baichuan.colorPrimary} size={size} />;

  if (model.includes('mistral') || model.includes('mixtral')) return <Mistral.Avatar size={size} />;

  if (model.includes('pplx') || model.includes('sonar')) return <Perplexity.Avatar size={size} />;

=======
  if (model.includes('mistral') ||
    model.includes('mixtral'))
    return <Mistral.Avatar size={size} />;
  if (model.includes('pplx') ||
    model.includes('sonar'))
    return <Perplexity.Avatar size={size} />;
>>>>>>> 999b7824
  if (model.includes('yi-')) return <Yi.Avatar size={size} />;
  if (model.startsWith('openrouter')) return <OpenRouter.Avatar size={size} />; // only for Cinematika and Auto
  if (model.startsWith('openchat')) return <OpenChat.Avatar size={size} />;
  if (model.includes('command')) return <Cohere.Avatar size={size} />;
  if (model.includes('dbrx')) return <Dbrx.Avatar size={size} />;

  // below: To be supported in providers, move up if supported
  if (model.includes('baichuan'))
    return <Baichuan.Avatar background={Baichuan.colorPrimary} size={size} />;
  if (model.includes('rwkv')) return <Rwkv.Avatar size={size} />;
  if (model.includes('ernie'))
    return <Wenxin.Avatar size={size} />;
  if (model.includes('spark')) return <Spark.Avatar size={size} />;
  if (model.includes('hunyuan')) return <Hunyuan.Avatar size={size} />;
  // ref https://github.com/fishaudio/Bert-VITS2/blob/master/train_ms.py#L702
  if (model.startsWith('d_') ||
    model.startsWith('g_') || model.startsWith('wd_'))
    return <FishAudio.Avatar size={size} />;
  if (model.includes('skylark')) return <ByteDance.Avatar size={size} />;

  if (
    model.includes('stable-diffusion') ||
    model.includes('stable-video') ||
    model.includes('stable-cascade') ||
    model.includes('sdxl') ||
    model.includes('stablelm') ||
    model.startsWith('stable-') ||
    model.startsWith('sd3')
  )
    return <Stability.Avatar size={size} />;

  if (model.includes('wizardlm')) return <Azure.Avatar size={size} />;
  if (model.includes('firefly')) return <Adobe.Avatar size={size} />;
  if (model.includes('jamba') ||
    model.includes('j2-'))
    return <Ai21.Avatar size={size} />;
});

export default ModelIcon;<|MERGE_RESOLUTION|>--- conflicted
+++ resolved
@@ -45,9 +45,7 @@
   // currently supported models, maybe not in its own provider
   if (model.includes('gpt-3')) return <OpenAI.Avatar size={size} type={'gpt3'} />;
   if (model.includes('gpt-4')) return <OpenAI.Avatar size={size} type={'gpt4'} />;
-  if (model.startsWith('glm') ||
-    model.includes('chatglm'))
-    return <ChatGLM.Avatar size={size} />;
+  if (model.startsWith('glm') || model.includes('chatglm')) return <ChatGLM.Avatar size={size} />;
   if (model.includes('claude')) return <Claude.Avatar size={size} />;
   if (model.includes('titan')) return <Aws.Avatar size={size} />;
   if (model.includes('llama')) return <Meta.Avatar size={size} />;
@@ -56,25 +54,9 @@
   if (model.includes('gemma')) return <Gemma.Avatar size={size} />;
   if (model.includes('moonshot')) return <Moonshot.Avatar size={size} />;
   if (model.includes('qwen')) return <Tongyi.Avatar background={Tongyi.colorPrimary} size={size} />;
-  if (model.includes('minmax')) return <Minimax.Avatar size={size} />;
-<<<<<<< HEAD
-  if (model.includes('abab')) return <Minimax.Avatar size={size} />;
-  if (model.includes('moonshot')) return <Moonshot.Avatar size={size} />;
-  if (model.includes('baichuan'))
-    return <Baichuan.Avatar background={Baichuan.colorPrimary} size={size} />;
-
+  if (model.includes('minmax') || model.includes('abab')) return <Minimax.Avatar size={size} />;
   if (model.includes('mistral') || model.includes('mixtral')) return <Mistral.Avatar size={size} />;
-
   if (model.includes('pplx') || model.includes('sonar')) return <Perplexity.Avatar size={size} />;
-
-=======
-  if (model.includes('mistral') ||
-    model.includes('mixtral'))
-    return <Mistral.Avatar size={size} />;
-  if (model.includes('pplx') ||
-    model.includes('sonar'))
-    return <Perplexity.Avatar size={size} />;
->>>>>>> 999b7824
   if (model.includes('yi-')) return <Yi.Avatar size={size} />;
   if (model.startsWith('openrouter')) return <OpenRouter.Avatar size={size} />; // only for Cinematika and Auto
   if (model.startsWith('openchat')) return <OpenChat.Avatar size={size} />;
@@ -85,13 +67,11 @@
   if (model.includes('baichuan'))
     return <Baichuan.Avatar background={Baichuan.colorPrimary} size={size} />;
   if (model.includes('rwkv')) return <Rwkv.Avatar size={size} />;
-  if (model.includes('ernie'))
-    return <Wenxin.Avatar size={size} />;
+  if (model.includes('ernie')) return <Wenxin.Avatar size={size} />;
   if (model.includes('spark')) return <Spark.Avatar size={size} />;
   if (model.includes('hunyuan')) return <Hunyuan.Avatar size={size} />;
   // ref https://github.com/fishaudio/Bert-VITS2/blob/master/train_ms.py#L702
-  if (model.startsWith('d_') ||
-    model.startsWith('g_') || model.startsWith('wd_'))
+  if (model.startsWith('d_') || model.startsWith('g_') || model.startsWith('wd_'))
     return <FishAudio.Avatar size={size} />;
   if (model.includes('skylark')) return <ByteDance.Avatar size={size} />;
 
@@ -108,9 +88,7 @@
 
   if (model.includes('wizardlm')) return <Azure.Avatar size={size} />;
   if (model.includes('firefly')) return <Adobe.Avatar size={size} />;
-  if (model.includes('jamba') ||
-    model.includes('j2-'))
-    return <Ai21.Avatar size={size} />;
+  if (model.includes('jamba') || model.includes('j2-')) return <Ai21.Avatar size={size} />;
 });
 
 export default ModelIcon;