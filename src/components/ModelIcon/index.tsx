import {
  AiMass,
  Adobe,
  Ai21,
  Ai360,
  Aws,
  Azure,
  Baichuan,
  ByteDance,
  ChatGLM,
  Claude,
  Cohere,
  Dbrx,
  DeepSeek,
  FishAudio,
  Gemini,
  Gemma,
  Hunyuan,
  LLaVA,
  Meta,
  Minimax,
  Mistral,
  Moonshot,
  OpenAI,
  OpenChat,
  OpenRouter,
  Perplexity,
  Rwkv,
  Spark,
  Stability,
  Stepfun,
  Tongyi,
  Wenxin,
  Yi,
} from '@lobehub/icons';
import { memo } from 'react';

interface ModelProviderIconProps {
  model?: string;
  size?: number;
}

const ModelIcon = memo<ModelProviderIconProps>(({ model: originModel, size = 12 }) => {
  if (!originModel) return;

  // lower case the origin model so to better match more model id case
  const model = originModel.toLowerCase();

  // currently supported models, maybe not in its own provider
  if (model.includes('gpt-3')) return <OpenAI.Avatar size={size} type={'gpt3'} />;
  if (model.includes('gpt-4')) return <OpenAI.Avatar size={size} type={'gpt4'} />;
  if (model.startsWith('glm') || model.includes('chatglm')) return <ChatGLM.Avatar size={size} />;
  if (model.includes('deepseek')) return <DeepSeek.Avatar size={size} />;
  if (model.includes('claude')) return <Claude.Avatar size={size} />;
  if (model.includes('titan')) return <Aws.Avatar size={size} />;
  if (model.includes('llama')) return <Meta.Avatar size={size} />;
  if (model.includes('llava')) return <LLaVA.Avatar size={size} />;
  if (model.includes('gemini')) return <Gemini.Avatar size={size} />;
  if (model.includes('gemma')) return <Gemma.Avatar size={size} />;
  if (model.includes('moonshot')) return <Moonshot.Avatar size={size} />;
  if (model.includes('qwen')) return <Tongyi.Avatar background={Tongyi.colorPrimary} size={size} />;
  if (model.includes('minmax') || model.includes('abab')) return <Minimax.Avatar size={size} />;
  if (model.includes('mistral') || model.includes('mixtral')) return <Mistral.Avatar size={size} />;
  if (model.includes('pplx') || model.includes('sonar')) return <Perplexity.Avatar size={size} />;
  if (model.includes('yi-')) return <Yi.Avatar size={size} />;
  if (model.startsWith('openrouter')) return <OpenRouter.Avatar size={size} />; // only for Cinematika and Auto
  if (model.startsWith('openchat')) return <OpenChat.Avatar size={size} />;
  if (model.includes('command')) return <Cohere.Avatar size={size} />;
  if (model.includes('dbrx')) return <Dbrx.Avatar size={size} />;
  if (model.includes('step')) return <Stepfun.Avatar size={size} />;
<<<<<<< HEAD
  if (model.includes('360gpt')) return <Ai360.Avatar size={size} />;
=======
  if (model.includes('taichu')) return <AiMass.Avatar size={size} />;
>>>>>>> a5be879b

  // below: To be supported in providers, move up if supported
  if (model.includes('baichuan'))
    return <Baichuan.Avatar background={Baichuan.colorPrimary} size={size} />;
  if (model.includes('rwkv')) return <Rwkv.Avatar size={size} />;
  if (model.includes('ernie')) return <Wenxin.Avatar size={size} />;
  if (model.includes('spark')) return <Spark.Avatar size={size} />;
  if (model.includes('hunyuan')) return <Hunyuan.Avatar size={size} />;
  // ref https://github.com/fishaudio/Bert-VITS2/blob/master/train_ms.py#L702
  if (model.startsWith('d_') || model.startsWith('g_') || model.startsWith('wd_'))
    return <FishAudio.Avatar size={size} />;
  if (model.includes('skylark')) return <ByteDance.Avatar size={size} />;

  if (
    model.includes('stable-diffusion') ||
    model.includes('stable-video') ||
    model.includes('stable-cascade') ||
    model.includes('sdxl') ||
    model.includes('stablelm') ||
    model.startsWith('stable-') ||
    model.startsWith('sd3')
  )
    return <Stability.Avatar size={size} />;

  if (model.includes('wizardlm')) return <Azure.Avatar size={size} />;
  if (model.includes('phi3') || model.includes('phi-3')) return <Azure.Avatar size={size} />;
  if (model.includes('firefly')) return <Adobe.Avatar size={size} />;
  if (model.includes('jamba') || model.includes('j2-')) return <Ai21.Avatar size={size} />;
});

export default ModelIcon;<|MERGE_RESOLUTION|>--- conflicted
+++ resolved
@@ -68,11 +68,8 @@
   if (model.includes('command')) return <Cohere.Avatar size={size} />;
   if (model.includes('dbrx')) return <Dbrx.Avatar size={size} />;
   if (model.includes('step')) return <Stepfun.Avatar size={size} />;
-<<<<<<< HEAD
+  if (model.includes('taichu')) return <AiMass.Avatar size={size} />;
   if (model.includes('360gpt')) return <Ai360.Avatar size={size} />;
-=======
-  if (model.includes('taichu')) return <AiMass.Avatar size={size} />;
->>>>>>> a5be879b
 
   // below: To be supported in providers, move up if supported
   if (model.includes('baichuan'))
