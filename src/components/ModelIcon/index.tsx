--- conflicted
+++ resolved
@@ -50,12 +50,8 @@
   // currently supported models, maybe not in its own provider
   if (model.includes('gpt-3')) return <OpenAI.Avatar size={size} type={'gpt3'} />;
   if (model.includes('gpt-4')) return <OpenAI.Avatar size={size} type={'gpt4'} />;
-<<<<<<< HEAD
   if (model.includes('glm-') || model.includes('chatglm')) return <ChatGLM.Avatar size={size} />;
-=======
-  if (model.startsWith('glm') || model.includes('chatglm')) return <ChatGLM.Avatar size={size} />;
   if (model.startsWith('codegeex')) return <CodeGeeX.Avatar size={size} />;
->>>>>>> 5f4491ab
   if (model.includes('deepseek')) return <DeepSeek.Avatar size={size} />;
   if (model.includes('claude')) return <Claude.Avatar size={size} />;
   if (model.includes('titan')) return <Aws.Avatar size={size} />;
