import {
  Ai360,
  AiMass,
  Anthropic,
  Azure,
  Baichuan,
  Bedrock,
  DeepSeek,
  Google,
  Groq,
  LobeHub,
  Minimax,
  Mistral,
  Moonshot,
  Novita,
  Ollama,
  OpenAI,
  OpenRouter,
  Perplexity,
<<<<<<< HEAD
  Spark,
=======
  SiliconCloud,
>>>>>>> 344ac28a
  Stepfun,
  Together,
  Tongyi,
  ZeroOne,
  Zhipu,
} from '@lobehub/icons';
import { memo } from 'react';
import { Center } from 'react-layout-kit';

import { ModelProvider } from '@/libs/agent-runtime';

interface ModelProviderIconProps {
  provider?: string;
}

const ModelProviderIcon = memo<ModelProviderIconProps>(({ provider }) => {
  switch (provider) {
    case 'lobehub': {
      return <LobeHub.Color size={20} />;
    }

    case ModelProvider.ZhiPu: {
      return <Zhipu size={20} />;
    }

    case ModelProvider.Bedrock: {
      return <Bedrock size={20} />;
    }

    case ModelProvider.DeepSeek: {
      return <DeepSeek size={20} />;
    }

    case ModelProvider.Google: {
      return (
        <Center height={20} width={20}>
          <Google size={14} />
        </Center>
      );
    }

    case ModelProvider.Azure: {
      return (
        <Center height={20} width={20}>
          <Azure size={14} />
        </Center>
      );
    }

    case ModelProvider.Moonshot: {
      return <Moonshot size={20} />;
    }

    case ModelProvider.OpenAI: {
      return <OpenAI size={20} />;
    }

    case ModelProvider.Ollama: {
      return <Ollama size={20} />;
    }

    case ModelProvider.Perplexity: {
      return <Perplexity size={20} />;
    }

    case ModelProvider.Minimax: {
      return <Minimax size={20} />;
    }

    case ModelProvider.Mistral: {
      return <Mistral size={20} />;
    }

    case ModelProvider.Anthropic: {
      return <Anthropic size={20} />;
    }

    case ModelProvider.Groq: {
      return <Groq size={20} />;
    }

    case ModelProvider.OpenRouter: {
      return <OpenRouter size={20} />;
    }

    case ModelProvider.ZeroOne: {
      return <ZeroOne size={20} />;
    }

    case ModelProvider.TogetherAI: {
      return <Together size={20} />;
    }

    case ModelProvider.Qwen: {
      return <Tongyi size={20} />;
    }

    case ModelProvider.Stepfun: {
      return <Stepfun size={20} />;
    }

    case ModelProvider.Novita: {
      return <Novita size={20} />;
    }

    case ModelProvider.Baichuan: {
      return <Baichuan size={20} />;
    }

    case ModelProvider.Taichu: {
      return <AiMass size={20} />;
    }

    case ModelProvider.Ai360: {
      return <Ai360 size={20} />;
    }

<<<<<<< HEAD
    case ModelProvider.Spark: {
      return <Spark size={20} />;
=======
    case ModelProvider.SiliconCloud: {
      return <SiliconCloud size={20} />;
>>>>>>> 344ac28a
    }

    default: {
      return null;
    }
  }
});

export default ModelProviderIcon;<|MERGE_RESOLUTION|>--- conflicted
+++ resolved
@@ -17,11 +17,8 @@
   OpenAI,
   OpenRouter,
   Perplexity,
-<<<<<<< HEAD
+  SiliconCloud,
   Spark,
-=======
-  SiliconCloud,
->>>>>>> 344ac28a
   Stepfun,
   Together,
   Tongyi,
@@ -139,13 +136,12 @@
       return <Ai360 size={20} />;
     }
 
-<<<<<<< HEAD
+    case ModelProvider.SiliconCloud: {
+      return <SiliconCloud size={20} />;
+    }
+
     case ModelProvider.Spark: {
       return <Spark size={20} />;
-=======
-    case ModelProvider.SiliconCloud: {
-      return <SiliconCloud size={20} />;
->>>>>>> 344ac28a
     }
 
     default: {
