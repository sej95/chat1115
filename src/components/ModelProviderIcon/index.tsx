--- conflicted
+++ resolved
@@ -1,9 +1,6 @@
 import {
-<<<<<<< HEAD
   Ai360,
-=======
   AiMass,
->>>>>>> a5be879b
   Anthropic,
   Azure,
   Baichuan,
@@ -124,13 +121,12 @@
       return <Baichuan size={20} />;
     }
 
-<<<<<<< HEAD
+    case ModelProvider.Taichu: {
+      return <AiMass size={20} />;
+    }
+
     case ModelProvider.Zhinao: {
       return <Ai360 size={20} />;
-=======
-    case ModelProvider.Taichu: {
-      return <AiMass size={20} />;
->>>>>>> a5be879b
     }
 
     default: {
