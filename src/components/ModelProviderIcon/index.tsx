import {
  Anthropic,
  Azure,
  Baichuan,
  Bedrock,
  DeepSeek,
  Google,
  Groq,
  LobeHub,
  Minimax,
  Mistral,
  Moonshot,
  Novita,
  Ollama,
  OpenAI,
  OpenRouter,
  Perplexity,
  Stepfun,
  Together,
  Tongyi,
  ZeroOne,
  Zhipu,
} from '@lobehub/icons';
import { memo } from 'react';
import { Center } from 'react-layout-kit';

import { ModelProvider } from '@/libs/agent-runtime';

interface ModelProviderIconProps {
  provider?: string;
}

const ModelProviderIcon = memo<ModelProviderIconProps>(({ provider }) => {
  switch (provider) {
    case 'lobehub': {
      return <LobeHub.Color size={20} />;
    }

    case ModelProvider.ZhiPu: {
      return <Zhipu size={20} />;
    }

    case ModelProvider.Bedrock: {
      return <Bedrock size={20} />;
    }

    case ModelProvider.DeepSeek: {
      return <DeepSeek size={20} />;
    }

    case ModelProvider.Google: {
      return (
        <Center height={20} width={20}>
          <Google size={14} />
        </Center>
      );
    }

    case ModelProvider.Azure: {
      return (
        <Center height={20} width={20}>
          <Azure size={14} />
        </Center>
      );
    }

    case ModelProvider.Moonshot: {
      return <Moonshot size={20} />;
    }

    case ModelProvider.OpenAI: {
      return <OpenAI size={20} />;
    }

    case ModelProvider.Ollama: {
      return <Ollama size={20} />;
    }

    case ModelProvider.Perplexity: {
      return <Perplexity size={20} />;
    }

    case ModelProvider.Minimax: {
      return <Minimax size={20} />;
    }

    case ModelProvider.Mistral: {
      return <Mistral size={20} />;
    }

    case ModelProvider.Anthropic: {
      return <Anthropic size={20} />;
    }

    case ModelProvider.Groq: {
      return <Groq size={20} />;
    }

    case ModelProvider.OpenRouter: {
      return <OpenRouter size={20} />;
    }

    case ModelProvider.ZeroOne: {
      return <ZeroOne size={20} />;
    }

    case ModelProvider.TogetherAI: {
      return <Together size={20} />;
    }

    case ModelProvider.Qwen: {
      return <Tongyi size={20} />;
    }

    case ModelProvider.Stepfun: {
      return <Stepfun size={20} />;
    }

<<<<<<< HEAD
    case ModelProvider.Novita: {
      return <Novita size={20} />;
=======
    case ModelProvider.Baichuan: {
      return <Baichuan size={20} />;
>>>>>>> 357d6ee6
    }

    default: {
      return null;
    }
  }
});

export default ModelProviderIcon;<|MERGE_RESOLUTION|>--- conflicted
+++ resolved
@@ -116,13 +116,12 @@
       return <Stepfun size={20} />;
     }
 
-<<<<<<< HEAD
     case ModelProvider.Novita: {
       return <Novita size={20} />;
-=======
+    }
+
     case ModelProvider.Baichuan: {
       return <Baichuan size={20} />;
->>>>>>> 357d6ee6
     }
 
     default: {
