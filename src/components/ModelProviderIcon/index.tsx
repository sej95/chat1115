import {
  Ai360,
  AiMass,
  Anthropic,
  Azure,
  Baichuan,
  Bedrock,
  DeepSeek,
  Doubao,
  Google,
  Groq,
  LobeHub,
  Minimax,
  Mistral,
  Moonshot,
  Novita,
  Ollama,
  OpenAI,
  OpenRouter,
  Perplexity,
  SiliconCloud,
  Stepfun,
  Together,
  Tongyi,
  ZeroOne,
  Zhipu,
} from '@lobehub/icons';
import { memo } from 'react';
import { Center } from 'react-layout-kit';

import { ModelProvider } from '@/libs/agent-runtime';

interface ModelProviderIconProps {
  provider?: string;
}

const ModelProviderIcon = memo<ModelProviderIconProps>(({ provider }) => {
  switch (provider) {
    case 'lobehub': {
      return <LobeHub.Color size={20} />;
    }

    case ModelProvider.ZhiPu: {
      return <Zhipu size={20} />;
    }

    case ModelProvider.Bedrock: {
      return <Bedrock size={20} />;
    }

    case ModelProvider.DeepSeek: {
      return <DeepSeek size={20} />;
    }

    case ModelProvider.Google: {
      return (
        <Center height={20} width={20}>
          <Google size={14} />
        </Center>
      );
    }

    case ModelProvider.Azure: {
      return (
        <Center height={20} width={20}>
          <Azure size={14} />
        </Center>
      );
    }

    case ModelProvider.Moonshot: {
      return <Moonshot size={20} />;
    }

    case ModelProvider.OpenAI: {
      return <OpenAI size={20} />;
    }

    case ModelProvider.Ollama: {
      return <Ollama size={20} />;
    }

    case ModelProvider.Perplexity: {
      return <Perplexity size={20} />;
    }

    case ModelProvider.Minimax: {
      return <Minimax size={20} />;
    }

    case ModelProvider.Mistral: {
      return <Mistral size={20} />;
    }

    case ModelProvider.Anthropic: {
      return <Anthropic size={20} />;
    }

    case ModelProvider.Groq: {
      return <Groq size={20} />;
    }

    case ModelProvider.OpenRouter: {
      return <OpenRouter size={20} />;
    }

    case ModelProvider.ZeroOne: {
      return <ZeroOne size={20} />;
    }

    case ModelProvider.TogetherAI: {
      return <Together size={20} />;
    }

    case ModelProvider.Qwen: {
      return <Tongyi size={20} />;
    }

    case ModelProvider.Stepfun: {
      return <Stepfun size={20} />;
    }

    case ModelProvider.Novita: {
      return <Novita size={20} />;
    }

    case ModelProvider.Baichuan: {
      return <Baichuan size={20} />;
    }

<<<<<<< HEAD
    case ModelProvider.Doubao: {
      return <Doubao.Color size={20} />;
=======
    case ModelProvider.Taichu: {
      return <AiMass size={20} />;
    }

    case ModelProvider.Ai360: {
      return <Ai360 size={20} />;
    }

    case ModelProvider.SiliconCloud: {
      return <SiliconCloud size={20} />;
>>>>>>> 96f68ac9
    }

    default: {
      return null;
    }
  }
});

export default ModelProviderIcon;<|MERGE_RESOLUTION|>--- conflicted
+++ resolved
@@ -128,10 +128,6 @@
       return <Baichuan size={20} />;
     }
 
-<<<<<<< HEAD
-    case ModelProvider.Doubao: {
-      return <Doubao.Color size={20} />;
-=======
     case ModelProvider.Taichu: {
       return <AiMass size={20} />;
     }
@@ -142,7 +138,10 @@
 
     case ModelProvider.SiliconCloud: {
       return <SiliconCloud size={20} />;
->>>>>>> 96f68ac9
+    }
+
+    case ModelProvider.Doubao: {
+      return <Doubao.Color size={20} />;
     }
 
     default: {
