--- conflicted
+++ resolved
@@ -131,13 +131,12 @@
       return <AiMass size={20} />;
     }
 
-<<<<<<< HEAD
+    case ModelProvider.Ai360: {
+      return <Ai360 size={20} />;
+    }
+
     case ModelProvider.Cloudflare: {
       return <Cloudflare size={20} />;
-=======
-    case ModelProvider.Ai360: {
-      return <Ai360 size={20} />;
->>>>>>> 5f4491ab
     }
 
     default: {
