--- conflicted
+++ resolved
@@ -129,36 +129,25 @@
 
     return modelList
       .map((model) => {
-        const knownModel = LOBE_DEFAULT_MODEL_LIST.find((m) => model.id.toLowerCase() === m.id.toLowerCase());
+        const knownModel = LOBE_DEFAULT_MODEL_LIST.find(
+          (m) => model.id.toLowerCase() === m.id.toLowerCase(),
+        );
 
         return {
-<<<<<<< HEAD
-          contextWindowTokens:
-            LOBE_DEFAULT_MODEL_LIST.find((m) => model.id === m.id)?.contextWindowTokens ??
-            undefined,
-=======
           contextWindowTokens: knownModel?.contextWindowTokens ?? undefined,
->>>>>>> 5b83f2e7
           displayName: model.display_name,
           enabled: knownModel?.enabled || false,
           functionCall:
-            model.id.toLowerCase().includes('claude-3')
-            || knownModel?.abilities?.functionCall
-            || false,
+            model.id.toLowerCase().includes('claude-3') ||
+            knownModel?.abilities?.functionCall ||
+            false,
           id: model.id,
-<<<<<<< HEAD
+          reasoning: knownModel?.abilities?.reasoning || false,
           vision:
-            model.id.toLowerCase().includes('claude-3') &&
-            !model.id.toLowerCase().includes('claude-3-5-haiku'),
-=======
-          reasoning:
-            knownModel?.abilities?.reasoning
-            || false,
-          vision:
-            model.id.toLowerCase().includes('claude-3') && !model.id.toLowerCase().includes('claude-3-5-haiku')
-            || knownModel?.abilities?.vision
-            || false,
->>>>>>> 5b83f2e7
+            (model.id.toLowerCase().includes('claude-3') &&
+              !model.id.toLowerCase().includes('claude-3-5-haiku')) ||
+            knownModel?.abilities?.vision ||
+            false,
         };
       })
       .filter(Boolean) as ChatModelCard[];
