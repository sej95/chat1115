import OpenAI from 'openai';

import { ILobeAgentRuntimeErrorType } from '../error';
import { ChatStreamPayload } from './chat';

export interface AgentInitErrorPayload {
  error: object;
  errorType: string | number;
}

export interface ChatCompletionErrorPayload {
  [key: string]: any;
  endpoint?: string;
  error: object;
  errorType: ILobeAgentRuntimeErrorType;
  provider: ModelProvider;
}

export interface CreateChatCompletionOptions {
  chatModel: OpenAI;
  payload: ChatStreamPayload;
}

export enum ModelProvider {
  Ai360 = 'ai360',
  Anthropic = 'anthropic',
  Azure = 'azure',
  Baichuan = 'baichuan',
  Bedrock = 'bedrock',
  DeepSeek = 'deepseek',
<<<<<<< HEAD
  Doubao = 'doubao',
=======
  FireworksAI = 'fireworksai',
>>>>>>> 3d44c429
  Google = 'google',
  Groq = 'groq',
  Minimax = 'minimax',
  Mistral = 'mistral',
  Moonshot = 'moonshot',
  Novita = 'novita',
  Ollama = 'ollama',
  OpenAI = 'openai',
  OpenRouter = 'openrouter',
  Perplexity = 'perplexity',
  Qwen = 'qwen',
  SiliconCloud = 'siliconcloud',
  Spark = 'spark',
  Stepfun = 'stepfun',
  Taichu = 'taichu',
  TogetherAI = 'togetherai',
  Upstage = 'upstage',
  ZeroOne = 'zeroone',
  ZhiPu = 'zhipu',
}

export type ModelProviderKey = Lowercase<keyof typeof ModelProvider>;<|MERGE_RESOLUTION|>--- conflicted
+++ resolved
@@ -28,11 +28,8 @@
   Baichuan = 'baichuan',
   Bedrock = 'bedrock',
   DeepSeek = 'deepseek',
-<<<<<<< HEAD
   Doubao = 'doubao',
-=======
   FireworksAI = 'fireworksai',
->>>>>>> 3d44c429
   Google = 'google',
   Groq = 'groq',
   Minimax = 'minimax',
