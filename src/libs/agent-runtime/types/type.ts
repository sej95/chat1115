--- conflicted
+++ resolved
@@ -39,11 +39,8 @@
   OpenRouter = 'openrouter',
   Perplexity = 'perplexity',
   Qwen = 'qwen',
-<<<<<<< HEAD
+  SiliconCloud = 'siliconcloud',
   Spark = 'spark',
-=======
-  SiliconCloud = 'siliconcloud',
->>>>>>> 344ac28a
   Stepfun = 'stepfun',
   Taichu = 'taichu',
   TogetherAI = 'togetherai',
