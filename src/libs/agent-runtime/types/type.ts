import OpenAI from 'openai';

import { ILobeAgentRuntimeErrorType } from '../error';
import { ChatStreamPayload } from './chat';

export interface AgentInitErrorPayload {
  error: object;
  errorType: string | number;
}

export interface ChatCompletionErrorPayload {
  [key: string]: any;
  endpoint?: string;
  error: object;
  errorType: ILobeAgentRuntimeErrorType;
  provider: ModelProvider;
}

export interface CreateChatCompletionOptions {
  chatModel: OpenAI;
  payload: ChatStreamPayload;
}

export enum ModelProvider {
  Anthropic = 'anthropic',
  Azure = 'azure',
  Bedrock = 'bedrock',
  ChatGLM = 'chatglm',
  Google = 'google',
  Groq = 'groq',
  Mistral = 'mistral',
  Moonshot = 'moonshot',
  Ollama = 'ollama',
  OpenAI = 'openai',
  OpenRouter = 'openrouter',
  Perplexity = 'perplexity',
  TogetherAI = 'togetherai',
  Tongyi = 'tongyi',
<<<<<<< HEAD
  ZhiPu = 'zhipu'
=======
  ZeroOne = 'zeroone',
  ZhiPu = 'zhipu',
>>>>>>> 3fbafca6
}<|MERGE_RESOLUTION|>--- conflicted
+++ resolved
@@ -36,10 +36,6 @@
   Perplexity = 'perplexity',
   TogetherAI = 'togetherai',
   Tongyi = 'tongyi',
-<<<<<<< HEAD
-  ZhiPu = 'zhipu'
-=======
   ZeroOne = 'zeroone',
   ZhiPu = 'zhipu',
->>>>>>> 3fbafca6
 }