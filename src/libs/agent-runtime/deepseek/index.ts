--- conflicted
+++ resolved
@@ -12,23 +12,20 @@
 export const LobeDeepSeekAI = LobeOpenAICompatibleFactory({
   baseURL: 'https://api.deepseek.com/v1',
   chatCompletion: {
-<<<<<<< HEAD
     handlePayload: ({
       frequency_penalty,
+      messages,
       model,
       presence_penalty,
       temperature,
       top_p,
       ...payload
-    }: ChatStreamPayload) =>
-      ({
-=======
-    handlePayload: ({ frequency_penalty, messages, model, presence_penalty, temperature, top_p, ...payload }: ChatStreamPayload) => {
+    }: ChatStreamPayload) => {
       // github.com/lobehub/lobe-chat/pull/5548
-      let filteredMessages = messages.filter(message => message.role !== 'system');
+      let filteredMessages = messages.filter((message) => message.role !== 'system');
 
       if (filteredMessages.length > 0 && filteredMessages[0].role === 'assistant') {
-        filteredMessages.unshift({ content: "", role: "user" });
+        filteredMessages.unshift({ content: '', role: 'user' });
       }
 
       let lastRole = '';
@@ -36,7 +33,7 @@
         const message = filteredMessages[i];
         if (message.role === lastRole) {
           const newRole = lastRole === 'assistant' ? 'user' : 'assistant';
-          filteredMessages.splice(i, 0, { content: "", role: newRole });
+          filteredMessages.splice(i, 0, { content: '', role: newRole });
           i++;
         }
         lastRole = message.role;
@@ -47,7 +44,6 @@
       }
 
       return {
->>>>>>> 8268a0c2
         ...payload,
         model,
         ...(model === 'deepseek-reasoner'
