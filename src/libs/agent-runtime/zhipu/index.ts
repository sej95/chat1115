--- conflicted
+++ resolved
@@ -1,12 +1,5 @@
 import OpenAI from 'openai';
 
-<<<<<<< HEAD
-import { LOBE_DEFAULT_MODEL_LIST } from '@/config/aiModels';
-=======
-import { ChatStreamPayload, ModelProvider } from '../types';
-import { LobeOpenAICompatibleFactory } from '../utils/openaiCompatibleFactory';
-
->>>>>>> 5b83f2e7
 import type { ChatModelCard } from '@/types/llm';
 
 import { ChatStreamPayload, ModelProvider } from '../types';
@@ -24,11 +17,12 @@
     handlePayload: ({ max_tokens, model, temperature, top_p, ...payload }: ChatStreamPayload) =>
       ({
         ...payload,
-        max_tokens: 
-          max_tokens === undefined ? undefined :
-          (model.includes('glm-4v') && Math.min(max_tokens, 1024)) ||
-          (model === 'glm-zero-preview' && Math.min(max_tokens, 15_300)) ||
-          max_tokens,
+        max_tokens:
+          max_tokens === undefined
+            ? undefined
+            : (model.includes('glm-4v') && Math.min(max_tokens, 1024)) ||
+              (model === 'glm-zero-preview' && Math.min(max_tokens, 15_300)) ||
+              max_tokens,
         model,
         stream: true,
         ...(model === 'glm-4-alltools'
@@ -66,38 +60,29 @@
 
     return modelList
       .map((model) => {
-        const knownModel = LOBE_DEFAULT_MODEL_LIST.find((m) => model.modelCode.toLowerCase() === m.id.toLowerCase());
+        const knownModel = LOBE_DEFAULT_MODEL_LIST.find(
+          (m) => model.modelCode.toLowerCase() === m.id.toLowerCase(),
+        );
 
         return {
-<<<<<<< HEAD
-          contextWindowTokens:
-            LOBE_DEFAULT_MODEL_LIST.find((m) => model.modelCode === m.id)?.contextWindowTokens ??
-            undefined,
-          description: model.description,
-          displayName: model.modelName,
-          enabled: LOBE_DEFAULT_MODEL_LIST.find((m) => model.modelCode === m.id)?.enabled || false,
-          functionCall:
-            model.modelCode.toLowerCase().includes('glm-4') &&
-            !model.modelCode.toLowerCase().includes('glm-4v'),
-=======
           contextWindowTokens: knownModel?.contextWindowTokens ?? undefined,
           description: model.description,
           displayName: model.modelName,
           enabled: knownModel?.enabled || false,
           functionCall:
-            model.modelCode.toLowerCase().includes('glm-4') && !model.modelCode.toLowerCase().includes('glm-4v')
-            || knownModel?.abilities?.functionCall
-            || false,
->>>>>>> 5b83f2e7
+            (model.modelCode.toLowerCase().includes('glm-4') &&
+              !model.modelCode.toLowerCase().includes('glm-4v')) ||
+            knownModel?.abilities?.functionCall ||
+            false,
           id: model.modelCode,
           reasoning:
-            model.modelCode.toLowerCase().includes('glm-zero-preview')
-            || knownModel?.abilities?.reasoning
-            || false,
+            model.modelCode.toLowerCase().includes('glm-zero-preview') ||
+            knownModel?.abilities?.reasoning ||
+            false,
           vision:
-            model.modelCode.toLowerCase().includes('glm-4v')
-            || knownModel?.abilities?.vision
-            || false,
+            model.modelCode.toLowerCase().includes('glm-4v') ||
+            knownModel?.abilities?.vision ||
+            false,
         };
       })
       .filter(Boolean) as ChatModelCard[];
