--- conflicted
+++ resolved
@@ -1,158 +1,3 @@
-<<<<<<< HEAD
-import OpenAI, { ClientOptions } from 'openai';
-
-import { LobeRuntimeAI } from '../BaseAI';
-import { AgentRuntimeErrorType } from '../error';
-import {
-  ChatCompetitionOptions,
-  ChatStreamPayload,
-  EmbeddingItem,
-  EmbeddingsOptions,
-  EmbeddingsPayload,
-  ModelProvider,
-} from '../types';
-import { AgentRuntimeError } from '../utils/createError';
-import { debugStream } from '../utils/debugStream';
-import { desensitizeUrl } from '../utils/desensitizeUrl';
-import { handleOpenAIError } from '../utils/handleOpenAIError';
-import { convertOpenAIMessages } from '../utils/openaiHelpers';
-import { StreamingResponse } from '../utils/response';
-import { OpenAIStream } from '../utils/streams';
-import { generateApiToken } from './authToken';
-
-const DEFAULT_BASE_URL = 'https://open.bigmodel.cn/api/paas/v4';
-
-export class LobeZhipuAI implements LobeRuntimeAI {
-  private client: OpenAI;
-
-  baseURL: string;
-
-  constructor(oai: OpenAI) {
-    this.client = oai;
-    this.baseURL = this.client.baseURL;
-  }
-
-  static async fromAPIKey({ apiKey, baseURL = DEFAULT_BASE_URL, ...res }: ClientOptions = {}) {
-    const invalidZhipuAPIKey = AgentRuntimeError.createError(
-      AgentRuntimeErrorType.InvalidProviderAPIKey,
-    );
-
-    if (!apiKey) throw invalidZhipuAPIKey;
-
-    let token: string;
-
-    try {
-      token = await generateApiToken(apiKey);
-    } catch {
-      throw invalidZhipuAPIKey;
-    }
-
-    const header = { Authorization: `Bearer ${token}` };
-    const llm = new OpenAI({ apiKey, baseURL, defaultHeaders: header, ...res });
-
-    return new LobeZhipuAI(llm);
-  }
-
-  async chat(payload: ChatStreamPayload, options?: ChatCompetitionOptions) {
-    try {
-      const params = await this.buildCompletionsParams(payload);
-
-      const response = await this.client.chat.completions.create(
-        params as unknown as OpenAI.ChatCompletionCreateParamsStreaming,
-      );
-
-      const [prod, debug] = response.tee();
-
-      if (process.env.DEBUG_ZHIPU_CHAT_COMPLETION === '1') {
-        debugStream(debug.toReadableStream()).catch(console.error);
-      }
-
-      return StreamingResponse(OpenAIStream(prod, options?.callback), {
-        headers: options?.headers,
-      });
-    } catch (error) {
-      const { errorResult, RuntimeError } = handleOpenAIError(error);
-
-      const errorType = RuntimeError || AgentRuntimeErrorType.ProviderBizError;
-      let desensitizedEndpoint = this.baseURL;
-
-      if (this.baseURL !== DEFAULT_BASE_URL) {
-        desensitizedEndpoint = desensitizeUrl(this.baseURL);
-      }
-      throw AgentRuntimeError.chat({
-        endpoint: desensitizedEndpoint,
-        error: errorResult,
-        errorType,
-        provider: ModelProvider.ZhiPu,
-      });
-    }
-  }
-
-  async embeddings(
-    payload: EmbeddingsPayload,
-    options?: EmbeddingsOptions,
-  ): Promise<EmbeddingItem[]> {
-    const input = Array.isArray(payload.input) ? payload.input : [payload.input];
-    const promises = input.map((inputText: string) =>
-      this.invokeEmbeddingModel(
-        {
-          dimensions: payload.dimensions,
-          input: inputText,
-          model: payload.model,
-        },
-        options,
-      ),
-    );
-    const results = await Promise.all(promises);
-    return results.flat();
-  }
-
-  private invokeEmbeddingModel = async (
-    payload: EmbeddingsPayload,
-    options?: EmbeddingsOptions,
-  ): Promise<EmbeddingItem[]> => {
-    try {
-      const res = await this.client.embeddings.create(
-        { ...payload, user: options?.user },
-        { headers: options?.headers, signal: options?.signal },
-      );
-      return res.data;
-    } catch (error) {
-      const { errorResult, RuntimeError } = handleOpenAIError(error);
-
-      const errorType = RuntimeError || AgentRuntimeErrorType.ProviderBizError;
-      let desensitizedEndpoint = this.baseURL;
-
-      if (this.baseURL !== DEFAULT_BASE_URL) {
-        desensitizedEndpoint = desensitizeUrl(this.baseURL);
-      }
-      throw AgentRuntimeError.chat({
-        endpoint: desensitizedEndpoint,
-        error: errorResult,
-        errorType,
-        provider: ModelProvider.ZhiPu,
-      });
-    }
-  };
-
-  private async buildCompletionsParams(payload: ChatStreamPayload) {
-    const { messages, temperature, top_p, ...params } = payload;
-
-    return {
-      messages: await convertOpenAIMessages(messages as any),
-      ...params,
-      do_sample: temperature === 0,
-      stream: true,
-      // 当前的模型侧不支持 top_p=1 和 temperature 为 0
-      // refs: https://zhipu-ai.feishu.cn/wiki/TUo0w2LT7iswnckmfSEcqTD0ncd
-      temperature: temperature === 0 ? undefined : temperature,
-      top_p: top_p === 1 ? 0.99 : top_p,
-    };
-  }
-}
-
-export default LobeZhipuAI;
-=======
 import OpenAI from 'openai';
 
 import { ChatStreamPayload, ModelProvider } from '../types';
@@ -173,5 +18,4 @@
     chatCompletion: () => process.env.DEBUG_ZHIPU_CHAT_COMPLETION === '1',
   },
   provider: ModelProvider.ZhiPu,
-});
->>>>>>> 71877240
+});