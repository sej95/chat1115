<<<<<<< HEAD
import OpenAI from 'openai';

import type { ChatModelCard } from '@/types/llm';

import { ChatStreamPayload, ModelProvider } from '../types';
=======
import { ModelProvider } from '../types';
>>>>>>> ec4c7820
import { LobeOpenAICompatibleFactory } from '../utils/openaiCompatibleFactory';

export interface ZhipuModelCard {
  description: string;
  modelCode: string;
  modelName: string;
}

export const LobeZhipuAI = LobeOpenAICompatibleFactory({
  baseURL: 'https://open.bigmodel.cn/api/paas/v4',
  chatCompletion: {
<<<<<<< HEAD
    handlePayload: ({ max_tokens, model, temperature, top_p, ...payload }: ChatStreamPayload) =>
      ({
        ...payload,
        max_tokens:
          max_tokens === undefined
            ? undefined
            : (model.includes('glm-4v') && Math.min(max_tokens, 1024)) ||
              (model === 'glm-zero-preview' && Math.min(max_tokens, 15_300)) ||
              max_tokens,
=======
    handlePayload: (payload) => {
      const { enabledSearch, max_tokens, model, temperature, tools, top_p, ...rest } = payload;

      const zhipuTools = enabledSearch ? [
        ...(tools || []),
        {
          type: "web_search",
          web_search: {
            enable: true,
          },
        }
      ] : tools;

      return {
        ...rest,
        max_tokens: 
          max_tokens === undefined ? undefined :
          (model.includes('glm-4v') && Math.min(max_tokens, 1024)) ||
          (model === 'glm-zero-preview' && Math.min(max_tokens, 15_300)) ||
          max_tokens,
>>>>>>> ec4c7820
        model,
        stream: true,
        tools: zhipuTools,
        ...(model === 'glm-4-alltools'
          ? {
              temperature:
                temperature !== undefined
                  ? Math.max(0.01, Math.min(0.99, temperature / 2))
                  : undefined,
              top_p: top_p !== undefined ? Math.max(0.01, Math.min(0.99, top_p)) : undefined,
            }
          : {
              temperature: temperature !== undefined ? temperature / 2 : undefined,
              top_p,
            }),
      } as any;
    },
  },
  constructorOptions: {
    defaultHeaders: {
      'Bigmodel-Organization': 'lobehub',
      'Bigmodel-project': 'lobechat',
    },
  },
  debug: {
    chatCompletion: () => process.env.DEBUG_ZHIPU_CHAT_COMPLETION === '1',
  },
  models: async ({ client }) => {
    const { LOBE_DEFAULT_MODEL_LIST } = await import('@/config/aiModels');

    // ref: https://open.bigmodel.cn/console/modelcenter/square
    client.baseURL =
      'https://open.bigmodel.cn/api/fine-tuning/model_center/list?pageSize=100&pageNum=1';

    const modelsPage = (await client.models.list()) as any;
    const modelList: ZhipuModelCard[] = modelsPage.body.rows;

    return modelList
      .map((model) => {
        const knownModel = LOBE_DEFAULT_MODEL_LIST.find(
          (m) => model.modelCode.toLowerCase() === m.id.toLowerCase(),
        );

        return {
          contextWindowTokens: knownModel?.contextWindowTokens ?? undefined,
          description: model.description,
          displayName: model.modelName,
          enabled: knownModel?.enabled || false,
          functionCall:
            (model.modelCode.toLowerCase().includes('glm-4') &&
              !model.modelCode.toLowerCase().includes('glm-4v')) ||
            knownModel?.abilities?.functionCall ||
            false,
          id: model.modelCode,
          reasoning:
            model.modelCode.toLowerCase().includes('glm-zero-preview') ||
            knownModel?.abilities?.reasoning ||
            false,
          vision:
            model.modelCode.toLowerCase().includes('glm-4v') ||
            knownModel?.abilities?.vision ||
            false,
        };
      })
      .filter(Boolean) as ChatModelCard[];
  },
  provider: ModelProvider.ZhiPu,
});<|MERGE_RESOLUTION|>--- conflicted
+++ resolved
@@ -1,13 +1,7 @@
-<<<<<<< HEAD
-import OpenAI from 'openai';
+import { ModelProvider } from '../types';
+import { LobeOpenAICompatibleFactory } from '../utils/openaiCompatibleFactory';
 
 import type { ChatModelCard } from '@/types/llm';
-
-import { ChatStreamPayload, ModelProvider } from '../types';
-=======
-import { ModelProvider } from '../types';
->>>>>>> ec4c7820
-import { LobeOpenAICompatibleFactory } from '../utils/openaiCompatibleFactory';
 
 export interface ZhipuModelCard {
   description: string;
@@ -18,17 +12,6 @@
 export const LobeZhipuAI = LobeOpenAICompatibleFactory({
   baseURL: 'https://open.bigmodel.cn/api/paas/v4',
   chatCompletion: {
-<<<<<<< HEAD
-    handlePayload: ({ max_tokens, model, temperature, top_p, ...payload }: ChatStreamPayload) =>
-      ({
-        ...payload,
-        max_tokens:
-          max_tokens === undefined
-            ? undefined
-            : (model.includes('glm-4v') && Math.min(max_tokens, 1024)) ||
-              (model === 'glm-zero-preview' && Math.min(max_tokens, 15_300)) ||
-              max_tokens,
-=======
     handlePayload: (payload) => {
       const { enabledSearch, max_tokens, model, temperature, tools, top_p, ...rest } = payload;
 
@@ -49,7 +32,6 @@
           (model.includes('glm-4v') && Math.min(max_tokens, 1024)) ||
           (model === 'glm-zero-preview' && Math.min(max_tokens, 15_300)) ||
           max_tokens,
->>>>>>> ec4c7820
         model,
         stream: true,
         tools: zhipuTools,
@@ -81,17 +63,14 @@
     const { LOBE_DEFAULT_MODEL_LIST } = await import('@/config/aiModels');
 
     // ref: https://open.bigmodel.cn/console/modelcenter/square
-    client.baseURL =
-      'https://open.bigmodel.cn/api/fine-tuning/model_center/list?pageSize=100&pageNum=1';
+    client.baseURL = 'https://open.bigmodel.cn/api/fine-tuning/model_center/list?pageSize=100&pageNum=1';
 
-    const modelsPage = (await client.models.list()) as any;
+    const modelsPage = await client.models.list() as any;
     const modelList: ZhipuModelCard[] = modelsPage.body.rows;
 
     return modelList
       .map((model) => {
-        const knownModel = LOBE_DEFAULT_MODEL_LIST.find(
-          (m) => model.modelCode.toLowerCase() === m.id.toLowerCase(),
-        );
+        const knownModel = LOBE_DEFAULT_MODEL_LIST.find((m) => model.modelCode.toLowerCase() === m.id.toLowerCase());
 
         return {
           contextWindowTokens: knownModel?.contextWindowTokens ?? undefined,
@@ -99,19 +78,18 @@
           displayName: model.modelName,
           enabled: knownModel?.enabled || false,
           functionCall:
-            (model.modelCode.toLowerCase().includes('glm-4') &&
-              !model.modelCode.toLowerCase().includes('glm-4v')) ||
-            knownModel?.abilities?.functionCall ||
-            false,
+            model.modelCode.toLowerCase().includes('glm-4') && !model.modelCode.toLowerCase().includes('glm-4v')
+            || knownModel?.abilities?.functionCall
+            || false,
           id: model.modelCode,
           reasoning:
-            model.modelCode.toLowerCase().includes('glm-zero-preview') ||
-            knownModel?.abilities?.reasoning ||
-            false,
+            model.modelCode.toLowerCase().includes('glm-zero-preview')
+            || knownModel?.abilities?.reasoning
+            || false,
           vision:
-            model.modelCode.toLowerCase().includes('glm-4v') ||
-            knownModel?.abilities?.vision ||
-            false,
+            model.modelCode.toLowerCase().includes('glm-4v')
+            || knownModel?.abilities?.vision
+            || false,
         };
       })
       .filter(Boolean) as ChatModelCard[];
