import { LOBE_DEFAULT_MODEL_LIST } from '@/config/aiModels';

import { ModelProvider } from '../types';
import { LobeOpenAICompatibleFactory } from '../utils/openaiCompatibleFactory';
import { QwenAIStream } from '../utils/streams';

export interface QwenModelCard {
  id: string;
}

/*
  QwenEnableSearchModelSeries: An array of Qwen model series that support the enable_search parameter.
  Currently, enable_search is only supported on Qwen commercial series, excluding Qwen-VL and Qwen-Long series.
*/
export const QwenEnableSearchModelSeries = ['qwen-max', 'qwen-plus', 'qwen-turbo'];

/*
  QwenLegacyModels: A set of legacy Qwen models that do not support presence_penalty.
  Currently, presence_penalty is only supported on Qwen commercial models and open-source models starting from Qwen 1.5 and later.
*/
export const QwenLegacyModels = new Set([
  'qwen-72b-chat',
  'qwen-14b-chat',
  'qwen-7b-chat',
  'qwen-1.8b-chat',
  'qwen-1.8b-longcontext-chat',
]);

export const LobeQwenAI = LobeOpenAICompatibleFactory({
  baseURL: 'https://dashscope.aliyuncs.com/compatible-mode/v1',
  chatCompletion: {
    handlePayload: (payload) => {
      const { model, presence_penalty, temperature, top_p, ...rest } = payload;

      return {
        ...rest,
        frequency_penalty: undefined,
        model,
        presence_penalty: QwenLegacyModels.has(model)
          ? undefined
          : presence_penalty !== undefined && presence_penalty >= -2 && presence_penalty <= 2
            ? presence_penalty
            : undefined,
        stream: !payload.tools,
        temperature:
          temperature !== undefined && temperature >= 0 && temperature < 2
            ? temperature
            : undefined,
        ...(model.startsWith('qvq') || model.startsWith('qwen-vl')
          ? {
              top_p: top_p !== undefined && top_p > 0 && top_p <= 1 ? top_p : undefined,
            }
          : {
              top_p: top_p !== undefined && top_p > 0 && top_p < 1 ? top_p : undefined,
            }),
        ...(process.env.QWEN_ENABLE_SEARCH === '1' &&
          QwenEnableSearchModelSeries.some((prefix) => model.startsWith(prefix)) && {
            enable_search: true,
            search_options: {
              search_strategy: process.env.QWEN_SEARCH_STRATEGY || 'standard', // standard or pro
            },
          }),
        ...(payload.tools && {
          parallel_tool_calls: true,
        }),
      } as any;
    },
    handleStream: QwenAIStream,
  },
  debug: {
    chatCompletion: () => process.env.DEBUG_QWEN_CHAT_COMPLETION === '1',
  },
  models: {
    transformModel: (m) => {
      const functionCallKeywords = ['qwen-max', 'qwen-plus', 'qwen-turbo', 'qwen2.5'];

      const visionKeywords = ['qvq', 'vl'];

      const reasoningKeywords = [
        'qvq',
        'qwq',
        'deepseek-r1'
      ];

      const model = m as unknown as QwenModelCard;

      return {
<<<<<<< HEAD
        enabled: LOBE_DEFAULT_MODEL_LIST.find((m) => model.id.endsWith(m.id))?.enabled || false,
        functionCall: functionCallKeywords.some((keyword) =>
          model.id.toLowerCase().includes(keyword),
        ),
        id: model.id,
        vision: visionKeywords.some((keyword) => model.id.toLowerCase().includes(keyword)),
=======
        contextWindowTokens: LOBE_DEFAULT_MODEL_LIST.find((m) => model.id === m.id)?.contextWindowTokens ?? undefined,
        displayName: LOBE_DEFAULT_MODEL_LIST.find((m) => model.id === m.id)?.displayName ?? undefined,
        enabled: LOBE_DEFAULT_MODEL_LIST.find((m) => model.id === m.id)?.enabled || false,
        functionCall: functionCallKeywords.some(keyword => model.id.toLowerCase().includes(keyword)),
        id: model.id,
        reasoning: reasoningKeywords.some(keyword => model.id.toLowerCase().includes(keyword)),
        vision: visionKeywords.some(keyword => model.id.toLowerCase().includes(keyword)),
>>>>>>> a93007f3
      };
    },
  },
  provider: ModelProvider.Qwen,
});<|MERGE_RESOLUTION|>--- conflicted
+++ resolved
@@ -76,31 +76,22 @@
 
       const visionKeywords = ['qvq', 'vl'];
 
-      const reasoningKeywords = [
-        'qvq',
-        'qwq',
-        'deepseek-r1'
-      ];
+      const reasoningKeywords = ['qvq', 'qwq', 'deepseek-r1'];
 
       const model = m as unknown as QwenModelCard;
 
       return {
-<<<<<<< HEAD
-        enabled: LOBE_DEFAULT_MODEL_LIST.find((m) => model.id.endsWith(m.id))?.enabled || false,
+        contextWindowTokens:
+          LOBE_DEFAULT_MODEL_LIST.find((m) => model.id === m.id)?.contextWindowTokens ?? undefined,
+        displayName:
+          LOBE_DEFAULT_MODEL_LIST.find((m) => model.id === m.id)?.displayName ?? undefined,
+        enabled: LOBE_DEFAULT_MODEL_LIST.find((m) => model.id === m.id)?.enabled || false,
         functionCall: functionCallKeywords.some((keyword) =>
           model.id.toLowerCase().includes(keyword),
         ),
         id: model.id,
+        reasoning: reasoningKeywords.some((keyword) => model.id.toLowerCase().includes(keyword)),
         vision: visionKeywords.some((keyword) => model.id.toLowerCase().includes(keyword)),
-=======
-        contextWindowTokens: LOBE_DEFAULT_MODEL_LIST.find((m) => model.id === m.id)?.contextWindowTokens ?? undefined,
-        displayName: LOBE_DEFAULT_MODEL_LIST.find((m) => model.id === m.id)?.displayName ?? undefined,
-        enabled: LOBE_DEFAULT_MODEL_LIST.find((m) => model.id === m.id)?.enabled || false,
-        functionCall: functionCallKeywords.some(keyword => model.id.toLowerCase().includes(keyword)),
-        id: model.id,
-        reasoning: reasoningKeywords.some(keyword => model.id.toLowerCase().includes(keyword)),
-        vision: visionKeywords.some(keyword => model.id.toLowerCase().includes(keyword)),
->>>>>>> a93007f3
       };
     },
   },
