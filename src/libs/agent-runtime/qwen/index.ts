--- conflicted
+++ resolved
@@ -1,14 +1,9 @@
-import { LOBE_DEFAULT_MODEL_LIST } from '@/config/aiModels';
+import type { ChatModelCard } from '@/types/llm';
 
 import { ModelProvider } from '../types';
 import { LobeOpenAICompatibleFactory } from '../utils/openaiCompatibleFactory';
 import { QwenAIStream } from '../utils/streams';
 
-<<<<<<< HEAD
-=======
-import type { ChatModelCard } from '@/types/llm';
-
->>>>>>> 5b83f2e7
 export interface QwenModelCard {
   id: string;
 }
@@ -75,81 +70,44 @@
   debug: {
     chatCompletion: () => process.env.DEBUG_QWEN_CHAT_COMPLETION === '1',
   },
-<<<<<<< HEAD
-  models: {
-    transformModel: (m) => {
-      const functionCallKeywords = ['qwen-max', 'qwen-plus', 'qwen-turbo', 'qwen2.5'];
-
-      const visionKeywords = ['qvq', 'vl'];
-
-      const reasoningKeywords = ['qvq', 'qwq', 'deepseek-r1'];
-=======
   models: async ({ client }) => {
     const { LOBE_DEFAULT_MODEL_LIST } = await import('@/config/aiModels');
 
-    const functionCallKeywords = [
-      'qwen-max',
-      'qwen-plus',
-      'qwen-turbo',
-      'qwen2.5',
-    ];
+    const functionCallKeywords = ['qwen-max', 'qwen-plus', 'qwen-turbo', 'qwen2.5'];
 
-    const visionKeywords = [
-      'qvq',
-      'vl',
-    ];
->>>>>>> 5b83f2e7
+    const visionKeywords = ['qvq', 'vl'];
 
-    const reasoningKeywords = [
-      'qvq',
-      'qwq',
-      'deepseek-r1'
-    ];
+    const reasoningKeywords = ['qvq', 'qwq', 'deepseek-r1'];
 
-<<<<<<< HEAD
-      return {
-        contextWindowTokens:
-          LOBE_DEFAULT_MODEL_LIST.find((m) => model.id === m.id)?.contextWindowTokens ?? undefined,
-        displayName:
-          LOBE_DEFAULT_MODEL_LIST.find((m) => model.id === m.id)?.displayName ?? undefined,
-        enabled: LOBE_DEFAULT_MODEL_LIST.find((m) => model.id === m.id)?.enabled || false,
-        functionCall: functionCallKeywords.some((keyword) =>
-          model.id.toLowerCase().includes(keyword),
-        ),
-        id: model.id,
-        reasoning: reasoningKeywords.some((keyword) => model.id.toLowerCase().includes(keyword)),
-        vision: visionKeywords.some((keyword) => model.id.toLowerCase().includes(keyword)),
-      };
-    },
-=======
-    const modelsPage = await client.models.list() as any;
+    const modelsPage = (await client.models.list()) as any;
     const modelList: QwenModelCard[] = modelsPage.data;
 
     return modelList
       .map((model) => {
-        const knownModel = LOBE_DEFAULT_MODEL_LIST.find((m) => model.id.toLowerCase() === m.id.toLowerCase());
+        const knownModel = LOBE_DEFAULT_MODEL_LIST.find(
+          (m) => model.id.toLowerCase() === m.id.toLowerCase(),
+        );
 
         return {
           contextWindowTokens: knownModel?.contextWindowTokens ?? undefined,
           displayName: knownModel?.displayName ?? undefined,
           enabled: knownModel?.enabled || false,
           functionCall:
-            functionCallKeywords.some(keyword => model.id.toLowerCase().includes(keyword))
-            || knownModel?.abilities?.functionCall
-            || false,
+            functionCallKeywords.some((keyword) => model.id.toLowerCase().includes(keyword)) ||
+            knownModel?.abilities?.functionCall ||
+            false,
           id: model.id,
           reasoning:
-            reasoningKeywords.some(keyword => model.id.toLowerCase().includes(keyword))
-            || knownModel?.abilities?.reasoning
-            || false,
+            reasoningKeywords.some((keyword) => model.id.toLowerCase().includes(keyword)) ||
+            knownModel?.abilities?.reasoning ||
+            false,
           vision:
-            visionKeywords.some(keyword => model.id.toLowerCase().includes(keyword))
-            || knownModel?.abilities?.vision
-            || false,
+            visionKeywords.some((keyword) => model.id.toLowerCase().includes(keyword)) ||
+            knownModel?.abilities?.vision ||
+            false,
         };
       })
       .filter(Boolean) as ChatModelCard[];
->>>>>>> 5b83f2e7
   },
   provider: ModelProvider.Qwen,
 });