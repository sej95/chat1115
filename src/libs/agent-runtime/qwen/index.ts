--- conflicted
+++ resolved
@@ -30,14 +30,10 @@
         ...rest,
         ...( ['qwen3','qwen-turbo','qwen-plus']
           .some(keyword => model.toLowerCase().includes(keyword))
-<<<<<<< HEAD
-          ? { enable_thinking: thinking !== undefined ? thinking.type === 'enabled' : false }
-=======
           ? { 
             enable_thinking: thinking !== undefined ? thinking.type === 'enabled' : false,
             thinking_budget: thinking?.budget_tokens === 0 ? 0 : (thinking?.budget_tokens || undefined),
           }
->>>>>>> 77777b2d
           : {}),
         frequency_penalty: undefined,
         model,
