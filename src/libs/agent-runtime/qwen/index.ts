import type { ChatModelCard } from '@/types/llm';

import { ModelProvider } from '../types';
import { LobeOpenAICompatibleFactory } from '../utils/openaiCompatibleFactory';
import { QwenAIStream } from '../utils/streams';

export interface QwenModelCard {
  id: string;
}

/*
<<<<<<< HEAD
  QwenEnableSearchModelSeries: An array of Qwen model series that support the enable_search parameter.
  Currently, enable_search is only supported on Qwen commercial series, excluding Qwen-VL and Qwen-Long series.
*/
export const QwenEnableSearchModelSeries = ['qwen-max', 'qwen-plus', 'qwen-turbo'];

/*
=======
>>>>>>> 0d4e6255
  QwenLegacyModels: A set of legacy Qwen models that do not support presence_penalty.
  Currently, presence_penalty is only supported on Qwen commercial models and open-source models starting from Qwen 1.5 and later.
*/
export const QwenLegacyModels = new Set([
  'qwen-72b-chat',
  'qwen-14b-chat',
  'qwen-7b-chat',
  'qwen-1.8b-chat',
  'qwen-1.8b-longcontext-chat',
]);

export const LobeQwenAI = LobeOpenAICompatibleFactory({
  baseURL: 'https://dashscope.aliyuncs.com/compatible-mode/v1',
  chatCompletion: {
    handlePayload: (payload) => {
      const { model, presence_penalty, temperature, top_p, enabledSearch, ...rest } = payload;

      return {
        ...rest,
        frequency_penalty: undefined,
        model,
        presence_penalty: QwenLegacyModels.has(model)
          ? undefined
          : presence_penalty !== undefined && presence_penalty >= -2 && presence_penalty <= 2
            ? presence_penalty
            : undefined,
        stream: !payload.tools,
        temperature:
          temperature !== undefined && temperature >= 0 && temperature < 2
            ? temperature
            : undefined,
        ...(model.startsWith('qvq') || model.startsWith('qwen-vl')
          ? {
              top_p: top_p !== undefined && top_p > 0 && top_p <= 1 ? top_p : undefined,
            }
          : {
              top_p: top_p !== undefined && top_p > 0 && top_p < 1 ? top_p : undefined,
            }),
<<<<<<< HEAD
        ...(process.env.QWEN_ENABLE_SEARCH === '1' &&
          QwenEnableSearchModelSeries.some((prefix) => model.startsWith(prefix)) && {
            enable_search: true,
            search_options: {
              search_strategy: process.env.QWEN_SEARCH_STRATEGY || 'standard', // standard or pro
            },
          }),
=======
        ...(enabledSearch && {
          enable_search: enabledSearch,
          search_options: {
            search_strategy: process.env.QWEN_SEARCH_STRATEGY || 'standard', // standard or pro
          },
        }),
>>>>>>> 0d4e6255
        ...(payload.tools && {
          parallel_tool_calls: true,
        }),
      } as any;
    },
    handleStream: QwenAIStream,
  },
  debug: {
    chatCompletion: () => process.env.DEBUG_QWEN_CHAT_COMPLETION === '1',
  },
  models: async ({ client }) => {
    const { LOBE_DEFAULT_MODEL_LIST } = await import('@/config/aiModels');

    const functionCallKeywords = ['qwen-max', 'qwen-plus', 'qwen-turbo', 'qwen2.5'];

    const visionKeywords = ['qvq', 'vl'];

    const reasoningKeywords = ['qvq', 'qwq', 'deepseek-r1'];

    const modelsPage = (await client.models.list()) as any;
    const modelList: QwenModelCard[] = modelsPage.data;

    return modelList
      .map((model) => {
        const knownModel = LOBE_DEFAULT_MODEL_LIST.find(
          (m) => model.id.toLowerCase() === m.id.toLowerCase(),
        );

        return {
          contextWindowTokens: knownModel?.contextWindowTokens ?? undefined,
          displayName: knownModel?.displayName ?? undefined,
          enabled: knownModel?.enabled || false,
          functionCall:
            functionCallKeywords.some((keyword) => model.id.toLowerCase().includes(keyword)) ||
            knownModel?.abilities?.functionCall ||
            false,
          id: model.id,
          reasoning:
            reasoningKeywords.some((keyword) => model.id.toLowerCase().includes(keyword)) ||
            knownModel?.abilities?.reasoning ||
            false,
          vision:
            visionKeywords.some((keyword) => model.id.toLowerCase().includes(keyword)) ||
            knownModel?.abilities?.vision ||
            false,
        };
      })
      .filter(Boolean) as ChatModelCard[];
  },
  provider: ModelProvider.Qwen,
});<|MERGE_RESOLUTION|>--- conflicted
+++ resolved
@@ -9,15 +9,6 @@
 }
 
 /*
-<<<<<<< HEAD
-  QwenEnableSearchModelSeries: An array of Qwen model series that support the enable_search parameter.
-  Currently, enable_search is only supported on Qwen commercial series, excluding Qwen-VL and Qwen-Long series.
-*/
-export const QwenEnableSearchModelSeries = ['qwen-max', 'qwen-plus', 'qwen-turbo'];
-
-/*
-=======
->>>>>>> 0d4e6255
   QwenLegacyModels: A set of legacy Qwen models that do not support presence_penalty.
   Currently, presence_penalty is only supported on Qwen commercial models and open-source models starting from Qwen 1.5 and later.
 */
@@ -56,22 +47,12 @@
           : {
               top_p: top_p !== undefined && top_p > 0 && top_p < 1 ? top_p : undefined,
             }),
-<<<<<<< HEAD
-        ...(process.env.QWEN_ENABLE_SEARCH === '1' &&
-          QwenEnableSearchModelSeries.some((prefix) => model.startsWith(prefix)) && {
-            enable_search: true,
-            search_options: {
-              search_strategy: process.env.QWEN_SEARCH_STRATEGY || 'standard', // standard or pro
-            },
-          }),
-=======
         ...(enabledSearch && {
           enable_search: enabledSearch,
           search_options: {
             search_strategy: process.env.QWEN_SEARCH_STRATEGY || 'standard', // standard or pro
           },
         }),
->>>>>>> 0d4e6255
         ...(payload.tools && {
           parallel_tool_calls: true,
         }),
