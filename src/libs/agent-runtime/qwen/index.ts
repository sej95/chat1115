--- conflicted
+++ resolved
@@ -42,7 +42,6 @@
             ? presence_penalty
             : undefined,
         stream: !payload.tools,
-<<<<<<< HEAD
         temperature:
           temperature !== undefined && temperature >= 0 && temperature < 2
             ? temperature
@@ -61,23 +60,9 @@
               search_strategy: process.env.QWEN_SEARCH_STRATEGY || 'standard', // standard or pro
             },
           }),
-=======
-        temperature: (temperature !== undefined && temperature >= 0 && temperature < 2) ? temperature : undefined,
-        ...(model.startsWith('qvq') || model.startsWith('qwen-vl') ? {
-          top_p: (top_p !== undefined && top_p > 0 && top_p <= 1) ? top_p : undefined,
-        } : {
-          top_p: (top_p !== undefined && top_p > 0 && top_p < 1) ? top_p : undefined,
-        }),
-        ...(process.env.QWEN_ENABLE_SEARCH === '1' && QwenEnableSearchModelSeries.some(prefix => model.startsWith(prefix)) && {
-          enable_search: true,
-          search_options: {
-            search_strategy: process.env.QWEN_SEARCH_STRATEGY || 'standard', // standard or pro
-          }
-        }),
         ...(payload.tools && {
           parallel_tool_calls: true,
         }),
->>>>>>> 1794074e
       } as any;
     },
     handleStream: QwenAIStream,
