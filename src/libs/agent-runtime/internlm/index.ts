--- conflicted
+++ resolved
@@ -1,13 +1,8 @@
-import { LOBE_DEFAULT_MODEL_LIST } from '@/config/aiModels';
+import type { ChatModelCard } from '@/types/llm';
 
 import { ModelProvider } from '../types';
 import { LobeOpenAICompatibleFactory } from '../utils/openaiCompatibleFactory';
 
-<<<<<<< HEAD
-=======
-import type { ChatModelCard } from '@/types/llm';
-
->>>>>>> 5b83f2e7
 export interface InternLMModelCard {
   id: string;
 }
@@ -28,43 +23,26 @@
   models: async ({ client }) => {
     const { LOBE_DEFAULT_MODEL_LIST } = await import('@/config/aiModels');
 
-<<<<<<< HEAD
-      return {
-        contextWindowTokens:
-          LOBE_DEFAULT_MODEL_LIST.find((m) => model.id === m.id)?.contextWindowTokens ?? undefined,
-        displayName:
-          LOBE_DEFAULT_MODEL_LIST.find((m) => model.id === m.id)?.displayName ?? undefined,
-        enabled: LOBE_DEFAULT_MODEL_LIST.find((m) => model.id === m.id)?.enabled || false,
-        functionCall: true,
-        id: model.id,
-      };
-    },
-=======
-    const modelsPage = await client.models.list() as any;
+    const modelsPage = (await client.models.list()) as any;
     const modelList: InternLMModelCard[] = modelsPage.data;
 
     return modelList
       .map((model) => {
-        const knownModel = LOBE_DEFAULT_MODEL_LIST.find((m) => model.id.toLowerCase() === m.id.toLowerCase());
+        const knownModel = LOBE_DEFAULT_MODEL_LIST.find(
+          (m) => model.id.toLowerCase() === m.id.toLowerCase(),
+        );
 
         return {
           contextWindowTokens: knownModel?.contextWindowTokens ?? undefined,
           displayName: knownModel?.displayName ?? undefined,
           enabled: knownModel?.enabled || false,
-          functionCall:
-            knownModel?.abilities?.functionCall
-            || false,
+          functionCall: knownModel?.abilities?.functionCall || false,
           id: model.id,
-          reasoning:
-            knownModel?.abilities?.reasoning
-            || false,
-          vision:
-            knownModel?.abilities?.vision
-            || false,
+          reasoning: knownModel?.abilities?.reasoning || false,
+          vision: knownModel?.abilities?.vision || false,
         };
       })
       .filter(Boolean) as ChatModelCard[];
->>>>>>> 5b83f2e7
   },
   provider: ModelProvider.InternLM,
 });