--- conflicted
+++ resolved
@@ -1,14 +1,9 @@
-import { LOBE_DEFAULT_MODEL_LIST } from '@/config/aiModels';
+import type { ChatModelCard } from '@/types/llm';
 
 import { ModelProvider } from '../types';
 import { LobeOpenAICompatibleFactory } from '../utils/openaiCompatibleFactory';
 import { NovitaModelCard } from './type';
 
-<<<<<<< HEAD
-=======
-import type { ChatModelCard } from '@/types/llm';
-
->>>>>>> 5b83f2e7
 export const LobeNovitaAI = LobeOpenAICompatibleFactory({
   baseURL: 'https://api.novita.ai/v3/openai',
   constructorOptions: {
@@ -19,40 +14,19 @@
   debug: {
     chatCompletion: () => process.env.DEBUG_NOVITA_CHAT_COMPLETION === '1',
   },
-<<<<<<< HEAD
-  models: {
-    transformModel: (m) => {
-      const reasoningKeywords = ['deepseek-r1'];
-=======
   models: async ({ client }) => {
     const { LOBE_DEFAULT_MODEL_LIST } = await import('@/config/aiModels');
->>>>>>> 5b83f2e7
 
-    const reasoningKeywords = [
-      'deepseek-r1',
-    ];
+    const reasoningKeywords = ['deepseek-r1'];
 
-<<<<<<< HEAD
-      return {
-        contextWindowTokens: model.context_size,
-        description: model.description,
-        displayName: model.title,
-        enabled: LOBE_DEFAULT_MODEL_LIST.find((m) => model.id === m.id)?.enabled || false,
-        functionCall: model.description.toLowerCase().includes('function calling'),
-        id: model.id,
-        reasoning:
-          model.description.toLowerCase().includes('reasoning task') ||
-          reasoningKeywords.some((keyword) => model.id.toLowerCase().includes(keyword)),
-        vision: model.description.toLowerCase().includes('vision'),
-      };
-    },
-=======
-    const modelsPage = await client.models.list() as any;
+    const modelsPage = (await client.models.list()) as any;
     const modelList: NovitaModelCard[] = modelsPage.data;
 
     return modelList
       .map((model) => {
-        const knownModel = LOBE_DEFAULT_MODEL_LIST.find((m) => model.id.toLowerCase() === m.id.toLowerCase());
+        const knownModel = LOBE_DEFAULT_MODEL_LIST.find(
+          (m) => model.id.toLowerCase() === m.id.toLowerCase(),
+        );
 
         return {
           contextWindowTokens: model.context_size,
@@ -60,23 +34,22 @@
           displayName: model.title,
           enabled: knownModel?.enabled || false,
           functionCall:
-            model.description.toLowerCase().includes('function calling')
-            || knownModel?.abilities?.functionCall
-            || false,
+            model.description.toLowerCase().includes('function calling') ||
+            knownModel?.abilities?.functionCall ||
+            false,
           id: model.id,
           reasoning:
-            model.description.toLowerCase().includes('reasoning task')
-            || reasoningKeywords.some(keyword => model.id.toLowerCase().includes(keyword))
-            || knownModel?.abilities?.reasoning
-            || false,
+            model.description.toLowerCase().includes('reasoning task') ||
+            reasoningKeywords.some((keyword) => model.id.toLowerCase().includes(keyword)) ||
+            knownModel?.abilities?.reasoning ||
+            false,
           vision:
-            model.description.toLowerCase().includes('vision')
-            || knownModel?.abilities?.vision
-            || false,
+            model.description.toLowerCase().includes('vision') ||
+            knownModel?.abilities?.vision ||
+            false,
         };
       })
       .filter(Boolean) as ChatModelCard[];
->>>>>>> 5b83f2e7
   },
   provider: ModelProvider.Novita,
 });