import { ClientOptions } from 'openai';

import type { TracePayload } from '@/const/trace';

import { LobeRuntimeAI } from './BaseAI';
import { LobeAnthropicAI } from './anthropic';
import { LobeAzureOpenAI } from './azureOpenai';
import { LobeBaichuanAI } from './baichuan';
import { LobeBedrockAI, LobeBedrockAIParams } from './bedrock';
import { LobeDeepSeekAI } from './deepseek';
import { LobeGoogleAI } from './google';
import { LobeGroq } from './groq';
import { LobeMinimaxAI } from './minimax';
import { LobeMistralAI } from './mistral';
import { LobeMoonshotAI } from './moonshot';
import { LobeOllamaAI } from './ollama';
import { LobeOpenAI } from './openai';
import { LobeOpenRouterAI } from './openrouter';
import { LobePerplexityAI } from './perplexity';
import { LobeQwenAI } from './qwen';
import { LobeSiliconCloudAI } from './siliconcloud';
import { LobeStepfunAI } from './stepfun';
import { LobeTogetherAI } from './togetherai';
import {
  ChatCompetitionOptions,
  ChatStreamPayload,
  ModelProvider,
  TextToImagePayload,
} from './types';
import { LobeZeroOneAI } from './zeroone';
import { LobeZhipuAI } from './zhipu';

export interface AgentChatOptions {
  enableTrace?: boolean;
  provider: string;
  trace?: TracePayload;
}

class AgentRuntime {
  private _runtime: LobeRuntimeAI;

  constructor(runtime: LobeRuntimeAI) {
    this._runtime = runtime;
  }

  /**
   * Initiates a chat session with the agent.
   *
   * @param payload - The payload containing the chat stream data.
   * @param options - Optional chat competition options.
   * @returns A Promise that resolves to the chat response.
   *
   * @example - Use without trace
   * ```ts
   * const agentRuntime = await initializeWithClientStore(provider, payload);
   * const data = payload as ChatStreamPayload;
   * return await agentRuntime.chat(data);
   * ```
   *
   * @example - Use Langfuse trace
   * ```ts
   * // ============  1. init chat model   ============ //
   * const agentRuntime = await initAgentRuntimeWithUserPayload(provider, jwtPayload);
   * // ============  2. create chat completion   ============ //
   * const data = {
   * // your trace options here
   *  } as ChatStreamPayload;
   * const tracePayload = getTracePayload(req);
   * return await agentRuntime.chat(data, createTraceOptions(data, {
   *   provider,
   *   trace: tracePayload,
   * }));
   * ```
   */
  async chat(payload: ChatStreamPayload, options?: ChatCompetitionOptions) {
    return this._runtime.chat(payload, options);
  }
  async textToImage(payload: TextToImagePayload) {
    return this._runtime.textToImage?.(payload);
  }

  async models() {
    return this._runtime.models?.();
  }

  /**
   * @description Initialize the runtime with the provider and the options
   * @param provider choose a model provider
   * @param params options of the choosed provider
   * @returns the runtime instance
   * Try to initialize the runtime with the provider and the options.
   * @example
   * ```ts
   * const runtime = await AgentRuntime.initializeWithProviderOptions(provider, {
   *    [provider]: {...options},
   * })
   * ```
   * **Note**: If you try to get a AgentRuntime instance from client or server,
   * you should use the methods to get the runtime instance at first.
   * - `src/app/api/chat/agentRuntime.ts: initAgentRuntimeWithUserPayload` on server
   * - `src/services/chat.ts: initializeWithClientStore` on client
   */
  static async initializeWithProviderOptions(
    provider: string,
    params: Partial<{
      anthropic: Partial<ClientOptions>;
      azure: { apiVersion?: string; apikey?: string; endpoint?: string };
      baichuan: Partial<ClientOptions>;
      bedrock: Partial<LobeBedrockAIParams>;
      deepseek: Partial<ClientOptions>;
      google: { apiKey?: string; baseURL?: string };
      groq: Partial<ClientOptions>;
      minimax: Partial<ClientOptions>;
      mistral: Partial<ClientOptions>;
      moonshot: Partial<ClientOptions>;
      ollama: Partial<ClientOptions>;
      openai: Partial<ClientOptions>;
      openrouter: Partial<ClientOptions>;
      perplexity: Partial<ClientOptions>;
      qwen: Partial<ClientOptions>;
      siliconcloud: Partial<ClientOptions>;
      stepfun: Partial<ClientOptions>;
      togetherai: Partial<ClientOptions>;
      zeroone: Partial<ClientOptions>;
      zhipu: Partial<ClientOptions>;
    }>,
  ) {
    let runtimeModel: LobeRuntimeAI;

    switch (provider) {
      default:
      case ModelProvider.OpenAI: {
        // Will use the openai as default provider
        runtimeModel = new LobeOpenAI(params.openai ?? (params as any)[provider]);
        break;
      }

      case ModelProvider.Azure: {
        runtimeModel = new LobeAzureOpenAI(
          params.azure?.endpoint,
          params.azure?.apikey,
          params.azure?.apiVersion,
        );
        break;
      }

      case ModelProvider.ZhiPu: {
        runtimeModel = await LobeZhipuAI.fromAPIKey(params.zhipu ?? {});
        break;
      }

      case ModelProvider.Google: {
        runtimeModel = new LobeGoogleAI(params.google ?? {});
        break;
      }

      case ModelProvider.Moonshot: {
        runtimeModel = new LobeMoonshotAI(params.moonshot ?? {});
        break;
      }

      case ModelProvider.Bedrock: {
        runtimeModel = new LobeBedrockAI(params.bedrock ?? {});
        break;
      }

      case ModelProvider.Ollama: {
        runtimeModel = new LobeOllamaAI(params.ollama ?? {});
        break;
      }

      case ModelProvider.Perplexity: {
        runtimeModel = new LobePerplexityAI(params.perplexity ?? {});
        break;
      }

      case ModelProvider.Anthropic: {
        runtimeModel = new LobeAnthropicAI(params.anthropic ?? {});
        break;
      }

      case ModelProvider.DeepSeek: {
        runtimeModel = new LobeDeepSeekAI(params.deepseek ?? {});
        break;
      }

      case ModelProvider.Minimax: {
        runtimeModel = new LobeMinimaxAI(params.minimax ?? {});
        break;
      }

      case ModelProvider.Mistral: {
        runtimeModel = new LobeMistralAI(params.mistral ?? {});
        break;
      }

      case ModelProvider.Groq: {
        runtimeModel = new LobeGroq(params.groq ?? {});
        break;
      }

      case ModelProvider.OpenRouter: {
        runtimeModel = new LobeOpenRouterAI(params.openrouter ?? {});
        break;
      }

      case ModelProvider.TogetherAI: {
        runtimeModel = new LobeTogetherAI(params.togetherai ?? {});
        break;
      }

      case ModelProvider.ZeroOne: {
        runtimeModel = new LobeZeroOneAI(params.zeroone ?? {});
        break;
      }

      case ModelProvider.Qwen: {
        runtimeModel = new LobeQwenAI(params.qwen ?? {});
        break;
      }

      case ModelProvider.Stepfun: {
        runtimeModel = new LobeStepfunAI(params.stepfun ?? {});
        break;
      }

<<<<<<< HEAD
      case ModelProvider.SiliconCloud: {
        runtimeModel = new LobeSiliconCloudAI(params.siliconcloud ?? {});
=======
      case ModelProvider.Baichuan: {
        runtimeModel = new LobeBaichuanAI(params.baichuan ?? {});
>>>>>>> 6619c5de
        break
      }
    }

    return new AgentRuntime(runtimeModel);
  }
}

export default AgentRuntime;<|MERGE_RESOLUTION|>--- conflicted
+++ resolved
@@ -224,13 +224,13 @@
         break;
       }
 
-<<<<<<< HEAD
+      case ModelProvider.Baichuan: {
+        runtimeModel = new LobeBaichuanAI(params.baichuan ?? {});
+        break
+      }
+
       case ModelProvider.SiliconCloud: {
         runtimeModel = new LobeSiliconCloudAI(params.siliconcloud ?? {});
-=======
-      case ModelProvider.Baichuan: {
-        runtimeModel = new LobeBaichuanAI(params.baichuan ?? {});
->>>>>>> 6619c5de
         break
       }
     }
