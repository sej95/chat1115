import { ClientOptions } from 'openai';

import type { TracePayload } from '@/const/trace';

import { LobeRuntimeAI } from './BaseAI';
import { LobeAi360AI } from './ai360';
import { LobeAnthropicAI } from './anthropic';
import { LobeAzureOpenAI } from './azureOpenai';
import { LobeBaichuanAI } from './baichuan';
import { LobeBedrockAI, LobeBedrockAIParams } from './bedrock';
import { LobeDeepSeekAI } from './deepseek';
import { LobeGoogleAI } from './google';
import { LobeGroq } from './groq';
import { LobeMinimaxAI } from './minimax';
import { LobeMistralAI } from './mistral';
import { LobeMoonshotAI } from './moonshot';
import { LobeNovitaAI } from './novita';
import { LobeOllamaAI } from './ollama';
import { LobeOpenAI } from './openai';
import { LobeOpenRouterAI } from './openrouter';
import { LobePerplexityAI } from './perplexity';
import { LobeQwenAI } from './qwen';
import { LobeSiliconCloudAI } from './siliconcloud';
import { LobeSparkAI } from './spark';
import { LobeStepfunAI } from './stepfun';
import { LobeTaichuAI } from './taichu';
import { LobeTogetherAI } from './togetherai';
import { LobeUpstageAI } from './upstage';
import {
  ChatCompetitionOptions,
  ChatStreamPayload,
  EmbeddingsOptions,
  EmbeddingsPayload,
  ModelProvider,
  TextToImagePayload,
} from './types';
import { LobeZeroOneAI } from './zeroone';
import { LobeZhipuAI } from './zhipu';

export interface AgentChatOptions {
  enableTrace?: boolean;
  provider: string;
  trace?: TracePayload;
}

class AgentRuntime {
  private _runtime: LobeRuntimeAI;

  constructor(runtime: LobeRuntimeAI) {
    this._runtime = runtime;
  }

  /**
   * Initiates a chat session with the agent.
   *
   * @param payload - The payload containing the chat stream data.
   * @param options - Optional chat competition options.
   * @returns A Promise that resolves to the chat response.
   *
   * @example - Use without trace
   * ```ts
   * const agentRuntime = await initializeWithClientStore(provider, payload);
   * const data = payload as ChatStreamPayload;
   * return await agentRuntime.chat(data);
   * ```
   *
   * @example - Use Langfuse trace
   * ```ts
   * // ============  1. init chat model   ============ //
   * const agentRuntime = await initAgentRuntimeWithUserPayload(provider, jwtPayload);
   * // ============  2. create chat completion   ============ //
   * const data = {
   * // your trace options here
   *  } as ChatStreamPayload;
   * const tracePayload = getTracePayload(req);
   * return await agentRuntime.chat(data, createTraceOptions(data, {
   *   provider,
   *   trace: tracePayload,
   * }));
   * ```
   */
  async chat(payload: ChatStreamPayload, options?: ChatCompetitionOptions) {
    return this._runtime.chat(payload, options);
  }

  async textToImage(payload: TextToImagePayload) {
    return this._runtime.textToImage?.(payload);
  }

  async models() {
    return this._runtime.models?.();
  }

  async embeddings(payload: EmbeddingsPayload, options?: EmbeddingsOptions) {
    return this._runtime.embeddings?.(payload, options);
  }

  /**
   * @description Initialize the runtime with the provider and the options
   * @param provider choose a model provider
   * @param params options of the choosed provider
   * @returns the runtime instance
   * Try to initialize the runtime with the provider and the options.
   * @example
   * ```ts
   * const runtime = await AgentRuntime.initializeWithProviderOptions(provider, {
   *    [provider]: {...options},
   * })
   * ```
   * **Note**: If you try to get a AgentRuntime instance from client or server,
   * you should use the methods to get the runtime instance at first.
   * - `src/app/api/chat/agentRuntime.ts: initAgentRuntimeWithUserPayload` on server
   * - `src/services/chat.ts: initializeWithClientStore` on client
   */
  static async initializeWithProviderOptions(
    provider: string,
    params: Partial<{
      ai360: Partial<ClientOptions>;
      anthropic: Partial<ClientOptions>;
      azure: { apiVersion?: string; apikey?: string; endpoint?: string };
      baichuan: Partial<ClientOptions>;
      bedrock: Partial<LobeBedrockAIParams>;
      deepseek: Partial<ClientOptions>;
      google: { apiKey?: string; baseURL?: string };
      groq: Partial<ClientOptions>;
      minimax: Partial<ClientOptions>;
      mistral: Partial<ClientOptions>;
      moonshot: Partial<ClientOptions>;
      novita: Partial<ClientOptions>;
      ollama: Partial<ClientOptions>;
      openai: Partial<ClientOptions>;
      openrouter: Partial<ClientOptions>;
      perplexity: Partial<ClientOptions>;
      qwen: Partial<ClientOptions>;
      siliconcloud: Partial<ClientOptions>;
      spark: Partial<ClientOptions>;
      stepfun: Partial<ClientOptions>;
      taichu: Partial<ClientOptions>;
      togetherai: Partial<ClientOptions>;
      upstage: Partial<ClientOptions>;
      zeroone: Partial<ClientOptions>;
      zhipu: Partial<ClientOptions>;
    }>,
  ) {
    let runtimeModel: LobeRuntimeAI;

    switch (provider) {
      default:
      case ModelProvider.OpenAI: {
        // Will use the openai as default provider
        runtimeModel = new LobeOpenAI(params.openai ?? (params as any)[provider]);
        break;
      }

      case ModelProvider.Azure: {
        runtimeModel = new LobeAzureOpenAI(
          params.azure?.endpoint,
          params.azure?.apikey,
          params.azure?.apiVersion,
        );
        break;
      }

      case ModelProvider.ZhiPu: {
        runtimeModel = await LobeZhipuAI.fromAPIKey(params.zhipu);
        break;
      }

      case ModelProvider.Google: {
        runtimeModel = new LobeGoogleAI(params.google);
        break;
      }

      case ModelProvider.Moonshot: {
        runtimeModel = new LobeMoonshotAI(params.moonshot);
        break;
      }

      case ModelProvider.Bedrock: {
        runtimeModel = new LobeBedrockAI(params.bedrock);
        break;
      }

      case ModelProvider.Ollama: {
        runtimeModel = new LobeOllamaAI(params.ollama);
        break;
      }

      case ModelProvider.Perplexity: {
        runtimeModel = new LobePerplexityAI(params.perplexity);
        break;
      }

      case ModelProvider.Anthropic: {
        runtimeModel = new LobeAnthropicAI(params.anthropic);
        break;
      }

      case ModelProvider.DeepSeek: {
        runtimeModel = new LobeDeepSeekAI(params.deepseek);
        break;
      }

      case ModelProvider.Minimax: {
        runtimeModel = new LobeMinimaxAI(params.minimax);
        break;
      }

      case ModelProvider.Mistral: {
        runtimeModel = new LobeMistralAI(params.mistral);
        break;
      }

      case ModelProvider.Groq: {
        runtimeModel = new LobeGroq(params.groq);
        break;
      }

      case ModelProvider.OpenRouter: {
        runtimeModel = new LobeOpenRouterAI(params.openrouter);
        break;
      }

      case ModelProvider.TogetherAI: {
        runtimeModel = new LobeTogetherAI(params.togetherai);
        break;
      }

      case ModelProvider.ZeroOne: {
        runtimeModel = new LobeZeroOneAI(params.zeroone);
        break;
      }

      case ModelProvider.Qwen: {
        runtimeModel = new LobeQwenAI(params.qwen);
        break;
      }

      case ModelProvider.Stepfun: {
        runtimeModel = new LobeStepfunAI(params.stepfun);
        break;
      }

      case ModelProvider.Novita: {
        runtimeModel = new LobeNovitaAI(params.novita ?? {});
        break;
      }

      case ModelProvider.Baichuan: {
        runtimeModel = new LobeBaichuanAI(params.baichuan ?? {});
        break;
      }

      case ModelProvider.Taichu: {
        runtimeModel = new LobeTaichuAI(params.taichu);
        break;
      }

      case ModelProvider.Ai360: {
        runtimeModel = new LobeAi360AI(params.ai360 ?? {});
        break;
      }

      case ModelProvider.SiliconCloud: {
        runtimeModel = new LobeSiliconCloudAI(params.siliconcloud ?? {});
        break;
      }
<<<<<<< HEAD
        
      case ModelProvider.Spark: {
        runtimeModel = new LobeSparkAI(params.spark);
=======

      case ModelProvider.Upstage: {
        runtimeModel = new LobeUpstageAI(params.upstage);
>>>>>>> 7ab41824
        break
      }
    }

    return new AgentRuntime(runtimeModel);
  }
}

export default AgentRuntime;<|MERGE_RESOLUTION|>--- conflicted
+++ resolved
@@ -265,15 +265,14 @@
         runtimeModel = new LobeSiliconCloudAI(params.siliconcloud ?? {});
         break;
       }
-<<<<<<< HEAD
-        
+
+      case ModelProvider.Upstage: {
+        runtimeModel = new LobeUpstageAI(params.upstage);
+        break
+      }
+
       case ModelProvider.Spark: {
         runtimeModel = new LobeSparkAI(params.spark);
-=======
-
-      case ModelProvider.Upstage: {
-        runtimeModel = new LobeUpstageAI(params.upstage);
->>>>>>> 7ab41824
         break
       }
     }
