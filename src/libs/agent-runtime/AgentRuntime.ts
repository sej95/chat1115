import { ClientOptions } from 'openai';

import type { TracePayload } from '@/const/trace';

import { LobeRuntimeAI } from './BaseAI';
import { LobeAi21AI } from './ai21';
import { LobeAi360AI } from './ai360';
import { LobeAnthropicAI } from './anthropic';
import { LobeAzureOpenAI } from './azureOpenai';
import { LobeBaichuanAI } from './baichuan';
import { LobeBedrockAI, LobeBedrockAIParams } from './bedrock';
import { LobeCloudflareAI, LobeCloudflareParams } from './cloudflare';
import { LobeDeepSeekAI } from './deepseek';
import { LobeFireworksAI } from './fireworksai';
import { LobeGithubAI } from './github';
import { LobeGoogleAI } from './google';
import { LobeGroq } from './groq';
import { LobeHuggingFaceAI } from './huggingface';
import { LobeHunyuanAI } from './hunyuan';
import { LobeMinimaxAI } from './minimax';
import { LobeMistralAI } from './mistral';
import { LobeMoonshotAI } from './moonshot';
import { LobeNovitaAI } from './novita';
import { LobeOllamaAI } from './ollama';
import { LobeOpenAI } from './openai';
import { LobeOpenRouterAI } from './openrouter';
import { LobePerplexityAI } from './perplexity';
import { LobeQwenAI } from './qwen';
import { LobeSenseNovaAI } from './sensenova';
import { LobeSiliconCloudAI } from './siliconcloud';
import { LobeSparkAI } from './spark';
import { LobeStepfunAI } from './stepfun';
import { LobeTaichuAI } from './taichu';
import { LobeTogetherAI } from './togetherai';
import {
  ChatCompetitionOptions,
  ChatStreamPayload,
  EmbeddingsOptions,
  EmbeddingsPayload,
  ModelProvider,
  TextToImagePayload,
  TextToSpeechPayload,
} from './types';
import { LobeUpstageAI } from './upstage';
import { LobeXAI } from './xai';
import { LobeZeroOneAI } from './zeroone';
import { LobeZhipuAI } from './zhipu';

export interface AgentChatOptions {
  enableTrace?: boolean;
  provider: string;
  trace?: TracePayload;
}

class AgentRuntime {
  private _runtime: LobeRuntimeAI;

  constructor(runtime: LobeRuntimeAI) {
    this._runtime = runtime;
  }

  /**
   * Initiates a chat session with the agent.
   *
   * @param payload - The payload containing the chat stream data.
   * @param options - Optional chat competition options.
   * @returns A Promise that resolves to the chat response.
   *
   * @example - Use without trace
   * ```ts
   * const agentRuntime = await initializeWithClientStore(provider, payload);
   * const data = payload as ChatStreamPayload;
   * return await agentRuntime.chat(data);
   * ```
   *
   * @example - Use Langfuse trace
   * ```ts
   * // ============  1. init chat model   ============ //
   * const agentRuntime = await initAgentRuntimeWithUserPayload(provider, jwtPayload);
   * // ============  2. create chat completion   ============ //
   * const data = {
   * // your trace options here
   *  } as ChatStreamPayload;
   * const tracePayload = getTracePayload(req);
   * return await agentRuntime.chat(data, createTraceOptions(data, {
   *   provider,
   *   trace: tracePayload,
   * }));
   * ```
   */
  async chat(payload: ChatStreamPayload, options?: ChatCompetitionOptions) {
    return this._runtime.chat(payload, options);
  }

  async textToImage(payload: TextToImagePayload) {
    return this._runtime.textToImage?.(payload);
  }

  async models() {
    return this._runtime.models?.();
  }

  async embeddings(payload: EmbeddingsPayload, options?: EmbeddingsOptions) {
    return this._runtime.embeddings?.(payload, options);
  }
  async textToSpeech(payload: TextToSpeechPayload, options?: EmbeddingsOptions) {
    return this._runtime.textToSpeech?.(payload, options);
  }

  /**
   * @description Initialize the runtime with the provider and the options
   * @param provider choose a model provider
   * @param params options of the choosed provider
   * @returns the runtime instance
   * Try to initialize the runtime with the provider and the options.
   * @example
   * ```ts
   * const runtime = await AgentRuntime.initializeWithProviderOptions(provider, {
   *    [provider]: {...options},
   * })
   * ```
   * **Note**: If you try to get a AgentRuntime instance from client or server,
   * you should use the methods to get the runtime instance at first.
   * - `src/app/api/chat/agentRuntime.ts: initAgentRuntimeWithUserPayload` on server
   * - `src/services/chat.ts: initializeWithClientStore` on client
   */
  static async initializeWithProviderOptions(
    provider: string,
    params: Partial<{
      ai21: Partial<ClientOptions>;
      ai360: Partial<ClientOptions>;
      anthropic: Partial<ClientOptions>;
      azure: { apiVersion?: string; apikey?: string; endpoint?: string };
      baichuan: Partial<ClientOptions>;
      bedrock: Partial<LobeBedrockAIParams>;
      cloudflare: Partial<LobeCloudflareParams>;
      deepseek: Partial<ClientOptions>;
      fireworksai: Partial<ClientOptions>;
      github: Partial<ClientOptions>;
      google: { apiKey?: string; baseURL?: string };
      groq: Partial<ClientOptions>;
      huggingface: { apiKey?: string; baseURL?: string };
      hunyuan: Partial<ClientOptions>;
      minimax: Partial<ClientOptions>;
      mistral: Partial<ClientOptions>;
      moonshot: Partial<ClientOptions>;
      novita: Partial<ClientOptions>;
      ollama: Partial<ClientOptions>;
      openai: Partial<ClientOptions>;
      openrouter: Partial<ClientOptions>;
      perplexity: Partial<ClientOptions>;
      qwen: Partial<ClientOptions>;
      sensenova: Partial<ClientOptions>;
      siliconcloud: Partial<ClientOptions>;
      spark: Partial<ClientOptions>;
      stepfun: Partial<ClientOptions>;
      taichu: Partial<ClientOptions>;
      togetherai: Partial<ClientOptions>;
      upstage: Partial<ClientOptions>;
      xai: Partial<ClientOptions>;
      zeroone: Partial<ClientOptions>;
      zhipu: Partial<ClientOptions>;
    }>,
  ) {
    let runtimeModel: LobeRuntimeAI;

    switch (provider) {
      default:
      case ModelProvider.OpenAI: {
        // Will use the openai as default provider
        runtimeModel = new LobeOpenAI(params.openai ?? (params as any)[provider]);
        break;
      }

      case ModelProvider.Azure: {
        runtimeModel = new LobeAzureOpenAI(
          params.azure?.endpoint,
          params.azure?.apikey,
          params.azure?.apiVersion,
        );
        break;
      }

      case ModelProvider.ZhiPu: {
        runtimeModel = new LobeZhipuAI(params.zhipu);
        break;
      }

      case ModelProvider.Google: {
        runtimeModel = new LobeGoogleAI(params.google);
        break;
      }

      case ModelProvider.Moonshot: {
        runtimeModel = new LobeMoonshotAI(params.moonshot);
        break;
      }

      case ModelProvider.Bedrock: {
        runtimeModel = new LobeBedrockAI(params.bedrock);
        break;
      }

      case ModelProvider.Ollama: {
        runtimeModel = new LobeOllamaAI(params.ollama);
        break;
      }

      case ModelProvider.Perplexity: {
        runtimeModel = new LobePerplexityAI(params.perplexity);
        break;
      }

      case ModelProvider.Anthropic: {
        runtimeModel = new LobeAnthropicAI(params.anthropic);
        break;
      }

      case ModelProvider.DeepSeek: {
        runtimeModel = new LobeDeepSeekAI(params.deepseek);
        break;
      }

      case ModelProvider.HuggingFace: {
        runtimeModel = new LobeHuggingFaceAI(params.huggingface);
        break;
      }

      case ModelProvider.Minimax: {
        runtimeModel = new LobeMinimaxAI(params.minimax);
        break;
      }

      case ModelProvider.Mistral: {
        runtimeModel = new LobeMistralAI(params.mistral);
        break;
      }

      case ModelProvider.Groq: {
        runtimeModel = new LobeGroq(params.groq);
        break;
      }

      case ModelProvider.Github: {
        runtimeModel = new LobeGithubAI(params.github);
        break;
      }

      case ModelProvider.OpenRouter: {
        runtimeModel = new LobeOpenRouterAI(params.openrouter);
        break;
      }

      case ModelProvider.TogetherAI: {
        runtimeModel = new LobeTogetherAI(params.togetherai);
        break;
      }

      case ModelProvider.FireworksAI: {
        runtimeModel = new LobeFireworksAI(params.fireworksai);
        break;
      }

      case ModelProvider.ZeroOne: {
        runtimeModel = new LobeZeroOneAI(params.zeroone);
        break;
      }

      case ModelProvider.Qwen: {
        runtimeModel = new LobeQwenAI(params.qwen);
        break;
      }

      case ModelProvider.Stepfun: {
        runtimeModel = new LobeStepfunAI(params.stepfun);
        break;
      }

      case ModelProvider.Novita: {
        runtimeModel = new LobeNovitaAI(params.novita ?? {});
        break;
      }

      case ModelProvider.Baichuan: {
        runtimeModel = new LobeBaichuanAI(params.baichuan ?? {});
        break;
      }

      case ModelProvider.Taichu: {
        runtimeModel = new LobeTaichuAI(params.taichu);
        break;
      }

      case ModelProvider.Ai360: {
        runtimeModel = new LobeAi360AI(params.ai360 ?? {});
        break;
      }

      case ModelProvider.SiliconCloud: {
        runtimeModel = new LobeSiliconCloudAI(params.siliconcloud ?? {});
        break;
      }

      case ModelProvider.Upstage: {
        runtimeModel = new LobeUpstageAI(params.upstage);
        break;
      }

      case ModelProvider.Spark: {
        runtimeModel = new LobeSparkAI(params.spark);
        break;
      }

      case ModelProvider.Ai21: {
        runtimeModel = new LobeAi21AI(params.ai21);
        break;
      }

      case ModelProvider.Hunyuan: {
        runtimeModel = new LobeHunyuanAI(params.hunyuan);
        break;
      }

      case ModelProvider.SenseNova: {
        runtimeModel = await LobeSenseNovaAI.fromAPIKey(params.sensenova);
        break;
      }
<<<<<<< HEAD

      case ModelProvider.XAI: {
        runtimeModel = new LobeXAI(params.xai);
        break;
      }
    }
=======
>>>>>>> efb7adf8

      case ModelProvider.Cloudflare: {
        runtimeModel = new LobeCloudflareAI(params.cloudflare ?? {});
        break;
      }
    }
    return new AgentRuntime(runtimeModel);
  }
}

export default AgentRuntime;<|MERGE_RESOLUTION|>--- conflicted
+++ resolved
@@ -325,15 +325,11 @@
         runtimeModel = await LobeSenseNovaAI.fromAPIKey(params.sensenova);
         break;
       }
-<<<<<<< HEAD
 
       case ModelProvider.XAI: {
         runtimeModel = new LobeXAI(params.xai);
         break;
       }
-    }
-=======
->>>>>>> efb7adf8
 
       case ModelProvider.Cloudflare: {
         runtimeModel = new LobeCloudflareAI(params.cloudflare ?? {});
