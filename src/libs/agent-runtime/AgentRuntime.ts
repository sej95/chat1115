import { ClientOptions } from 'openai';

import type { TracePayload } from '@/const/trace';

import { LobeRuntimeAI } from './BaseAI';
import { LobeAi360AI } from './ai360';
import { LobeAnthropicAI } from './anthropic';
import { LobeAzureOpenAI } from './azureOpenai';
import { LobeBaichuanAI } from './baichuan';
import { LobeBedrockAI, LobeBedrockAIParams } from './bedrock';
import { LobeDeepSeekAI } from './deepseek';
import { LobeGoogleAI } from './google';
import { LobeGroq } from './groq';
import { LobeMinimaxAI } from './minimax';
import { LobeMistralAI } from './mistral';
import { LobeMoonshotAI } from './moonshot';
import { LobeNovitaAI } from './novita';
import { LobeOllamaAI } from './ollama';
import { LobeOpenAI } from './openai';
import { LobeOpenRouterAI } from './openrouter';
import { LobePerplexityAI } from './perplexity';
import { LobeQwenAI } from './qwen';
<<<<<<< HEAD
import { LobeSparkAI } from './spark';
=======
import { LobeSiliconCloudAI } from './siliconcloud';
>>>>>>> 344ac28a
import { LobeStepfunAI } from './stepfun';
import { LobeTaichuAI } from './taichu';
import { LobeTogetherAI } from './togetherai';
import {
  ChatCompetitionOptions,
  ChatStreamPayload,
  ModelProvider,
  TextToImagePayload,
} from './types';
import { LobeZeroOneAI } from './zeroone';
import { LobeZhipuAI } from './zhipu';

export interface AgentChatOptions {
  enableTrace?: boolean;
  provider: string;
  trace?: TracePayload;
}

class AgentRuntime {
  private _runtime: LobeRuntimeAI;

  constructor(runtime: LobeRuntimeAI) {
    this._runtime = runtime;
  }

  /**
   * Initiates a chat session with the agent.
   *
   * @param payload - The payload containing the chat stream data.
   * @param options - Optional chat competition options.
   * @returns A Promise that resolves to the chat response.
   *
   * @example - Use without trace
   * ```ts
   * const agentRuntime = await initializeWithClientStore(provider, payload);
   * const data = payload as ChatStreamPayload;
   * return await agentRuntime.chat(data);
   * ```
   *
   * @example - Use Langfuse trace
   * ```ts
   * // ============  1. init chat model   ============ //
   * const agentRuntime = await initAgentRuntimeWithUserPayload(provider, jwtPayload);
   * // ============  2. create chat completion   ============ //
   * const data = {
   * // your trace options here
   *  } as ChatStreamPayload;
   * const tracePayload = getTracePayload(req);
   * return await agentRuntime.chat(data, createTraceOptions(data, {
   *   provider,
   *   trace: tracePayload,
   * }));
   * ```
   */
  async chat(payload: ChatStreamPayload, options?: ChatCompetitionOptions) {
    return this._runtime.chat(payload, options);
  }
  async textToImage(payload: TextToImagePayload) {
    return this._runtime.textToImage?.(payload);
  }

  async models() {
    return this._runtime.models?.();
  }

  /**
   * @description Initialize the runtime with the provider and the options
   * @param provider choose a model provider
   * @param params options of the choosed provider
   * @returns the runtime instance
   * Try to initialize the runtime with the provider and the options.
   * @example
   * ```ts
   * const runtime = await AgentRuntime.initializeWithProviderOptions(provider, {
   *    [provider]: {...options},
   * })
   * ```
   * **Note**: If you try to get a AgentRuntime instance from client or server,
   * you should use the methods to get the runtime instance at first.
   * - `src/app/api/chat/agentRuntime.ts: initAgentRuntimeWithUserPayload` on server
   * - `src/services/chat.ts: initializeWithClientStore` on client
   */
  static async initializeWithProviderOptions(
    provider: string,
    params: Partial<{
      ai360: Partial<ClientOptions>;
      anthropic: Partial<ClientOptions>;
      azure: { apiVersion?: string; apikey?: string; endpoint?: string };
      baichuan: Partial<ClientOptions>;
      bedrock: Partial<LobeBedrockAIParams>;
      deepseek: Partial<ClientOptions>;
      google: { apiKey?: string; baseURL?: string };
      groq: Partial<ClientOptions>;
      minimax: Partial<ClientOptions>;
      mistral: Partial<ClientOptions>;
      moonshot: Partial<ClientOptions>;
      novita: Partial<ClientOptions>;
      ollama: Partial<ClientOptions>;
      openai: Partial<ClientOptions>;
      openrouter: Partial<ClientOptions>;
      perplexity: Partial<ClientOptions>;
      qwen: Partial<ClientOptions>;
<<<<<<< HEAD
      spark: Partial<ClientOptions>;
=======
      siliconcloud: Partial<ClientOptions>;
>>>>>>> 344ac28a
      stepfun: Partial<ClientOptions>;
      taichu: Partial<ClientOptions>;
      togetherai: Partial<ClientOptions>;
      zeroone: Partial<ClientOptions>;
      zhipu: Partial<ClientOptions>;
    }>,
  ) {
    let runtimeModel: LobeRuntimeAI;

    switch (provider) {
      default:
      case ModelProvider.OpenAI: {
        // Will use the openai as default provider
        runtimeModel = new LobeOpenAI(params.openai ?? (params as any)[provider]);
        break;
      }

      case ModelProvider.Azure: {
        runtimeModel = new LobeAzureOpenAI(
          params.azure?.endpoint,
          params.azure?.apikey,
          params.azure?.apiVersion,
        );
        break;
      }

      case ModelProvider.ZhiPu: {
        runtimeModel = await LobeZhipuAI.fromAPIKey(params.zhipu);
        break;
      }

      case ModelProvider.Google: {
        runtimeModel = new LobeGoogleAI(params.google);
        break;
      }

      case ModelProvider.Moonshot: {
        runtimeModel = new LobeMoonshotAI(params.moonshot);
        break;
      }

      case ModelProvider.Bedrock: {
        runtimeModel = new LobeBedrockAI(params.bedrock);
        break;
      }

      case ModelProvider.Ollama: {
        runtimeModel = new LobeOllamaAI(params.ollama);
        break;
      }

      case ModelProvider.Perplexity: {
        runtimeModel = new LobePerplexityAI(params.perplexity);
        break;
      }

      case ModelProvider.Anthropic: {
        runtimeModel = new LobeAnthropicAI(params.anthropic);
        break;
      }

      case ModelProvider.DeepSeek: {
        runtimeModel = new LobeDeepSeekAI(params.deepseek);
        break;
      }

      case ModelProvider.Minimax: {
        runtimeModel = new LobeMinimaxAI(params.minimax);
        break;
      }

      case ModelProvider.Mistral: {
        runtimeModel = new LobeMistralAI(params.mistral);
        break;
      }

      case ModelProvider.Groq: {
        runtimeModel = new LobeGroq(params.groq);
        break;
      }

      case ModelProvider.OpenRouter: {
        runtimeModel = new LobeOpenRouterAI(params.openrouter);
        break;
      }

      case ModelProvider.TogetherAI: {
        runtimeModel = new LobeTogetherAI(params.togetherai);
        break;
      }

      case ModelProvider.ZeroOne: {
        runtimeModel = new LobeZeroOneAI(params.zeroone);
        break;
      }

      case ModelProvider.Qwen: {
        runtimeModel = new LobeQwenAI(params.qwen);
        break;
      }

      case ModelProvider.Stepfun: {
        runtimeModel = new LobeStepfunAI(params.stepfun);
        break;
      }

      case ModelProvider.Novita: {
        runtimeModel = new LobeNovitaAI(params.novita ?? {});
        break;
      }

      case ModelProvider.Baichuan: {
        runtimeModel = new LobeBaichuanAI(params.baichuan ?? {});
        break;
      }

      case ModelProvider.Taichu: {
        runtimeModel = new LobeTaichuAI(params.taichu);
        break;
      }

      case ModelProvider.Ai360: {
        runtimeModel = new LobeAi360AI(params.ai360 ?? {});
        break
      }

<<<<<<< HEAD
      case ModelProvider.Spark: {
        runtimeModel = new LobeSparkAI(params.spark);
=======
      case ModelProvider.SiliconCloud: {
        runtimeModel = new LobeSiliconCloudAI(params.siliconcloud ?? {});
>>>>>>> 344ac28a
        break
      }
    }

    return new AgentRuntime(runtimeModel);
  }
}

export default AgentRuntime;<|MERGE_RESOLUTION|>--- conflicted
+++ resolved
@@ -20,11 +20,8 @@
 import { LobeOpenRouterAI } from './openrouter';
 import { LobePerplexityAI } from './perplexity';
 import { LobeQwenAI } from './qwen';
-<<<<<<< HEAD
+import { LobeSiliconCloudAI } from './siliconcloud';
 import { LobeSparkAI } from './spark';
-=======
-import { LobeSiliconCloudAI } from './siliconcloud';
->>>>>>> 344ac28a
 import { LobeStepfunAI } from './stepfun';
 import { LobeTaichuAI } from './taichu';
 import { LobeTogetherAI } from './togetherai';
@@ -127,11 +124,8 @@
       openrouter: Partial<ClientOptions>;
       perplexity: Partial<ClientOptions>;
       qwen: Partial<ClientOptions>;
-<<<<<<< HEAD
+      siliconcloud: Partial<ClientOptions>;
       spark: Partial<ClientOptions>;
-=======
-      siliconcloud: Partial<ClientOptions>;
->>>>>>> 344ac28a
       stepfun: Partial<ClientOptions>;
       taichu: Partial<ClientOptions>;
       togetherai: Partial<ClientOptions>;
@@ -258,13 +252,13 @@
         break
       }
 
-<<<<<<< HEAD
+      case ModelProvider.SiliconCloud: {
+        runtimeModel = new LobeSiliconCloudAI(params.siliconcloud ?? {});
+        break
+      }
+        
       case ModelProvider.Spark: {
         runtimeModel = new LobeSparkAI(params.spark);
-=======
-      case ModelProvider.SiliconCloud: {
-        runtimeModel = new LobeSiliconCloudAI(params.siliconcloud ?? {});
->>>>>>> 344ac28a
         break
       }
     }
