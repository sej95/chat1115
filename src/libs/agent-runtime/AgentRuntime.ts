--- conflicted
+++ resolved
@@ -313,8 +313,6 @@
         runtimeModel = new LobeAi21AI(params.ai21);
         break;
       }
-<<<<<<< HEAD
-=======
 
       case ModelProvider.Hunyuan: {
         runtimeModel = new LobeHunyuanAI(params.hunyuan);
@@ -325,8 +323,6 @@
         runtimeModel = await LobeSenseNovaAI.fromAPIKey(params.sensenova);
         break;
       }
-    }
->>>>>>> 67274311
 
       case ModelProvider.Cloudflare: {
         runtimeModel = new LobeCloudflareAI(params.cloudflare ?? {});
