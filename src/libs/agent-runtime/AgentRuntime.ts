import { ClientOptions } from 'openai';

import type { TracePayload } from '@/const/trace';

import { LobeRuntimeAI } from './BaseAI';
import { LobeAi21AI } from './ai21';
import { LobeAi360AI } from './ai360';
import { LobeAnthropicAI } from './anthropic';
import { LobeAzureOpenAI } from './azureOpenai';
import { LobeBaichuanAI } from './baichuan';
import { LobeBedrockAI, LobeBedrockAIParams } from './bedrock';
import { LobeDeepSeekAI } from './deepseek';
import { LobeFireworksAI } from './fireworksai';
import { LobeGoogleAI } from './google';
import { LobeGroq } from './groq';
import { LobeMinimaxAI } from './minimax';
import { LobeMistralAI } from './mistral';
import { LobeMoonshotAI } from './moonshot';
import { LobeNovitaAI } from './novita';
import { LobeOllamaAI } from './ollama';
import { LobeOpenAI } from './openai';
import { LobeOpenRouterAI } from './openrouter';
import { LobePerplexityAI } from './perplexity';
import { LobeQwenAI } from './qwen';
import { LobeSiliconCloudAI } from './siliconcloud';
import { LobeSparkAI } from './spark';
import { LobeStepfunAI } from './stepfun';
import { LobeTaichuAI } from './taichu';
import { LobeTogetherAI } from './togetherai';
import {
  ChatCompetitionOptions,
  ChatStreamPayload,
  EmbeddingsOptions,
  EmbeddingsPayload,
  ModelProvider,
  TextToImagePayload,
} from './types';
import { LobeUpstageAI } from './upstage';
import { LobeZeroOneAI } from './zeroone';
import { LobeZhipuAI } from './zhipu';

export interface AgentChatOptions {
  enableTrace?: boolean;
  provider: string;
  trace?: TracePayload;
}

class AgentRuntime {
  private _runtime: LobeRuntimeAI;

  constructor(runtime: LobeRuntimeAI) {
    this._runtime = runtime;
  }

  /**
   * Initiates a chat session with the agent.
   *
   * @param payload - The payload containing the chat stream data.
   * @param options - Optional chat competition options.
   * @returns A Promise that resolves to the chat response.
   *
   * @example - Use without trace
   * ```ts
   * const agentRuntime = await initializeWithClientStore(provider, payload);
   * const data = payload as ChatStreamPayload;
   * return await agentRuntime.chat(data);
   * ```
   *
   * @example - Use Langfuse trace
   * ```ts
   * // ============  1. init chat model   ============ //
   * const agentRuntime = await initAgentRuntimeWithUserPayload(provider, jwtPayload);
   * // ============  2. create chat completion   ============ //
   * const data = {
   * // your trace options here
   *  } as ChatStreamPayload;
   * const tracePayload = getTracePayload(req);
   * return await agentRuntime.chat(data, createTraceOptions(data, {
   *   provider,
   *   trace: tracePayload,
   * }));
   * ```
   */
  async chat(payload: ChatStreamPayload, options?: ChatCompetitionOptions) {
    return this._runtime.chat(payload, options);
  }

  async textToImage(payload: TextToImagePayload) {
    return this._runtime.textToImage?.(payload);
  }

  async models() {
    return this._runtime.models?.();
  }

  async embeddings(payload: EmbeddingsPayload, options?: EmbeddingsOptions) {
    return this._runtime.embeddings?.(payload, options);
  }

  /**
   * @description Initialize the runtime with the provider and the options
   * @param provider choose a model provider
   * @param params options of the choosed provider
   * @returns the runtime instance
   * Try to initialize the runtime with the provider and the options.
   * @example
   * ```ts
   * const runtime = await AgentRuntime.initializeWithProviderOptions(provider, {
   *    [provider]: {...options},
   * })
   * ```
   * **Note**: If you try to get a AgentRuntime instance from client or server,
   * you should use the methods to get the runtime instance at first.
   * - `src/app/api/chat/agentRuntime.ts: initAgentRuntimeWithUserPayload` on server
   * - `src/services/chat.ts: initializeWithClientStore` on client
   */
  static async initializeWithProviderOptions(
    provider: string,
    params: Partial<{
      ai21: Partial<ClientOptions>;
      ai360: Partial<ClientOptions>;
      anthropic: Partial<ClientOptions>;
      azure: { apiVersion?: string; apikey?: string; endpoint?: string };
      baichuan: Partial<ClientOptions>;
      bedrock: Partial<LobeBedrockAIParams>;
      deepseek: Partial<ClientOptions>;
      fireworksai: Partial<ClientOptions>;
      google: { apiKey?: string; baseURL?: string };
      groq: Partial<ClientOptions>;
      minimax: Partial<ClientOptions>;
      mistral: Partial<ClientOptions>;
      moonshot: Partial<ClientOptions>;
      novita: Partial<ClientOptions>;
      ollama: Partial<ClientOptions>;
      openai: Partial<ClientOptions>;
      openrouter: Partial<ClientOptions>;
      perplexity: Partial<ClientOptions>;
      qwen: Partial<ClientOptions>;
      siliconcloud: Partial<ClientOptions>;
      spark: Partial<ClientOptions>;
      stepfun: Partial<ClientOptions>;
      taichu: Partial<ClientOptions>;
      togetherai: Partial<ClientOptions>;
      upstage: Partial<ClientOptions>;
      zeroone: Partial<ClientOptions>;
      zhipu: Partial<ClientOptions>;
    }>,
  ) {
    let runtimeModel: LobeRuntimeAI;

    switch (provider) {
      default:
      case ModelProvider.OpenAI: {
        // Will use the openai as default provider
        runtimeModel = new LobeOpenAI(params.openai ?? (params as any)[provider]);
        break;
      }

      case ModelProvider.Azure: {
        runtimeModel = new LobeAzureOpenAI(
          params.azure?.endpoint,
          params.azure?.apikey,
          params.azure?.apiVersion,
        );
        break;
      }

      case ModelProvider.ZhiPu: {
        runtimeModel = await LobeZhipuAI.fromAPIKey(params.zhipu);
        break;
      }

      case ModelProvider.Google: {
        runtimeModel = new LobeGoogleAI(params.google);
        break;
      }

      case ModelProvider.Moonshot: {
        runtimeModel = new LobeMoonshotAI(params.moonshot);
        break;
      }

      case ModelProvider.Bedrock: {
        runtimeModel = new LobeBedrockAI(params.bedrock);
        break;
      }

      case ModelProvider.Ollama: {
        runtimeModel = new LobeOllamaAI(params.ollama);
        break;
      }

      case ModelProvider.Perplexity: {
        runtimeModel = new LobePerplexityAI(params.perplexity);
        break;
      }

      case ModelProvider.Anthropic: {
        runtimeModel = new LobeAnthropicAI(params.anthropic);
        break;
      }

      case ModelProvider.DeepSeek: {
        runtimeModel = new LobeDeepSeekAI(params.deepseek);
        break;
      }

      case ModelProvider.Minimax: {
        runtimeModel = new LobeMinimaxAI(params.minimax);
        break;
      }

      case ModelProvider.Mistral: {
        runtimeModel = new LobeMistralAI(params.mistral);
        break;
      }

      case ModelProvider.Groq: {
        runtimeModel = new LobeGroq(params.groq);
        break;
      }

      case ModelProvider.OpenRouter: {
        runtimeModel = new LobeOpenRouterAI(params.openrouter);
        break;
      }

      case ModelProvider.TogetherAI: {
        runtimeModel = new LobeTogetherAI(params.togetherai);
        break;
      }

      case ModelProvider.FireworksAI: {
        runtimeModel = new LobeFireworksAI(params.fireworksai);
        break;
      }

      case ModelProvider.ZeroOne: {
        runtimeModel = new LobeZeroOneAI(params.zeroone);
        break;
      }

      case ModelProvider.Qwen: {
        runtimeModel = new LobeQwenAI(params.qwen);
        break;
      }

      case ModelProvider.Stepfun: {
        runtimeModel = new LobeStepfunAI(params.stepfun);
        break;
      }

      case ModelProvider.Novita: {
        runtimeModel = new LobeNovitaAI(params.novita ?? {});
        break;
      }

      case ModelProvider.Baichuan: {
        runtimeModel = new LobeBaichuanAI(params.baichuan ?? {});
        break;
      }

      case ModelProvider.Taichu: {
        runtimeModel = new LobeTaichuAI(params.taichu);
        break;
      }

      case ModelProvider.Ai360: {
        runtimeModel = new LobeAi360AI(params.ai360 ?? {});
        break;
      }

      case ModelProvider.SiliconCloud: {
        runtimeModel = new LobeSiliconCloudAI(params.siliconcloud ?? {});
        break;
      }

      case ModelProvider.Upstage: {
        runtimeModel = new LobeUpstageAI(params.upstage);
        break;
      }

      case ModelProvider.Spark: {
        runtimeModel = new LobeSparkAI(params.spark);
        break;
<<<<<<< HEAD
      }

      case ModelProvider.Ai21: {
        runtimeModel = new LobeAi21AI(params.ai21);
        break;
=======
>>>>>>> a8ba75b6
      }
    }

    return new AgentRuntime(runtimeModel);
  }
}

export default AgentRuntime;<|MERGE_RESOLUTION|>--- conflicted
+++ resolved
@@ -283,14 +283,11 @@
       case ModelProvider.Spark: {
         runtimeModel = new LobeSparkAI(params.spark);
         break;
-<<<<<<< HEAD
       }
 
       case ModelProvider.Ai21: {
         runtimeModel = new LobeAi21AI(params.ai21);
         break;
-=======
->>>>>>> a8ba75b6
       }
     }
 
