--- conflicted
+++ resolved
@@ -10,11 +10,7 @@
 import {
   ChatCompetitionOptions,
   ChatStreamPayload,
-<<<<<<< HEAD
-  EmbeddingItem,
-=======
   Embeddings,
->>>>>>> d3054e70
   EmbeddingsOptions,
   EmbeddingsPayload,
   ModelProvider,
@@ -117,62 +113,6 @@
     }
   };
 
-  async embeddings(
-    payload: EmbeddingsPayload,
-    options?: EmbeddingsOptions,
-  ): Promise<EmbeddingItem[]> {
-    const input = Array.isArray(payload.input) ? payload.input : [payload.input];
-    const promises = input.map((inputText: string, index: number) =>
-      this.invokeEmbeddingModel(
-        {
-          dimensions: payload.dimensions,
-          index: index,
-          input: inputText,
-          model: payload.model,
-        },
-        options,
-      ),
-    );
-    return Promise.all(promises);
-  }
-
-  private invokeEmbeddingModel = async (
-    payload: EmbeddingsPayload,
-    options?: EmbeddingsOptions,
-  ): Promise<EmbeddingItem> => {
-    const command = new InvokeModelCommand({
-      accept: 'application/json',
-      body: JSON.stringify({
-        dimensions: payload.dimensions,
-        inputText: payload.input,
-        normalize: true,
-      }),
-      contentType: 'application/json',
-      modelId: payload.model,
-    });
-    try {
-      const res = await this.client.send(command, { abortSignal: options?.signal });
-      const responseBody = JSON.parse(new TextDecoder().decode(res.body));
-      return {
-        embedding: responseBody.embedding,
-        index: payload.index as number,
-        object: 'embedding',
-      };
-    } catch (e) {
-      const err = e as Error & { $metadata: any };
-      throw AgentRuntimeError.chat({
-        error: {
-          body: err.$metadata,
-          message: err.message,
-          type: err.name,
-        },
-        errorType: AgentRuntimeErrorType.ProviderBizError,
-        provider: ModelProvider.Bedrock,
-        region: this.region,
-      });
-    }
-  };
-
   private invokeClaudeModel = async (
     payload: ChatStreamPayload,
     options?: ChatCompetitionOptions,
