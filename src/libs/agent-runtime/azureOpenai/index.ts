--- conflicted
+++ resolved
@@ -81,47 +81,25 @@
 
   // Convert object keys to camel case, copy from `@azure/openai` in `node_modules/@azure/openai/dist/index.cjs`
   private camelCaseKeys = (obj: any): any => {
-<<<<<<< HEAD
-    if (typeof obj !== "object" || !obj)
-      return obj;
-    if (Array.isArray(obj)) {
-      return obj.map((v) => this.camelCaseKeys(v));
-    }
-    else {
-=======
     if (typeof obj !== 'object' || !obj) return obj;
     if (Array.isArray(obj)) {
       return obj.map((v) => this.camelCaseKeys(v));
     } else {
->>>>>>> 3fdea683
       for (const key of Object.keys(obj)) {
         const value = obj[key];
         const newKey = this.tocamelCase(key);
         if (newKey !== key) {
           delete obj[key];
         }
-<<<<<<< HEAD
-        obj[newKey] = typeof obj[newKey] === "object" ? this.camelCaseKeys(value) : value;
-      }
-      return obj;
-    }
-  }
-=======
         obj[newKey] = typeof obj[newKey] === 'object' ? this.camelCaseKeys(value) : value;
       }
       return obj;
     }
   };
->>>>>>> 3fdea683
 
   private tocamelCase = (str: string) => {
     return str
       .toLowerCase()
-<<<<<<< HEAD
-      .replace(/(_[a-z])/g, (group) => group.toUpperCase().replace("_", ""));
-  }
-=======
       .replaceAll(/(_[a-z])/g, (group) => group.toUpperCase().replace('_', ''));
   };
->>>>>>> 3fdea683
 }