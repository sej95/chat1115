--- conflicted
+++ resolved
@@ -1,13 +1,8 @@
-import { LOBE_DEFAULT_MODEL_LIST } from '@/config/aiModels';
+import type { ChatModelCard } from '@/types/llm';
 
 import { ModelProvider } from '../types';
 import { LobeOpenAICompatibleFactory } from '../utils/openaiCompatibleFactory';
 
-<<<<<<< HEAD
-=======
-import type { ChatModelCard } from '@/types/llm';
-
->>>>>>> 5b83f2e7
 export interface GiteeAIModelCard {
   id: string;
 }
@@ -17,78 +12,45 @@
   debug: {
     chatCompletion: () => process.env.DEBUG_GITEE_AI_CHAT_COMPLETION === '1',
   },
-<<<<<<< HEAD
-  models: {
-    transformModel: (m) => {
-      const functionCallKeywords = ['qwen2.5', 'glm-4'];
-
-      const visionKeywords = ['internvl', 'qwen2-vl'];
-
-      const reasoningKeywords = ['deepseek-r1', 'qwq'];
-
-      const model = m as unknown as GiteeAIModelCard;
-
-      return {
-        contextWindowTokens:
-          LOBE_DEFAULT_MODEL_LIST.find((m) => model.id === m.id)?.contextWindowTokens ?? undefined,
-        displayName:
-          LOBE_DEFAULT_MODEL_LIST.find((m) => model.id === m.id)?.displayName ?? undefined,
-        enabled: LOBE_DEFAULT_MODEL_LIST.find((m) => model.id === m.id)?.enabled || false,
-        functionCall:
-          functionCallKeywords.some((keyword) => model.id.toLowerCase().includes(keyword)) &&
-          !model.id.toLowerCase().includes('qwen2.5-coder'),
-        id: model.id,
-        reasoning: reasoningKeywords.some((keyword) => model.id.toLowerCase().includes(keyword)),
-        vision: visionKeywords.some((keyword) => model.id.toLowerCase().includes(keyword)),
-      };
-    },
-=======
   models: async ({ client }) => {
     const { LOBE_DEFAULT_MODEL_LIST } = await import('@/config/aiModels');
 
-    const functionCallKeywords = [
-      'qwen2.5',
-      'glm-4',
-    ];
+    const functionCallKeywords = ['qwen2.5', 'glm-4'];
 
-    const visionKeywords = [
-      'internvl',
-      'qwen2-vl',
-    ];
+    const visionKeywords = ['internvl', 'qwen2-vl'];
 
-    const reasoningKeywords = [
-      'deepseek-r1',
-      'qwq',
-    ];
+    const reasoningKeywords = ['deepseek-r1', 'qwq'];
 
-    const modelsPage = await client.models.list() as any;
+    const modelsPage = (await client.models.list()) as any;
     const modelList: GiteeAIModelCard[] = modelsPage.data;
 
     return modelList
       .map((model) => {
-        const knownModel = LOBE_DEFAULT_MODEL_LIST.find((m) => model.id.toLowerCase() === m.id.toLowerCase());
+        const knownModel = LOBE_DEFAULT_MODEL_LIST.find(
+          (m) => model.id.toLowerCase() === m.id.toLowerCase(),
+        );
 
         return {
           contextWindowTokens: knownModel?.contextWindowTokens ?? undefined,
           displayName: knownModel?.displayName ?? undefined,
           enabled: knownModel?.enabled || false,
           functionCall:
-            functionCallKeywords.some(keyword => model.id.toLowerCase().includes(keyword)) && !model.id.toLowerCase().includes('qwen2.5-coder')
-            || knownModel?.abilities?.functionCall
-            || false,
+            (functionCallKeywords.some((keyword) => model.id.toLowerCase().includes(keyword)) &&
+              !model.id.toLowerCase().includes('qwen2.5-coder')) ||
+            knownModel?.abilities?.functionCall ||
+            false,
           id: model.id,
           reasoning:
-            reasoningKeywords.some(keyword => model.id.toLowerCase().includes(keyword))
-            || knownModel?.abilities?.reasoning
-            || false,
+            reasoningKeywords.some((keyword) => model.id.toLowerCase().includes(keyword)) ||
+            knownModel?.abilities?.reasoning ||
+            false,
           vision:
-            visionKeywords.some(keyword => model.id.toLowerCase().includes(keyword))
-            || knownModel?.abilities?.vision
-            || false,
+            visionKeywords.some((keyword) => model.id.toLowerCase().includes(keyword)) ||
+            knownModel?.abilities?.vision ||
+            false,
         };
       })
       .filter(Boolean) as ChatModelCard[];
->>>>>>> 5b83f2e7
   },
   provider: ModelProvider.GiteeAI,
 });