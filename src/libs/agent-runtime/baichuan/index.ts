--- conflicted
+++ resolved
@@ -1,12 +1,7 @@
-<<<<<<< HEAD
-import OpenAI from 'openai';
+import { ChatStreamPayload, ModelProvider } from '../types';
+import { LobeOpenAICompatibleFactory } from '../utils/openaiCompatibleFactory';
 
 import type { ChatModelCard } from '@/types/llm';
-
-=======
->>>>>>> ec4c7820
-import { ChatStreamPayload, ModelProvider } from '../types';
-import { LobeOpenAICompatibleFactory } from '../utils/openaiCompatibleFactory';
 
 export interface BaichuanModelCard {
   function_call: boolean;
@@ -48,14 +43,12 @@
   models: async ({ client }) => {
     const { LOBE_DEFAULT_MODEL_LIST } = await import('@/config/aiModels');
 
-    const modelsPage = (await client.models.list()) as any;
+    const modelsPage = await client.models.list() as any;
     const modelList: BaichuanModelCard[] = modelsPage.data;
 
     return modelList
       .map((model) => {
-        const knownModel = LOBE_DEFAULT_MODEL_LIST.find(
-          (m) => model.model.toLowerCase() === m.id.toLowerCase(),
-        );
+        const knownModel = LOBE_DEFAULT_MODEL_LIST.find((m) => model.model.toLowerCase() === m.id.toLowerCase());
 
         return {
           contextWindowTokens: model.max_input_length,
@@ -64,8 +57,12 @@
           functionCall: model.function_call,
           id: model.model,
           maxTokens: model.max_tokens,
-          reasoning: knownModel?.abilities?.reasoning || false,
-          vision: knownModel?.abilities?.vision || false,
+          reasoning:
+            knownModel?.abilities?.reasoning
+            || false,
+          vision:
+            knownModel?.abilities?.vision
+            || false,
         };
       })
       .filter(Boolean) as ChatModelCard[];
