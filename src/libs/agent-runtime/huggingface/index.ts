import { HfInference } from '@huggingface/inference';
import urlJoin from 'url-join';

import { LOBE_DEFAULT_MODEL_LIST } from '@/config/aiModels';
import type { ChatModelCard } from '@/types/llm';

import { AgentRuntimeErrorType } from '../error';
import { ModelProvider } from '../types';
import { LobeOpenAICompatibleFactory } from '../utils/openaiCompatibleFactory';
import { convertIterableToStream } from '../utils/streams';

<<<<<<< HEAD
=======
import type { ChatModelCard } from '@/types/llm';

>>>>>>> 5b83f2e7
export interface HuggingFaceModelCard {
  id: string;
  tags: string[];
}

export const LobeHuggingFaceAI = LobeOpenAICompatibleFactory({
  chatCompletion: {
    handleStreamBizErrorType: (error) => {
      // e.g.: Server meta-llama/Meta-Llama-3.1-8B-Instruct does not seem to support chat completion. Error: Model requires a Pro subscription; check out hf.co/pricing to learn more. Make sure to include your HF token in your query.
      if (error.message?.includes('Model requires a Pro subscription')) {
        return AgentRuntimeErrorType.PermissionDenied;
      }

      // e.g.: Server meta-llama/Meta-Llama-3.1-8B-Instruct does not seem to support chat completion. Error: Authorization header is correct, but the token seems invalid
      if (error.message?.includes('the token seems invalid')) {
        return AgentRuntimeErrorType.InvalidProviderAPIKey;
      }
    },
  },
  customClient: {
    createChatCompletionStream: (client: HfInference, payload, instance) => {
      const { max_tokens = 4096 } = payload;
      const hfRes = client.chatCompletionStream({
        endpointUrl: instance.baseURL ? urlJoin(instance.baseURL, payload.model) : instance.baseURL,
        max_tokens: max_tokens,
        messages: payload.messages,
        model: payload.model,
        stream: true,
        temperature: payload.temperature,
        //  `top_p` must be > 0.0 and < 1.0
        top_p: payload?.top_p
          ? payload?.top_p >= 1
            ? 0.99
            : payload?.top_p <= 0
              ? 0.01
              : payload?.top_p
          : undefined,
      });

      return convertIterableToStream(hfRes);
    },
    createClient: (options) => new HfInference(options.apiKey),
  },
  debug: {
    chatCompletion: () => process.env.DEBUG_HUGGINGFACE_CHAT_COMPLETION === '1',
  },
  models: async () => {
<<<<<<< HEAD
    const visionKeywords = ['image-text-to-text', 'multimodal', 'vision'];
=======
    const { LOBE_DEFAULT_MODEL_LIST } = await import('@/config/aiModels');

    const visionKeywords = [
      'image-text-to-text',
      'multimodal',
      'vision',
    ];
>>>>>>> 5b83f2e7

    const reasoningKeywords = ['deepseek-r1', 'qvq', 'qwq'];

    // ref: https://huggingface.co/docs/hub/api
    const url = 'https://huggingface.co/api/models';
    const response = await fetch(url, {
      method: 'GET',
    });
    const json = await response.json();

    const modelList: HuggingFaceModelCard[] = json;

    return modelList
      .map((model) => {
        const knownModel = LOBE_DEFAULT_MODEL_LIST.find((m) => model.id.toLowerCase() === m.id.toLowerCase());

        return {
<<<<<<< HEAD
          contextWindowTokens:
            LOBE_DEFAULT_MODEL_LIST.find((m) => model.id === m.id)?.contextWindowTokens ??
            undefined,
          displayName:
            LOBE_DEFAULT_MODEL_LIST.find((m) => model.id === m.id)?.displayName ?? undefined,
          enabled: LOBE_DEFAULT_MODEL_LIST.find((m) => model.id === m.id)?.enabled || false,
          functionCall: model.tags.some((tag) => tag.toLowerCase().includes('function-calling')),
          id: model.id,
          reasoning:
            model.tags.some((tag) => tag.toLowerCase().includes('reasoning')) ||
            reasoningKeywords.some((keyword) => model.id.toLowerCase().includes(keyword)),
          vision: model.tags.some((tag) =>
            visionKeywords.some((keyword) => tag.toLowerCase().includes(keyword)),
          ),
=======
          contextWindowTokens: knownModel?.contextWindowTokens ?? undefined,
          displayName: knownModel?.displayName ?? undefined,
          enabled: knownModel?.enabled || false,
          functionCall:
            model.tags.some(tag => tag.toLowerCase().includes('function-calling'))
            || knownModel?.abilities?.functionCall
            || false,
          id: model.id,
          reasoning:
            model.tags.some(tag => tag.toLowerCase().includes('reasoning'))
            || reasoningKeywords.some(keyword => model.id.toLowerCase().includes(keyword))
            || knownModel?.abilities?.reasoning
            || false,
          vision:
            model.tags.some(tag => visionKeywords.some(keyword => tag.toLowerCase().includes(keyword)))
            || knownModel?.abilities?.vision
            || false,
>>>>>>> 5b83f2e7
        };
      })
      .filter(Boolean) as ChatModelCard[];
  },
  provider: ModelProvider.HuggingFace,
});<|MERGE_RESOLUTION|>--- conflicted
+++ resolved
@@ -1,7 +1,6 @@
 import { HfInference } from '@huggingface/inference';
 import urlJoin from 'url-join';
 
-import { LOBE_DEFAULT_MODEL_LIST } from '@/config/aiModels';
 import type { ChatModelCard } from '@/types/llm';
 
 import { AgentRuntimeErrorType } from '../error';
@@ -9,11 +8,6 @@
 import { LobeOpenAICompatibleFactory } from '../utils/openaiCompatibleFactory';
 import { convertIterableToStream } from '../utils/streams';
 
-<<<<<<< HEAD
-=======
-import type { ChatModelCard } from '@/types/llm';
-
->>>>>>> 5b83f2e7
 export interface HuggingFaceModelCard {
   id: string;
   tags: string[];
@@ -61,17 +55,9 @@
     chatCompletion: () => process.env.DEBUG_HUGGINGFACE_CHAT_COMPLETION === '1',
   },
   models: async () => {
-<<<<<<< HEAD
-    const visionKeywords = ['image-text-to-text', 'multimodal', 'vision'];
-=======
     const { LOBE_DEFAULT_MODEL_LIST } = await import('@/config/aiModels');
 
-    const visionKeywords = [
-      'image-text-to-text',
-      'multimodal',
-      'vision',
-    ];
->>>>>>> 5b83f2e7
+    const visionKeywords = ['image-text-to-text', 'multimodal', 'vision'];
 
     const reasoningKeywords = ['deepseek-r1', 'qvq', 'qwq'];
 
@@ -86,43 +72,30 @@
 
     return modelList
       .map((model) => {
-        const knownModel = LOBE_DEFAULT_MODEL_LIST.find((m) => model.id.toLowerCase() === m.id.toLowerCase());
+        const knownModel = LOBE_DEFAULT_MODEL_LIST.find(
+          (m) => model.id.toLowerCase() === m.id.toLowerCase(),
+        );
 
         return {
-<<<<<<< HEAD
-          contextWindowTokens:
-            LOBE_DEFAULT_MODEL_LIST.find((m) => model.id === m.id)?.contextWindowTokens ??
-            undefined,
-          displayName:
-            LOBE_DEFAULT_MODEL_LIST.find((m) => model.id === m.id)?.displayName ?? undefined,
-          enabled: LOBE_DEFAULT_MODEL_LIST.find((m) => model.id === m.id)?.enabled || false,
-          functionCall: model.tags.some((tag) => tag.toLowerCase().includes('function-calling')),
-          id: model.id,
-          reasoning:
-            model.tags.some((tag) => tag.toLowerCase().includes('reasoning')) ||
-            reasoningKeywords.some((keyword) => model.id.toLowerCase().includes(keyword)),
-          vision: model.tags.some((tag) =>
-            visionKeywords.some((keyword) => tag.toLowerCase().includes(keyword)),
-          ),
-=======
           contextWindowTokens: knownModel?.contextWindowTokens ?? undefined,
           displayName: knownModel?.displayName ?? undefined,
           enabled: knownModel?.enabled || false,
           functionCall:
-            model.tags.some(tag => tag.toLowerCase().includes('function-calling'))
-            || knownModel?.abilities?.functionCall
-            || false,
+            model.tags.some((tag) => tag.toLowerCase().includes('function-calling')) ||
+            knownModel?.abilities?.functionCall ||
+            false,
           id: model.id,
           reasoning:
-            model.tags.some(tag => tag.toLowerCase().includes('reasoning'))
-            || reasoningKeywords.some(keyword => model.id.toLowerCase().includes(keyword))
-            || knownModel?.abilities?.reasoning
-            || false,
+            model.tags.some((tag) => tag.toLowerCase().includes('reasoning')) ||
+            reasoningKeywords.some((keyword) => model.id.toLowerCase().includes(keyword)) ||
+            knownModel?.abilities?.reasoning ||
+            false,
           vision:
-            model.tags.some(tag => visionKeywords.some(keyword => tag.toLowerCase().includes(keyword)))
-            || knownModel?.abilities?.vision
-            || false,
->>>>>>> 5b83f2e7
+            model.tags.some((tag) =>
+              visionKeywords.some((keyword) => tag.toLowerCase().includes(keyword)),
+            ) ||
+            knownModel?.abilities?.vision ||
+            false,
         };
       })
       .filter(Boolean) as ChatModelCard[];
