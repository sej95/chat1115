<<<<<<< HEAD
import OpenAI from 'openai';

import type { ChatModelCard } from '@/types/llm';

=======
>>>>>>> ec4c7820
import { ChatStreamPayload, ModelProvider } from '../types';
import { LobeOpenAICompatibleFactory } from '../utils/openaiCompatibleFactory';

export interface MoonshotModelCard {
  id: string;
}

export const LobeMoonshotAI = LobeOpenAICompatibleFactory({
  baseURL: 'https://api.moonshot.cn/v1',
  chatCompletion: {
    handlePayload: (payload: ChatStreamPayload) => {
      const { enabledSearch, temperature, tools, ...rest } = payload;

      const moonshotTools = enabledSearch ? [
        ...(tools || []),
        {
          function: {
            name: "$web_search",
          },
          type: "builtin_function",
        }
      ] : tools;

      return {
        ...rest,
        temperature: temperature !== undefined ? temperature / 2 : undefined,
        tools: moonshotTools,
      } as any;
    },
  },
  debug: {
    chatCompletion: () => process.env.DEBUG_MOONSHOT_CHAT_COMPLETION === '1',
  },
  models: async ({ client }) => {
    const { LOBE_DEFAULT_MODEL_LIST } = await import('@/config/aiModels');

    const functionCallKeywords = ['moonshot-v1', 'kimi-latest'];

    const visionKeywords = ['kimi-latest', 'vision'];

    const modelsPage = (await client.models.list()) as any;
    const modelList: MoonshotModelCard[] = modelsPage.data;

    return modelList
      .map((model) => {
        const knownModel = LOBE_DEFAULT_MODEL_LIST.find(
          (m) => model.id.toLowerCase() === m.id.toLowerCase(),
        );

        return {
          contextWindowTokens: knownModel?.contextWindowTokens ?? undefined,
          displayName: knownModel?.displayName ?? undefined,
          enabled: knownModel?.enabled || false,
          functionCall:
            functionCallKeywords.some((keyword) => model.id.toLowerCase().includes(keyword)) ||
            knownModel?.abilities?.functionCall ||
            false,
          id: model.id,
          reasoning: knownModel?.abilities?.reasoning || false,
          vision:
            visionKeywords.some((keyword) => model.id.toLowerCase().includes(keyword)) ||
            knownModel?.abilities?.vision ||
            false,
        };
      })
      .filter(Boolean) as ChatModelCard[];
  },
  provider: ModelProvider.Moonshot,
});<|MERGE_RESOLUTION|>--- conflicted
+++ resolved
@@ -1,12 +1,7 @@
-<<<<<<< HEAD
-import OpenAI from 'openai';
+import { ChatStreamPayload, ModelProvider } from '../types';
+import { LobeOpenAICompatibleFactory } from '../utils/openaiCompatibleFactory';
 
 import type { ChatModelCard } from '@/types/llm';
-
-=======
->>>>>>> ec4c7820
-import { ChatStreamPayload, ModelProvider } from '../types';
-import { LobeOpenAICompatibleFactory } from '../utils/openaiCompatibleFactory';
 
 export interface MoonshotModelCard {
   id: string;
@@ -41,33 +36,39 @@
   models: async ({ client }) => {
     const { LOBE_DEFAULT_MODEL_LIST } = await import('@/config/aiModels');
 
-    const functionCallKeywords = ['moonshot-v1', 'kimi-latest'];
+    const functionCallKeywords = [
+      'moonshot-v1',
+      'kimi-latest',
+    ]
 
-    const visionKeywords = ['kimi-latest', 'vision'];
+    const visionKeywords = [
+      'kimi-latest',
+      'vision',
+    ]
 
-    const modelsPage = (await client.models.list()) as any;
+    const modelsPage = await client.models.list() as any;
     const modelList: MoonshotModelCard[] = modelsPage.data;
 
     return modelList
       .map((model) => {
-        const knownModel = LOBE_DEFAULT_MODEL_LIST.find(
-          (m) => model.id.toLowerCase() === m.id.toLowerCase(),
-        );
+        const knownModel = LOBE_DEFAULT_MODEL_LIST.find((m) => model.id.toLowerCase() === m.id.toLowerCase());
 
         return {
           contextWindowTokens: knownModel?.contextWindowTokens ?? undefined,
           displayName: knownModel?.displayName ?? undefined,
           enabled: knownModel?.enabled || false,
           functionCall:
-            functionCallKeywords.some((keyword) => model.id.toLowerCase().includes(keyword)) ||
-            knownModel?.abilities?.functionCall ||
-            false,
+            functionCallKeywords.some(keyword => model.id.toLowerCase().includes(keyword))
+            || knownModel?.abilities?.functionCall
+            || false,
           id: model.id,
-          reasoning: knownModel?.abilities?.reasoning || false,
+          reasoning:
+            knownModel?.abilities?.reasoning
+            || false,
           vision:
-            visionKeywords.some((keyword) => model.id.toLowerCase().includes(keyword)) ||
-            knownModel?.abilities?.vision ||
-            false,
+            visionKeywords.some(keyword => model.id.toLowerCase().includes(keyword))
+            || knownModel?.abilities?.vision
+            || false,
         };
       })
       .filter(Boolean) as ChatModelCard[];
