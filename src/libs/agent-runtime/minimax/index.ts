import minimaxChatModels from '@/config/aiModels/minimax';

import { ModelProvider } from '../types';
import { LobeOpenAICompatibleFactory } from '../utils/openaiCompatibleFactory';

export const getMinimaxMaxOutputs = (modelId: string): number | undefined => {
  const model = minimaxChatModels.find((model) => model.id === modelId);
  return model ? model.maxOutput : undefined;
};

export const LobeMinimaxAI = LobeOpenAICompatibleFactory({
  baseURL: 'https://api.minimax.chat/v1',
  chatCompletion: {
    handlePayload: (payload) => {
      const { max_tokens, temperature, top_p, ...params } = payload;

      return {
        ...params,
        frequency_penalty: undefined,
<<<<<<< HEAD
        max_tokens:
          payload.max_tokens !== undefined
            ? payload.max_tokens
            : getMinimaxMaxOutputs(payload.model),
=======
        max_tokens: max_tokens !== undefined ? max_tokens : getMinimaxMaxOutputs(payload.model),
>>>>>>> ec4c7820
        presence_penalty: undefined,
        temperature: temperature === undefined || temperature <= 0 ? undefined : temperature / 2,
        top_p: top_p !== undefined && top_p > 0 && top_p <= 1 ? top_p : undefined,
      } as any;
    },
  },
  debug: {
    chatCompletion: () => process.env.DEBUG_MINIMAX_CHAT_COMPLETION === '1',
  },
  provider: ModelProvider.Minimax,
});<|MERGE_RESOLUTION|>--- conflicted
+++ resolved
@@ -1,10 +1,10 @@
-import minimaxChatModels from '@/config/aiModels/minimax';
-
 import { ModelProvider } from '../types';
 import { LobeOpenAICompatibleFactory } from '../utils/openaiCompatibleFactory';
 
+import minimaxChatModels from '@/config/aiModels/minimax';
+
 export const getMinimaxMaxOutputs = (modelId: string): number | undefined => {
-  const model = minimaxChatModels.find((model) => model.id === modelId);
+  const model = minimaxChatModels.find(model => model.id === modelId);
   return model ? model.maxOutput : undefined;
 };
 
@@ -17,14 +17,7 @@
       return {
         ...params,
         frequency_penalty: undefined,
-<<<<<<< HEAD
-        max_tokens:
-          payload.max_tokens !== undefined
-            ? payload.max_tokens
-            : getMinimaxMaxOutputs(payload.model),
-=======
         max_tokens: max_tokens !== undefined ? max_tokens : getMinimaxMaxOutputs(payload.model),
->>>>>>> ec4c7820
         presence_penalty: undefined,
         temperature: temperature === undefined || temperature <= 0 ? undefined : temperature / 2,
         top_p: top_p !== undefined && top_p > 0 && top_p <= 1 ? top_p : undefined,
