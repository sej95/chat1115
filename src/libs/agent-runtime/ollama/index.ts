import { Ollama, Tool } from 'ollama/browser';
import { ClientOptions } from 'openai';

import { OpenAIChatMessage } from '@/libs/agent-runtime';
import { ChatModelCard } from '@/types/llm';

import { LobeRuntimeAI } from '../BaseAI';
import { AgentRuntimeErrorType } from '../error';
import {
  ChatCompetitionOptions,
  ChatStreamPayload,
<<<<<<< HEAD
  EmbeddingItem,
=======
  Embeddings,
>>>>>>> d3054e70
  EmbeddingsPayload,
  ModelProvider,
} from '../types';
import { AgentRuntimeError } from '../utils/createError';
import { debugStream } from '../utils/debugStream';
import { StreamingResponse } from '../utils/response';
import { OllamaStream, convertIterableToStream } from '../utils/streams';
import { parseDataUri } from '../utils/uriParser';
import { OllamaMessage } from './type';

export class LobeOllamaAI implements LobeRuntimeAI {
  private client: Ollama;

  baseURL?: string;

  constructor({ baseURL }: ClientOptions = {}) {
    try {
      if (baseURL) new URL(baseURL);
    } catch {
      throw AgentRuntimeError.createError(AgentRuntimeErrorType.InvalidOllamaArgs);
    }

    this.client = new Ollama(!baseURL ? undefined : { host: baseURL });

    if (baseURL) this.baseURL = baseURL;
  }

  async chat(payload: ChatStreamPayload, options?: ChatCompetitionOptions) {
    try {
      const abort = () => {
        this.client.abort();
        options?.signal?.removeEventListener('abort', abort);
      };

      options?.signal?.addEventListener('abort', abort);

      const response = await this.client.chat({
        messages: this.buildOllamaMessages(payload.messages),
        model: payload.model,
        options: {
          frequency_penalty: payload.frequency_penalty,
          presence_penalty: payload.presence_penalty,
          temperature: payload.temperature !== undefined ? payload.temperature / 2 : undefined,
          top_p: payload.top_p,
        },
        stream: true,
        tools: payload.tools as Tool[],
      });

      const stream = convertIterableToStream(response);
      const [prod, debug] = stream.tee();

      if (process.env.DEBUG_OLLAMA_CHAT_COMPLETION === '1') {
        debugStream(debug).catch(console.error);
      }

      return StreamingResponse(OllamaStream(prod, options?.callback), {
        headers: options?.headers,
      });
    } catch (error) {
      const e = error as {
        error: any;
        message: string;
        name: string;
        status_code: number;
      };

      throw AgentRuntimeError.chat({
        error: {
          ...e.error,
          message: String(e.error?.message || e.message),
          name: e.name,
          status_code: e.status_code,
        },
        errorType: AgentRuntimeErrorType.OllamaBizError,
        provider: ModelProvider.Ollama,
      });
    }
  }

<<<<<<< HEAD
  async embeddings(payload: EmbeddingsPayload): Promise<EmbeddingItem[]> {
=======
  async embeddings(payload: EmbeddingsPayload): Promise<Embeddings[]> {
>>>>>>> d3054e70
    const input = Array.isArray(payload.input) ? payload.input : [payload.input];
    const promises = input.map((inputText: string, index: number) =>
      this.invokeEmbeddingModel({
        dimensions: payload.dimensions,
        index: index,
        input: inputText,
        model: payload.model,
      }),
    );
    return await Promise.all(promises);
  }

  async models(): Promise<ChatModelCard[]> {
    const list = await this.client.list();
    return list.models.map((model) => ({
      id: model.name,
    }));
  }

<<<<<<< HEAD
  private invokeEmbeddingModel = async (payload: EmbeddingsPayload): Promise<EmbeddingItem> => {
=======
  private invokeEmbeddingModel = async (payload: EmbeddingsPayload): Promise<Embeddings> => {
>>>>>>> d3054e70
    try {
      const responseBody = await this.client.embeddings({
        model: payload.model,
        prompt: payload.input as string,
      });
<<<<<<< HEAD
      return {
        embedding: responseBody.embedding,
        index: payload.index as number,
        object: 'embedding',
      };
=======
      return responseBody.embedding;
>>>>>>> d3054e70
    } catch (error) {
      const e = error as { message: string; name: string; status_code: number };

      throw AgentRuntimeError.chat({
        error: { message: e.message, name: e.name, status_code: e.status_code },
        errorType: AgentRuntimeErrorType.OllamaBizError,
        provider: ModelProvider.Ollama,
      });
    }
  };

  private buildOllamaMessages(messages: OpenAIChatMessage[]) {
    return messages.map((message) => this.convertContentToOllamaMessage(message));
  }

  private convertContentToOllamaMessage = (message: OpenAIChatMessage): OllamaMessage => {
    if (typeof message.content === 'string') {
      return { content: message.content, role: message.role };
    }

    const ollamaMessage: OllamaMessage = {
      content: '',
      role: message.role,
    };

    for (const content of message.content) {
      switch (content.type) {
        case 'text': {
          // keep latest text input
          ollamaMessage.content = content.text;
          break;
        }
        case 'image_url': {
          const { base64 } = parseDataUri(content.image_url.url);
          if (base64) {
            ollamaMessage.images ??= [];
            ollamaMessage.images.push(base64);
          }
          break;
        }
      }
    }

    return ollamaMessage;
  };
}

export default LobeOllamaAI;<|MERGE_RESOLUTION|>--- conflicted
+++ resolved
@@ -9,11 +9,7 @@
 import {
   ChatCompetitionOptions,
   ChatStreamPayload,
-<<<<<<< HEAD
-  EmbeddingItem,
-=======
   Embeddings,
->>>>>>> d3054e70
   EmbeddingsPayload,
   ModelProvider,
 } from '../types';
@@ -94,11 +90,7 @@
     }
   }
 
-<<<<<<< HEAD
-  async embeddings(payload: EmbeddingsPayload): Promise<EmbeddingItem[]> {
-=======
   async embeddings(payload: EmbeddingsPayload): Promise<Embeddings[]> {
->>>>>>> d3054e70
     const input = Array.isArray(payload.input) ? payload.input : [payload.input];
     const promises = input.map((inputText: string, index: number) =>
       this.invokeEmbeddingModel({
@@ -118,25 +110,13 @@
     }));
   }
 
-<<<<<<< HEAD
-  private invokeEmbeddingModel = async (payload: EmbeddingsPayload): Promise<EmbeddingItem> => {
-=======
   private invokeEmbeddingModel = async (payload: EmbeddingsPayload): Promise<Embeddings> => {
->>>>>>> d3054e70
     try {
       const responseBody = await this.client.embeddings({
         model: payload.model,
         prompt: payload.input as string,
       });
-<<<<<<< HEAD
-      return {
-        embedding: responseBody.embedding,
-        index: payload.index as number,
-        object: 'embedding',
-      };
-=======
       return responseBody.embedding;
->>>>>>> d3054e70
     } catch (error) {
       const e = error as { message: string; name: string; status_code: number };
 
