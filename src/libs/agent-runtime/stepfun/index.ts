--- conflicted
+++ resolved
@@ -23,21 +23,9 @@
   models: {
     transformModel: (m) => {
       // ref: https://platform.stepfun.com/docs/llm/modeloverview
-<<<<<<< HEAD
-      const functionCallKeywords = ['step-1-', 'step-2-', 'step-1v-'];
-=======
-      const functionCallKeywords = [
-        'step-1-',
-        'step-1o-',
-        'step-1v-',
-        'step-2-',
-      ];
+      const functionCallKeywords = ['step-1-', 'step-1o-', 'step-1v-', 'step-2-'];
 
-      const visionKeywords = [
-        'step-1o-',
-        'step-1v-',
-      ];
->>>>>>> 45ad962d
+      const visionKeywords = ['step-1o-', 'step-1v-'];
 
       const model = m as unknown as StepfunModelCard;
 
@@ -47,7 +35,7 @@
           model.id.toLowerCase().includes(keyword),
         ),
         id: model.id,
-        vision: visionKeywords.some(keyword => model.id.toLowerCase().includes(keyword)),
+        vision: visionKeywords.some((keyword) => model.id.toLowerCase().includes(keyword)),
       };
     },
   },
