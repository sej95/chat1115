--- conflicted
+++ resolved
@@ -30,17 +30,14 @@
       const model = m as unknown as StepfunModelCard;
 
       return {
-<<<<<<< HEAD
-        enabled: LOBE_DEFAULT_MODEL_LIST.find((m) => model.id.endsWith(m.id))?.enabled || false,
+        contextWindowTokens:
+          LOBE_DEFAULT_MODEL_LIST.find((m) => model.id === m.id)?.contextWindowTokens ?? undefined,
+        displayName:
+          LOBE_DEFAULT_MODEL_LIST.find((m) => model.id === m.id)?.displayName ?? undefined,
+        enabled: LOBE_DEFAULT_MODEL_LIST.find((m) => model.id === m.id)?.enabled || false,
         functionCall: functionCallKeywords.some((keyword) =>
           model.id.toLowerCase().includes(keyword),
         ),
-=======
-        contextWindowTokens: LOBE_DEFAULT_MODEL_LIST.find((m) => model.id === m.id)?.contextWindowTokens ?? undefined,
-        displayName: LOBE_DEFAULT_MODEL_LIST.find((m) => model.id === m.id)?.displayName ?? undefined,
-        enabled: LOBE_DEFAULT_MODEL_LIST.find((m) => model.id === m.id)?.enabled || false,
-        functionCall: functionCallKeywords.some(keyword => model.id.toLowerCase().includes(keyword)),
->>>>>>> a93007f3
         id: model.id,
         vision: visionKeywords.some((keyword) => model.id.toLowerCase().includes(keyword)),
       };
