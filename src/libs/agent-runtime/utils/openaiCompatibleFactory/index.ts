import OpenAI, { ClientOptions } from 'openai';
import { Stream } from 'openai/streaming';

import { LOBE_DEFAULT_MODEL_LIST } from '@/config/modelProviders';
import type { ChatModelCard } from '@/types/llm';

import { LobeRuntimeAI } from '../../BaseAI';
import { AgentRuntimeErrorType, ILobeAgentRuntimeErrorType } from '../../error';
import type {
  ChatCompetitionOptions,
  ChatCompletionErrorPayload,
  ChatStreamPayload,
  Embeddings,
  EmbeddingsOptions,
  EmbeddingsPayload,
  ModelProvider,
  TextToImagePayload,
  TextToSpeechOptions,
  TextToSpeechPayload,
} from '../../types';
import { AgentRuntimeError } from '../createError';
import { debugResponse, debugStream } from '../debugStream';
import { desensitizeUrl } from '../desensitizeUrl';
import { handleOpenAIError } from '../handleOpenAIError';
import { convertOpenAIMessages } from '../openaiHelpers';
import { StreamingResponse } from '../response';
import { OpenAIStream, OpenAIStreamOptions } from '../streams';

// the model contains the following keywords is not a chat model, so we should filter them out
export const CHAT_MODELS_BLOCK_LIST = [
  'embedding',
  'davinci',
  'curie',
  'moderation',
  'ada',
  'babbage',
  'tts',
  'whisper',
  'dall-e',
];

type ConstructorOptions<T extends Record<string, any> = any> = ClientOptions & T;

export interface CustomClientOptions<T extends Record<string, any> = any> {
  createChatCompletionStream?: (
    client: any,
    payload: ChatStreamPayload,
    instance: any,
  ) => ReadableStream<any>;
  createClient?: (options: ConstructorOptions<T>) => any;
}

interface OpenAICompatibleFactoryOptions<T extends Record<string, any> = any> {
  apiKey?: string;
  baseURL?: string;
  chatCompletion?: {
    handleError?: (
      error: any,
      options: ConstructorOptions<T>,
    ) => Omit<ChatCompletionErrorPayload, 'provider'> | undefined;
    handlePayload?: (
      payload: ChatStreamPayload,
      options: ConstructorOptions<T>,
    ) => OpenAI.ChatCompletionCreateParamsStreaming;
    handleStreamBizErrorType?: (error: {
      message: string;
      name: string;
    }) => ILobeAgentRuntimeErrorType | undefined;
    noUserId?: boolean;
  };
  constructorOptions?: ConstructorOptions<T>;
  customClient?: CustomClientOptions<T>;
  debug?: {
    chatCompletion: () => boolean;
  };
  errorType?: {
    bizError: ILobeAgentRuntimeErrorType;
    invalidAPIKey: ILobeAgentRuntimeErrorType;
  };
  models?:
    | ((params: { client: OpenAI }) => Promise<ChatModelCard[]>)
    | {
        transformModel?: (model: OpenAI.Model) => ChatModelCard;
      };
  provider: string;
}

/**
 * make the OpenAI response data as a stream
 */
export function transformResponseToStream(data: OpenAI.ChatCompletion) {
  return new ReadableStream({
    start(controller) {
      const chunk: OpenAI.ChatCompletionChunk = {
        choices: data.choices.map((choice: OpenAI.ChatCompletion.Choice) => ({
          delta: {
            content: choice.message.content,
            role: choice.message.role,
            tool_calls: choice.message.tool_calls?.map(
              (tool, index): OpenAI.ChatCompletionChunk.Choice.Delta.ToolCall => ({
                function: tool.function,
                id: tool.id,
                index,
                type: tool.type,
              }),
            ),
          },
          finish_reason: null,
          index: choice.index,
          logprobs: choice.logprobs,
        })),
        created: data.created,
        id: data.id,
        model: data.model,
        object: 'chat.completion.chunk',
      };

      controller.enqueue(chunk);

      controller.enqueue({
        choices: data.choices.map((choice: OpenAI.ChatCompletion.Choice) => ({
          delta: {
            content: null,
            role: choice.message.role,
          },
          finish_reason: choice.finish_reason,
          index: choice.index,
          logprobs: choice.logprobs,
        })),
        created: data.created,
        id: data.id,
        model: data.model,
        object: 'chat.completion.chunk',
        system_fingerprint: data.system_fingerprint,
      } as OpenAI.ChatCompletionChunk);
      controller.close();
    },
  });
}

export const LobeOpenAICompatibleFactory = <T extends Record<string, any> = any>({
  provider,
  baseURL: DEFAULT_BASE_URL,
  apiKey: DEFAULT_API_LEY,
  errorType,
  debug,
  constructorOptions,
  chatCompletion,
  models,
  customClient,
}: OpenAICompatibleFactoryOptions<T>) => {
  const ErrorType = {
    bizError: errorType?.bizError || AgentRuntimeErrorType.ProviderBizError,
    invalidAPIKey: errorType?.invalidAPIKey || AgentRuntimeErrorType.InvalidProviderAPIKey,
  };

  return class LobeOpenAICompatibleAI implements LobeRuntimeAI {
    client!: OpenAI;

    baseURL!: string;
    protected _options: ConstructorOptions<T>;

    constructor(options: ClientOptions & Record<string, any> = {}) {
      const _options = {
        ...options,
        apiKey: options.apiKey?.trim() || DEFAULT_API_LEY,
        baseURL: options.baseURL?.trim() || DEFAULT_BASE_URL,
      };
      const { apiKey, baseURL = DEFAULT_BASE_URL, ...res } = _options;
      this._options = _options as ConstructorOptions<T>;

      if (!apiKey) throw AgentRuntimeError.createError(ErrorType?.invalidAPIKey);

      const initOptions = { apiKey, baseURL, ...constructorOptions, ...res };

      // if the custom client is provided, use it as client
      if (customClient?.createClient) {
        this.client = customClient.createClient(initOptions as any);
      } else {
        this.client = new OpenAI(initOptions);
      }

      this.baseURL = baseURL || this.client.baseURL;
    }

    async chat({ responseMode, ...payload }: ChatStreamPayload, options?: ChatCompetitionOptions) {
      try {
        const postPayload = chatCompletion?.handlePayload
          ? chatCompletion.handlePayload(payload, this._options)
          : ({
              ...payload,
              stream: payload.stream ?? true,
            } as OpenAI.ChatCompletionCreateParamsStreaming);

        const messages = await convertOpenAIMessages(postPayload.messages);

        let response: Stream<OpenAI.Chat.Completions.ChatCompletionChunk>;

        const streamOptions: OpenAIStreamOptions = {
          bizErrorTypeTransformer: chatCompletion?.handleStreamBizErrorType,
          callbacks: options?.callback,
          provider,
        };
        if (customClient?.createChatCompletionStream) {
          response = customClient.createChatCompletionStream(this.client, payload, this) as any;
        } else {
          response = await this.client.chat.completions.create(
            {
              ...postPayload,
              messages,
              ...(chatCompletion?.noUserId ? {} : { user: options?.user }),
            },
            {
              // https://github.com/lobehub/lobe-chat/pull/318
              headers: { Accept: '*/*', ...options?.requestHeaders },
              signal: options?.signal,
            },
          );
        }

        if (postPayload.stream) {
          const [prod, useForDebug] = response.tee();

          if (debug?.chatCompletion?.()) {
            const useForDebugStream =
              useForDebug instanceof ReadableStream ? useForDebug : useForDebug.toReadableStream();

            debugStream(useForDebugStream).catch(console.error);
          }

          return StreamingResponse(OpenAIStream(prod, streamOptions), {
            headers: options?.headers,
          });
        }

        if (debug?.chatCompletion?.()) {
          debugResponse(response);
        }

        if (responseMode === 'json') return Response.json(response);

        const stream = transformResponseToStream(response as unknown as OpenAI.ChatCompletion);

        return StreamingResponse(OpenAIStream(stream, streamOptions), {
          headers: options?.headers,
        });
      } catch (error) {
        throw this.handleError(error);
      }
    }

    async models() {
      if (typeof models === 'function') return models({ client: this.client });

      const list = await this.client.models.list();

      return list.data
        .filter((model) => {
          return CHAT_MODELS_BLOCK_LIST.every(
            (keyword) => !model.id.toLowerCase().includes(keyword),
          );
        })
        .map((item) => {
          if (models?.transformModel) {
            return models.transformModel(item);
          }

          const knownModel = LOBE_DEFAULT_MODEL_LIST.find((model) => model.id === item.id);

          if (knownModel) return knownModel;

          return { id: item.id };
        })

        .filter(Boolean) as ChatModelCard[];
    }

    /**
     * Due to the limitation of a maximum of 8k tokens per request in
     * the openai interface provided by other vendors
     * the current chunked input array size exceeds 8k tokens
     * Therefore, a single array with multiple concurrent requests is used.
     */
    async embeddings(
      payload: EmbeddingsPayload,
      options?: EmbeddingsOptions,
    ): Promise<Embeddings[]> {
      try {
        const input = Array.isArray(payload.input) ? payload.input : [payload.input];
        const promises = input.map((inputText: string) =>
          this.invokeEmbeddings(
            {
              dimensions: payload.dimensions,
              input: inputText,
              model: payload.model,
            },
            options,
          ),
        );
        const results = await Promise.all(promises);
        return results.flat();
      } catch (error) {
        throw this.handleError(error);
      }
    }

    async invokeEmbeddings(
      payload: EmbeddingsPayload,
      options?: EmbeddingsOptions,
<<<<<<< HEAD
    ): Promise<EmbeddingItem[]> {
=======
    ): Promise<Embeddings[]> {
>>>>>>> d3054e70
      const res = await this.client.embeddings.create(
        { ...payload, user: options?.user },
        { headers: options?.headers, signal: options?.signal },
      );
<<<<<<< HEAD
      return res.data;
=======
      return res.data.map((item) => item.embedding);
>>>>>>> d3054e70
    }

    async textToImage(payload: TextToImagePayload) {
      try {
        const res = await this.client.images.generate(payload);
        return res.data.map((o) => o.url) as string[];
      } catch (error) {
        throw this.handleError(error);
      }
    }

    async textToSpeech(payload: TextToSpeechPayload, options?: TextToSpeechOptions) {
      try {
        const mp3 = await this.client.audio.speech.create(payload as any, {
          headers: options?.headers,
          signal: options?.signal,
        });

        return mp3.arrayBuffer();
      } catch (error) {
        throw this.handleError(error);
      }
    }

    protected handleError(error: any): ChatCompletionErrorPayload {
      let desensitizedEndpoint = this.baseURL;

      // refs: https://github.com/lobehub/lobe-chat/issues/842
      if (this.baseURL !== DEFAULT_BASE_URL) {
        desensitizedEndpoint = desensitizeUrl(this.baseURL);
      }

      if (chatCompletion?.handleError) {
        const errorResult = chatCompletion.handleError(error, this._options);

        if (errorResult)
          return AgentRuntimeError.chat({
            ...errorResult,
            provider,
          } as ChatCompletionErrorPayload);
      }

      if ('status' in (error as any)) {
        switch ((error as Response).status) {
          case 401: {
            return AgentRuntimeError.chat({
              endpoint: desensitizedEndpoint,
              error: error as any,
              errorType: ErrorType.invalidAPIKey,
              provider: provider as ModelProvider,
            });
          }

          default: {
            break;
          }
        }
      }

      const { errorResult, RuntimeError } = handleOpenAIError(error);

      return AgentRuntimeError.chat({
        endpoint: desensitizedEndpoint,
        error: errorResult,
        errorType: RuntimeError || ErrorType.bizError,
        provider: provider as ModelProvider,
      });
    }
  };
};<|MERGE_RESOLUTION|>--- conflicted
+++ resolved
@@ -307,20 +307,12 @@
     async invokeEmbeddings(
       payload: EmbeddingsPayload,
       options?: EmbeddingsOptions,
-<<<<<<< HEAD
-    ): Promise<EmbeddingItem[]> {
-=======
     ): Promise<Embeddings[]> {
->>>>>>> d3054e70
       const res = await this.client.embeddings.create(
         { ...payload, user: options?.user },
         { headers: options?.headers, signal: options?.signal },
       );
-<<<<<<< HEAD
-      return res.data;
-=======
       return res.data.map((item) => item.embedding);
->>>>>>> d3054e70
     }
 
     async textToImage(payload: TextToImagePayload) {
