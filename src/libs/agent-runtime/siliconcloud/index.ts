--- conflicted
+++ resolved
@@ -1,11 +1,7 @@
-<<<<<<< HEAD
 import { LOBE_DEFAULT_MODEL_LIST } from '@/config/aiModels';
 
-import { ModelProvider } from '../types';
-=======
 import { AgentRuntimeErrorType } from '../error';
 import { ChatCompletionErrorPayload, ModelProvider } from '../types';
->>>>>>> d00d75dc
 import { LobeOpenAICompatibleFactory } from '../utils/openaiCompatibleFactory';
 
 export interface SiliconCloudModelCard {
@@ -34,7 +30,8 @@
           return {
             error: errorResponse.status,
             errorType: AgentRuntimeErrorType.ProviderBizError,
-            message: '请检查 API Key 余额是否充足，或者是否在用未实名的 API Key 访问需要实名的模型。',
+            message:
+              '请检查 API Key 余额是否充足，或者是否在用未实名的 API Key 访问需要实名的模型。',
           };
         }
       }
