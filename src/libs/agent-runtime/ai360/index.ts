import { LOBE_DEFAULT_MODEL_LIST } from '@/config/aiModels';

import { ModelProvider } from '../types';
import { LobeOpenAICompatibleFactory } from '../utils/openaiCompatibleFactory';

export interface Ai360ModelCard {
  id: string;
  max_tokens: number;
  total_tokens: number;
}

export const LobeAi360AI = LobeOpenAICompatibleFactory({
  baseURL: 'https://api.360.cn/v1',
  chatCompletion: {
    handlePayload: (payload) => {
      return {
        ...payload,
        stream: !payload.tools,
      } as any;
    },
  },
  debug: {
    chatCompletion: () => process.env.DEBUG_AI360_CHAT_COMPLETION === '1',
  },
  models: {
    transformModel: (m) => {
      const reasoningKeywords = [
        '360gpt2-o1',
        '360zhinao2-o1',
      ];

      const model = m as unknown as Ai360ModelCard;

      return {
        contextWindowTokens: model.total_tokens,
        displayName: LOBE_DEFAULT_MODEL_LIST.find((m) => model.id === m.id)?.displayName ?? undefined,
        enabled: LOBE_DEFAULT_MODEL_LIST.find((m) => model.id === m.id)?.enabled || false,
        functionCall: model.id === '360gpt-pro',
        id: model.id,
<<<<<<< HEAD
        maxTokens: typeof model.max_tokens === 'number' ? model.max_tokens : undefined,
=======
        maxTokens:
          typeof model.max_tokens === 'number'
            ? model.max_tokens
            : undefined,
        reasoning: reasoningKeywords.some(keyword => model.id.toLowerCase().includes(keyword)),
>>>>>>> a93007f3
      };
    },
  },
  provider: ModelProvider.Ai360,
});<|MERGE_RESOLUTION|>--- conflicted
+++ resolved
@@ -24,28 +24,19 @@
   },
   models: {
     transformModel: (m) => {
-      const reasoningKeywords = [
-        '360gpt2-o1',
-        '360zhinao2-o1',
-      ];
+      const reasoningKeywords = ['360gpt2-o1', '360zhinao2-o1'];
 
       const model = m as unknown as Ai360ModelCard;
 
       return {
         contextWindowTokens: model.total_tokens,
-        displayName: LOBE_DEFAULT_MODEL_LIST.find((m) => model.id === m.id)?.displayName ?? undefined,
+        displayName:
+          LOBE_DEFAULT_MODEL_LIST.find((m) => model.id === m.id)?.displayName ?? undefined,
         enabled: LOBE_DEFAULT_MODEL_LIST.find((m) => model.id === m.id)?.enabled || false,
         functionCall: model.id === '360gpt-pro',
         id: model.id,
-<<<<<<< HEAD
         maxTokens: typeof model.max_tokens === 'number' ? model.max_tokens : undefined,
-=======
-        maxTokens:
-          typeof model.max_tokens === 'number'
-            ? model.max_tokens
-            : undefined,
-        reasoning: reasoningKeywords.some(keyword => model.id.toLowerCase().includes(keyword)),
->>>>>>> a93007f3
+        reasoning: reasoningKeywords.some((keyword) => model.id.toLowerCase().includes(keyword)),
       };
     },
   },
