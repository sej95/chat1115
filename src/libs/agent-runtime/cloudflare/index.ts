import { LOBE_DEFAULT_MODEL_LIST } from '@/config/aiModels';
import { ChatModelCard } from '@/types/llm';

import { LobeRuntimeAI } from '../BaseAI';
import { AgentRuntimeErrorType } from '../error';
import { ChatCompetitionOptions, ChatStreamPayload, ModelProvider } from '../types';
import {
  CloudflareStreamTransformer,
  DEFAULT_BASE_URL_PREFIX,
  desensitizeCloudflareUrl,
  fillUrl,
} from '../utils/cloudflareHelpers';
import { AgentRuntimeError } from '../utils/createError';
import { debugStream } from '../utils/debugStream';
import { StreamingResponse } from '../utils/response';
import { createCallbacksTransformer } from '../utils/streams';

<<<<<<< HEAD
=======
import { ChatModelCard } from '@/types/llm';

>>>>>>> 5b83f2e7
export interface CloudflareModelCard {
  description: string;
  name: string;
  properties?: Record<string, string>;
  task?: {
    description?: string;
    name: string;
  };
}

export interface LobeCloudflareParams {
  apiKey?: string;
  baseURLOrAccountID?: string;
}

export class LobeCloudflareAI implements LobeRuntimeAI {
  baseURL: string;
  accountID: string;
  apiKey?: string;

  constructor({ apiKey, baseURLOrAccountID }: LobeCloudflareParams) {
    if (!baseURLOrAccountID) {
      throw AgentRuntimeError.createError(AgentRuntimeErrorType.InvalidProviderAPIKey);
    }
    if (baseURLOrAccountID.startsWith('http')) {
      this.baseURL = baseURLOrAccountID.endsWith('/')
        ? baseURLOrAccountID
        : baseURLOrAccountID + '/';
      // Try get accountID from baseURL
      this.accountID = baseURLOrAccountID.replaceAll(/^.*\/([\dA-Fa-f]{32})\/.*$/g, '$1');
    } else {
      if (!apiKey) {
        throw AgentRuntimeError.createError(AgentRuntimeErrorType.InvalidProviderAPIKey);
      }
      this.accountID = baseURLOrAccountID;
      this.baseURL = fillUrl(baseURLOrAccountID);
    }
    this.apiKey = apiKey;
  }

  async chat(payload: ChatStreamPayload, options?: ChatCompetitionOptions): Promise<Response> {
    try {
      const { model, tools, ...restPayload } = payload;
      const functions = tools?.map((tool) => tool.function);
      const headers = options?.headers || {};
      if (this.apiKey) {
        headers['Authorization'] = `Bearer ${this.apiKey}`;
      }
      const url = new URL(model, this.baseURL);
      const response = await fetch(url, {
        body: JSON.stringify({ tools: functions, ...restPayload }),
        headers: { 'Content-Type': 'application/json', ...headers },
        method: 'POST',
        signal: options?.signal,
      });

      const desensitizedEndpoint = desensitizeCloudflareUrl(url.toString());

      switch (response.status) {
        case 400: {
          throw AgentRuntimeError.chat({
            endpoint: desensitizedEndpoint,
            error: response,
            errorType: AgentRuntimeErrorType.ProviderBizError,
            provider: ModelProvider.Cloudflare,
          });
        }
      }

      // Only tee when debugging
      let responseBody: ReadableStream;
      if (process.env.DEBUG_CLOUDFLARE_CHAT_COMPLETION === '1') {
        const [prod, useForDebug] = response.body!.tee();
        debugStream(useForDebug).catch();
        responseBody = prod;
      } else {
        responseBody = response.body!;
      }

      return StreamingResponse(
        responseBody
          .pipeThrough(new TransformStream(new CloudflareStreamTransformer()))
          .pipeThrough(createCallbacksTransformer(options?.callback)),
        { headers: options?.headers },
      );
    } catch (error) {
      const desensitizedEndpoint = desensitizeCloudflareUrl(this.baseURL);

      throw AgentRuntimeError.chat({
        endpoint: desensitizedEndpoint,
        error: error as any,
        errorType: AgentRuntimeErrorType.ProviderBizError,
        provider: ModelProvider.Cloudflare,
      });
    }
  }

  async models(): Promise<ChatModelCard[]> {
    const { LOBE_DEFAULT_MODEL_LIST } = await import('@/config/aiModels');

    const url = `${DEFAULT_BASE_URL_PREFIX}/client/v4/accounts/${this.accountID}/ai/models/search`;
    const response = await fetch(url, {
      headers: {
        'Authorization': `Bearer ${this.apiKey}`,
        'Content-Type': 'application/json',
      },
      method: 'GET',
    });
    const json = await response.json();

    const modelList: CloudflareModelCard[] = json.result;

    return modelList
      .map((model) => {
        const knownModel = LOBE_DEFAULT_MODEL_LIST.find((m) => model.name.toLowerCase() === m.id.toLowerCase());

        return {
          contextWindowTokens: model.properties?.max_total_tokens
            ? Number(model.properties.max_total_tokens)
<<<<<<< HEAD
            : (LOBE_DEFAULT_MODEL_LIST.find((m) => model.name === m.id)?.contextWindowTokens ??
              undefined),
          displayName:
            LOBE_DEFAULT_MODEL_LIST.find((m) => model.name === m.id)?.displayName ??
            (model.properties?.['beta'] === 'true' ? `${model.name} (Beta)` : undefined),
          enabled: LOBE_DEFAULT_MODEL_LIST.find((m) => model.name === m.id)?.enabled || false,
          functionCall:
            model.description.toLowerCase().includes('function call') ||
            model.properties?.['function_calling'] === 'true',
          id: model.name,
          reasoning: model.name.toLowerCase().includes('deepseek-r1'),
          vision:
            model.name.toLowerCase().includes('vision') ||
            model.task?.name.toLowerCase().includes('image-to-text') ||
            model.description.toLowerCase().includes('vision'),
=======
            : knownModel?.contextWindowTokens ?? undefined,
          displayName: knownModel?.displayName ?? (model.properties?.["beta"] === "true" ? `${model.name} (Beta)` : undefined),
          enabled: knownModel?.enabled || false,
          functionCall:
            model.description.toLowerCase().includes('function call')
            || model.properties?.["function_calling"] === "true"
            || knownModel?.abilities?.functionCall
            || false,
          id: model.name,
          reasoning:
            model.name.toLowerCase().includes('deepseek-r1')
            || knownModel?.abilities?.reasoning
            || false,
          vision:
            model.name.toLowerCase().includes('vision')
            || model.task?.name.toLowerCase().includes('image-to-text')
            || model.description.toLowerCase().includes('vision')
            || knownModel?.abilities?.vision
            || false,
>>>>>>> 5b83f2e7
        };
      })
      .filter(Boolean) as ChatModelCard[];
  }
}<|MERGE_RESOLUTION|>--- conflicted
+++ resolved
@@ -1,4 +1,3 @@
-import { LOBE_DEFAULT_MODEL_LIST } from '@/config/aiModels';
 import { ChatModelCard } from '@/types/llm';
 
 import { LobeRuntimeAI } from '../BaseAI';
@@ -15,11 +14,6 @@
 import { StreamingResponse } from '../utils/response';
 import { createCallbacksTransformer } from '../utils/streams';
 
-<<<<<<< HEAD
-=======
-import { ChatModelCard } from '@/types/llm';
-
->>>>>>> 5b83f2e7
 export interface CloudflareModelCard {
   description: string;
   name: string;
@@ -134,48 +128,34 @@
 
     return modelList
       .map((model) => {
-        const knownModel = LOBE_DEFAULT_MODEL_LIST.find((m) => model.name.toLowerCase() === m.id.toLowerCase());
+        const knownModel = LOBE_DEFAULT_MODEL_LIST.find(
+          (m) => model.name.toLowerCase() === m.id.toLowerCase(),
+        );
 
         return {
           contextWindowTokens: model.properties?.max_total_tokens
             ? Number(model.properties.max_total_tokens)
-<<<<<<< HEAD
-            : (LOBE_DEFAULT_MODEL_LIST.find((m) => model.name === m.id)?.contextWindowTokens ??
-              undefined),
+            : (knownModel?.contextWindowTokens ?? undefined),
           displayName:
-            LOBE_DEFAULT_MODEL_LIST.find((m) => model.name === m.id)?.displayName ??
+            knownModel?.displayName ??
             (model.properties?.['beta'] === 'true' ? `${model.name} (Beta)` : undefined),
-          enabled: LOBE_DEFAULT_MODEL_LIST.find((m) => model.name === m.id)?.enabled || false,
+          enabled: knownModel?.enabled || false,
           functionCall:
             model.description.toLowerCase().includes('function call') ||
-            model.properties?.['function_calling'] === 'true',
+            model.properties?.['function_calling'] === 'true' ||
+            knownModel?.abilities?.functionCall ||
+            false,
           id: model.name,
-          reasoning: model.name.toLowerCase().includes('deepseek-r1'),
+          reasoning:
+            model.name.toLowerCase().includes('deepseek-r1') ||
+            knownModel?.abilities?.reasoning ||
+            false,
           vision:
             model.name.toLowerCase().includes('vision') ||
             model.task?.name.toLowerCase().includes('image-to-text') ||
-            model.description.toLowerCase().includes('vision'),
-=======
-            : knownModel?.contextWindowTokens ?? undefined,
-          displayName: knownModel?.displayName ?? (model.properties?.["beta"] === "true" ? `${model.name} (Beta)` : undefined),
-          enabled: knownModel?.enabled || false,
-          functionCall:
-            model.description.toLowerCase().includes('function call')
-            || model.properties?.["function_calling"] === "true"
-            || knownModel?.abilities?.functionCall
-            || false,
-          id: model.name,
-          reasoning:
-            model.name.toLowerCase().includes('deepseek-r1')
-            || knownModel?.abilities?.reasoning
-            || false,
-          vision:
-            model.name.toLowerCase().includes('vision')
-            || model.task?.name.toLowerCase().includes('image-to-text')
-            || model.description.toLowerCase().includes('vision')
-            || knownModel?.abilities?.vision
-            || false,
->>>>>>> 5b83f2e7
+            model.description.toLowerCase().includes('vision') ||
+            knownModel?.abilities?.vision ||
+            false,
         };
       })
       .filter(Boolean) as ChatModelCard[];
