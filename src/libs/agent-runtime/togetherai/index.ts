--- conflicted
+++ resolved
@@ -1,15 +1,9 @@
-import { LOBE_DEFAULT_MODEL_LIST } from '@/config/aiModels';
 import type { ChatModelCard } from '@/types/llm';
 
 import { ModelProvider } from '../types';
 import { LobeOpenAICompatibleFactory } from '../utils/openaiCompatibleFactory';
 import { TogetherAIModel } from './type';
 
-<<<<<<< HEAD
-=======
-import type { ChatModelCard } from '@/types/llm';
-
->>>>>>> 5b83f2e7
 export const LobeTogetherAI = LobeOpenAICompatibleFactory({
   baseURL: 'https://api.together.xyz/v1',
   constructorOptions: {
@@ -22,16 +16,9 @@
     chatCompletion: () => process.env.DEBUG_TOGETHERAI_CHAT_COMPLETION === '1',
   },
   models: async ({ client }) => {
-<<<<<<< HEAD
-    const visionKeywords = ['qvq', 'vision'];
-=======
     const { LOBE_DEFAULT_MODEL_LIST } = await import('@/config/aiModels');
 
-    const visionKeywords = [
-      'qvq',
-      'vision',
-    ];
->>>>>>> 5b83f2e7
+    const visionKeywords = ['qvq', 'vision'];
 
     const reasoningKeywords = ['deepseek-r1', 'qwq'];
 
@@ -42,45 +29,31 @@
 
     return modelList
       .map((model) => {
-        const knownModel = LOBE_DEFAULT_MODEL_LIST.find((m) => model.name.toLowerCase() === m.id.toLowerCase());
+        const knownModel = LOBE_DEFAULT_MODEL_LIST.find(
+          (m) => model.name.toLowerCase() === m.id.toLowerCase(),
+        );
 
         return {
-<<<<<<< HEAD
-          contextWindowTokens:
-            LOBE_DEFAULT_MODEL_LIST.find((m) => model.name === m.id)?.contextWindowTokens ??
-            undefined,
-=======
           contextWindowTokens: knownModel?.contextWindowTokens ?? undefined,
->>>>>>> 5b83f2e7
           description: model.description,
           displayName: model.display_name,
           enabled: knownModel?.enabled || false,
           functionCall:
-            model.description?.toLowerCase().includes('function calling')
-            || knownModel?.abilities?.functionCall
-            || false,
+            model.description?.toLowerCase().includes('function calling') ||
+            knownModel?.abilities?.functionCall ||
+            false,
           id: model.name,
           maxOutput: model.context_length,
-<<<<<<< HEAD
-          reasoning: reasoningKeywords.some((keyword) =>
-            model.name.toLowerCase().includes(keyword),
-          ),
+          reasoning:
+            reasoningKeywords.some((keyword) => model.name.toLowerCase().includes(keyword)) ||
+            knownModel?.abilities?.functionCall ||
+            false,
           tokens: model.context_length,
           vision:
             model.description?.toLowerCase().includes('vision') ||
-            visionKeywords.some((keyword) => model.name?.toLowerCase().includes(keyword)),
-=======
-          reasoning:
-            reasoningKeywords.some(keyword => model.name.toLowerCase().includes(keyword))
-            || knownModel?.abilities?.functionCall
-            || false,
-          tokens: model.context_length,
-          vision:
-            model.description?.toLowerCase().includes('vision')
-            || visionKeywords.some(keyword => model.name?.toLowerCase().includes(keyword))
-            || knownModel?.abilities?.functionCall
-            || false,
->>>>>>> 5b83f2e7
+            visionKeywords.some((keyword) => model.name?.toLowerCase().includes(keyword)) ||
+            knownModel?.abilities?.functionCall ||
+            false,
         };
       })
       .filter(Boolean) as ChatModelCard[];
