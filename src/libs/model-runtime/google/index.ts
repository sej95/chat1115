import {
  Content,
  FunctionDeclaration,
  GenerateContentConfig,
  Tool as GoogleFunctionCallTool,
  GoogleGenAI,
  Part,
  Type as SchemaType,
  ThinkingConfig,
} from '@google/genai';

import { imageUrlToBase64 } from '@/utils/imageToBase64';
import { safeParseJSON } from '@/utils/safeParseJSON';

import { LobeRuntimeAI } from '../BaseAI';
import { AgentRuntimeErrorType, ILobeAgentRuntimeErrorType } from '../error';
import {
  ChatCompletionTool,
  ChatMethodOptions,
  ChatStreamPayload,
  OpenAIChatMessage,
  UserMessageContentPart,
} from '../types';
import { AgentRuntimeError } from '../utils/createError';
import { debugStream } from '../utils/debugStream';
import { StreamingResponse } from '../utils/response';
import { GoogleGenerativeAIStream, VertexAIStream } from '../utils/streams';
import { parseDataUri } from '../utils/uriParser';

const modelsOffSafetySettings = new Set(['gemini-2.0-flash-exp']);

const modelsWithModalities = new Set([
  'gemini-2.0-flash-exp',
  'gemini-2.0-flash-exp-image-generation',
  'gemini-2.0-flash-preview-image-generation',
]);

const modelsDisableInstuction = new Set([
  'gemini-2.0-flash-exp',
  'gemini-2.0-flash-exp-image-generation',
  'gemini-2.0-flash-preview-image-generation',
  'gemma-3-1b-it',
  'gemma-3-4b-it',
  'gemma-3-12b-it',
  'gemma-3-27b-it',
  'gemma-3n-e4b-it',
]);

export interface GoogleModelCard {
  displayName: string;
  inputTokenLimit: number;
  name: string;
  outputTokenLimit: number;
}

enum HarmCategory {
  HARM_CATEGORY_DANGEROUS_CONTENT = 'HARM_CATEGORY_DANGEROUS_CONTENT',
  HARM_CATEGORY_HARASSMENT = 'HARM_CATEGORY_HARASSMENT',
  HARM_CATEGORY_HATE_SPEECH = 'HARM_CATEGORY_HATE_SPEECH',
  HARM_CATEGORY_SEXUALLY_EXPLICIT = 'HARM_CATEGORY_SEXUALLY_EXPLICIT',
}

enum HarmBlockThreshold {
  BLOCK_NONE = 'BLOCK_NONE',
}

function getThreshold(model: string): HarmBlockThreshold {
  if (modelsOffSafetySettings.has(model)) {
    return 'OFF' as HarmBlockThreshold; // https://discuss.ai.google.dev/t/59352
  }
  return HarmBlockThreshold.BLOCK_NONE;
}

const DEFAULT_BASE_URL = 'https://generativelanguage.googleapis.com';

interface LobeGoogleAIParams {
  apiKey?: string;
  baseURL?: string;
  client?: GoogleGenAI;
  id?: string;
  isVertexAi?: boolean;
}

const isAbortError = (error: Error): boolean => {
  const message = error.message.toLowerCase();
  return (
    message.includes('aborted') ||
    message.includes('cancelled') ||
    message.includes('error reading from the stream') ||
    message.includes('abort') ||
    error.name === 'AbortError'
  );
};

export class LobeGoogleAI implements LobeRuntimeAI {
  private client: GoogleGenAI;
  private isVertexAi: boolean;
  baseURL?: string;
  apiKey?: string;
  provider: string;

  constructor({ apiKey, baseURL, client, isVertexAi, id }: LobeGoogleAIParams = {}) {
    if (!apiKey) throw AgentRuntimeError.createError(AgentRuntimeErrorType.InvalidProviderAPIKey);

    const httpOptions = baseURL ? { baseUrl: baseURL } : undefined;

    this.apiKey = apiKey;
    this.client = client ? client : new GoogleGenAI({ apiKey, httpOptions });
    this.baseURL = client ? undefined : baseURL || DEFAULT_BASE_URL;
    this.isVertexAi = isVertexAi || false;

    this.provider = id || (isVertexAi ? 'vertexai' : 'google');
  }

  async chat(rawPayload: ChatStreamPayload, options?: ChatMethodOptions) {
    try {
      const payload = this.buildPayload(rawPayload);
      const { model, thinkingBudget } = payload;

      const thinkingConfig: ThinkingConfig = {
        includeThoughts:
          !!thinkingBudget ||
          (!thinkingBudget && model && (model.includes('-2.5-') || model.includes('thinking')))
            ? true
            : undefined,
<<<<<<< HEAD
        thinkingBudget:
          thinking?.type === 'enabled'
            ? (() => {
                const budget = thinking.budget_tokens;
                if (model.includes('-2.5-flash')) {
                  return Math.min(budget, 24_576);
                } else if (model.includes('-2.5-pro')) {
                  return Math.max(128, Math.min(budget, 32_768));
                }
                return Math.min(budget, 24_576);
              })()
            : thinking?.type === 'disabled'
              ? model.includes('-2.5-pro')
                ? 128
                : 0
              : undefined,
=======
        // https://ai.google.dev/gemini-api/docs/thinking#set-budget
        thinkingBudget: (() => {
          if (thinkingBudget !== undefined && thinkingBudget !== null) {
            if (model.includes('-2.5-flash-lite')) {
              if (thinkingBudget === 0 || thinkingBudget === -1) {
                return thinkingBudget;
              }
              return Math.max(512, Math.min(thinkingBudget, 24_576));
            } else if (model.includes('-2.5-flash')) {
              return Math.min(thinkingBudget, 24_576);
            } else if (model.includes('-2.5-pro')) {
              return Math.max(128, Math.min(thinkingBudget, 32_768));
            }
            return Math.min(thinkingBudget, 24_576);
          }

          if (model.includes('-2.5-pro') || model.includes('-2.5-flash')) {
            return -1;
          } else if (model.includes('-2.5-flash-lite')) {
            return 0;
          }
          return undefined;
        })(),
>>>>>>> 176e49ab
      };

      const contents = await this.buildGoogleMessages(payload.messages);

      const controller = new AbortController();
      const originalSignal = options?.signal;

      if (originalSignal) {
        if (originalSignal.aborted) {
          controller.abort();
        } else {
          originalSignal.addEventListener('abort', () => {
            controller.abort();
          });
        }
      }

      const config: GenerateContentConfig = {
        abortSignal: originalSignal,
        maxOutputTokens: payload.max_tokens,
        responseModalities: modelsWithModalities.has(model) ? ['Text', 'Image'] : undefined,
        // avoid wide sensitive words
        // refs: https://github.com/lobehub/lobe-chat/pull/1418
        safetySettings: [
          {
            category: HarmCategory.HARM_CATEGORY_HATE_SPEECH,
            threshold: getThreshold(model),
          },
          {
            category: HarmCategory.HARM_CATEGORY_SEXUALLY_EXPLICIT,
            threshold: getThreshold(model),
          },
          {
            category: HarmCategory.HARM_CATEGORY_HARASSMENT,
            threshold: getThreshold(model),
          },
          {
            category: HarmCategory.HARM_CATEGORY_DANGEROUS_CONTENT,
            threshold: getThreshold(model),
          },
        ],
        systemInstruction: modelsDisableInstuction.has(model)
          ? undefined
          : (payload.system as string),
        temperature: payload.temperature,
        thinkingConfig:
          modelsDisableInstuction.has(model) || model.toLowerCase().includes('learnlm')
            ? undefined
            : thinkingConfig,
        tools: this.buildGoogleTools(payload.tools, payload),
        topP: payload.top_p,
      };

      const inputStartAt = Date.now();
      const geminiStreamResponse = await this.client.models.generateContentStream({
        config,
        contents,
        model,
      });

      const googleStream = this.createEnhancedStream(geminiStreamResponse, controller.signal);
      const [prod, useForDebug] = googleStream.tee();

      const key = this.isVertexAi
        ? 'DEBUG_VERTEX_AI_CHAT_COMPLETION'
        : 'DEBUG_GOOGLE_CHAT_COMPLETION';

      if (process.env[key] === '1') {
        debugStream(useForDebug).catch();
      }

      // Convert the response into a friendly text-stream
      const Stream = this.isVertexAi ? VertexAIStream : GoogleGenerativeAIStream;
      const stream = Stream(prod, { callbacks: options?.callback, inputStartAt });

      // Respond with the stream
      return StreamingResponse(stream, { headers: options?.headers });
    } catch (e) {
      const err = e as Error;

      // 移除之前的静默处理，统一抛出错误
      if (isAbortError(err)) {
        console.log('Request was cancelled');
        throw AgentRuntimeError.chat({
          error: { message: 'Request was cancelled' },
          errorType: AgentRuntimeErrorType.ProviderBizError,
          provider: this.provider,
        });
      }

      console.log(err);
      const { errorType, error } = this.parseErrorMessage(err.message);

      throw AgentRuntimeError.chat({ error, errorType, provider: this.provider });
    }
  }

  private createEnhancedStream(originalStream: any, signal: AbortSignal): ReadableStream {
    return new ReadableStream({
      async start(controller) {
        let hasData = false;

        try {
          for await (const chunk of originalStream) {
            if (signal.aborted) {
              // 如果有数据已经输出，优雅地关闭流而不是抛出错误
              if (hasData) {
                console.log('Stream cancelled gracefully, preserving existing output');
                controller.close();
                return;
              } else {
                // 如果还没有数据输出，则抛出取消错误
                throw new Error('Stream cancelled');
              }
            }

            hasData = true;
            controller.enqueue(chunk);
          }
        } catch (error) {
          const err = error as Error;

          // 统一处理所有错误，包括 abort 错误
          if (isAbortError(err) || signal.aborted) {
            // 如果有数据已经输出，优雅地关闭流
            if (hasData) {
              console.log('Stream reading cancelled gracefully, preserving existing output');
              controller.close();
              return;
            } else {
              console.log('Stream reading cancelled before any output');
              controller.error(new Error('Stream cancelled'));
              return;
            }
          } else {
            // 处理其他流解析错误
            console.error('Stream parsing error:', err);
            controller.error(err);
            return;
          }
        }

        controller.close();
      },
    });
  }

  async models(options?: { signal?: AbortSignal }) {
    try {
      const url = `${this.baseURL}/v1beta/models?key=${this.apiKey}`;
      const response = await fetch(url, {
        method: 'GET',
        signal: options?.signal,
      });

      if (!response.ok) {
        throw new Error(`HTTP error! status: ${response.status}`);
      }

      const json = await response.json();

      const modelList: GoogleModelCard[] = json.models;

      const processedModels = modelList.map((model) => {
        const id = model.name.replace(/^models\//, '');

        return {
          contextWindowTokens: (model.inputTokenLimit || 0) + (model.outputTokenLimit || 0),
          displayName: model.displayName || id,
          id,
          maxOutput: model.outputTokenLimit || undefined,
        };
      });

      const { MODEL_LIST_CONFIGS, processModelList } = await import('../utils/modelParse');

      return processModelList(processedModels, MODEL_LIST_CONFIGS.google);
    } catch (error) {
      console.error('Failed to fetch Google models:', error);
      throw error;
    }
  }

  private buildPayload(payload: ChatStreamPayload) {
    const system_message = payload.messages.find((m) => m.role === 'system');
    const user_messages = payload.messages.filter((m) => m.role !== 'system');

    return {
      ...payload,
      messages: user_messages,
      system: system_message?.content,
    };
  }

  private convertContentToGooglePart = async (
    content: UserMessageContentPart,
  ): Promise<Part | undefined> => {
    switch (content.type) {
      default: {
        return undefined;
      }

      case 'text': {
        return { text: content.text };
      }

      case 'image_url': {
        const { mimeType, base64, type } = parseDataUri(content.image_url.url);

        if (type === 'base64') {
          if (!base64) {
            throw new TypeError("Image URL doesn't contain base64 data");
          }

          return {
            inlineData: {
              data: base64,
              mimeType: mimeType || 'image/png',
            },
          };
        }

        if (type === 'url') {
          const { base64, mimeType } = await imageUrlToBase64(content.image_url.url);

          return {
            inlineData: {
              data: base64,
              mimeType,
            },
          };
        }

        throw new TypeError(`currently we don't support image url: ${content.image_url.url}`);
      }
    }
  };

  private convertOAIMessagesToGoogleMessage = async (
    message: OpenAIChatMessage,
    toolCallNameMap?: Map<string, string>,
  ): Promise<Content> => {
    const content = message.content as string | UserMessageContentPart[];
    if (!!message.tool_calls) {
      return {
        parts: message.tool_calls.map<Part>((tool) => ({
          functionCall: {
            args: safeParseJSON(tool.function.arguments)!,
            name: tool.function.name,
          },
        })),
        role: 'model',
      };
    }

    // 将 tool_call result 转成 functionResponse part
    if (message.role === 'tool' && toolCallNameMap && message.tool_call_id) {
      const functionName = toolCallNameMap.get(message.tool_call_id);
      if (functionName) {
        return {
          parts: [
            {
              functionResponse: {
                name: functionName,
                response: { result: message.content },
              },
            },
          ],
          role: 'user',
        };
      }
    }

    const getParts = async () => {
      if (typeof content === 'string') return [{ text: content }];

      const parts = await Promise.all(
        content.map(async (c) => await this.convertContentToGooglePart(c)),
      );
      return parts.filter(Boolean) as Part[];
    };

    return {
      parts: await getParts(),
      role: message.role === 'assistant' ? 'model' : 'user',
    };
  };

  // convert messages from the OpenAI format to Google GenAI SDK
  private buildGoogleMessages = async (messages: OpenAIChatMessage[]): Promise<Content[]> => {
    const toolCallNameMap = new Map<string, string>();
    messages.forEach((message) => {
      if (message.role === 'assistant' && message.tool_calls) {
        message.tool_calls.forEach((toolCall) => {
          if (toolCall.type === 'function') {
            toolCallNameMap.set(toolCall.id, toolCall.function.name);
          }
        });
      }
    });

    const pools = messages
      .filter((message) => message.role !== 'function')
      .map(async (msg) => await this.convertOAIMessagesToGoogleMessage(msg, toolCallNameMap));

    return Promise.all(pools);
  };

  private parseErrorMessage(message: string): {
    error: any;
    errorType: ILobeAgentRuntimeErrorType;
  } {
    const defaultError = {
      error: { message },
      errorType: AgentRuntimeErrorType.ProviderBizError,
    };

    if (message.includes('location is not supported'))
      return { error: { message }, errorType: AgentRuntimeErrorType.LocationNotSupportError };

    const startIndex = message.lastIndexOf('[');
    if (startIndex === -1) {
      return defaultError;
    }

    try {
      // 从开始位置截取字符串到最后
      const jsonString = message.slice(startIndex);

      // 尝试解析 JSON 字符串
      const json: GoogleChatErrors = JSON.parse(jsonString);

      const bizError = json[0];

      switch (bizError.reason) {
        case 'API_KEY_INVALID': {
          return { ...defaultError, errorType: AgentRuntimeErrorType.InvalidProviderAPIKey };
        }

        default: {
          return { error: json, errorType: AgentRuntimeErrorType.ProviderBizError };
        }
      }
    } catch {
      //
    }

    const errorObj = this.extractErrorObjectFromError(message);

    const { errorDetails } = errorObj;

    if (errorDetails) {
      return { error: errorDetails, errorType: AgentRuntimeErrorType.ProviderBizError };
    }

    return defaultError;
  }

  private buildGoogleTools(
    tools: ChatCompletionTool[] | undefined,
    payload?: ChatStreamPayload,
  ): GoogleFunctionCallTool[] | undefined {
    // 目前 Tools (例如 googleSearch) 无法与其他 FunctionCall 同时使用
    if (payload?.messages?.some((m) => m.tool_calls?.length)) {
      return this.buildFunctionDeclarations(tools);
    }
    if (payload?.enabledSearch) {
      return [{ googleSearch: {} }];
    }

    return this.buildFunctionDeclarations(tools);
  }

  private buildFunctionDeclarations(
    tools: ChatCompletionTool[] | undefined,
  ): GoogleFunctionCallTool[] | undefined {
    if (!tools || tools.length === 0) return;

    return [
      {
        functionDeclarations: tools.map((tool) => this.convertToolToGoogleTool(tool)),
      },
    ];
  }

  private convertToolToGoogleTool = (tool: ChatCompletionTool): FunctionDeclaration => {
    const functionDeclaration = tool.function;
    const parameters = functionDeclaration.parameters;
    // refs: https://github.com/lobehub/lobe-chat/pull/5002
    const properties =
      parameters?.properties && Object.keys(parameters.properties).length > 0
        ? parameters.properties
        : { dummy: { type: 'string' } }; // dummy property to avoid empty object

    return {
      description: functionDeclaration.description,
      name: functionDeclaration.name,
      parameters: {
        description: parameters?.description,
        properties: properties,
        required: parameters?.required,
        type: SchemaType.OBJECT,
      },
    };
  };

  private extractErrorObjectFromError(message: string) {
    // 使用正则表达式匹配状态码部分 [数字 描述文本]
    const regex = /^(.*?)(\[\d+ [^\]]+])(.*)$/;
    const match = message.match(regex);

    if (match) {
      const prefix = match[1].trim();
      const statusCodeWithBrackets = match[2].trim();
      const message = match[3].trim();

      // 提取状态码数字
      const statusCodeMatch = statusCodeWithBrackets.match(/\[(\d+)/);
      const statusCode = statusCodeMatch ? parseInt(statusCodeMatch[1]) : null;

      // 创建包含状态码和消息的JSON
      const resultJson = {
        message: message,
        statusCode: statusCode,
        statusCodeText: statusCodeWithBrackets,
      };

      return {
        errorDetails: resultJson,
        prefix: prefix,
      };
    }

    // 如果无法匹配，返回原始消息
    return {
      errorDetails: null,
      prefix: message,
    };
  }
}

export default LobeGoogleAI;

type GoogleChatErrors = GoogleChatError[];

interface GoogleChatError {
  '@type': string;
  'domain': string;
  'metadata': {
    service: string;
  };
  'reason': string;
}<|MERGE_RESOLUTION|>--- conflicted
+++ resolved
@@ -123,24 +123,6 @@
           (!thinkingBudget && model && (model.includes('-2.5-') || model.includes('thinking')))
             ? true
             : undefined,
-<<<<<<< HEAD
-        thinkingBudget:
-          thinking?.type === 'enabled'
-            ? (() => {
-                const budget = thinking.budget_tokens;
-                if (model.includes('-2.5-flash')) {
-                  return Math.min(budget, 24_576);
-                } else if (model.includes('-2.5-pro')) {
-                  return Math.max(128, Math.min(budget, 32_768));
-                }
-                return Math.min(budget, 24_576);
-              })()
-            : thinking?.type === 'disabled'
-              ? model.includes('-2.5-pro')
-                ? 128
-                : 0
-              : undefined,
-=======
         // https://ai.google.dev/gemini-api/docs/thinking#set-budget
         thinkingBudget: (() => {
           if (thinkingBudget !== undefined && thinkingBudget !== null) {
@@ -164,7 +146,6 @@
           }
           return undefined;
         })(),
->>>>>>> 176e49ab
       };
 
       const contents = await this.buildGoogleMessages(payload.messages);
