import type { VertexAI } from '@google-cloud/vertexai';
import {
  Content,
  FunctionCallPart,
  FunctionDeclaration,
  Tool as GoogleFunctionCallTool,
  GoogleGenerativeAI,
  GoogleSearchRetrievalTool,
  Part,
  SchemaType,
} from '@google/generative-ai';

import type { ChatModelCard } from '@/types/llm';
import { imageUrlToBase64 } from '@/utils/imageToBase64';
import { safeParseJSON } from '@/utils/safeParseJSON';

import { LobeRuntimeAI } from '../BaseAI';
import { AgentRuntimeErrorType, ILobeAgentRuntimeErrorType } from '../error';
import {
  ChatCompetitionOptions,
  ChatCompletionTool,
  ChatStreamPayload,
  OpenAIChatMessage,
  UserMessageContentPart,
} from '../types';
import { AgentRuntimeError } from '../utils/createError';
import { debugStream } from '../utils/debugStream';
import { StreamingResponse } from '../utils/response';
import {
  GoogleGenerativeAIStream,
  VertexAIStream,
  convertIterableToStream,
} from '../utils/streams';
import { parseDataUri } from '../utils/uriParser';

const modelsOffSafetySettings = new Set(['gemini-2.0-flash-exp']);

const modelsWithModalities = new Set([
  'gemini-2.0-flash-exp',
  'gemini-2.0-flash-exp-image-generation',
  'gemini-2.0-flash-preview-image-generation',
]);

const modelsDisableInstuction = new Set([
  'gemini-2.0-flash-exp',
  'gemini-2.0-flash-exp-image-generation',
  'gemini-2.0-flash-preview-image-generation',
]);

export interface GoogleModelCard {
  displayName: string;
  inputTokenLimit: number;
  name: string;
  outputTokenLimit: number;
}

enum HarmCategory {
  HARM_CATEGORY_DANGEROUS_CONTENT = 'HARM_CATEGORY_DANGEROUS_CONTENT',
  HARM_CATEGORY_HARASSMENT = 'HARM_CATEGORY_HARASSMENT',
  HARM_CATEGORY_HATE_SPEECH = 'HARM_CATEGORY_HATE_SPEECH',
  HARM_CATEGORY_SEXUALLY_EXPLICIT = 'HARM_CATEGORY_SEXUALLY_EXPLICIT',
}

enum HarmBlockThreshold {
  BLOCK_NONE = 'BLOCK_NONE',
}

function getThreshold(model: string): HarmBlockThreshold {
  if (modelsOffSafetySettings.has(model)) {
    return 'OFF' as HarmBlockThreshold; // https://discuss.ai.google.dev/t/59352
  }
  return HarmBlockThreshold.BLOCK_NONE;
}

const DEFAULT_BASE_URL = 'https://generativelanguage.googleapis.com';

interface LobeGoogleAIParams {
  apiKey?: string;
  baseURL?: string;
  client?: GoogleGenerativeAI | VertexAI;
  id?: string;
  isVertexAi?: boolean;
}

interface GoogleAIThinkingConfig {
<<<<<<< HEAD
  thinkingBudget?: number;
=======
  includeThoughts?: boolean;
>>>>>>> fca25e1a
}

export class LobeGoogleAI implements LobeRuntimeAI {
  private client: GoogleGenerativeAI;
  private isVertexAi: boolean;
  baseURL?: string;
  apiKey?: string;
  provider: string;

  constructor({ apiKey, baseURL, client, isVertexAi, id }: LobeGoogleAIParams = {}) {
    if (!apiKey) throw AgentRuntimeError.createError(AgentRuntimeErrorType.InvalidProviderAPIKey);

    this.client = new GoogleGenerativeAI(apiKey);
    this.apiKey = apiKey;
    this.client = client ? (client as GoogleGenerativeAI) : new GoogleGenerativeAI(apiKey);
    this.baseURL = client ? undefined : baseURL || DEFAULT_BASE_URL;
    this.isVertexAi = isVertexAi || false;

    this.provider = id || (isVertexAi ? 'vertexai' : 'google');
  }

  async chat(rawPayload: ChatStreamPayload, options?: ChatCompetitionOptions) {
    try {
      const payload = this.buildPayload(rawPayload);
      const { model, thinking } = payload;

      const thinkingConfig: GoogleAIThinkingConfig = {
        thinkingBudget: thinking?.type === 'enabled' ? Math.min(thinking.budget_tokens, 24_576) : 0,
      };

      const thinkingConfig: GoogleAIThinkingConfig = {
        includeThoughts: true,
      };

      const contents = await this.buildGoogleMessages(payload.messages);

      const inputStartAt = Date.now();
      const geminiStreamResult = await this.client
        .getGenerativeModel(
          {
            generationConfig: {
              maxOutputTokens: payload.max_tokens,
              // @ts-expect-error - Google SDK 0.24.0 doesn't have this property for now with
              response_modalities: modelsWithModalities.has(model) ? ['Text', 'Image'] : undefined,
              temperature: payload.temperature,
              thinkingConfig,
              topP: payload.top_p,
            },
            model,
            // avoid wide sensitive words
            // refs: https://github.com/lobehub/lobe-chat/pull/1418
            safetySettings: [
              {
                category: HarmCategory.HARM_CATEGORY_HATE_SPEECH,
                threshold: getThreshold(model),
              },
              {
                category: HarmCategory.HARM_CATEGORY_SEXUALLY_EXPLICIT,
                threshold: getThreshold(model),
              },
              {
                category: HarmCategory.HARM_CATEGORY_HARASSMENT,
                threshold: getThreshold(model),
              },
              {
                category: HarmCategory.HARM_CATEGORY_DANGEROUS_CONTENT,
                threshold: getThreshold(model),
              },
            ],
          },
          { apiVersion: 'v1beta', baseUrl: this.baseURL },
        )
        .generateContentStream({
          contents,
          systemInstruction: modelsDisableInstuction.has(model)
            ? undefined
            : (payload.system as string),
          tools: this.buildGoogleTools(payload.tools, payload),
        });

      const googleStream = convertIterableToStream(geminiStreamResult.stream);
      const [prod, useForDebug] = googleStream.tee();

      const key = this.isVertexAi
        ? 'DEBUG_VERTEX_AI_CHAT_COMPLETION'
        : 'DEBUG_GOOGLE_CHAT_COMPLETION';

      if (process.env[key] === '1') {
        debugStream(useForDebug).catch();
      }

      // Convert the response into a friendly text-stream
      const Stream = this.isVertexAi ? VertexAIStream : GoogleGenerativeAIStream;
      const stream = Stream(prod, { callbacks: options?.callback, inputStartAt });

      // Respond with the stream
      return StreamingResponse(stream, { headers: options?.headers });
    } catch (e) {
      const err = e as Error;

      console.log(err);
      const { errorType, error } = this.parseErrorMessage(err.message);

      throw AgentRuntimeError.chat({ error, errorType, provider: this.provider });
    }
  }

  async models() {
    const { LOBE_DEFAULT_MODEL_LIST } = await import('@/config/aiModels');

    const url = `${this.baseURL}/v1beta/models?key=${this.apiKey}`;
    const response = await fetch(url, {
      method: 'GET',
    });
    const json = await response.json();

    const modelList: GoogleModelCard[] = json['models'];

    return modelList
      .map((model) => {
        const modelName = model.name.replace(/^models\//, '');

        const knownModel = LOBE_DEFAULT_MODEL_LIST.find(
          (m) => modelName.toLowerCase() === m.id.toLowerCase(),
        );

        return {
          contextWindowTokens: model.inputTokenLimit + model.outputTokenLimit,
          displayName: model.displayName,
          enabled: knownModel?.enabled || false,
          functionCall:
            (modelName.toLowerCase().includes('gemini') &&
              !modelName.toLowerCase().includes('thinking')) ||
            knownModel?.abilities?.functionCall ||
            false,
          id: modelName,
          reasoning:
            modelName.toLowerCase().includes('thinking') ||
            knownModel?.abilities?.reasoning ||
            false,
          vision:
            modelName.toLowerCase().includes('vision') ||
            (modelName.toLowerCase().includes('gemini') &&
              !modelName.toLowerCase().includes('gemini-1.0')) ||
            knownModel?.abilities?.vision ||
            false,
        };
      })
      .filter(Boolean) as ChatModelCard[];
  }

  private buildPayload(payload: ChatStreamPayload) {
    const system_message = payload.messages.find((m) => m.role === 'system');
    const user_messages = payload.messages.filter((m) => m.role !== 'system');

    return {
      ...payload,
      messages: user_messages,
      system: system_message?.content,
    };
  }
  private convertContentToGooglePart = async (
    content: UserMessageContentPart,
  ): Promise<Part | undefined> => {
    switch (content.type) {
      default: {
        return undefined;
      }

      case 'text': {
        return { text: content.text };
      }

      case 'image_url': {
        const { mimeType, base64, type } = parseDataUri(content.image_url.url);

        if (type === 'base64') {
          if (!base64) {
            throw new TypeError("Image URL doesn't contain base64 data");
          }

          return {
            inlineData: {
              data: base64,
              mimeType: mimeType || 'image/png',
            },
          };
        }

        if (type === 'url') {
          const { base64, mimeType } = await imageUrlToBase64(content.image_url.url);

          return {
            inlineData: {
              data: base64,
              mimeType,
            },
          };
        }

        throw new TypeError(`currently we don't support image url: ${content.image_url.url}`);
      }
    }
  };

  private convertOAIMessagesToGoogleMessage = async (
    message: OpenAIChatMessage,
  ): Promise<Content> => {
    const content = message.content as string | UserMessageContentPart[];
    if (!!message.tool_calls) {
      return {
        parts: message.tool_calls.map<FunctionCallPart>((tool) => ({
          functionCall: {
            args: safeParseJSON(tool.function.arguments)!,
            name: tool.function.name,
          },
        })),
        role: 'function',
      };
    }

    const getParts = async () => {
      if (typeof content === 'string') return [{ text: content }];

      const parts = await Promise.all(
        content.map(async (c) => await this.convertContentToGooglePart(c)),
      );
      return parts.filter(Boolean) as Part[];
    };

    return {
      parts: await getParts(),
      role: message.role === 'assistant' ? 'model' : 'user',
    };
  };

  // convert messages from the OpenAI format to Google GenAI SDK
  private buildGoogleMessages = async (messages: OpenAIChatMessage[]): Promise<Content[]> => {
    const pools = messages
      .filter((message) => message.role !== 'function')
      .map(async (msg) => await this.convertOAIMessagesToGoogleMessage(msg));

    return Promise.all(pools);
  };

  private parseErrorMessage(message: string): {
    error: any;
    errorType: ILobeAgentRuntimeErrorType;
  } {
    const defaultError = {
      error: { message },
      errorType: AgentRuntimeErrorType.ProviderBizError,
    };

    if (message.includes('location is not supported'))
      return { error: { message }, errorType: AgentRuntimeErrorType.LocationNotSupportError };

    const startIndex = message.lastIndexOf('[');
    if (startIndex === -1) {
      return defaultError;
    }

    try {
      // 从开始位置截取字符串到最后
      const jsonString = message.slice(startIndex);

      // 尝试解析 JSON 字符串
      const json: GoogleChatErrors = JSON.parse(jsonString);

      const bizError = json[0];

      switch (bizError.reason) {
        case 'API_KEY_INVALID': {
          return { ...defaultError, errorType: AgentRuntimeErrorType.InvalidProviderAPIKey };
        }

        default: {
          return { error: json, errorType: AgentRuntimeErrorType.ProviderBizError };
        }
      }
    } catch {
      //
    }

    const errorObj = this.extractErrorObjectFromError(message);

    const { errorDetails } = errorObj;

    if (errorDetails) {
      return { error: errorDetails, errorType: AgentRuntimeErrorType.ProviderBizError };
    }

    return defaultError;
  }

  private buildGoogleTools(
    tools: ChatCompletionTool[] | undefined,
    payload?: ChatStreamPayload,
  ): GoogleFunctionCallTool[] | undefined {
    // 目前 Tools (例如 googleSearch) 无法与其他 FunctionCall 同时使用
    if (payload?.messages?.some((m) => m.tool_calls?.length)) {
      return; // 若历史消息中已有 function calling，则不再注入任何 Tools
    }
    if (payload?.enabledSearch) {
      return [{ googleSearch: {} } as GoogleSearchRetrievalTool];
    }

    if (!tools || tools.length === 0) return;

    return [
      {
        functionDeclarations: tools.map((tool) => this.convertToolToGoogleTool(tool)),
      },
    ];
  }

  private convertToolToGoogleTool = (tool: ChatCompletionTool): FunctionDeclaration => {
    const functionDeclaration = tool.function;
    const parameters = functionDeclaration.parameters;
    // refs: https://github.com/lobehub/lobe-chat/pull/5002
    const properties =
      parameters?.properties && Object.keys(parameters.properties).length > 0
        ? parameters.properties
        : { dummy: { type: 'string' } }; // dummy property to avoid empty object

    return {
      description: functionDeclaration.description,
      name: functionDeclaration.name,
      parameters: {
        description: parameters?.description,
        properties: properties,
        required: parameters?.required,
        type: SchemaType.OBJECT,
      },
    };
  };

  private extractErrorObjectFromError(message: string) {
    // 使用正则表达式匹配状态码部分 [数字 描述文本]
    const regex = /^(.*?)(\[\d+ [^\]]+])(.*)$/;
    const match = message.match(regex);

    if (match) {
      const prefix = match[1].trim();
      const statusCodeWithBrackets = match[2].trim();
      const message = match[3].trim();

      // 提取状态码数字
      const statusCodeMatch = statusCodeWithBrackets.match(/\[(\d+)/);
      const statusCode = statusCodeMatch ? parseInt(statusCodeMatch[1]) : null;

      // 创建包含状态码和消息的JSON
      const resultJson = {
        message: message,
        statusCode: statusCode,
        statusCodeText: statusCodeWithBrackets,
      };

      return {
        errorDetails: resultJson,
        prefix: prefix,
      };
    }

    // 如果无法匹配，返回原始消息
    return {
      errorDetails: null,
      prefix: message,
    };
  }
}

export default LobeGoogleAI;

type GoogleChatErrors = GoogleChatError[];

interface GoogleChatError {
  '@type': string;
  'domain': string;
  'metadata': {
    service: string;
  };
  'reason': string;
}<|MERGE_RESOLUTION|>--- conflicted
+++ resolved
@@ -83,11 +83,8 @@
 }
 
 interface GoogleAIThinkingConfig {
-<<<<<<< HEAD
+  includeThoughts?: boolean;
   thinkingBudget?: number;
-=======
-  includeThoughts?: boolean;
->>>>>>> fca25e1a
 }
 
 export class LobeGoogleAI implements LobeRuntimeAI {
