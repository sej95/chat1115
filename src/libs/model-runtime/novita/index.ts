import type { ChatModelCard } from '@/types/llm';

import { ModelProvider } from '../types';
<<<<<<< HEAD
import { processMultiProviderModelList } from '../utils/modelParse';
import { LobeOpenAICompatibleFactory } from '../utils/openaiCompatibleFactory';
=======
import { createOpenAICompatibleRuntime } from '../utils/openaiCompatibleFactory';
>>>>>>> 215a96e1
import { NovitaModelCard } from './type';

export const LobeNovitaAI = createOpenAICompatibleRuntime({
  baseURL: 'https://api.novita.ai/v3/openai',
  constructorOptions: {
    defaultHeaders: {
      'X-Novita-Source': 'lobechat',
    },
  },
  debug: {
    chatCompletion: () => process.env.DEBUG_NOVITA_CHAT_COMPLETION === '1',
  },
  models: async ({ client }) => {
    const reasoningKeywords = ['deepseek-r1'];

    const modelsPage = (await client.models.list()) as any;
    const modelList: NovitaModelCard[] = modelsPage.data;

    // 解析模型能力
    const baseModels = await processMultiProviderModelList(modelList);

    // 合并 Novita 获取的模型信息
    return baseModels
      .map((baseModel) => {
        const model = modelList.find((m) => m.id === baseModel.id);

        if (!model) return baseModel;

        return {
          ...baseModel,
          contextWindowTokens: model.context_size,
          description: model.description,
          displayName: model.title,
          functionCall:
            baseModel.functionCall ||
            model.description.toLowerCase().includes('function calling') ||
            false,
          reasoning:
            baseModel.reasoning ||
            model.description.toLowerCase().includes('reasoning task') ||
            reasoningKeywords.some((keyword) => model.id.toLowerCase().includes(keyword)) ||
            false,
          vision: baseModel.vision || model.description.toLowerCase().includes('vision') || false,
        };
      })
      .filter(Boolean) as ChatModelCard[];
  },
  provider: ModelProvider.Novita,
});<|MERGE_RESOLUTION|>--- conflicted
+++ resolved
@@ -1,12 +1,8 @@
 import type { ChatModelCard } from '@/types/llm';
 
 import { ModelProvider } from '../types';
-<<<<<<< HEAD
 import { processMultiProviderModelList } from '../utils/modelParse';
-import { LobeOpenAICompatibleFactory } from '../utils/openaiCompatibleFactory';
-=======
 import { createOpenAICompatibleRuntime } from '../utils/openaiCompatibleFactory';
->>>>>>> 215a96e1
 import { NovitaModelCard } from './type';
 
 export const LobeNovitaAI = createOpenAICompatibleRuntime({
