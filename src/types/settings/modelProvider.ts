--- conflicted
+++ resolved
@@ -82,11 +82,13 @@
   enabled?: boolean;
 }
 
-<<<<<<< HEAD
+export interface ZeroOneConfig {
+  apiKey?: string;
+  customModelName?: string;
+  enabled?: boolean;
+}
+
 export interface TogetherAIConfig {
-=======
-export interface ZeroOneConfig {
->>>>>>> 3fbafca6
   apiKey?: string;
   customModelName?: string;
   enabled?: boolean;
@@ -104,11 +106,8 @@
   openAI: OpenAIConfig;
   openrouter: OpenRouterConfig;
   perplexity: PerplexityConfig;
-<<<<<<< HEAD
   togetherai: TogetherAIConfig;
-=======
   zeroone: ZeroOneConfig;
->>>>>>> 3fbafca6
   zhipu: ZhiPuConfig;
 }
 
