--- conflicted
+++ resolved
@@ -31,15 +31,13 @@
    */
   functionCall?: boolean;
   /**
-<<<<<<< HEAD
    * whether model supports hot tag
    */
   hot?: boolean;
-=======
+  /**
    * whether model supports reasoning
    */
   reasoning?: boolean;
->>>>>>> 45ad962d
   /**
    *  whether model supports vision
    */
