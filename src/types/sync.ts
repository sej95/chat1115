import { LobeDBSchemaMap } from '@/database/client/core/db';

export type OnSyncEvent = (tableKey: keyof LobeDBSchemaMap) => void;
export type OnSyncStatusChange = (status: PeerSyncStatus) => void;
export type OnAwarenessChange = (state: SyncAwarenessState[]) => void;

// export type PeerSyncStatus = 'syncing' | 'synced' | 'ready' | 'unconnected';

export enum PeerSyncStatus {
  Connecting = 'connecting',
  Disabled = 'disabled',
  Ready = 'ready',
  Synced = 'synced',
  Syncing = 'syncing',
  Unconnected = 'unconnected',
}

interface CommonSyncParams {
  onAwarenessChange: OnAwarenessChange;
  onSyncEvent: OnSyncEvent;
  onSyncStatusChange: OnSyncStatusChange;
<<<<<<< HEAD
}

export interface LiveblocksSyncParams extends CommonSyncParams {
  accessCode?: string;
  enabled: boolean;
  name: string;
  password?: string;
  publicApiKey?: string;
}

export interface WebRTCSyncParams extends CommonSyncParams {
  enabled: boolean;
  name: string;
  password?: string;
  signaling?: string;
}

export interface StartDataSyncParams {
  channel: {
    liveblocks: LiveblocksSyncParams;
    webrtc: WebRTCSyncParams;
  };
=======
  signaling: string;
>>>>>>> 1dd4f53c
  user: SyncUserInfo;
}

export enum SyncMethod {
  Liveblocks = 'liveblocks',
  WebRTC = 'webrtc',
}

export interface SyncUserInfo extends Record<string, string | boolean | undefined | number> {
  browser?: string;
  id: string;
  isMobile: boolean;
  name?: string;
  os?: string;
}

export interface SyncAwarenessState extends SyncUserInfo {
  clientID: number;
  current: boolean;
}<|MERGE_RESOLUTION|>--- conflicted
+++ resolved
@@ -19,7 +19,6 @@
   onAwarenessChange: OnAwarenessChange;
   onSyncEvent: OnSyncEvent;
   onSyncStatusChange: OnSyncStatusChange;
-<<<<<<< HEAD
 }
 
 export interface LiveblocksSyncParams extends CommonSyncParams {
@@ -34,7 +33,7 @@
   enabled: boolean;
   name: string;
   password?: string;
-  signaling?: string;
+  signaling: string;
 }
 
 export interface StartDataSyncParams {
@@ -42,9 +41,6 @@
     liveblocks: LiveblocksSyncParams;
     webrtc: WebRTCSyncParams;
   };
-=======
-  signaling: string;
->>>>>>> 1dd4f53c
   user: SyncUserInfo;
 }
 
