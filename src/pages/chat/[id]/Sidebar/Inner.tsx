--- conflicted
+++ resolved
@@ -22,10 +22,6 @@
     overflow-x: hidden;
     overflow-y: auto;
     opacity: 0.75;
-<<<<<<< HEAD
-
-=======
->>>>>>> e8964184
     transition: opacity 200ms ${token.motionEaseOut};
 
     &:hover {
@@ -82,54 +78,33 @@
         }
         title={t('settingAgent.prompt.title', { ns: 'setting' })}
       />
-<<<<<<< HEAD
-      <div className={styles.promptBox}>
-        <EditableMessage
-          classNames={{ markdown: styles.prompt }}
-          onChange={(e) => {
-            updateAgentConfig({ systemRole: e });
-          }}
-          onOpenChange={setOpenModal}
-          openModal={openModal}
-          placeholder={`${t('settingAgent.prompt.placeholder', { ns: 'setting' })}...`}
-          styles={{ markdown: systemRole ? {} : { opacity: 0.5 } }}
-          text={{
-            cancel: t('cancel'),
-            confirm: t('ok'),
-            edit: t('edit'),
-            title: t('settingAgent.prompt.title', { ns: 'setting' }),
-          }}
-          value={systemRole}
-        />
-        <div className={styles.promptMask} />
-      </div>
-      <Flexbox gap={16} style={{ padding: 16 }}>
-=======
-      <Flexbox height={200} padding={'0 16px 16px'}>
+      <Flexbox className={styles.promptBox} height={200} padding={'0 16px 16px'}>
         {hydrated ? (
-          <EditableMessage
-            classNames={{ markdown: styles.prompt }}
-            onChange={(e) => {
-              updateAgentConfig({ systemRole: e });
-            }}
-            onOpenChange={setOpenModal}
-            openModal={openModal}
-            placeholder={`${t('settingAgent.prompt.placeholder', { ns: 'setting' })}...`}
-            styles={{ markdown: systemRole ? {} : { opacity: 0.5 } }}
-            text={{
-              cancel: t('cancel'),
-              confirm: t('ok'),
-              edit: t('edit'),
-              title: t('settingAgent.prompt.title', { ns: 'setting' }),
-            }}
-            value={systemRole}
-          />
+          <>
+            <EditableMessage
+              classNames={{ markdown: styles.prompt }}
+              onChange={(e) => {
+                updateAgentConfig({ systemRole: e });
+              }}
+              onOpenChange={setOpenModal}
+              openModal={openModal}
+              placeholder={`${t('settingAgent.prompt.placeholder', { ns: 'setting' })}...`}
+              styles={{ markdown: systemRole ? {} : { opacity: 0.5 } }}
+              text={{
+                cancel: t('cancel'),
+                confirm: t('ok'),
+                edit: t('edit'),
+                title: t('settingAgent.prompt.title', { ns: 'setting' }),
+              }}
+              value={systemRole}
+            />
+            <div className={styles.promptMask} />
+          </>
         ) : (
           <Skeleton active avatar={false} style={{ marginTop: 12 }} title={false} />
         )}
       </Flexbox>
       <Flexbox className={styles.topic} gap={16} padding={16}>
->>>>>>> e8964184
         <SearchBar placeholder={t('topic.searchPlaceholder')} spotlight type={'ghost'} />
         {!hydrated ? (
           <Flexbox gap={8} style={{ marginTop: 12 }}>
