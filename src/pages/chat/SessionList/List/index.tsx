--- conflicted
+++ resolved
@@ -8,18 +8,10 @@
 import SkeletonItem from './SkeletonItem';
 
 const SessionList = memo(() => {
-<<<<<<< HEAD
   const list = useSessionStore(sessionSelectors.sessionList, isEqual);
-  const [activeId, loading] = useSessionStore(
-    (s) => [s.activeId, s.autocompleteLoading.title],
-    shallow,
-  );
-=======
-  const list = useSessionStore((s) => sessionSelectors.sessionList(s), isEqual);
   const [activeId, loading] = useSessionStore((s) => [s.activeId, s.autocompleteLoading.title]);
 
   const isInit = useSessionHydrated();
->>>>>>> e8964184
 
   return !isInit ? (
     <SkeletonItem />
