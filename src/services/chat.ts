--- conflicted
+++ resolved
@@ -432,17 +432,9 @@
     });
 
     return produce(postMessages, (draft) => {
-<<<<<<< HEAD
       // Inject InboxGuide SystemRole
       const inboxGuideSystemRole =
         options?.trace?.sessionId === INBOX_SESSION_ID && INBOX_GUIDE_SYSTEMROLE;
-=======
-      if (!tools || tools.length === 0) return;
-      const hasFC = modelProviderSelectors.isModelEnabledFunctionCall(model)(
-        useUserStore.getState(),
-      );
-      if (!hasFC) return;
->>>>>>> 3802e240
 
       // Inject Tool SystemRole
       const hasTools = tools && tools?.length > 0;
