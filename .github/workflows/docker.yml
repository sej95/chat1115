name: Publish Docker Image

on:
  workflow_dispatch:
  release:
    types: [published]
  pull_request:
    types: [synchronize, labeled, unlabeled]

concurrency:
  group: ${{ github.ref }}-${{ github.workflow }}
  cancel-in-progress: true

env:
  REGISTRY_IMAGE: lobehub/lobe-chat
  PR_TAG_PREFIX: pr-

jobs:
  build:
    # 添加 PR label 触发条件
    if: |
      (github.event_name == 'pull_request' &&
       contains(github.event.pull_request.labels.*.name, 'Build Docker')) ||
      github.event_name != 'pull_request'

    strategy:
      matrix:
        include:
          - platform: linux/amd64
            os: ubuntu-latest
          - platform: linux/arm64
            os: ubuntu-24.04-arm
    runs-on: ${{ matrix.os }}
    name: Build ${{ matrix.platform }} Image
    steps:
      - name: Prepare
        run: |
          platform=${{ matrix.platform }}
          echo "PLATFORM_PAIR=${platform//\//-}" >> $GITHUB_ENV

      - name: Checkout base
        uses: actions/checkout@v4
        with:
<<<<<<< HEAD
          registry: registry.si.icu
          username: ${{ secrets.DOCKER_REGISTRY_USER }}
          password: ${{ secrets.DOCKER_REGISTRY_PASSWORD }}
=======
          fetch-depth: 0

      - name: Set up Docker Buildx
        uses: docker/setup-buildx-action@v3
>>>>>>> aabec1fe

      # 为 PR 生成特殊的 tag
      - name: Generate PR metadata
        if: github.event_name == 'pull_request'
        id: pr_meta
        run: |
          branch_name="${{ github.head_ref }}"
          sanitized_branch=$(echo "${branch_name}" | sed -E 's/[^a-zA-Z0-9_.-]+/-/g')
          echo "pr_tag=${sanitized_branch}-$(git rev-parse --short HEAD)" >> $GITHUB_OUTPUT

      - name: Docker meta
        id: meta
        uses: docker/metadata-action@v5
        with:
          images: ${{ env.REGISTRY_IMAGE }}
          tags: |
            # PR 构建使用特殊的 tag
            type=raw,value=${{ env.PR_TAG_PREFIX }}${{ steps.pr_meta.outputs.pr_tag }},enable=${{ github.event_name == 'pull_request' }}
            # release 构建使用版本号
            type=semver,pattern={{version}},enable=${{ github.event_name != 'pull_request' }}
            type=raw,value=latest,enable=${{ github.event_name != 'pull_request' }}

      - name: Docker login
        uses: docker/login-action@v3
        with:
          username: ${{ secrets.DOCKER_REGISTRY_USER }}
          password: ${{ secrets.DOCKER_REGISTRY_PASSWORD }}

      - name: Get commit SHA
        if: github.ref == 'refs/heads/main'
        id: vars
        run: echo "sha_short=$(git rev-parse --short HEAD)" >> $GITHUB_OUTPUT

      - name: Build and export
        id: build
        uses: docker/build-push-action@v5
        with:
          platforms: ${{ matrix.platform }}
          context: .
          file: ./Dockerfile
          labels: ${{ steps.meta.outputs.labels }}
          build-args: |
            SHA=${{ steps.vars.outputs.sha_short }}
          outputs: type=image,name=${{ env.REGISTRY_IMAGE }},push-by-digest=true,name-canonical=true,push=true

      - name: Export digest
        run: |
          rm -rf /tmp/digests
          mkdir -p /tmp/digests
          digest="${{ steps.build.outputs.digest }}"
          touch "/tmp/digests/${digest#sha256:}"

      - name: Upload artifact
        uses: actions/upload-artifact@v4
        with:
          name: digest-${{ env.PLATFORM_PAIR }}
          path: /tmp/digests/*
          if-no-files-found: error
          retention-days: 1

  merge:
    name: Merge
    needs: build
    runs-on: ubuntu-latest
    steps:
      - name: Checkout base
        uses: actions/checkout@v4
        with:
          fetch-depth: 0

      - name: Download digests
        uses: actions/download-artifact@v4
        with:
          path: /tmp/digests
          pattern: digest-*
          merge-multiple: true

      - name: Set up Docker Buildx
        uses: docker/setup-buildx-action@v3

      # 为 merge job 添加 PR metadata 生成
      - name: Generate PR metadata
        if: github.event_name == 'pull_request'
        id: pr_meta
        run: |
          branch_name="${{ github.head_ref }}"
          sanitized_branch=$(echo "${branch_name}" | sed -E 's/[^a-zA-Z0-9_.-]+/-/g')
          echo "pr_tag=${sanitized_branch}-$(git rev-parse --short HEAD)" >> $GITHUB_OUTPUT

      - name: Docker meta
        id: meta
        uses: docker/metadata-action@v5
        with:
          images: ${{ env.REGISTRY_IMAGE }}
          tags: |
            type=raw,value=${{ env.PR_TAG_PREFIX }}${{ steps.pr_meta.outputs.pr_tag }},enable=${{ github.event_name == 'pull_request' }}
            type=semver,pattern={{version}},enable=${{ github.event_name != 'pull_request' }}
            type=raw,value=latest,enable=${{ github.event_name != 'pull_request' }}

      - name: Docker login
        uses: docker/login-action@v3
        with:
          username: ${{ secrets.DOCKER_REGISTRY_USER }}
          password: ${{ secrets.DOCKER_REGISTRY_PASSWORD }}

      - name: Create manifest list and push
        working-directory: /tmp/digests
        run: |
          docker buildx imagetools create $(jq -cr '.tags | map("-t " + .) | join(" ")' <<< "$DOCKER_METADATA_OUTPUT_JSON") \
            $(printf '${{ env.REGISTRY_IMAGE }}@sha256:%s ' *)

      - name: Inspect image
        run: |
          docker buildx imagetools inspect ${{ env.REGISTRY_IMAGE }}:${{ steps.meta.outputs.version }}<|MERGE_RESOLUTION|>--- conflicted
+++ resolved
@@ -41,16 +41,10 @@
       - name: Checkout base
         uses: actions/checkout@v4
         with:
-<<<<<<< HEAD
-          registry: registry.si.icu
-          username: ${{ secrets.DOCKER_REGISTRY_USER }}
-          password: ${{ secrets.DOCKER_REGISTRY_PASSWORD }}
-=======
           fetch-depth: 0
 
       - name: Set up Docker Buildx
         uses: docker/setup-buildx-action@v3
->>>>>>> aabec1fe
 
       # 为 PR 生成特殊的 tag
       - name: Generate PR metadata
@@ -76,6 +70,7 @@
       - name: Docker login
         uses: docker/login-action@v3
         with:
+          registry: registry.si.icu
           username: ${{ secrets.DOCKER_REGISTRY_USER }}
           password: ${{ secrets.DOCKER_REGISTRY_PASSWORD }}
 
