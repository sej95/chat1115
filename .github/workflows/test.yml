--- conflicted
+++ resolved
@@ -75,11 +75,7 @@
           files: ./coverage/app/lcov.info
           flags: app
 
-<<<<<<< HEAD
   test-server:
-=======
-  test-databsae:
->>>>>>> af1f7157
     name: Test Database
 
     runs-on: ubuntu-latest
@@ -125,18 +121,9 @@
           S3_PUBLIC_DOMAIN: https://example.com
           APP_URL: https://home.com
 
-<<<<<<< HEAD
-      - name: Upload Server coverage to Codecov
+      - name: Upload Database coverage to Codecov
         uses: codecov/codecov-action@v4
         with:
           token: ${{ secrets.CODECOV_TOKEN }}
           files: ./coverage/server/lcov.info
-          flags: server
-=======
-      - name: Upload Database coverage to Codecov
-        uses: codecov/codecov-action@v4
-        with:
-          token: ${{ secrets.CODECOV_TOKEN }}
-          files: ./packages/database/coverage/lcov.info
-          flags: database
->>>>>>> af1f7157
+          flags: server