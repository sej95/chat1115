name: Daily i18n Update

on:
  schedule:
    - cron: '0 0 * * *'
  workflow_dispatch:

jobs:
  update-i18n:
    runs-on: ubuntu-latest
    timeout-minutes: 30

    steps:
      - uses: actions/checkout@v4
        with:
          fetch-depth: 0
          token: ${{ secrets.GH_TOKEN }}

      - name: Configure Git
        run: |
          git config --global user.name "github-actions[bot]"
          git config --global user.email "github-actions[bot]@users.noreply.github.com"

      - name: Install bun
        uses: oven-sh/setup-bun@v1
        with:
          bun-version: ${{ secrets.BUN_VERSION }}

<<<<<<< HEAD
      - name: Validate environment
        id: validate_env
        run: |
          echo "🔍 Validating environment..."

=======
            - name: Validate environment
        id: validate_env
        run: |
          echo "🔍 Validating environment..."
          
>>>>>>> a26499f0
          # Check required secrets
          if [ -z "${{ secrets.OPENAI_API_KEY }}" ]; then
            echo "❌ OPENAI_API_KEY is missing"
            echo "env_valid=false" >> $GITHUB_OUTPUT
            echo "ERROR_VALIDATE_ENV=OPENAI_API_KEY secret is not configured" >> $GITHUB_ENV
            exit 1
          fi
<<<<<<< HEAD

=======
          
>>>>>>> a26499f0
          if [ -z "${{ secrets.GH_TOKEN }}" ]; then
            echo "❌ GH_TOKEN is missing"
            echo "env_valid=false" >> $GITHUB_OUTPUT
            echo "ERROR_VALIDATE_ENV=GH_TOKEN secret is not configured" >> $GITHUB_ENV
            exit 1
          fi
<<<<<<< HEAD

=======
          
>>>>>>> a26499f0
          # Test OpenAI API connectivity (optional, with timeout)
          echo "🌐 Testing OpenAI API connectivity..."
          if timeout 30s curl -s -H "Authorization: Bearer ${{ secrets.OPENAI_API_KEY }}" \
             ${{ secrets.OPENAI_PROXY_URL || 'https://api.openai.com' }}/v1/models >/dev/null 2>&1; then
            echo "✅ OpenAI API accessible"
          else
            echo "⚠️ OpenAI API test failed (but continuing...)"
          fi
<<<<<<< HEAD

=======
          
>>>>>>> a26499f0
          echo "env_valid=true" >> $GITHUB_OUTPUT

      - name: Check if branch exists
        id: check_branch
        run: |
          echo "🔍 Checking for existing branch..."

          # Retry mechanism for network issues
          for i in {1..3}; do
            if git ls-remote --exit-code --heads origin style/auto-i18n >/dev/null 2>&1; then
              echo "branch_exists=true" >> $GITHUB_OUTPUT
              echo "🔍 Found existing branch: style/auto-i18n"
              exit 0
            elif [ $i -eq 3 ]; then
              echo "branch_exists=false" >> $GITHUB_OUTPUT
              echo "ℹ️ Branch style/auto-i18n does not exist"
              exit 0
            else
              echo "⚠️ Network issue, retrying... ($i/3)"
              sleep 5
            fi
          done

      - name: Handle existing branch with rebase
        if: steps.check_branch.outputs.branch_exists == 'true'
        id: rebase_attempt
        run: |
          echo "🔄 Attempting to rebase existing branch..."

                    # Fetch the existing branch with error handling
          if ! git fetch origin style/auto-i18n; then
            echo "❌ Failed to fetch existing branch"
            echo "rebase_success=false" >> $GITHUB_OUTPUT
            echo "ERROR_REBASE_ATTEMPT=Failed to fetch existing branch from origin" >> $GITHUB_ENV
            exit 1
          fi
<<<<<<< HEAD

=======
          
>>>>>>> a26499f0
          if ! git checkout -b style/auto-i18n origin/style/auto-i18n; then
            echo "❌ Failed to checkout existing branch"
            echo "rebase_success=false" >> $GITHUB_OUTPUT
            echo "ERROR_REBASE_ATTEMPT=Failed to checkout existing branch" >> $GITHUB_ENV
            exit 1
          fi

          # Try to rebase onto latest main
          if git rebase origin/main; then
            echo "✅ Rebase successful"
            echo "rebase_success=true" >> $GITHUB_OUTPUT
          else
            echo "❌ Rebase failed due to conflicts"
            echo "rebase_success=false" >> $GITHUB_OUTPUT
            
            # Abort the failed rebase
            git rebase --abort || echo "⚠️ Failed to abort rebase cleanly"
            
            # Go back to main and delete the problematic branch
            git checkout main
            git branch -D style/auto-i18n || echo "⚠️ Failed to delete local branch"
            
            # Try to delete remote branch, handle if it fails
            if git push origin --delete style/auto-i18n 2>/dev/null; then
              echo "🗑️ Deleted old branch due to rebase conflicts"
            else
              echo "⚠️ Could not delete remote branch (may not exist or permission issue)"
            fi
          fi

      - name: Create clean branch if needed
        if: steps.check_branch.outputs.branch_exists == 'false' || steps.rebase_attempt.outputs.rebase_success == 'false'
        id: create_branch
        run: |
          echo "🌿 Creating fresh branch from main..."

          # Ensure we're on main and it's up to date
          git checkout main
          git pull origin main

          # Create new branch
          if git checkout -b style/auto-i18n; then
            echo "✅ Successfully created new branch"
            echo "branch_created=true" >> $GITHUB_OUTPUT
          else
            echo "❌ Failed to create new branch"
            echo "branch_created=false" >> $GITHUB_OUTPUT
            echo "ERROR_CREATE_BRANCH=Failed to create new branch style/auto-i18n" >> $GITHUB_ENV
            exit 1
          fi

      - name: Install deps
        id: install_deps
        run: |
          echo "📦 Installing dependencies..."

          # Retry mechanism for dependency installation
          for i in {1..3}; do
            if bun i; then
              echo "✅ Dependencies installed successfully"
              echo "deps_installed=true" >> $GITHUB_OUTPUT
              exit 0
            elif [ $i -eq 3 ]; then
              echo "❌ Failed to install dependencies after 3 attempts"
              echo "deps_installed=false" >> $GITHUB_OUTPUT
              echo "ERROR_INSTALL_DEPS=Failed to install dependencies with bun after 3 retries" >> $GITHUB_ENV
              exit 1
            else
              echo "⚠️ Dependency installation failed, retrying... ($i/3)"
              sleep 10
            fi
          done

      - name: Run i18n update
        id: run_i18n
        run: |
          echo "🌐 Running i18n update..."

          # Set timeout and capture output
          if timeout 900s bun run i18n 2>&1 | tee i18n_output.log; then
            echo "✅ i18n update completed successfully"
            echo "i18n_success=true" >> $GITHUB_OUTPUT
          else
            exit_code=$?
            echo "❌ i18n update failed with exit code: $exit_code"
            echo "i18n_success=false" >> $GITHUB_OUTPUT
            
            # Capture error details
            if [ $exit_code -eq 124 ]; then
              echo "ERROR_RUN_I18N=i18n update timed out after 15 minutes" >> $GITHUB_ENV
            else
              echo "ERROR_RUN_I18N=i18n update failed with exit code $exit_code" >> $GITHUB_ENV
            fi
            
            # Save output for debugging
            echo "📋 Saving debug output..."
            exit 1
          fi
        env:
          OPENAI_API_KEY: ${{ secrets.OPENAI_API_KEY }}
          OPENAI_PROXY_URL: ${{ secrets.OPENAI_PROXY_URL }}

      - name: Check for changes
        id: git_status
        if: steps.run_i18n.outputs.i18n_success == 'true'
        run: |
          echo "🔍 Checking for changes..."

          if git diff --exit-code >/dev/null 2>&1; then
            echo "changes_exist=false" >> $GITHUB_OUTPUT
            echo "ℹ️ No changes detected"
          else
            echo "changes_exist=true" >> $GITHUB_OUTPUT
            echo "✨ Changes detected"
            
            # Show what changed
            echo "📝 Changed files:"
            git diff --name-only | head -20
          fi

      - name: Commit and push changes
        if: steps.git_status.outputs.changes_exist == 'true'
        id: commit_push
        run: |
          echo "💾 Committing and pushing changes..."
<<<<<<< HEAD

          git add .
          git commit -m "🤖 style: update i18n

          - Auto-generated i18n updates
          - Generated at: $(date -u '+%Y-%m-%d %H:%M:%S UTC')
          - Workflow run: ${{ github.run_number }}"

=======

          git add .
          git commit -m "🤖 style: update i18n

          - Auto-generated i18n updates
          - Generated at: $(date -u '+%Y-%m-%d %H:%M:%S UTC')
          - Workflow run: ${{ github.run_number }}"

>>>>>>> a26499f0
          # Push with retry mechanism
          for i in {1..3}; do
            if git push origin style/auto-i18n --force-with-lease; then
              echo "✅ Successfully pushed changes"
              echo "push_success=true" >> $GITHUB_OUTPUT
              exit 0
            elif [ $i -eq 3 ]; then
              echo "❌ Failed to push changes after 3 attempts"
              echo "push_success=false" >> $GITHUB_OUTPUT
              echo "ERROR_COMMIT_PUSH=Failed to push changes to remote repository after 3 retries" >> $GITHUB_ENV
              exit 1
            else
              echo "⚠️ Push failed, retrying... ($i/3)"
              sleep 5
            fi
          done

      - name: Create or Update Pull Request
        if: steps.git_status.outputs.changes_exist == 'true' && steps.commit_push.outputs.push_success == 'true'
        id: create_pr
        uses: peter-evans/create-pull-request@v4
        with:
          token: ${{ secrets.GH_TOKEN }}
          branch: 'style/auto-i18n'
          title: '🤖 style: update i18n'
          body: |
            This PR updates the i18n files.

            ## 🔄 Update Strategy
            ${{ steps.check_branch.outputs.branch_exists == 'true' && steps.rebase_attempt.outputs.rebase_success == 'true' && '✅ Successfully rebased existing branch onto latest main' || '' }}
            ${{ steps.check_branch.outputs.branch_exists == 'true' && steps.rebase_attempt.outputs.rebase_success == 'false' && '🔄 Recreated branch due to rebase conflicts' || '' }}
            ${{ steps.check_branch.outputs.branch_exists == 'false' && '🌿 Created fresh branch from main' || '' }}

            ## 📝 Changes
            - Auto-generated i18n updates
            - Generated at: ${{ github.run_number }}
            - Timestamp: $(date -u '+%Y-%m-%d %H:%M:%S UTC')

            ## 🤖 Automation Info
            - Workflow: `${{ github.workflow }}`
            - Run ID: `${{ github.run_id }}`
            - Commit: `${{ github.sha }}`

            > This PR is automatically generated by GitHub Actions and kept up-to-date with the latest main branch.
          base: main
          labels: |
            i18n
            automated
            style

      - name: Check Pull Request Status
        if: steps.git_status.outputs.changes_exist == 'true'
        run: |
          if [ "${{ steps.create_pr.outputs.pull-request-number }}" ]; then
            echo "✅ Pull request #${{ steps.create_pr.outputs.pull-request-number }} created/updated successfully."
            echo "🔗 PR URL: ${{ steps.create_pr.outputs.pull-request-url }}"
          else
            echo "❌ Failed to create/update pull request."
            exit 1
          fi

      - name: No changes
        if: steps.git_status.outputs.changes_exist != 'true' && steps.run_i18n.outputs.i18n_success == 'true'
<<<<<<< HEAD
        run:
          echo "ℹ️ No changes to commit. Skipping PR creation."

          # Set step status for issue creation
=======
        run: echo "ℹ️ No changes to commit. Skipping PR creation."

            # Set step status for issue creation
>>>>>>> a26499f0
      - name: Set step conclusions
        if: always()
        run: |
          echo "STEP_VALIDATE_ENV=${{ steps.validate_env.conclusion || 'Not run' }}" >> $GITHUB_ENV
          echo "STEP_CHECK_BRANCH=${{ steps.check_branch.conclusion || 'Not run' }}" >> $GITHUB_ENV
          echo "STEP_REBASE_ATTEMPT=${{ steps.rebase_attempt.conclusion || 'Not run' }}" >> $GITHUB_ENV
          echo "STEP_CREATE_BRANCH=${{ steps.create_branch.conclusion || 'Not run' }}" >> $GITHUB_ENV
          echo "STEP_INSTALL_DEPS=${{ steps.install_deps.conclusion || 'Not run' }}" >> $GITHUB_ENV
          echo "STEP_RUN_I18N=${{ steps.run_i18n.conclusion || 'Not run' }}" >> $GITHUB_ENV
          echo "STEP_COMMIT_PUSH=${{ steps.commit_push.conclusion || 'Not run' }}" >> $GITHUB_ENV
          echo "STEP_CREATE_PR=${{ steps.create_pr.conclusion || 'Not run' }}" >> $GITHUB_ENV

      # Error handling and issue creation
      - name: Upload debug artifacts
        if: failure()
        uses: actions/upload-artifact@v3
        with:
          name: debug-logs-${{ github.run_number }}
          path: |
            i18n_output.log
            /tmp/*.log
          retention-days: 7

      - name: Create issue on failure
        if: failure()
        uses: actions/github-script@v6
        with:
          github-token: ${{ secrets.GH_TOKEN }}
          script: |
            const createFailureIssue = require('./.github/scripts/create-failure-issue.js');
            return await createFailureIssue({ github, context, core });<|MERGE_RESOLUTION|>--- conflicted
+++ resolved
@@ -26,19 +26,11 @@
         with:
           bun-version: ${{ secrets.BUN_VERSION }}
 
-<<<<<<< HEAD
       - name: Validate environment
         id: validate_env
         run: |
           echo "🔍 Validating environment..."
 
-=======
-            - name: Validate environment
-        id: validate_env
-        run: |
-          echo "🔍 Validating environment..."
-          
->>>>>>> a26499f0
           # Check required secrets
           if [ -z "${{ secrets.OPENAI_API_KEY }}" ]; then
             echo "❌ OPENAI_API_KEY is missing"
@@ -46,22 +38,14 @@
             echo "ERROR_VALIDATE_ENV=OPENAI_API_KEY secret is not configured" >> $GITHUB_ENV
             exit 1
           fi
-<<<<<<< HEAD
-
-=======
-          
->>>>>>> a26499f0
+
           if [ -z "${{ secrets.GH_TOKEN }}" ]; then
             echo "❌ GH_TOKEN is missing"
             echo "env_valid=false" >> $GITHUB_OUTPUT
             echo "ERROR_VALIDATE_ENV=GH_TOKEN secret is not configured" >> $GITHUB_ENV
             exit 1
           fi
-<<<<<<< HEAD
-
-=======
-          
->>>>>>> a26499f0
+
           # Test OpenAI API connectivity (optional, with timeout)
           echo "🌐 Testing OpenAI API connectivity..."
           if timeout 30s curl -s -H "Authorization: Bearer ${{ secrets.OPENAI_API_KEY }}" \
@@ -70,11 +54,7 @@
           else
             echo "⚠️ OpenAI API test failed (but continuing...)"
           fi
-<<<<<<< HEAD
-
-=======
-          
->>>>>>> a26499f0
+
           echo "env_valid=true" >> $GITHUB_OUTPUT
 
       - name: Check if branch exists
@@ -104,18 +84,14 @@
         run: |
           echo "🔄 Attempting to rebase existing branch..."
 
-                    # Fetch the existing branch with error handling
+          # Fetch the existing branch with error handling
           if ! git fetch origin style/auto-i18n; then
             echo "❌ Failed to fetch existing branch"
             echo "rebase_success=false" >> $GITHUB_OUTPUT
             echo "ERROR_REBASE_ATTEMPT=Failed to fetch existing branch from origin" >> $GITHUB_ENV
             exit 1
           fi
-<<<<<<< HEAD
-
-=======
-          
->>>>>>> a26499f0
+
           if ! git checkout -b style/auto-i18n origin/style/auto-i18n; then
             echo "❌ Failed to checkout existing branch"
             echo "rebase_success=false" >> $GITHUB_OUTPUT
@@ -241,7 +217,6 @@
         id: commit_push
         run: |
           echo "💾 Committing and pushing changes..."
-<<<<<<< HEAD
 
           git add .
           git commit -m "🤖 style: update i18n
@@ -250,16 +225,6 @@
           - Generated at: $(date -u '+%Y-%m-%d %H:%M:%S UTC')
           - Workflow run: ${{ github.run_number }}"
 
-=======
-
-          git add .
-          git commit -m "🤖 style: update i18n
-
-          - Auto-generated i18n updates
-          - Generated at: $(date -u '+%Y-%m-%d %H:%M:%S UTC')
-          - Workflow run: ${{ github.run_number }}"
-
->>>>>>> a26499f0
           # Push with retry mechanism
           for i in {1..3}; do
             if git push origin style/auto-i18n --force-with-lease; then
@@ -323,16 +288,9 @@
 
       - name: No changes
         if: steps.git_status.outputs.changes_exist != 'true' && steps.run_i18n.outputs.i18n_success == 'true'
-<<<<<<< HEAD
-        run:
-          echo "ℹ️ No changes to commit. Skipping PR creation."
-
-          # Set step status for issue creation
-=======
         run: echo "ℹ️ No changes to commit. Skipping PR creation."
 
-            # Set step status for issue creation
->>>>>>> a26499f0
+      # Set step status for issue creation
       - name: Set step conclusions
         if: always()
         run: |
