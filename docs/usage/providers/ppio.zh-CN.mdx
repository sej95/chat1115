--- conflicted
+++ resolved
@@ -52,8 +52,4 @@
   </Callout>
 </Steps>
 
-<<<<<<< HEAD
-至此你已经可以在 LobeChat 中使用 PPIO 派欧云提供的模型进行对话了。
-=======
-至此你已经可以在 LobeChat 中使用 PPIO 提供的模型进行对话了。
->>>>>>> 2cc72f41
+至此你已经可以在 LobeChat 中使用 PPIO 派欧云提供的模型进行对话了。