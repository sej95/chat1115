# LobeChat 插件开发

#### TOC

- [插件构成](#插件构成)

- [自定义插件流程](#自定义插件流程)

  - [1. 创建并启动插件项目](#1-创建并启动插件项目)
  - [2. 在 LobeChat 角色设置中添加本地插件](#2-在-lobechat-角色设置中添加本地插件)
  - [3. 会话测试插件功能](#3-会话测试插件功能)

- [本地插件开发](#本地插件开发)

  - [manifest](#manifest)
  - [项目结构](#项目结构)
  - [服务端](#服务端)
  - [插件 UI 界面](#插件-ui-界面)

- [插件部署与发布](#插件部署与发布)

## 插件构成

一个 LobeChat 的插件由以下几个部分组成：

1. **插件索引**：用于展示插件的基本信息，包括插件名称、描述、作者、版本、插件描述清单的链接，官方的插件索引地址：[lobe-chat-plugins](https://github.com/lobehub/lobe-chat-plugins)。若想上架插件到官方插件市场，需要[提交 PR](https://github.com/lobehub/lobe-chat-plugins/pulls) 到该仓库；
2. **插件描述清单 (manifest)**：用于描述插件的功能实现，包含了插件的服务端描述、前端展示信息、版本号等。关于 manifest 的详细介绍，详见 [manifest][manifest-docs-url]；
3. **插件服务**：用于实现插件描述清单中所描述的服务端和前端模块，分别如下：
   - **服务端**：需要实现 manifest 中描述的 `api` 部分的接口能力；
   - **前端 UI**（可选）：需要实现 manifest 中描述的 `ui` 部分的界面，该界面将会在插件消息中透出，进而实现比文本更加丰富的信息展示方式。

## 自定义插件流程

本节将会介绍如何在 LobeChat 中添加和使用一个自定义插件。

### 1. 创建并启动插件项目

你需要先在本地创建一个插件项目，可以使用我们准备好的模板 [lobe-chat-plugin-template][lobe-chat-plugin-template-url]；

```bash
$ git clone https://github.com/lobehub/chat-plugin-template.git
$ cd chat-plugin-template
$ npm i
$ npm run dev
```

当出现 `ready started server on 0.0.0.0:3400, url: http://localhost:3400` 时，说明插件服务已经在本地启动成功。

![](https://github-production-user-asset-6210df.s3.amazonaws.com/28616219/265259526-9ef25272-4312-429b-93bc-a95515727ed3.png)

### 2. 在 LobeChat 角色设置中添加本地插件

接下来进入到 LobeChat 中，创建一个新的助手，并进入它的会话设置页：

![](https://github-production-user-asset-6210df.s3.amazonaws.com/28616219/265259643-1a9cc34a-76f3-4ccf-928b-129654670efd.png)

点击「插件列表」右侧的「添加」按钮，打开自定义插件添加弹窗：

![](https://github-production-user-asset-6210df.s3.amazonaws.com/28616219/265259748-2ef6a244-39bb-483c-b359-f156ffcbe1a4.png)

在 「插件描述文件 Url 地址」中填入 `http://localhost:3400/manifest-dev.json` ，这是我们本地启动的插件描述清单地址。

此时，你应该可以看到看到插件的标识符一栏已经被自动识别为 `chat-plugin-template`。接下来你需要填写剩下的表单字段（只有标题必填），然后点击「保存」按钮，即可完成自定义插件添加。

![](https://github-production-user-asset-6210df.s3.amazonaws.com/28616219/265259964-59f4906d-ae2e-4ec0-8b43-db36871d0869.png)

完成添加后，在插件列表中就能看到刚刚添加的插件，如果需要修改插件的配置，可以点击最右侧的「设置」按钮进行修改。

![](https://github-production-user-asset-6210df.s3.amazonaws.com/28616219/265260093-a0363c74-0b5b-48dd-b103-2db6b4a8262e.png)

### 3. 会话测试插件功能

接来下我们需要测试这个插件的功能是否正常。

点击「返回」按钮回到会话区，然后向助手发送消息：「我应该穿什么？ 」此时助手将会尝试向你询问，了解你的性别与当前的心情。

![](https://github-production-user-asset-6210df.s3.amazonaws.com/28616219/265260291-f0aa0e7c-0ffb-486c-a834-08e73d49896f.png)

当回答完毕后，助手将会发起插件的调用，根据你的性别、心情，从服务端获取推荐的衣服数据，并推送给你。最后基于这些信息做一轮文本总结。

![](https://github-production-user-asset-6210df.s3.amazonaws.com/28616219/265260461-c22ae797-2809-464b-96fc-d0c020f4807b.png)

当完成这些操作后，你已经了解了添加自定义插件，并在 LobeChat 中使用的基础流程。

## 本地插件开发

在上述流程中，我们已经了解插件的添加和使用的方式，接下来重点介绍自定义插件开发的过程。

### manifest

manifest 聚合了插件功能如何实现的信息。核心字段为 `api` 与 `ui`，分别描述了插件的服务端接口能力与前端渲染的界面地址。

以我们提供的模板中的 manifest 为例：

```json
{
  "api": [
    {
      "url": "http://localhost:3400/api/clothes",
      "name": "recommendClothes",
      "description": "根据用户的心情，给用户推荐他有的衣服",
      "parameters": {
        "properties": {
          "mood": {
            "description": "用户当前的心情，可选值有：开心（happy）, 难过（sad）,生气 （anger）,害怕（fear）,惊喜（ surprise）,厌恶 （disgust）",
            "enums": ["happy", "sad", "anger", "fear", "surprise", "disgust"],
            "type": "string"
          },
          "gender": {
            "type": "string",
            "enum": ["man", "woman"],
            "description": "对话用户的性别，需要询问用户后才知道这个信息"
          }
        },
        "required": ["mood", "gender"],
        "type": "object"
      }
    }
  ],
  "gateway": "http://localhost:3400/api/gateway",
  "identifier": "chat-plugin-template",
  "ui": {
    "url": "http://localhost:3400",
    "height": 200
  },
  "version": "1"
}
```

在这份 manifest 中，主要包含了以下几个部分：

1. `identifier`：这是插件的唯一标识符，用来区分不同的插件，这个字段需要全局唯一。
2. `api`：这是一个数组，包含了插件的所有 API 接口信息。每个接口都包含了url、name、description 和 parameters 字段，均为必填项。其中 `description` 和 `parameters` 两个字段，将会作为 [Function Call](https://sspai.com/post/81986) 的 `functions` 参数发送给 gpt， parameters 需要符合 [JSON Schema](https://json-schema.org/) 规范。 在这个例子中，api 接口名为 `recommendClothes` ，这个接口的功能是根据用户的心情和性别来推荐衣服。接口的参数包括用户的心情和性别，这两个参数都是必填项。
3. `ui`：这个字段包含了插件的用户界面信息，指明了 LobeChat 从哪个地址加载插件的前端界面。由于 LobeChat 插件界面加载是基于 iframe 实现的，因此可以按需指定插件界面的高度、宽度。
4. `gateway`：这个字段指定了 LobeChat 查询 api 接口的网关。LobeChat 默认的插件网关是云端服务，而自定义插件的请求需要发给本地启动的服务，远端调用本地地址，一般调用不通。gateway 字段解决了该问题。通过在 manifest 中指定 gateway，LobeChat 将会向该地址发送插件请求，本地的网关地址将会调度请求到本地的插件服务。发布到线上的插件可以不用指定该字段。
5. `version`：这是插件的版本号，现阶段暂时没有作用；

在实际开发中，你可以根据自己的需求，修改插件的描述清单，声明想要实现的功能。 关于 manifest 各个字段的完整介绍，参见：[manifest][manifest-docs-url]。

### 项目结构

[lobe-chat-plugin-template][lobe-chat-plugin-template-url] 这个模板项目使用了 Next.js 作为开发框架，它的核心目录结构如下：

```
➜  chat-plugin-template
├── public
│   └── manifest-dev.json            # 描述清单文件
├── src
│   └── pages
│   │   ├── api                      # nextjs 服务端文件夹
│   │   │   ├── clothes.ts           # recommendClothes 接口实现
│   │   │   └── gateway.ts           # 本地插件代理网关
│   │   └── index.tsx                # 前端展示界面
```

本模板使用 Next.js 作为开发框架。你可以使用任何你熟悉的开发框架与开发语言，只要能够实现 manifest 中描述的功能即可。

同时也欢迎大家贡献更多框架与语言的插件模板。

### 服务端

<<<<<<< HEAD
服务端需要实现 manifest 中描述的 api 接口。在模板中，我们使用了 vercel 的 [Edge Runtime](https://nextjs.org/docs/pages/api-reference/edge)，免去运维。
=======
服务端需要实现 manifest 中描述的 api 接口。在模板中，我们使用了 vercel 的 [Edge Runtime](https://nextjs.org/docs/pages/api-reference/edge) 作为技术栈，免去运维成本。
>>>>>>> d4a59a01

#### api 实现

针对 Edge Runtime ，我们在 `@lobehub/chat-plugin-sdk` 提供了 `createErrorResponse` 方法，用于快速返回错误响应。目前提供的错误类型详见：[PluginErrorType][plugin-error-type-url]。

模板中的 clothes 接口实现如下：

```ts
export default async (req: Request) => {
  if (req.method !== 'POST') return createErrorResponse(PluginErrorType.MethodNotAllowed);

  const { gender, mood } = (await req.json()) as RequestData;

  const clothes = gender === 'man' ? manClothes : womanClothes;

  const result: ResponseData = {
    clothes: clothes[mood] || [],
    mood,
    today: Date.now(),
  };

  return new Response(JSON.stringify(result));
};
```

其中 `maniClothes` 和 `womanClothes` 是 mock 数据，在实际场景中，可以替换为数据库查询等。

#### gateway

由于 LobeChat 默认的插件网关是云端服务（`/api/plugins`），云端服务通过 manifest 上的 `api.url` 地址发送请求，以解决跨域问题。

针对自定义插件，插件请求需要发送给本地服务， 因此通过在 manifest 中指定网关 (<http://localhost:3400/api/gateway>)，LobeChat 将会直接请求该地址，然后只需要在该地址下创建对应的网关即可。

```ts
import { createLobeChatPluginGateway } from '@lobehub/chat-plugins-gateway';

export const config = {
  runtime: 'edge',
};

export default async createLobeChatPluginGateway();
```

[`@lobehub/chat-plugins-gateway`](https://github.com/lobehub/chat-plugins-gateway) 包含了 LobeChat 中插件网关的[实现](https://github.com/lobehub/lobe-chat/blob/main/src/pages/api/plugins.api.ts)，你可以直接使用该包创建网关，进而让 LobeChat 访问到本地的插件服务。

### 插件 UI 界面

自定义插件的 UI 界面是一个可选项。例如 官方插件 [「网页内容提取」](https://github.com/lobehub/chat-plugin-web-crawler)，没有实现相应的用户界面。

![](https://github-production-user-asset-6210df.s3.amazonaws.com/28616219/265263241-0e765fdc-3463-4c36-a398-aef177a30df9.png)

如果你希望在插件消息中展示更加丰富的信息，或者包含一些富交互操作，你可以为插件定制一个用户界面。例如下图则为[「搜索引擎」](https://github.com/lobehub/chat-plugin-search-engine)插件的用户界面。

![](https://github-production-user-asset-6210df.s3.amazonaws.com/28616219/265263427-9bdc03d5-aa61-4f62-a2ce-88683f3308d8.png)

#### 插件 UI 界面实现

LobeChat 通过 `iframe` 实现插件 ui 的加载,使用 `postMessage` 实现主体与插件的通信。因此， 插件 UI 的实现方式与普通的网页开发一致，你可以使用任何你熟悉的前端框架与开发语言。

![](https://github-production-user-asset-6210df.s3.amazonaws.com/28616219/265263653-4ea87abc-249a-49f3-a241-7ed93ddb1ddf.png)

在我们提供的模板中使用了 React + Next.js + [antd](https://ant.design/) 作为前端界面框架，你可以在 [`src/pages/index.tsx`](https://github.com/lobehub/chat-plugin-template/blob/main/src/pages/index.tsx) 中找到用户界面的实现。

其中关于插件通信，我们在 [`@lobehub/chat-plugin-sdk`](https://github.com/lobehub/chat-plugin-sdk) 提供了相关方法，用于简化插件与 LobeChat 的通信。你可以通过 `fetchPluginMessage` 方法主动向 LobeChat 获取当前消息的数据。关于该方法的详细介绍，参见：[fetchPluginMessage][fetch-plugin-message-url]。

```tsx
import { fetchPluginMessage } from '@lobehub/chat-plugin-sdk';
import { memo, useEffect, useState } from 'react';

import { ResponseData } from '@/type';

const Render = memo(() => {
  const [data, setData] = useState<ResponseData>();

  useEffect(() => {
    // 从 LobeChat 获取当前插件的消息
    fetchPluginMessage().then((e: ResponseData) => {
      setData(e);
    });
  }, []);

  return <>...</>;
});

export default Render;
```

## 插件部署与发布

当你完成插件的开发后，你可以使用你习惯的方式进行插件的部署。例如使用 vercel ，或者打包成 docker 发布等等。

如果你希望插件被更多人使用，欢迎将你的插件 [提交上架](https://github.com/lobehub/lobe-chat-plugins) 到插件市场。

<!-- LINK GROUP -->

[fetch-plugin-message-url]: https://github.com/lobehub/chat-plugin-template
[lobe-chat-plugin-template-url]: https://github.com/lobehub/chat-plugin-template
[manifest-docs-url]: https://github.com/lobehub/chat-plugin-sdk/tree/master/docs/manifest.zh-CN.md
[plugin-error-type-url]: https://github.com/lobehub/chat-plugin-template<|MERGE_RESOLUTION|>--- conflicted
+++ resolved
@@ -159,11 +159,8 @@
 
 ### 服务端
 
-<<<<<<< HEAD
 服务端需要实现 manifest 中描述的 api 接口。在模板中，我们使用了 vercel 的 [Edge Runtime](https://nextjs.org/docs/pages/api-reference/edge)，免去运维。
-=======
-服务端需要实现 manifest 中描述的 api 接口。在模板中，我们使用了 vercel 的 [Edge Runtime](https://nextjs.org/docs/pages/api-reference/edge) 作为技术栈，免去运维成本。
->>>>>>> d4a59a01
+
 
 #### api 实现
 
