import { Callout, Steps } from 'nextra/components';

# 身份验证服务

LobeChat 支持配置外部身份验证服务，供企业 / 组织内部使用，统一管理用户授权，目前支持 [Auth0][auth0-client-page]，本文将介绍如何配置身份验证服务。

## 配置身份验证服务

<Steps>
  ### 创建 Auth0 应用

  注册并登录 [Auth0][auth0-client-page]，点击左侧导航栏的「Applications」，切换到应用管理界面，点击右上角「Create Application」以创建应用。

  ![](https://github.com/CloudPassenger/lobe-chat/assets/30863298/1b405347-f4c3-4c55-82f6-47116f2210d0)

  填写你想向组织用户显示的应用名称，可选择任意应用类型，点击「Create」。

  ![](https://github.com/CloudPassenger/lobe-chat/assets/30863298/75c92f85-3ad3-4473-a9c6-e667e28d428d)

  创建成功后，点击相应的应用，进入应用详情页，切换到「Settings」标签页，就可以看到相应的配置信息

  ![](https://github.com/CloudPassenger/lobe-chat/assets/30863298/a1ed996b-95ef-4b7d-a50d-b4666eccfecb)

  在应用配置页面中，还需要配置 Allowed Callback URLs，在此处填写:

  ```bash
  http(s)://your-domain/api/auth/callback/auth0
  ```

  ![](https://github.com/CloudPassenger/lobe-chat/assets/30863298/575f46aa-f485-49bd-8b90-dbb1ce1a5c1b)

  <Callout type={'info'}>
    可以在部署后再填写或修改 Allowed Callback URLs，但是务必保证填写的 URL 与部署的 URL 一致
  </Callout>

  ### 新增用户

  点击左侧导航栏的「Users Management」，进入用户管理界面，可以为你的组织新建用户，用以登录 LobeChat

  ![](https://github.com/CloudPassenger/lobe-chat/assets/30863298/3b8127ab-dc4f-4ff9-a4cb-dec3ef0295cc)

  ### 配置环境变量

  在部署 LobeChat 时，你需要配置以下环境变量：

<<<<<<< HEAD
| 环境变量 | 类型 | 描述 |
| --- | --- | --- |
| `ENABLE_OAUTH_SSO` | 必选 | 为 LobeChat 启用单点登录 (SSO)。设置为 `1` 以启用单点登录。 |
| `SSO_PROVIDERS` | 可选 | 选择 LoboChat 的单点登录提供商。默认为 `auth0`，您可以启用多个单点登录提供商，使用逗号 `,` 进行分割，目前支持 `auth0` 和 `azure-ad`。 | 
| `NEXTAUTH_SECRET` | 必选 | 用于加密 Auth.js 会话令牌的密钥。您可以使用以下命令生成秘钥： `openssl rand -base64 32` |
| `AUTH0_CLIENT_ID` | 必选(auth0) | Auth0 应用程序的 Client ID |
| `AUTH0_CLIENT_SECRET` | 必选(auth0) | Auth0 应用程序的 Client Secret |
| `AUTH0_ISSUER` | 必选(auth0) | Auth0 应用程序的 Domain，`https://example.auth0.com` |
| `AZURE_AD_CLIENT_ID` | 必选(azure-ad) | Azure Entra ID 应用程序的 Client ID |
| `AZURE_AD_CLIENT_SECRET` | 必选(azure-ad) | Azure Entra ID 应用程序的 Client Secret |
| `AZURE_AD_TENANT_ID` | 必选(azure-ad) | Azure Entra ID 应用程序的 Tenant ID |
| `ACCESS_CODE` | 必选 | 添加访问此服务的密码，你可以设置一个足够长的随机密码以 “禁用” 访问码授权 |
| `NEXTAUTH_URL` | 可选 | 该URL用于指定 Auth.js 在执行 OAuth 验证时的回调地址，当默认生成的重定向地址发生不正确时才需要设置。`https://example.com/api/auth` |

前往 [环境变量](/zh/self-hosting/environment-variable#auth0) 可查阅相关变量详情。
=======
  | 环境变量                  | 类型 | 描述                                                                                          |
  | --------------------- | -- | ------------------------------------------------------------------------------------------- |
  | `ENABLE_OAUTH_SSO`    | 必选 | 为 LobeChat 启用单点登录 (SSO)。设置为 `1` 以启用单点登录。                                                    |
  | `NEXTAUTH_SECRET`     | 必选 | 用于加密 Auth.js 会话令牌的密钥。您可以使用以下命令生成秘钥： `openssl rand -base64 32`                               |
  | `AUTH0_CLIENT_ID`     | 必选 | Auth0 应用程序的 Client ID                                                                       |
  | `AUTH0_CLIENT_SECRET` | 必选 | Auth0 应用程序的 Client Secret                                                                   |
  | `AUTH0_ISSUER`        | 必选 | Auth0 应用程序的 Domain，`https://example.auth0.com`                                              |
  | `ACCESS_CODE`         | 必选 | 添加访问此服务的密码，你可以设置一个足够长的随机密码以 “禁用” 访问码授权                                                      |
  | `NEXTAUTH_URL`        | 可选 | 该 URL 用于指定 Auth.js 在执行 OAuth 验证时的回调地址，当默认生成的重定向地址发生不正确时才需要设置。`https://example.com/api/auth` |
>>>>>>> 3ca693d6

  前往 [环境变量](/zh/self-hosting/environment-variable#auth0) 可查阅相关变量详情。
</Steps>

<Callout>部署成功后，用户将可以使用 Auth0 中配置的用户通过身份认证并使用 LobeChat。</Callout>

## 进阶配置

### 连接现有的单点登录服务

如果你的企业或组织已有现有的统一身份认证设施，可在 Applications -> SSO Integrations 中，连接现有的单点登录服务。

Auth0 支持 Azure Active Directory / Slack / Google Workspace / Office 365 / Zoom 等单点登录服务，详细支持列表可参考 [这里][auth0-sso-integrations]

![](https://github.com/CloudPassenger/lobe-chat/assets/30863298/32650f4f-d0b0-4843-b26d-d35bad11d8a3)

### 配置社交登录

如果你的企业或组织需要支持外部人员登录，可以在 Authentication -> Social 中，配置社交登录服务。

![](https://github.com/CloudPassenger/lobe-chat/assets/30863298/7b6f6a6c-2686-49d8-9dbd-0516053f1efa)

<Callout type={'warning'}>
  配置社交登录服务默认会允许所有人通过认证，这可能会导致 LobeChat 被外部人员滥用。
</Callout>

<Callout>
  如果你需要限制登录人员，务必配置 **阻止策略**： 请在打开社交登录选项后，参考
  [这篇文章][auth0-login-actions-manual] 创建 Action 来设置阻止 / 允许列表。
</Callout>

[auth0-client-page]: https://manage.auth0.com/dashboard
[auth0-login-actions-manual]: https://auth0.com/blog/permit-or-deny-login-requests-using-auth0-actions/
[auth0-sso-integrations]: https://marketplace.auth0.com/features/sso-integrations<|MERGE_RESOLUTION|>--- conflicted
+++ resolved
@@ -43,33 +43,19 @@
 
   在部署 LobeChat 时，你需要配置以下环境变量：
 
-<<<<<<< HEAD
-| 环境变量 | 类型 | 描述 |
-| --- | --- | --- |
-| `ENABLE_OAUTH_SSO` | 必选 | 为 LobeChat 启用单点登录 (SSO)。设置为 `1` 以启用单点登录。 |
-| `SSO_PROVIDERS` | 可选 | 选择 LoboChat 的单点登录提供商。默认为 `auth0`，您可以启用多个单点登录提供商，使用逗号 `,` 进行分割，目前支持 `auth0` 和 `azure-ad`。 | 
-| `NEXTAUTH_SECRET` | 必选 | 用于加密 Auth.js 会话令牌的密钥。您可以使用以下命令生成秘钥： `openssl rand -base64 32` |
-| `AUTH0_CLIENT_ID` | 必选(auth0) | Auth0 应用程序的 Client ID |
-| `AUTH0_CLIENT_SECRET` | 必选(auth0) | Auth0 应用程序的 Client Secret |
-| `AUTH0_ISSUER` | 必选(auth0) | Auth0 应用程序的 Domain，`https://example.auth0.com` |
-| `AZURE_AD_CLIENT_ID` | 必选(azure-ad) | Azure Entra ID 应用程序的 Client ID |
-| `AZURE_AD_CLIENT_SECRET` | 必选(azure-ad) | Azure Entra ID 应用程序的 Client Secret |
-| `AZURE_AD_TENANT_ID` | 必选(azure-ad) | Azure Entra ID 应用程序的 Tenant ID |
-| `ACCESS_CODE` | 必选 | 添加访问此服务的密码，你可以设置一个足够长的随机密码以 “禁用” 访问码授权 |
-| `NEXTAUTH_URL` | 可选 | 该URL用于指定 Auth.js 在执行 OAuth 验证时的回调地址，当默认生成的重定向地址发生不正确时才需要设置。`https://example.com/api/auth` |
-
-前往 [环境变量](/zh/self-hosting/environment-variable#auth0) 可查阅相关变量详情。
-=======
-  | 环境变量                  | 类型 | 描述                                                                                          |
-  | --------------------- | -- | ------------------------------------------------------------------------------------------- |
-  | `ENABLE_OAUTH_SSO`    | 必选 | 为 LobeChat 启用单点登录 (SSO)。设置为 `1` 以启用单点登录。                                                    |
-  | `NEXTAUTH_SECRET`     | 必选 | 用于加密 Auth.js 会话令牌的密钥。您可以使用以下命令生成秘钥： `openssl rand -base64 32`                               |
-  | `AUTH0_CLIENT_ID`     | 必选 | Auth0 应用程序的 Client ID                                                                       |
-  | `AUTH0_CLIENT_SECRET` | 必选 | Auth0 应用程序的 Client Secret                                                                   |
-  | `AUTH0_ISSUER`        | 必选 | Auth0 应用程序的 Domain，`https://example.auth0.com`                                              |
-  | `ACCESS_CODE`         | 必选 | 添加访问此服务的密码，你可以设置一个足够长的随机密码以 “禁用” 访问码授权                                                      |
-  | `NEXTAUTH_URL`        | 可选 | 该 URL 用于指定 Auth.js 在执行 OAuth 验证时的回调地址，当默认生成的重定向地址发生不正确时才需要设置。`https://example.com/api/auth` |
->>>>>>> 3ca693d6
+| 环境变量                     | 类型           | 描述                                                                                        |
+| ------------------------ | ------------ | ----------------------------------------------------------------------------------------- |
+| `ENABLE_OAUTH_SSO`       | 必选           | 为 LobeChat 启用单点登录 (SSO)。设置为 `1` 以启用单点登录。                                                  |
+| `NEXTAUTH_SECRET`        | 必选           | 用于加密 Auth.js 会话令牌的密钥。您可以使用以下命令生成秘钥： `openssl rand -base64 32`                             |
+| `SSO_PROVIDERS`          | 可选           | 选择 LoboChat 的单点登录提供商。默认为 `auth0`，您可以启用多个单点登录提供商，使用逗号 `,` 进行分割，目前支持 `auth0` 和 `azure-ad`。  | 
+| `AUTH0_CLIENT_ID`        | 必选(auth0)    | Auth0 应用程序的 Client ID                                                                     |
+| `AUTH0_CLIENT_SECRET`    | 必选(auth0)    | Auth0 应用程序的 Client Secret                                                                 |
+| `AUTH0_ISSUER`           | 必选(auth0)    | Auth0 应用程序的 Domain，`https://example.auth0.com`                                            |
+| `AZURE_AD_CLIENT_ID`     | 必选(azure-ad) | Azure Entra ID 应用程序的 Client ID                                                            |
+| `AZURE_AD_CLIENT_SECRET` | 必选(azure-ad) | Azure Entra ID 应用程序的 Client Secret                                                        |
+| `AZURE_AD_TENANT_ID`     | 必选(azure-ad) | Azure Entra ID 应用程序的 Tenant ID                                                            |
+| `ACCESS_CODE`            | 必选           | 添加访问此服务的密码，你可以设置一个足够长的随机密码以 “禁用” 访问码授权                                                    |
+| `NEXTAUTH_URL`           | 可选           | 该URL用于指定 Auth.js 在执行 OAuth 验证时的回调地址，当默认生成的重定向地址发生不正确时才需要设置。`https://example.com/api/auth` |
 
   前往 [环境变量](/zh/self-hosting/environment-variable#auth0) 可查阅相关变量详情。
 </Steps>
