import { Callout, Steps } from 'nextra/components';

# Identity Verification Service

LobeChat supports configuring external identity verification services for internal use by enterprises/organizations to centrally manage user authorization. Currently, it supports [Auth0][auth0-client-page]. This article will introduce how to configure the identity verification service.

## Configure Identity Verification Service

<Steps>
  ### Create Auth0 Application

  Register and log in to [Auth0][auth0-client-page], click on the "Applications" in the left navigation bar to switch to the application management interface, and click "Create Application" in the upper right corner to create an application.

  ![](https://github.com/CloudPassenger/lobe-chat/assets/30863298/1b405347-f4c3-4c55-82f6-47116f2210d0)

  Fill in the application name you want to display to the organization users, choose any application type, and click "Create".

  ![](https://github.com/CloudPassenger/lobe-chat/assets/30863298/75c92f85-3ad3-4473-a9c6-e667e28d428d)

  After successful creation, click on the corresponding application to enter the application details page, switch to the "Settings" tab, and you can see the corresponding configuration information.

  ![](https://github.com/CloudPassenger/lobe-chat/assets/30863298/a1ed996b-95ef-4b7d-a50d-b4666eccfecb)

  In the application configuration page, you also need to configure Allowed Callback URLs, where you should fill in:

  ```bash
  http(s)://your-domain/api/auth/callback/auth0
  ```

  ![](https://github.com/CloudPassenger/lobe-chat/assets/30863298/575f46aa-f485-49bd-8b90-dbb1ce1a5c1b)

  <Callout type={'info'}>
    You can fill in or modify Allowed Callback URLs after deployment, but make sure the filled URL is
    consistent with the deployed URL.
  </Callout>

  ### Add Users

  Click on the "Users Management" in the left navigation bar to enter the user management interface, where you can create users for your organization to log in to LobeChat.

  ![](https://github.com/CloudPassenger/lobe-chat/assets/30863298/3b8127ab-dc4f-4ff9-a4cb-dec3ef0295cc)

  ### Configure Environment Variables

  When deploying LobeChat, you need to configure the following environment variables:

<<<<<<< HEAD
| Environment Variable | Type | Description |
| --- | --- | --- |
| `ENABLE_OAUTH_SSO` | Required | Enable single sign-on (SSO) for LobeChat. Set to `1` to enable single sign-on. |
| `SSO_PROVIDERS` | Optional | Choose the SSO Provider For LoboChat. Default is `auth0`, you can enable multipual sso provider, split by `,`, currently support `auth0`,`azure-ad` | 
| `NEXTAUTH_SECRET` | Required | Key used to encrypt Auth.js session tokens. You can generate a key using the following command: `openssl rand -base64 32` |
| `AUTH0_CLIENT_ID` | Required(auth0) | Client ID of the Auth0 application |
| `AUTH0_CLIENT_SECRET` | Required(auth0) | Client Secret of the Auth0 application |
| `AUTH0_ISSUER` | Required(auth0) | Domain of the Auth0 application, `https://example.auth0.com` |
| `AZURE_AD_CLIENT_ID` | Required(azure-ad) | Client ID of the Azure Entra ID application |
| `AZURE_AD_CLIENT_SECRET` | Required(azure-ad) | Client Secret of the Azure Entra ID application |
| `AZURE_AD_TENANT_ID` | Required(azure-ad) | Tenant ID of the Azure Entra ID application |
| `ACCESS_CODE` | Required | Add a password to access this service. You can set a sufficiently long random password to "disable" access code authorization. |
| `NEXTAUTH_URL` | Optional | The URL is used to specify the callback address for the execution of OAuth authentication in Auth.js. It needs to be set only when the default address is incorrect. `https://example.com/api/auth` |

You can refer to the related variable details at [Environment Variables](/en/self-hosting/environment-variable#auth0).
=======
  | Environment Variable  | Type     | Description                                                                                                                                                                                         |
  | --------------------- | -------- | --------------------------------------------------------------------------------------------------------------------------------------------------------------------------------------------------- |
  | `ENABLE_OAUTH_SSO`    | Required | Enable single sign-on (SSO) for LobeChat. Set to `1` to enable single sign-on.                                                                                                                      |
  | `NEXTAUTH_SECRET`     | Required | Key used to encrypt Auth.js session tokens. You can generate a key using the following command: `openssl rand -base64 32`                                                                           |
  | `AUTH0_CLIENT_ID`     | Required | Client ID of the Auth0 application                                                                                                                                                                  |
  | `AUTH0_CLIENT_SECRET` | Required | Client Secret of the Auth0 application                                                                                                                                                              |
  | `AUTH0_ISSUER`        | Required | Domain of the Auth0 application, `https://example.auth0.com`                                                                                                                                        |
  | `ACCESS_CODE`         | Required | Add a password to access this service. You can set a sufficiently long random password to "disable" access code authorization.                                                                      |
  | `NEXTAUTH_URL`        | Optional | The URL is used to specify the callback address for the execution of OAuth authentication in Auth.js. It needs to be set only when the default address is incorrect. `https://example.com/api/auth` |
>>>>>>> 3ca693d6

  You can refer to the related variable details at [Environment Variables](/en/self-hosting/environment-variable#auth0).
</Steps>

<Callout>
  After successful deployment, users will be able to authenticate and use LobeChat using the users
  configured in Auth0.
</Callout>

## Advanced Configuration

### Connecting to an Existing Single Sign-On Service

If your enterprise or organization already has a unified identity authentication infrastructure, you can connect to an existing single sign-on service in Applications -> SSO Integrations.

Auth0 supports single sign-on services such as Azure Active Directory, Slack, Google Workspace, Office 365, Zoom, and more. For a detailed list of supported services, please refer to [this link][auth0-sso-integrations].

![](https://github.com/CloudPassenger/lobe-chat/assets/30863298/32650f4f-d0b0-4843-b26d-d35bad11d8a3)

### Configuring Social Login

If your enterprise or organization needs to support external user logins, you can configure social login services in Authentication -> Social.

![](https://github.com/CloudPassenger/lobe-chat/assets/30863298/7b6f6a6c-2686-49d8-9dbd-0516053f1efa)

<Callout type={'warning'}>
  Configuring social login services by default allows anyone to authenticate, which may lead to
  LobeChat being abused by external users.
</Callout>

<Callout>
  If you need to restrict login users, be sure to configure a **blocking policy**: After enabling
  the social login option, refer to [this article][auth0-login-actions-manual] to create an Action
  to set up a blocking/allow list.
</Callout>

[auth0-client-page]: https://manage.auth0.com/dashboard
[auth0-login-actions-manual]: https://auth0.com/blog/permit-or-deny-login-requests-using-auth0-actions/
[auth0-sso-integrations]: https://marketplace.auth0.com/features/sso-integrations<|MERGE_RESOLUTION|>--- conflicted
+++ resolved
@@ -44,33 +44,19 @@
 
   When deploying LobeChat, you need to configure the following environment variables:
 
-<<<<<<< HEAD
-| Environment Variable | Type | Description |
-| --- | --- | --- |
-| `ENABLE_OAUTH_SSO` | Required | Enable single sign-on (SSO) for LobeChat. Set to `1` to enable single sign-on. |
-| `SSO_PROVIDERS` | Optional | Choose the SSO Provider For LoboChat. Default is `auth0`, you can enable multipual sso provider, split by `,`, currently support `auth0`,`azure-ad` | 
-| `NEXTAUTH_SECRET` | Required | Key used to encrypt Auth.js session tokens. You can generate a key using the following command: `openssl rand -base64 32` |
-| `AUTH0_CLIENT_ID` | Required(auth0) | Client ID of the Auth0 application |
-| `AUTH0_CLIENT_SECRET` | Required(auth0) | Client Secret of the Auth0 application |
-| `AUTH0_ISSUER` | Required(auth0) | Domain of the Auth0 application, `https://example.auth0.com` |
-| `AZURE_AD_CLIENT_ID` | Required(azure-ad) | Client ID of the Azure Entra ID application |
-| `AZURE_AD_CLIENT_SECRET` | Required(azure-ad) | Client Secret of the Azure Entra ID application |
-| `AZURE_AD_TENANT_ID` | Required(azure-ad) | Tenant ID of the Azure Entra ID application |
-| `ACCESS_CODE` | Required | Add a password to access this service. You can set a sufficiently long random password to "disable" access code authorization. |
-| `NEXTAUTH_URL` | Optional | The URL is used to specify the callback address for the execution of OAuth authentication in Auth.js. It needs to be set only when the default address is incorrect. `https://example.com/api/auth` |
-
-You can refer to the related variable details at [Environment Variables](/en/self-hosting/environment-variable#auth0).
-=======
-  | Environment Variable  | Type     | Description                                                                                                                                                                                         |
-  | --------------------- | -------- | --------------------------------------------------------------------------------------------------------------------------------------------------------------------------------------------------- |
-  | `ENABLE_OAUTH_SSO`    | Required | Enable single sign-on (SSO) for LobeChat. Set to `1` to enable single sign-on.                                                                                                                      |
-  | `NEXTAUTH_SECRET`     | Required | Key used to encrypt Auth.js session tokens. You can generate a key using the following command: `openssl rand -base64 32`                                                                           |
-  | `AUTH0_CLIENT_ID`     | Required | Client ID of the Auth0 application                                                                                                                                                                  |
-  | `AUTH0_CLIENT_SECRET` | Required | Client Secret of the Auth0 application                                                                                                                                                              |
-  | `AUTH0_ISSUER`        | Required | Domain of the Auth0 application, `https://example.auth0.com`                                                                                                                                        |
-  | `ACCESS_CODE`         | Required | Add a password to access this service. You can set a sufficiently long random password to "disable" access code authorization.                                                                      |
-  | `NEXTAUTH_URL`        | Optional | The URL is used to specify the callback address for the execution of OAuth authentication in Auth.js. It needs to be set only when the default address is incorrect. `https://example.com/api/auth` |
->>>>>>> 3ca693d6
+| Environment Variable     | Type               | Description                                                                                                                                                                                         |
+| ------------------------ | ------------------ | --------------------------------------------------------------------------------------------------------------------------------------------------------------------------------------------------- |
+| `ENABLE_OAUTH_SSO`       | Required           | Enable single sign-on (SSO) for LobeChat. Set to `1` to enable single sign-on.                                                                                                                      |
+| `NEXTAUTH_SECRET`        | Required           | Key used to encrypt Auth.js session tokens. You can generate a key using the following command: `openssl rand -base64 32`                                                                           |
+| `SSO_PROVIDERS`          | Optional           | Choose the SSO Provider For LoboChat. Default is `auth0`, you can enable multipual sso provider, split by `,`, currently support `auth0`,`azure-ad`                                                 |
+| `AUTH0_CLIENT_ID`        | Required(auth0)    | Client ID of the Auth0 application                                                                                                                                                                  |
+| `AUTH0_CLIENT_SECRET`    | Required(auth0)    | Client Secret of the Auth0 application                                                                                                                                                              |
+| `AUTH0_ISSUER`           | Required(auth0)    | Domain of the Auth0 application, `https://example.auth0.com`                                                                                                                                        |
+| `AZURE_AD_CLIENT_ID`     | Required(azure-ad) | Client ID of the Azure Entra ID application                                                                                                                                                         |
+| `AZURE_AD_CLIENT_SECRET` | Required(azure-ad) | Client Secret of the Azure Entra ID application                                                                                                                                                     |
+| `AZURE_AD_TENANT_ID`     | Required(azure-ad) | Tenant ID of the Azure Entra ID application                                                                                                                                                         |
+| `ACCESS_CODE`            | Required           | Add a password to access this service. You can set a sufficiently long random password to "disable" access code authorization.                                                                      |
+| `NEXTAUTH_URL`           | Optional           | The URL is used to specify the callback address for the execution of OAuth authentication in Auth.js. It needs to be set only when the default address is incorrect. `https://example.com/api/auth` |
 
   You can refer to the related variable details at [Environment Variables](/en/self-hosting/environment-variable#auth0).
 </Steps>
