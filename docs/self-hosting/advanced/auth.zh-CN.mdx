---
title: LobeChat 身份验证服务配置
description: 了解如何使用 Clerk 或 Next Auth 配置外部身份验证服务，以统一管理用户授权。支持的身份验证服务包括 Auth0、 Azure ID 等。
tags:
  - 身份验证服务
  - LobeChat
  - SSO
  - Clerk
---

# 身份验证服务

LobeChat 支持使用 Clerk 或者 Next Auth 配置外部身份验证服务，供企业 / 组织内部使用，统一管理用户授权。

## Clerk

Clerk 是一个近期流行起来的全面的身份验证解决方案，它提供了简单而强大的 API 和服务来处理用户认证和会话管理。Clerk 的设计哲学是提供一套简洁、现代的认证解决方案，使得开发者可以轻松集成和使用。

LobeChat 与 Clerk 做了深度集成，能够为用户提供一个更加安全、便捷的登录和注册体验，同时也为开发者减轻了管理身份验证逻辑的负担。Clerk 的简洁和现代的设计理念与 LobeChat 的目标非常契合，使得整个平台的用户管理更加高效和可靠。

在 LobeChat 的环境变量中设置 `NEXT_PUBLIC_CLERK_PUBLISHABLE_KEY` 和 `CLERK_SECRET_KEY`，即可开启和使用 Clerk。

## Next Auth

在使用 NextAuth 之前，请先在 LobeChat 的环境变量中设置以下变量：

| 环境变量 | 类型 | 描述 |
| --- | --- | --- |
| `NEXT_AUTH_SECRET` | 必选 | 用于加密 Auth.js 会话令牌的密钥。您可以使用以下命令： `openssl rand -base64 32`，或者访问 `https://generate-secret.vercel.app/32` 生成秘钥。 |
| `NEXTAUTH_URL` | 必选 | 该 URL 用于指定 Auth.js 在执行 OAuth 验证时的回调地址，当默认生成的重定向地址发生不正确时才需要设置。`https://example.com/api/auth` |
| `NEXT_AUTH_SSO_PROVIDERS` | 可选 | 该环境变量用于同时启用多个身份验证源，以逗号 `,` 分割，例如 `auth0,microsoft-entra-id,authentik`。 |

目前支持的身份验证服务有：

<Cards>
  <Card href={'/zh/docs/self-hosting/advanced/auth/next-auth/auth0'} title={'Auth0'} />
  <Card
    href={'/zh/docs/self-hosting/advanced/auth/next-auth/microsoft-entra-id'}
    title={'Microsoft Entra ID'}
  />
  <Card href={'/zh/docs/self-hosting/advanced/auth/next-auth/authentik'} title={'Authentik'} />
  <Card href={'/zh/docs/self-hosting/advanced/auth/next-auth/github'} title={'Github'} />
  <Card href={'/zh/docs/self-hosting/advanced/auth/next-auth/zitadel'} title={'ZITADEL'} />
  <Card
    href={'/zh/docs/self-hosting/advanced/auth/next-auth/cloudflare-zero-trust'}
    title={'Cloudflare Zero Trust'}
  />
  <Card href={'/zh/docs/self-hosting/advanced/auth/next-auth/authelia'} title={'Authelia'} />
  <Card href={'/zh/docs/self-hosting/advanced/auth/next-auth/logto'} title={'Logto'} />
</Cards>

点击即可查看对应平台的配置文档。

## 进阶配置

同时启用多个身份验证源请设置 `NEXT_AUTH_SSO_PROVIDERS` 环境变量，以逗号 `,` 分割，例如 `auth0,microsoft-entra-id,authentik`。

顺序为 SSO 提供商的显示顺序。

<<<<<<< HEAD
| SSO 提供商         | 值                    |
| ------------------ | --------------------- |
| Auth0              | `auth0`               |
| Microsoft Entra ID | `microsoft-entra-id`  |
| Authentik          | `authentik`           |
| Github             | `github`              |
| ZITADEL            | `zitadel`             |
=======
| SSO 提供商         | 值          |
| ------------------ | ----------- |
| Auth0              | `auth0`     |
| Authenlia          | `authenlia` |
| Authentik          | `authentik` |
| Casdoor            | `casdoor`   |
| Cloudflare Zero Trust | `cloudflare-zero-trust` |
| Github             | `github`    |
| Logto              | `logto`     |
| Microsoft Entra ID | `azure-ad`  |
| ZITADEL            | `zitadel`   |
>>>>>>> 92bf98a4

## 其他 SSO 提供商

请参考 [NextAuth.js](https://next-auth.js.org/providers) 文档，欢迎提交 Pull Request。<|MERGE_RESOLUTION|>--- conflicted
+++ resolved
@@ -57,15 +57,6 @@
 
 顺序为 SSO 提供商的显示顺序。
 
-<<<<<<< HEAD
-| SSO 提供商         | 值                    |
-| ------------------ | --------------------- |
-| Auth0              | `auth0`               |
-| Microsoft Entra ID | `microsoft-entra-id`  |
-| Authentik          | `authentik`           |
-| Github             | `github`              |
-| ZITADEL            | `zitadel`             |
-=======
 | SSO 提供商         | 值          |
 | ------------------ | ----------- |
 | Auth0              | `auth0`     |
@@ -75,9 +66,8 @@
 | Cloudflare Zero Trust | `cloudflare-zero-trust` |
 | Github             | `github`    |
 | Logto              | `logto`     |
-| Microsoft Entra ID | `azure-ad`  |
+| Microsoft Entra ID | `microsoft-entra-id`  |
 | ZITADEL            | `zitadel`   |
->>>>>>> 92bf98a4
 
 ## 其他 SSO 提供商
 
