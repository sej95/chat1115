--- conflicted
+++ resolved
@@ -60,15 +60,6 @@
 
 The order corresponds to the display order of the SSO providers.
 
-<<<<<<< HEAD
-| SSO Provider       | Value                 |
-| ------------------ | --------------------- |
-| Auth0              | `auth0`               |
-| Microsoft Entra ID | `microsoft-entra-id`  |
-| Authentik          | `authentik`           |
-| Github             | `github`              |
-| ZITADEL            | `zitadel`             |
-=======
 | SSO Provider       | Value       |
 | ------------------ | ----------- |
 | Auth0              | `auth0`     |
@@ -78,9 +69,8 @@
 | Cloudflare Zero Trust | `cloudflare-zero-trust` |
 | Github             | `github`    |
 | Logto              | `logto`     |
-| Microsoft Entra ID | `azure-ad`  |
+| Microsoft Entra ID | `microsoft-entra-id`  |
 | ZITADEL            | `zitadel`   |
->>>>>>> 92bf98a4
 
 ## Other SSO Providers
 
