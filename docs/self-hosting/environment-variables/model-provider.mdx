# Model Service Providers

When deploying LobeChat, a rich set of environment variables related to model service providers is provided, allowing you to easily define the model service providers to be enabled in LobeChat.

## OpenAI

### `OPENAI_API_KEY`

- Type: Required
- Description: This is the API key you applied for on the OpenAI account page, you can check it out [here](openai-api-page)
- Default: -
- Example: `sk-xxxxxx...xxxxxx`

### `OPENAI_PROXY_URL`

- Type: Optional
- Description: If you manually configure the OpenAI interface proxy, you can use this configuration item to override the default OpenAI API request base URL
- Default: `https://api.openai.com/v1`
- Example: `https://api.chatanywhere.cn` or `https://aihubmix.com/v1`

<Callout type={'warning'}>
  Please check the request suffix of your proxy service provider. Some proxy service providers may
  add `/v1` to the request suffix, while others may not. If you find that the AI returns an empty
  message during testing, try adding the `/v1` suffix and retry.
</Callout>

<Callout type={'info'}>
  Whether to fill in `/v1` is closely related to the model service provider. For example, the
  default address of openai is `api.openai.com/v1`. If your proxy forwards the `/v1` interface, you
  can simply fill in `proxy.com`. However, if the model service provider directly forwards the
  `api.openai.com` domain, then you need to add `/v1` to the URL yourself.
</Callout>

Related discussions:

- [Why is the return value blank after installing Docker, configuring environment variables?](https://github.com/lobehub/lobe-chat/discussions/623)
- [Reasons for errors when using third-party interfaces](https://github.com/lobehub/lobe-chat/discussions/734)
- [No response in chat after filling in the proxy server address](https://github.com/lobehub/lobe-chat/discussions/1065)

### `CUSTOM_MODELS`

- Type: Optional
- Description: Used to control the model list, use `+` to add a model, use `-` to hide a model, use `model_name=display_name` to customize the display name of a model, separated by commas.
- Default: `-`
- Example: `+qwen-7b-chat,+glm-6b,-gpt-3.5-turbo,gpt-4-0125-preview=gpt-4-turbo`

The above example adds `qwen-7b-chat` and `glm-6b` to the model list, removes `gpt-3.5-turbo` from the list, and displays the name of `gpt-4-0125-preview` as `gpt-4-turbo`. If you want to disable all models first and then enable specific models, you can use `-all,+gpt-3.5-turbo`, which means only `gpt-3.5-turbo` will be enabled.

You can find all current model names in [modelProviders](https://github.com/lobehub/lobe-chat/tree/main/src/config/modelProviders).

## Azure OpenAI

If you need to use Azure OpenAI to provide model services, you can refer to the [Deploying with Azure OpenAI](../Deployment/Deploy-with-Azure-OpenAI.en-US.md) section for detailed steps. Here, we will list the environment variables related to Azure OpenAI.

### `API_KEY_SELECT_MODE`

- Type：Optional
- Description：Controls the mode for selecting the API Key when multiple API Keys are available. Currently supports `random` and `turn`.
- Default：`random`
- Example：`random` or `turn`

When using the `random` mode, a random API Key will be selected from the available multiple API Keys.

When using the `turn` mode, the API Keys will be retrieved in a round-robin manner according to the specified order.

### `USE_AZURE_OPENAI`

- Type: Optional
- Description: Set this value to `1` to enable Azure OpenAI configuration
- Default: -
- Example: `1`

### `AZURE_API_KEY`

- Type: Optional
- Description: This is the API key you applied for on the Azure OpenAI account page
- Default: -
- Example: `c55168be3874490ef0565d9779ecd5a6`

### `AZURE_API_VERSION`

- Type: Optional
- Description: The API version of Azure, following the format YYYY-MM-DD
- Default: `2023-08-01-preview`
- Example: `2023-05-15`, refer to [latest version](https://docs.microsoft.com/zh-cn/azure/developer/javascript/api-reference/es-modules/azure-sdk/ai-translation/translationconfiguration?view=azure-node-latest#api-version)

## ZHIPU AI

### `ZHIPU_API_KEY`

- Type: Required
- Description: This is the API key you applied for in the ZHIPU AI service
- Default: -
- Example: `4582d332441a313f5c2ed9824d1798ca.rC8EcTAhgbOuAuVT`

## Moonshot AI

### `MOONSHOT_API_KEY`

- Type: Required
- Description: This is the API key you applied for in the Moonshot AI service
- Default: -
- Example: `Y2xpdGhpMzNhZXNoYjVtdnZjMWc6bXNrLWIxQlk3aDNPaXpBWnc0V1RaMDhSRmRFVlpZUWY=`

## Google AI

### `GOOGLE_API_KEY`

- Type: Required
- Description: This is the API key you applied for in the Google AI Platform to access Google AI services
- Default: -
- Example: `AIraDyDwcw254kwJaGjI9wwaHcdDCS__Vt3xQE`

## AWS Bedrock

### `AWS_ACCESS_KEY_ID`

- Type: Required
- Description: Access key ID for AWS service authentication
- Default: -
- Example: `AKIA5STVRLFSB4S9HWBR`

### `AWS_SECRET_ACCESS_KEY`

- Type: Required
- Description: Key for AWS service authentication
- Default: -
- Example: `Th3vXxLYpuKcv2BARktPSTPxx+jbSiFT6/0w7oEC`

### `AWS_REGION`

- Type: Optional
- Description: Region setting for AWS services
- Default: `us-east-1`
- Example: `us-east-1`

## Ollama

### `OLLAMA_PROXY_URL`

- Type: Optional
- Description: Used to enable the Ollama service, setting this will display optional open-source language models in the language model list and can also specify custom language models
- Default: -
- Example: `http://127.0.0.1:11434/v1`

## Perplexity AI

### `PERPLEXITY_API_KEY`

- Type: Required
- Description: This is the API key you applied from Perplexity AI
- Default: -
- Example: `pplx-xxxxxxxxxxxxxxxxxxxxxxxxxxxxxxxxxxxxxxxxxxxxxxxx`

## Anthropic AI

### `ANTHROPIC_API_KEY`

- Type: Required
- Description: This is the API key you applied from Anthropic AI
- Default: -
- Example: `sk-ant-apixx-xxxxxxxxx-xxxxxxxxxxxxxxxxx-xxxxxxxxxxxxxxxxxxxxxxxxxxxxxxxxxxxxxxxxxxxxxxxxxxxxxxxxxx-xxxxxxxx`

## Mistral AI

### `MISTRAL_API_KEY`

- Type: Required
- Description: This is the API key you applied for in the Mistral AI service
- Default: -
- Example: `xxxxxxxxxxxxxxxxxxxxxxxxxxxxxxxx=`

## Groq AI

### `GROQ_API_KEY`

- Type: Required
- Description: This is the API key you applied from Groq AI
- Default: -
- Example: `gsk_xxxxxxxxxxxxxxxxxxxxxxxxxxxxx`

## OpenRouter AI

### `OPENROUTER_API_KEY`

- Type: Required
- Description: This is the API key you applied for in the OpenRouter AI service
- Default: -
- Example: `sk-or-v1-xxxxxxxxxxxxxxxxxxxxxxxxxxxxxxxx=`

<<<<<<< HEAD
## TogetherAI

### `TOGETHERAI_API_KEY`

- Type: Required
- Description: This is the API key you applied for in the TogetherAI service
- Default: -
- Example: `xxxxxxxxxxxxxxxxxxxxxxxxxxxxxxxx`
=======
### `OPENROUTER_CUSTOM_MODELS`
>>>>>>> 3fbafca6

- Type: Optional
- Description: Used to control the model list, use `+` to add a model, use `-` to hide a model, use `model_name=display_name` to customize the display name of a model, separated by commas.
- Default: `-`
- Example: `-all,+01-ai/yi-34b-chat,+huggingfaceh4/zephyr-7b-beta`

## 01.AI

### `ZEROONE_API_KEY`

- Type: Required
- Description: This is the API key you applied for in the 01.AI service
- Default: -
- 示例：`xxxxxxxxxxxxxxxxxxxxxxxxxxxxxxxx`<|MERGE_RESOLUTION|>--- conflicted
+++ resolved
@@ -188,18 +188,7 @@
 - Default: -
 - Example: `sk-or-v1-xxxxxxxxxxxxxxxxxxxxxxxxxxxxxxxx=`
 
-<<<<<<< HEAD
-## TogetherAI
-
-### `TOGETHERAI_API_KEY`
-
-- Type: Required
-- Description: This is the API key you applied for in the TogetherAI service
-- Default: -
-- Example: `xxxxxxxxxxxxxxxxxxxxxxxxxxxxxxxx`
-=======
 ### `OPENROUTER_CUSTOM_MODELS`
->>>>>>> 3fbafca6
 
 - Type: Optional
 - Description: Used to control the model list, use `+` to add a model, use `-` to hide a model, use `model_name=display_name` to customize the display name of a model, separated by commas.
@@ -213,4 +202,13 @@
 - Type: Required
 - Description: This is the API key you applied for in the 01.AI service
 - Default: -
-- 示例：`xxxxxxxxxxxxxxxxxxxxxxxxxxxxxxxx`+- 示例：`xxxxxxxxxxxxxxxxxxxxxxxxxxxxxxxx`
+
+## TogetherAI
+
+### `TOGETHERAI_API_KEY`
+
+- Type: Required
+- Description: This is the API key you applied for in the TogetherAI service
+- Default: -
+- Example: `xxxxxxxxxxxxxxxxxxxxxxxxxxxxxxxx`