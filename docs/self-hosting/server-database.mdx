---
title: Deploying Server-Side Database for LobeChat
description: Learn how to deploy LobeChat's server-side database using Postgres.
tags:
  - LobeChat
  - Server-Side Database
  - Postgres
  - Deployment Guide
---

# Deploying Server-Side Database

LobeChat defaults to using a client-side database (IndexedDB) but also supports deploying a server-side database. LobeChat uses Postgres as the backend storage database.

<Callout>
  PostgreSQL is a powerful open-source relational database management system with high scalability
  and standard SQL support. It provides rich data types, concurrency control, data integrity,
  security, and programmability, making it suitable for complex applications and large-scale data
  management.
</Callout>

This guide will introduce the process and principles of deploying the server-side database version of LobeChat on any platform from a framework perspective, so you can understand both the what and the why, and then deploy according to your specific needs.

If you are already familiar with the complete principles, you can quickly get started by checking the deployment guides for each platform:

<PlatformCards urlPrefix={'server-database'} />

---

For the server-side database version of LobeChat, a normal deployment process typically involves configuring three modules:

1. Database configuration;
2. Authentication service configuration;
3. S3 storage service configuration.

## Configure the Database

Before deployment, make sure you have a Postgres database instance ready. You can choose from the following instances:

- `A.` Use Serverless Postgres instances like Vercel/Neon;
- `B.` Use self-deployed Postgres instances like Docker/Railway/Zeabur, collectively referred to as Node Postgres instances;

<Callout>
  There is a slight difference in the way they are configured in terms of environment variables.
</Callout>

Since we support file-based conversations/knowledge base conversations, we need to install the `pgvector` plugin for Postgres. This plugin provides vector search capabilities and is a key component for LobeChat to implement RAG.

<Steps>
  ### `NEXT_PUBLIC_SERVICE_MODE`

  LobeChat supports both client-side and server-side databases, so we provide an environment variable for switching modes, which is `NEXT_PUBLIC_SERVICE_MODE`, with a default value of `client`.

  For server-side database deployment scenarios, you need to set `NEXT_PUBLIC_SERVICE_MODE` to `server`.

  <Callout type={'info'}>
    In the official `lobe-chat-database` Docker image, this environment variable is already set to
    `server` by default. Therefore, if you deploy using the Docker image, you do not need to configure
    this environment variable again.
  </Callout>

  <Callout type={'tip'}>
    Since environment variables starting with `NEXT_PUBLIC` take effect in the front-end code, they cannot be modified through container runtime injection. (Refer to the `next.js` documentation [Configuring: Environment Variables | Next.js (nextjs.org)](https://nextjs.org/docs/pages/building-your-application/configuring/environment-variables)). This is why we chose to create a separate DB version image.

    If you need to modify variables with the `NEXT_PUBLIC` prefix in a Docker deployment, you must build the image yourself and inject your own `NEXT_PUBLIC` prefixed environment variables during the build.
  </Callout>

  ### `DATABASE_URL`

  The core of configuring the database is to add the `DATABASE_URL` environment variable and fill in the Postgres database connection URL you have prepared. The typical format of the database connection URL is `postgres://username:password@host:port/database`.

  <Callout type={'info'}>
    If you want to enable SSL when connecting to the database, please refer to the
    [documentation](https://stackoverflow.com/questions/14021998/using-psql-to-connect-to-postgresql-in-ssl-mode)
    for setup instructions.
  </Callout>

  ### `DATABASE_DRIVER`

  The `DATABASE_DRIVER` environment variable is used to distinguish between the two types of Postgres database instances, with values of `node` or `neon`.

  To streamline deployment, we have set default values based on the characteristics of different platforms:

  - On the Vercel platform, `DATABASE_DRIVER` defaults to `neon`;
  - In our provided Docker image `lobe-chat-database`, `DATABASE_DRIVER` defaults to `node`.

  Therefore, if you follow the standard deployment methods below, you do not need to manually configure the `DATABASE_DRIVER` environment variable:

  - Vercel + Serverless Postgres
  - Docker image + Node Postgres

  ### `KEY_VAULTS_SECRET`

  Considering that users will store sensitive information such as their API Key and baseURL in the database, we need a key to encrypt this information to prevent leakage in case of a database breach. Hence, the `KEY_VAULTS_SECRET` environment variable is used to encrypt sensitive information like user-stored apikeys.

  <Callout type={'info'}>
    You can generate a random 32-character string as the value of `KEY_VAULTS_SECRET` using `openssl
<<<<<<< HEAD
                              rand -base64 32`.
=======
                                  rand -base64 32`.
>>>>>>> 1794074e
  </Callout>
</Steps>

## Configuring Authentication Services

In the server-side database mode, we need an authentication service to distinguish the identities of different users. There are many well-developed authentication solutions in the open-source community. We have integrated two different authentication services to meet the demands of different scenarios, one is Clerk, and the other is NextAuth.

### Clerk

[Clerk](https://clerk.com?utm_source=lobehub\&utm_medium=docs) is an authentication SaaS service that provides out-of-the-box authentication capabilities with high productization, low integration costs, and a great user experience. For those who offer SaaS products, Clerk is a good choice. Our official [LobeChat Cloud](https://lobechat.com) uses Clerk as the authentication service.

The integration of Clerk is relatively simple, requiring only the configuration of these environment variables:

- `NEXT_PUBLIC_CLERK_PUBLISHABLE_KEY` and `CLERK_SECRET_KEY`, which can be obtained from the Clerk console
- `CLERK_WEBHOOK_SECRET`, which is generated by following these instructions: [Configure Clerk Authentication Service](/docs/self-hosting/advanced/auth/clerk#create-and-configure-webhook-in-clerk).

<Callout type={'tip'}>
  In Vercel deployment mode, we recommend using Clerk as the authentication service for a better
  user experience.
</Callout>

However, this type of authentication relies on Clerk's official service, so there may be some limitations in certain scenarios:

- For example, when using Clerk in China, it may be affected by the network environment.
- Clerk is not suitable for scenarios that require complete private deployment.
- It relies on `NEXT_PUBLIC_CLERK_PUBLISHABLE_KEY`, which may not be readily usable with public Docker images.

Therefore, for the above scenarios, we also provide NextAuth as an alternative solution.

### NextAuth

NextAuth is an open-source authentication library that supports multiple identity providers, including Auth0, Cognito, GitHub, Google, Facebook, Apple, Twitter, and more. NextAuth itself provides a complete authentication solution, including user registration, login, password recovery, integration with various identity providers, and more.

For information on configuring NextAuth, you can refer to the [Authentication](/docs/self-hosting/advanced/authentication) documentation.

<Callout type={'tip'}>
  In the official Docker image `lobe-chat-database`, we recommend using NextAuth as the
  authentication service.
</Callout>

## Configuring S3 Storage Service

LobeChat has supported multimodal AI conversations since [a long time ago](https://x.com/lobehub/status/1724289575672291782), involving the function of uploading images to large models. In the client-side database solution, image files are stored as binary data directly in the browser's IndexedDB database. However, this solution is not feasible in the server-side database. Storing file-like data directly in Postgres will greatly waste valuable database storage space and slow down computational performance.

The best practice in this area is to use a file storage service (S3) to store image files, which is also the storage solution relied upon for subsequent file uploads/knowledge base functions.

<Callout type={'info'}>
  In this documentation, S3 refers to a compatible S3 storage solution, which supports the Amazon S3
  API-compatible object storage system. Common examples include Cloudflare R2, Alibaba Cloud OSS,
  and self-deployable Minio, all of which support the S3-compatible API.
</Callout>

For detailed configuration guidelines on S3, please refer to [S3 Object Storage](/docs/self-hosting/advanced/s3) for more information.

## Getting Started with Deployment

The above is a detailed explanation of configuring LobeChat with a server-side database. You can configure it according to your actual situation and then choose a deployment platform that suits you to start deployment:

<PlatformCards urlPrefix={'server-database'} /><|MERGE_RESOLUTION|>--- conflicted
+++ resolved
@@ -95,11 +95,7 @@
 
   <Callout type={'info'}>
     You can generate a random 32-character string as the value of `KEY_VAULTS_SECRET` using `openssl
-<<<<<<< HEAD
-                              rand -base64 32`.
-=======
-                                  rand -base64 32`.
->>>>>>> 1794074e
+                                      rand -base64 32`.
   </Callout>
 </Steps>
 
