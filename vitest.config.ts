import { join, resolve } from 'node:path';
import { coverageConfigDefaults, defineConfig } from 'vitest/config';

export default defineConfig({
  optimizeDeps: {
    exclude: ['crypto', 'util', 'tty'],
    include: ['@lobehub/tts'],
  },
  test: {
    alias: {
      /* eslint-disable sort-keys-fix/sort-keys-fix */
      '@/libs/model-runtime': resolve(__dirname, './packages/model-runtime/src'),
      '@/database/_deprecated': resolve(__dirname, './src/database/_deprecated'),
      '@/database': resolve(__dirname, './packages/database/src'),
      '@/types': resolve(__dirname, './packages/types/src'),
      '@/const': resolve(__dirname, './packages/const/src'),
      '@': resolve(__dirname, './src'),
      '~test-utils': resolve(__dirname, './tests/utils.tsx'),
      /* eslint-enable */
    },
    coverage: {
      all: false,
      exclude: [
        // https://github.com/lobehub/lobe-chat/pull/7265
        ...coverageConfigDefaults.exclude,
        '__mocks__/**',
        '**/packages/**',
        // just ignore the migration code
        // we will use pglite in the future
        // so the coverage of this file is not important
        'src/database/client/core/db.ts',
        'src/utils/fetch/fetchEventSource/*.ts',
      ],
      provider: 'v8',
      reporter: ['text', 'json', 'lcov', 'text-summary'],
      reportsDirectory: './coverage/app',
    },
    environment: 'happy-dom',
    exclude: [
      '**/node_modules/**',
      '**/dist/**',
      '**/build/**',
      '**/apps/desktop/**',
      '**/packages/**',
<<<<<<< HEAD
      'src/database/server/**/**',
      'src/database/repositories/dataImporter/deprecated/**/**',
=======
>>>>>>> af1f7157
    ],
    globals: true,
    server: {
      deps: {
        inline: ['vitest-canvas-mock'],
      },
    },
    setupFiles: join(__dirname, './tests/setup.ts'),
  },
});<|MERGE_RESOLUTION|>--- conflicted
+++ resolved
@@ -42,11 +42,8 @@
       '**/build/**',
       '**/apps/desktop/**',
       '**/packages/**',
-<<<<<<< HEAD
       'src/database/server/**/**',
       'src/database/repositories/dataImporter/deprecated/**/**',
-=======
->>>>>>> af1f7157
     ],
     globals: true,
     server: {
