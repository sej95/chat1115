{
  "01-ai/yi-1.5-34b-chat": {
    "description": "Zero One Everything, en son açık kaynak ince ayar modelidir, 34 milyar parametreye sahiptir, ince ayar çeşitli diyalog senaryolarını destekler, yüksek kaliteli eğitim verileri ile insan tercihleri ile hizalanmıştır."
  },
  "01-ai/yi-1.5-9b-chat": {
    "description": "Zero One Everything, en son açık kaynak ince ayar modelidir, 9 milyar parametreye sahiptir, ince ayar çeşitli diyalog senaryolarını destekler, yüksek kaliteli eğitim verileri ile insan tercihleri ile hizalanmıştır."
  },
  "360/deepseek-r1": {
    "description": "[360 Dağıtım Versiyonu] DeepSeek-R1, son eğitim aşamasında geniş çapta pekiştirme öğrenimi teknikleri kullanarak, çok az etiketli veri ile modelin çıkarım yeteneğini büyük ölçüde artırmıştır. Matematik, kod, doğal dil çıkarımı gibi görevlerde, OpenAI o1 resmi sürümü ile benzer performans sergilemektedir."
  },
  "360gpt-pro": {
    "description": "360GPT Pro, 360 AI model serisinin önemli bir üyesi olarak, çeşitli doğal dil uygulama senaryolarını karşılamak için etkili metin işleme yeteneği sunar, uzun metin anlama ve çoklu diyalog gibi işlevleri destekler."
  },
  "360gpt-pro-trans": {
    "description": "Çeviri için özel olarak tasarlanmış model, derinlemesine ince ayar yapılmış ve çeviri sonuçları lider konumdadır."
  },
  "360gpt-turbo": {
    "description": "360GPT Turbo, güçlü hesaplama ve diyalog yetenekleri sunar, mükemmel anlam anlama ve oluşturma verimliliğine sahiptir, işletmeler ve geliştiriciler için ideal bir akıllı asistan çözümüdür."
  },
  "360gpt-turbo-responsibility-8k": {
    "description": "360GPT Turbo Responsibility 8K, anlam güvenliği ve sorumluluk odaklılığı vurgular, içerik güvenliği konusunda yüksek gereksinimlere sahip uygulama senaryoları için tasarlanmıştır, kullanıcı deneyiminin doğruluğunu ve sağlamlığını garanti eder."
  },
  "360gpt2-o1": {
    "description": "360gpt2-o1, düşünce zincirini ağaç arama ile inşa eder ve yansıtma mekanizmasını entegre eder, pekiştirme öğrenimi ile eğitilir, model kendini yansıtma ve hata düzeltme yeteneğine sahiptir."
  },
  "360gpt2-pro": {
    "description": "360GPT2 Pro, 360 şirketi tarafından sunulan yüksek düzeyde doğal dil işleme modelidir, mükemmel metin oluşturma ve anlama yeteneğine sahiptir, özellikle oluşturma ve yaratma alanında olağanüstü performans gösterir, karmaşık dil dönüşümleri ve rol canlandırma görevlerini işleyebilir."
  },
  "360zhinao2-o1": {
    "description": "360zhinao2-o1, düşünce zincirini oluşturmak için ağaç araması kullanır ve yansıtma mekanizmasını entegre eder, pekiştirme öğrenimi ile eğitilir, model kendini yansıtma ve hata düzeltme yeteneğine sahiptir."
  },
  "4.0Ultra": {
    "description": "Spark4.0 Ultra, Xinghuo büyük model serisinin en güçlü versiyonudur, çevrimiçi arama bağlantısını yükseltirken, metin içeriğini anlama ve özetleme yeteneğini artırır. Ofis verimliliğini artırmak ve taleplere doğru yanıt vermek için kapsamlı bir çözüm sunar, sektördeki akıllı ürünlerin öncüsüdür."
  },
  "Baichuan2-Turbo": {
    "description": "Arama artırma teknolojisi kullanarak büyük model ile alan bilgisi ve tüm ağ bilgisi arasında kapsamlı bir bağlantı sağlar. PDF, Word gibi çeşitli belge yüklemelerini ve URL girişini destekler, bilgi edinimi zamanında ve kapsamlıdır, çıktı sonuçları doğru ve profesyoneldir."
  },
  "Baichuan3-Turbo": {
    "description": "Kurumsal yüksek frekanslı senaryolar için optimize edilmiş, etkisi büyük ölçüde artırılmış ve yüksek maliyet etkinliği sunmaktadır. Baichuan2 modeline kıyasla, içerik üretimi %20, bilgi sorgulama %17, rol oynama yeteneği %40 oranında artmıştır. Genel performansı GPT3.5'ten daha iyidir."
  },
  "Baichuan3-Turbo-128k": {
    "description": "128K ultra uzun bağlam penceresine sahip, kurumsal yüksek frekanslı senaryolar için optimize edilmiş, etkisi büyük ölçüde artırılmış ve yüksek maliyet etkinliği sunmaktadır. Baichuan2 modeline kıyasla, içerik üretimi %20, bilgi sorgulama %17, rol oynama yeteneği %40 oranında artmıştır. Genel performansı GPT3.5'ten daha iyidir."
  },
  "Baichuan4": {
    "description": "Model yetenekleri ülke içinde birinci sırada, bilgi ansiklopedisi, uzun metinler, yaratıcı üretim gibi Çince görevlerde yurtdışındaki önde gelen modelleri geride bırakmaktadır. Ayrıca, sektör lideri çok modlu yeteneklere sahiptir ve birçok yetkili değerlendirme kriterinde mükemmel performans göstermektedir."
  },
  "Baichuan4-Air": {
    "description": "Model yetenekleri ülke içinde birinci, bilgi ansiklopedisi, uzun metinler, yaratıcı üretim gibi Çince görevlerde uluslararası ana akım modelleri aşmaktadır. Ayrıca, sektörde lider çok modlu yeteneklere sahip olup, birçok yetkili değerlendirme ölçütünde mükemmel performans sergilemektedir."
  },
  "Baichuan4-Turbo": {
    "description": "Model yetenekleri ülke içinde birinci, bilgi ansiklopedisi, uzun metinler, yaratıcı üretim gibi Çince görevlerde uluslararası ana akım modelleri aşmaktadır. Ayrıca, sektörde lider çok modlu yeteneklere sahip olup, birçok yetkili değerlendirme ölçütünde mükemmel performans sergilemektedir."
  },
  "DeepSeek-R1": {
    "description": "En gelişmiş verimli LLM, akıl yürütme, matematik ve programlama konularında uzmandır."
  },
  "DeepSeek-R1-Distill-Llama-70B": {
    "description": "DeepSeek R1 - DeepSeek setindeki daha büyük ve daha akıllı model - Llama 70B mimarisine damıtılmıştır. Kıyaslamalar ve insan değerlendirmelerine dayanarak, bu model orijinal Llama 70B'den daha akıllıdır, özellikle matematik ve gerçeklik doğruluğu gerektiren görevlerde mükemmel performans göstermektedir."
  },
  "DeepSeek-R1-Distill-Qwen-1.5B": {
    "description": "Qwen2.5-Math-1.5B temel alınarak oluşturulmuş DeepSeek-R1 damıtma modeli, pekiştirme öğrenimi ve soğuk başlatma verileri ile çıkarım performansını optimize eder, açık kaynak model çoklu görev standartlarını yeniler."
  },
  "DeepSeek-R1-Distill-Qwen-14B": {
    "description": "Qwen2.5-14B temel alınarak oluşturulmuş DeepSeek-R1 damıtma modeli, pekiştirme öğrenimi ve soğuk başlatma verileri ile çıkarım performansını optimize eder, açık kaynak model çoklu görev standartlarını yeniler."
  },
  "DeepSeek-R1-Distill-Qwen-32B": {
    "description": "DeepSeek-R1 serisi, pekiştirme öğrenimi ve soğuk başlatma verileri ile çıkarım performansını optimize eder, açık kaynak model çoklu görev standartlarını yeniler, OpenAI-o1-mini seviyesini aşar."
  },
  "DeepSeek-R1-Distill-Qwen-7B": {
    "description": "Qwen2.5-Math-7B temel alınarak oluşturulmuş DeepSeek-R1 damıtma modeli, pekiştirme öğrenimi ve soğuk başlatma verileri ile çıkarım performansını optimize eder, açık kaynak model çoklu görev standartlarını yeniler."
  },
  "DeepSeek-V3": {
    "description": "DeepSeek-V3, Derin Arayış şirketi tarafından geliştirilen bir MoE modelidir. DeepSeek-V3, birçok değerlendirmede Qwen2.5-72B ve Llama-3.1-405B gibi diğer açık kaynak modelleri geride bırakmış ve performans açısından dünya çapında en iyi kapalı kaynak model olan GPT-4o ve Claude-3.5-Sonnet ile eşit seviyededir."
  },
  "Doubao-1.5-thinking-pro-m": {
    "description": "Doubao-1.5, yeni derin düşünme modeli (m versiyonu yerel çok modlu derin akıl yürütme yeteneği ile birlikte gelir) ve matematik, programlama, bilimsel akıl yürütme gibi uzmanlık alanlarında ve yaratıcı yazım gibi genel görevlerde mükemmel performans sergilemektedir. AIME 2024, Codeforces, GPQA gibi birçok otoriter benchmarkta endüstri birinciliğine ulaşmakta veya yaklaşmaktadır. 128k bağlam penceresi ve 16k çıktı destekler."
  },
  "Doubao-1.5-thinking-vision-pro": {
    "description": "Tamamen yeni bir görsel derin düşünme modeli, daha güçlü genel çok modlu anlama ve akıl yürütme yeteneğine sahiptir; 59 kamu değerlendirme ölçütünden 37'sinde SOTA performansı elde etmiştir."
  },
  "Doubao-1.5-vision-pro": {
    "description": "Doubao-1.5-vision-pro, yeni güncellenmiş çok modlu büyük modeldir, herhangi bir çözünürlük ve aşırı en-boy oranı görüntü tanıma desteği sunar, görsel çıkarım, belge tanıma, detay bilgisi anlama ve talimat takibi yeteneklerini artırır."
  },
  "Doubao-1.5-vision-pro-32k": {
    "description": "Doubao-1.5-vision-pro, tamamen yenilenen çok modlu büyük modeldir, herhangi bir çözünürlük ve aşırı en-boy oranına sahip görüntü tanıma desteği sunar, görsel akıl yürütme, belge tanıma, detay bilgisi anlama ve talimatları takip etme yeteneklerini artırır."
  },
  "Doubao-lite-128k": {
    "description": "Doubao-lite, mükemmel yanıt hızı ve daha iyi maliyet Performansı ile müşterilere farklı senaryolar için daha esnek seçenekler sunar. 128k bağlam penceresi çıkarım ve ince ayar destekler."
  },
  "Doubao-lite-32k": {
    "description": "Doubao-lite, mükemmel yanıt hızı ve daha iyi maliyet Performansı ile müşterilere farklı senaryolar için daha esnek seçenekler sunar. 32k bağlam penceresi çıkarım ve ince ayar destekler."
  },
  "Doubao-lite-4k": {
    "description": "Doubao-lite, mükemmel yanıt hızı ve daha iyi maliyet Performansı ile müşterilere farklı senaryolar için daha esnek seçenekler sunar. 4k bağlam penceresi çıkarım ve ince ayar destekler."
  },
  "Doubao-pro-128k": {
    "description": "En iyi performans gösteren ana model, karmaşık görevleri işlemek için uygundur; referanslı soru-cevap, özetleme, yaratım, metin sınıflandırma, rol yapma gibi senaryolar için iyi sonuçlar verir. 128k bağlam penceresi çıkarım ve ince ayar destekler."
  },
  "Doubao-pro-256k": {
    "description": "En iyi performansa sahip ana modeldir, karmaşık görevleri işlemek için uygundur, referans cevaplama, özetleme, yaratım, metin sınıflandırma, rol oynama gibi senaryolarda oldukça iyi sonuçlar vermektedir. 256k bağlam penceresi ile akıl yürütme ve ince ayar desteği sunmaktadır."
  },
  "Doubao-pro-32k": {
    "description": "En iyi performans gösteren ana model, karmaşık görevleri işlemek için uygundur; referanslı soru-cevap, özetleme, yaratım, metin sınıflandırma, rol yapma gibi senaryolar için iyi sonuçlar verir. 32k bağlam penceresi çıkarım ve ince ayar destekler."
  },
  "Doubao-pro-4k": {
    "description": "En iyi performans gösteren ana model, karmaşık görevleri işlemek için uygundur; referanslı soru-cevap, özetleme, yaratım, metin sınıflandırma, rol yapma gibi senaryolar için iyi sonuçlar verir. 4k bağlam penceresi çıkarım ve ince ayar destekler."
  },
  "Doubao-vision-lite-32k": {
    "description": "Doubao-vision modeli, Doubao tarafından sunulan çok modlu büyük modeldir, güçlü görüntü anlama ve akıl yürütme yeteneklerine sahip olup, kesin talimat anlama yeteneği sunmaktadır. Model, görüntü metin bilgisi çıkarımı ve görüntü tabanlı akıl yürütme görevlerinde güçlü bir performans sergilemekte, daha karmaşık ve daha geniş görsel soru-cevap görevlerine uygulanabilmektedir."
  },
  "Doubao-vision-pro-32k": {
    "description": "Doubao-vision modeli, Doubao tarafından sunulan çok modlu büyük modeldir, güçlü görüntü anlama ve akıl yürütme yeteneklerine sahip olup, kesin talimat anlama yeteneği sunmaktadır. Model, görüntü metin bilgisi çıkarımı ve görüntü tabanlı akıl yürütme görevlerinde güçlü bir performans sergilemekte, daha karmaşık ve daha geniş görsel soru-cevap görevlerine uygulanabilmektedir."
  },
  "ERNIE-3.5-128K": {
    "description": "Baidu'nun kendi geliştirdiği, büyük ölçekli bir dil modeli olan ERNIE-3.5, geniş bir Çin ve İngilizce veri kümesini kapsar. Güçlü genel yeteneklere sahip olup, çoğu diyalog, soru-cevap, yaratıcı içerik üretimi ve eklenti uygulama senaryolarını karşılayabilir; ayrıca, Baidu arama eklentisi ile otomatik entegrasyonu destekleyerek, soru-cevap bilgilerinin güncelliğini sağlar."
  },
  "ERNIE-3.5-8K": {
    "description": "Baidu'nun kendi geliştirdiği, büyük ölçekli bir dil modeli olan ERNIE-3.5, geniş bir Çin ve İngilizce veri kümesini kapsar. Güçlü genel yeteneklere sahip olup, çoğu diyalog, soru-cevap, yaratıcı içerik üretimi ve eklenti uygulama senaryolarını karşılayabilir; ayrıca, Baidu arama eklentisi ile otomatik entegrasyonu destekleyerek, soru-cevap bilgilerinin güncelliğini sağlar."
  },
  "ERNIE-3.5-8K-Preview": {
    "description": "Baidu'nun kendi geliştirdiği, büyük ölçekli bir dil modeli olan ERNIE-3.5, geniş bir Çin ve İngilizce veri kümesini kapsar. Güçlü genel yeteneklere sahip olup, çoğu diyalog, soru-cevap, yaratıcı içerik üretimi ve eklenti uygulama senaryolarını karşılayabilir; ayrıca, Baidu arama eklentisi ile otomatik entegrasyonu destekleyerek, soru-cevap bilgilerinin güncelliğini sağlar."
  },
  "ERNIE-4.0-8K-Latest": {
    "description": "Baidu'nun kendi geliştirdiği amiral gemisi ultra büyük ölçekli dil modeli, ERNIE 3.5'e kıyasla model yeteneklerinde kapsamlı bir yükseltme gerçekleştirmiştir, çeşitli alanlardaki karmaşık görev senaryolarında geniş bir şekilde uygulanabilir; Baidu arama eklentisi ile otomatik entegrasyonu destekler, yanıt bilgilerini güncel tutar."
  },
  "ERNIE-4.0-8K-Preview": {
    "description": "Baidu'nun kendi geliştirdiği amiral gemisi ultra büyük ölçekli dil modeli, ERNIE 3.5'e kıyasla model yeteneklerinde kapsamlı bir yükseltme gerçekleştirmiştir, çeşitli alanlardaki karmaşık görev senaryolarında geniş bir şekilde uygulanabilir; Baidu arama eklentisi ile otomatik entegrasyonu destekler, yanıt bilgilerini güncel tutar."
  },
  "ERNIE-4.0-Turbo-8K-Latest": {
    "description": "Baidu tarafından geliştirilen, geniş ölçekli büyük dil modeli, genel performansı mükemmeldir ve her alanda karmaşık görev sahneleri için geniş bir şekilde kullanılabilir; Baidu arama eklentisi ile otomatik entegrasyonu destekler, yanıt bilgi güncellemelerinin zamanlamasını güvence altına alır. ERNIE 4.0'a kıyasla, performans olarak daha üstündür."
  },
  "ERNIE-4.0-Turbo-8K-Preview": {
    "description": "Baidu'nun kendi geliştirdiği amiral gemisi ultra büyük ölçekli dil modeli, genel performansı mükemmel olup, çeşitli alanlardaki karmaşık görev senaryolarında geniş bir şekilde uygulanabilir; Baidu arama eklentisi ile otomatik entegrasyonu destekler, yanıt bilgilerini güncel tutar. ERNIE 4.0'a kıyasla performans açısından daha üstündür."
  },
  "ERNIE-Character-8K": {
    "description": "Baidu'nun kendi geliştirdiği dikey senaryo büyük dil modeli, oyun NPC'leri, müşteri hizmetleri diyalogları, diyalog karakter rolü gibi uygulama senaryoları için uygundur, karakter tarzı daha belirgin ve tutarlıdır, talimatları takip etme yeteneği daha güçlüdür ve çıkarım performansı daha iyidir."
  },
  "ERNIE-Lite-Pro-128K": {
    "description": "Baidu'nun kendi geliştirdiği hafif büyük dil modeli, mükemmel model performansı ve çıkarım yeteneklerini dengeler, ERNIE Lite'dan daha iyi sonuçlar verir, düşük hesaplama gücüne sahip AI hızlandırıcı kartları için uygundur."
  },
  "ERNIE-Speed-128K": {
    "description": "Baidu'nun 2024 yılında piyasaya sürdüğü kendi geliştirdiği yüksek performanslı büyük dil modeli, genel yetenekleri mükemmel olup, belirli senaryo sorunlarını daha iyi işlemek için temel model olarak ince ayar yapmak için uygundur ve mükemmel çıkarım performansına sahiptir."
  },
  "ERNIE-Speed-Pro-128K": {
    "description": "Baidu'nun 2024 yılında piyasaya sürdüğü kendi geliştirdiği yüksek performanslı büyük dil modeli, genel yetenekleri mükemmel olup, ERNIE Speed'den daha iyi sonuçlar verir, belirli senaryo sorunlarını daha iyi işlemek için temel model olarak ince ayar yapmak için uygundur ve mükemmel çıkarım performansına sahiptir."
  },
  "Gryphe/MythoMax-L2-13b": {
    "description": "MythoMax-L2 (13B), çok alanlı uygulamalar ve karmaşık görevler için uygun yenilikçi bir modeldir."
  },
  "InternVL2-8B": {
    "description": "InternVL2-8B, güçlü bir görsel dil modelidir. Görüntü ve metinlerin çok modlu işlenmesini destekler, görüntü içeriğini hassas bir şekilde tanıyabilir ve ilgili açıklamalar veya yanıtlar üretebilir."
  },
  "InternVL2.5-26B": {
    "description": "InternVL2.5-26B, güçlü bir görsel dil modelidir. Görüntü ve metinlerin çok modlu işlenmesini destekler, görüntü içeriğini hassas bir şekilde tanıyabilir ve ilgili açıklamalar veya yanıtlar üretebilir."
  },
  "Llama-3.2-11B-Vision-Instruct": {
    "description": "Yüksek çözünürlüklü görüntülerde mükemmel görüntü akıl yürütme yeteneği, görsel anlama uygulamaları için uygundur."
  },
  "Llama-3.2-90B-Vision-Instruct\t": {
    "description": "Görsel anlama ajan uygulamaları için gelişmiş görüntü akıl yürütme yeteneği."
  },
  "Meta-Llama-3.1-405B-Instruct": {
    "description": "Llama 3.1 talimat ayarlı metin modeli, çok dilli diyalog kullanım durumları için optimize edilmiştir ve birçok mevcut açık kaynak ve kapalı sohbet modelinde yaygın endüstri kıyaslamalarında mükemmel performans göstermektedir."
  },
  "Meta-Llama-3.1-70B-Instruct": {
    "description": "Llama 3.1 talimat ayarlı metin modeli, çok dilli diyalog kullanım durumları için optimize edilmiştir ve birçok mevcut açık kaynak ve kapalı sohbet modelinde yaygın endüstri kıyaslamalarında mükemmel performans göstermektedir."
  },
  "Meta-Llama-3.1-8B-Instruct": {
    "description": "Llama 3.1 talimat ayarlı metin modeli, çok dilli diyalog kullanım durumları için optimize edilmiştir ve birçok mevcut açık kaynak ve kapalı sohbet modelinde yaygın endüstri kıyaslamalarında mükemmel performans göstermektedir."
  },
  "Meta-Llama-3.2-1B-Instruct": {
    "description": "Gelişmiş, en son teknolojiye sahip küçük dil modeli, dil anlama, mükemmel akıl yürütme yeteneği ve metin oluşturma yeteneğine sahiptir."
  },
  "Meta-Llama-3.2-3B-Instruct": {
    "description": "Gelişmiş, en son teknolojiye sahip küçük dil modeli, dil anlama, mükemmel akıl yürütme yeteneği ve metin oluşturma yeteneğine sahiptir."
  },
  "Meta-Llama-3.3-70B-Instruct": {
    "description": "Llama 3.3, Llama serisinin en gelişmiş çok dilli açık kaynak büyük dil modelidir ve 405B modelinin performansını çok düşük maliyetle deneyimlemenizi sağlar. Transformer yapısına dayanmaktadır ve yararlılığını ve güvenliğini artırmak için denetimli ince ayar (SFT) ve insan geri bildirimi ile güçlendirilmiş öğrenme (RLHF) kullanılmıştır. Talimat ayarlı versiyonu çok dilli diyaloglar için optimize edilmiştir ve birçok endüstri kıyaslamasında birçok açık kaynak ve kapalı sohbet modelinden daha iyi performans göstermektedir. Bilgi kesim tarihi 2023 yılı Aralık ayıdır."
  },
  "MiniMax-Text-01": {
    "description": "MiniMax-01 serisi modellerinde cesur yenilikler yaptık: ilk kez büyük ölçekli lineer dikkat mekanizmasını gerçekleştirdik, geleneksel Transformer mimarisi artık tek seçenek değil. Bu modelin parametre sayısı 456 milyara kadar çıkmakta, tek bir aktivasyonda 45.9 milyar. Modelin genel performansı, yurtdışındaki en iyi modellerle karşılaştırılabilirken, dünya genelinde 4 milyon token uzunluğundaki bağlamı verimli bir şekilde işleyebilir, bu da GPT-4o'nun 32 katı, Claude-3.5-Sonnet'in 20 katıdır."
  },
  "NousResearch/Nous-Hermes-2-Mixtral-8x7B-DPO": {
    "description": "Nous Hermes 2 - Mixtral 8x7B-DPO (46.7B), karmaşık hesaplamalar için yüksek hassasiyetli bir talimat modelidir."
  },
  "Phi-3-medium-128k-instruct": {
    "description": "Aynı Phi-3-medium modeli, ancak RAG veya az sayıda örnek isteme için daha büyük bir bağlam boyutuna sahiptir."
  },
  "Phi-3-medium-4k-instruct": {
    "description": "14B parametreli bir model, Phi-3-mini'den daha iyi kalite sunar, yüksek kaliteli, akıl yürütme yoğun veriye odaklanır."
  },
  "Phi-3-mini-128k-instruct": {
    "description": "Aynı Phi-3-mini modeli, ancak RAG veya az sayıda örnek isteme için daha büyük bir bağlam boyutuna sahiptir."
  },
  "Phi-3-mini-4k-instruct": {
    "description": "Phi-3 ailesinin en küçük üyesi. Hem kalite hem de düşük gecikme için optimize edilmiştir."
  },
  "Phi-3-small-128k-instruct": {
    "description": "Aynı Phi-3-small modeli, ancak RAG veya az sayıda örnek isteme için daha büyük bir bağlam boyutuna sahiptir."
  },
  "Phi-3-small-8k-instruct": {
    "description": "7B parametreli bir model, Phi-3-mini'den daha iyi kalite sunar, yüksek kaliteli, akıl yürütme yoğun veriye odaklanır."
  },
  "Phi-3.5-mini-instruct": {
    "description": "Phi-3-mini modelinin güncellenmiş versiyonu."
  },
  "Phi-3.5-vision-instrust": {
    "description": "Phi-3-görsel modelinin güncellenmiş versiyonu."
  },
  "Pro/Qwen/Qwen2-7B-Instruct": {
    "description": "Qwen2-7B-Instruct, Qwen2 serisindeki talimat ince ayar büyük dil modelidir ve parametre ölçeği 7B'dir. Bu model, Transformer mimarisi temelinde, SwiGLU aktivasyon fonksiyonu, dikkat QKV önyargısı ve grup sorgu dikkati gibi teknikler kullanmaktadır. Büyük ölçekli girişleri işleyebilme yeteneğine sahiptir. Bu model, dil anlama, üretim, çok dilli yetenek, kodlama, matematik ve akıl yürütme gibi birçok standart testte mükemmel performans sergilemekte ve çoğu açık kaynak modelini geride bırakmakta, bazı görevlerde özel modellere karşı rekabet edebilir. Qwen2-7B-Instruct, birçok değerlendirmede Qwen1.5-7B-Chat'ten daha iyi performans göstermekte ve belirgin bir performans artışı sergilemektedir."
  },
  "Pro/Qwen/Qwen2.5-7B-Instruct": {
    "description": "Qwen2.5-7B-Instruct, Alibaba Cloud tarafından yayınlanan en son büyük dil modeli serilerinden biridir. Bu 7B modeli, kodlama ve matematik gibi alanlarda önemli ölçüde geliştirilmiş yeteneklere sahiptir. Model ayrıca, Çince, İngilizce gibi 29'dan fazla dili kapsayan çok dilli destek sunmaktadır. Model, talimat takibi, yapılandırılmış verileri anlama ve yapılandırılmış çıktı (özellikle JSON) üretme konularında önemli iyileştirmeler göstermektedir."
  },
  "Pro/Qwen/Qwen2.5-Coder-7B-Instruct": {
    "description": "Qwen2.5-Coder-7B-Instruct, Alibaba Cloud tarafından yayınlanan kod odaklı büyük dil modeli serisinin en son versiyonudur. Bu model, Qwen2.5 temelinde, 5.5 trilyon token ile eğitilerek kod üretimi, akıl yürütme ve düzeltme yeteneklerini önemli ölçüde artırmıştır. Hem kodlama yeteneklerini geliştirmiş hem de matematik ve genel yetenek avantajlarını korumuştur. Model, kod akıllı ajanları gibi pratik uygulamalar için daha kapsamlı bir temel sunmaktadır."
  },
  "Pro/Qwen/Qwen2.5-VL-7B-Instruct": {
    "description": "Qwen2.5-VL, Qwen serisinin yeni üyesidir ve güçlü görsel anlama yeteneğine sahiptir. Görsellerdeki metinleri, grafikleri ve düzenleri analiz edebilir, uzun videoları anlayabilir ve olayları yakalayabilir. Akıl yürütme yapabilir, araçları kullanabilir, çoklu format nesne konumlandırmayı destekler ve yapılandırılmış çıktılar üretebilir. Video anlama için dinamik çözünürlük ve kare hızı eğitimini optimize etmiş ve görsel kodlayıcı verimliliğini artırmıştır."
  },
  "Pro/THUDM/glm-4-9b-chat": {
    "description": "GLM-4-9B-Chat, Zhipu AI tarafından sunulan GLM-4 serisi önceden eğitilmiş modellerin açık kaynak versiyonudur. Bu model, anlam, matematik, akıl yürütme, kod ve bilgi gibi birçok alanda mükemmel performans sergilemektedir. Çoklu diyalogları desteklemenin yanı sıra, GLM-4-9B-Chat, web tarayıcı, kod yürütme, özelleştirilmiş araç çağrısı (Function Call) ve uzun metin akıl yürütme gibi gelişmiş özelliklere de sahiptir. Model, Çince, İngilizce, Japonca, Korece ve Almanca gibi 26 dili desteklemektedir. GLM-4-9B-Chat, AlignBench-v2, MT-Bench, MMLU ve C-Eval gibi birçok standart testte mükemmel performans sergilemiştir. Bu model, maksimum 128K bağlam uzunluğunu desteklemekte olup, akademik araştırmalar ve ticari uygulamalar için uygundur."
  },
  "Pro/deepseek-ai/DeepSeek-R1": {
    "description": "DeepSeek-R1, modeldeki tekrarlılık ve okunabilirlik sorunlarını çözen bir güçlendirilmiş öğrenme (RL) destekli çıkarım modelidir. RL'den önce, DeepSeek-R1 soğuk başlangıç verileri tanıtarak çıkarım performansını daha da optimize etmiştir. Matematik, kod ve çıkarım görevlerinde OpenAI-o1 ile benzer performans göstermektedir ve özenle tasarlanmış eğitim yöntemleri ile genel etkisini artırmıştır."
  },
  "Pro/deepseek-ai/DeepSeek-R1-0120": {
    "description": "DeepSeek-R1, pekiştirmeli öğrenme (RL) destekli bir akıl yürütme modelidir ve modeldeki tekrar ve okunabilirlik sorunlarını çözer. RL öncesinde soğuk başlangıç verisi kullanarak akıl yürütme performansını daha da optimize etmiştir. Matematik, kodlama ve akıl yürütme görevlerinde OpenAI-o1 ile benzer performans gösterir ve özenle tasarlanmış eğitim yöntemleriyle genel performansı artırır."
  },
  "Pro/deepseek-ai/DeepSeek-R1-Distill-Qwen-7B": {
    "description": "DeepSeek-R1-Distill-Qwen-7B, Qwen2.5-Math-7B modelinden bilgi damıtma yöntemiyle elde edilmiş bir modeldir. Bu model, DeepSeek-R1 tarafından oluşturulan 800 bin seçkin örnekle ince ayar yapılarak geliştirilmiş olup, üstün akıl yürütme yeteneği sergilemektedir. Çeşitli kıyaslama testlerinde başarılı performans gösteren model, MATH-500'de %92,8 doğruluk, AIME 2024'te %55,5 geçme oranı ve CodeForces'ta 1189 puan alarak, 7B ölçeğindeki bir model için güçlü matematik ve programlama yeteneklerini ortaya koymuştur."
  },
  "Pro/deepseek-ai/DeepSeek-V3": {
    "description": "DeepSeek-V3, 6710 milyar parametreye sahip bir karma uzman (MoE) dil modelidir ve çok başlı potansiyel dikkat (MLA) ve DeepSeekMoE mimarisini kullanarak, yardımcı kayıplar olmadan yük dengeleme stratejileri ile çıkarım ve eğitim verimliliğini optimize etmektedir. 14.8 trilyon yüksek kaliteli token üzerinde önceden eğitilmiş ve denetimli ince ayar ve güçlendirilmiş öğrenme ile, DeepSeek-V3 performans açısından diğer açık kaynak modelleri geride bırakmakta ve lider kapalı kaynak modellere yaklaşmaktadır."
  },
  "Pro/deepseek-ai/DeepSeek-V3-1226": {
    "description": "DeepSeek-V3, 6710 milyar parametreye sahip bir karma uzman (MoE) dil modelidir. Çok başlı potansiyel dikkat (MLA) ve DeepSeekMoE mimarisini kullanarak, yardımcı kayıpsız yük dengeleme stratejileri ile optimizasyon yapar ve çıkarım ile eğitim verimliliğini artırır. 14.8 trilyon yüksek kaliteli token üzerinde önceden eğitilmiş ve denetimli ince ayar ile pekiştirmeli öğrenme ile geliştirilmiştir; DeepSeek-V3, performans açısından diğer açık kaynaklı modellere göre üstünlük sağlar ve lider kapalı kaynak modellere yakın bir performans sergiler."
  },
  "QwQ-32B-Preview": {
    "description": "QwQ-32B-Preview, karmaşık diyalog oluşturma ve bağlam anlama görevlerini etkili bir şekilde işleyebilen yenilikçi bir doğal dil işleme modelidir."
  },
  "Qwen/QVQ-72B-Preview": {
    "description": "QVQ-72B-Preview, Qwen ekibi tarafından geliştirilen ve görsel çıkarım yeteneklerine odaklanan bir araştırma modelidir. Karmaşık sahne anlayışı ve görsel ile ilgili matematiksel sorunları çözme konusundaki benzersiz avantajları ile dikkat çekmektedir."
  },
  "Qwen/QwQ-32B": {
    "description": "QwQ, Qwen serisinin çıkarım modelidir. Geleneksel talimat ayarlama modellerine kıyasla, QwQ düşünme ve çıkarım yeteneğine sahiptir ve özellikle zor problemleri çözme konusunda önemli ölçüde artırılmış performans sergileyebilir. QwQ-32B, orta ölçekli bir çıkarım modelidir ve en son çıkarım modelleri (örneğin, DeepSeek-R1, o1-mini) ile karşılaştırıldığında rekabetçi bir performans elde edebilir. Bu model, RoPE, SwiGLU, RMSNorm ve Attention QKV bias gibi teknikleri kullanmakta olup, 64 katmanlı bir ağ yapısına ve 40 Q dikkat başlığına (GQA mimarisinde KV 8'dir) sahiptir."
  },
  "Qwen/QwQ-32B-Preview": {
    "description": "QwQ-32B-Preview, Qwen'in en son deneysel araştırma modelidir ve AI akıl yürütme yeteneklerini artırmaya odaklanmaktadır. Dil karışımı, özyinelemeli akıl yürütme gibi karmaşık mekanizmaları keşfederek, güçlü akıl yürütme analizi, matematik ve programlama yetenekleri gibi ana avantajlar sunmaktadır. Bununla birlikte, dil geçiş sorunları, akıl yürütme döngüleri, güvenlik endişeleri ve diğer yetenek farklılıkları gibi zorluklar da bulunmaktadır."
  },
  "Qwen/Qwen2-72B-Instruct": {
    "description": "Qwen2, çok çeşitli talimat türlerini destekleyen gelişmiş bir genel dil modelidir."
  },
  "Qwen/Qwen2-7B-Instruct": {
    "description": "Qwen2-72B-Instruct, Qwen2 serisindeki talimat ince ayar büyük dil modelidir ve parametre ölçeği 72B'dir. Bu model, Transformer mimarisi temelinde, SwiGLU aktivasyon fonksiyonu, dikkat QKV önyargısı ve grup sorgu dikkati gibi teknikler kullanmaktadır. Büyük ölçekli girişleri işleyebilme yeteneğine sahiptir. Bu model, dil anlama, üretim, çok dilli yetenek, kodlama, matematik ve akıl yürütme gibi birçok standart testte mükemmel performans sergilemekte ve çoğu açık kaynak modelini geride bırakmakta, bazı görevlerde özel modellere karşı rekabet edebilir."
  },
  "Qwen/Qwen2-VL-72B-Instruct": {
    "description": "Qwen2-VL, Qwen-VL modelinin en son yineleme versiyonudur ve görsel anlama kıyaslama testlerinde en gelişmiş performansı sergilemiştir."
  },
  "Qwen/Qwen2.5-14B-Instruct": {
    "description": "Qwen2.5, talimat tabanlı görevlerin işlenmesini optimize etmek için tasarlanmış yeni bir büyük dil modeli serisidir."
  },
  "Qwen/Qwen2.5-32B-Instruct": {
    "description": "Qwen2.5, talimat tabanlı görevlerin işlenmesini optimize etmek için tasarlanmış yeni bir büyük dil modeli serisidir."
  },
  "Qwen/Qwen2.5-72B-Instruct": {
    "description": "Alibaba Cloud Tongyi Qianwen ekibi tarafından geliştirilen büyük bir dil modeli"
  },
  "Qwen/Qwen2.5-72B-Instruct-128K": {
    "description": "Qwen2.5, daha güçlü anlama ve üretim yeteneği ile yeni bir büyük dil modeli serisidir."
  },
  "Qwen/Qwen2.5-72B-Instruct-Turbo": {
    "description": "Qwen2.5, komut tabanlı görevlerin işlenmesini optimize etmek için tasarlanmış yeni bir büyük dil modeli serisidir."
  },
  "Qwen/Qwen2.5-7B-Instruct": {
    "description": "Qwen2.5, talimat tabanlı görevlerin işlenmesini optimize etmek için tasarlanmış yeni bir büyük dil modeli serisidir."
  },
  "Qwen/Qwen2.5-7B-Instruct-Turbo": {
    "description": "Qwen2.5, komut tabanlı görevlerin işlenmesini optimize etmek için tasarlanmış yeni bir büyük dil modeli serisidir."
  },
  "Qwen/Qwen2.5-Coder-32B-Instruct": {
    "description": "Qwen2.5-Coder, kod yazımına odaklanmaktadır."
  },
  "Qwen/Qwen2.5-Coder-7B-Instruct": {
    "description": "Qwen2.5-Coder-7B-Instruct, Alibaba Cloud tarafından yayınlanan kod odaklı büyük dil modeli serisinin en son versiyonudur. Bu model, Qwen2.5 temelinde, 5.5 trilyon token ile eğitilerek kod üretimi, akıl yürütme ve düzeltme yeteneklerini önemli ölçüde artırmıştır. Hem kodlama yeteneklerini geliştirmiş hem de matematik ve genel yetenek avantajlarını korumuştur. Model, kod akıllı ajanları gibi pratik uygulamalar için daha kapsamlı bir temel sunmaktadır."
  },
  "Qwen/Qwen2.5-VL-32B-Instruct": {
    "description": "Qwen2.5-VL-32B-Instruct, Tongyi Qianwen ekibi tarafından geliştirilen çok modelli bir büyük modeldir ve Qwen2.5-VL serisinin bir parçasıdır. Bu model yalnızca yaygın nesneleri tanımakla kalmaz, aynı zamanda görüntülerdeki metinleri, tabloları, simgeleri, grafikleri ve düzenleri analiz edebilir. Görsel bir akıllı ajan olarak çalışabilir, araçları dinamik olarak yönetebilir ve bilgisayar ile telefon kullanma yeteneğine sahiptir. Ayrıca, bu model görüntülerdeki nesneleri hassas bir şekilde konumlandırabilir ve fatura, tablo gibi belgeler için yapılandırılmış çıktılar üretebilir. Önceki model Qwen2-VL'ye kıyasla, bu sürüm matematik ve problem çözme yeteneklerinde pekiştirmeli öğrenme ile daha da geliştirilmiştir ve yanıt tarzı insan tercihlerine daha uygun hale getirilmiştir."
  },
  "Qwen/Qwen2.5-VL-72B-Instruct": {
    "description": "Qwen2.5-VL, Qwen2.5 serisindeki görsel-dil modelidir. Bu model birçok alanda önemli gelişmeler sunmaktadır: Gelişmiş görsel anlama yeteneğiyle yaygın nesneleri tanıyabilir, metinleri, grafikleri ve düzenleri analiz edebilir; görsel bir ajan olarak akıl yürütebilir ve araç kullanımını dinamik olarak yönlendirebilir; 1 saati aşan uzun videoları anlayabilir ve önemli olayları yakalayabilir; görüntülerdeki nesneleri sınırlayıcı kutular veya noktalar oluşturarak hassas bir şekilde konumlandırabilir; yapılandırılmış çıktılar üretebilir, özellikle fatura, tablo gibi taranmış veriler için uygundur."
  },
  "Qwen/Qwen3-14B": {
    "description": "Qwen3, akıl yürütme, genel, Ajan ve çok dilli gibi birçok temel yetenekte önemli ölçüde geliştirilmiş yeni nesil Tongyi Qianwen büyük modelidir ve düşünme modu geçişini destekler."
  },
  "Qwen/Qwen3-235B-A22B": {
    "description": "Qwen3, akıl yürütme, genel, Ajan ve çok dilli gibi birçok temel yetenekte önemli ölçüde geliştirilmiş yeni nesil Tongyi Qianwen büyük modelidir ve düşünme modu geçişini destekler."
  },
  "Qwen/Qwen3-30B-A3B": {
    "description": "Qwen3, akıl yürütme, genel, Ajan ve çok dilli gibi birçok temel yetenekte önemli ölçüde geliştirilmiş yeni nesil Tongyi Qianwen büyük modelidir ve düşünme modu geçişini destekler."
  },
  "Qwen/Qwen3-32B": {
    "description": "Qwen3, akıl yürütme, genel, Ajan ve çok dilli gibi birçok temel yetenekte önemli ölçüde geliştirilmiş yeni nesil Tongyi Qianwen büyük modelidir ve düşünme modu geçişini destekler."
  },
  "Qwen/Qwen3-8B": {
    "description": "Qwen3, akıl yürütme, genel, Ajan ve çok dilli gibi birçok temel yetenekte önemli ölçüde geliştirilmiş yeni nesil Tongyi Qianwen büyük modelidir ve düşünme modu geçişini destekler."
  },
  "Qwen2-72B-Instruct": {
    "description": "Qwen2, Qwen modelinin en yeni serisidir ve 128k bağlamı destekler. Mevcut en iyi açık kaynak modellerle karşılaştırıldığında, Qwen2-72B doğal dil anlama, bilgi, kod, matematik ve çok dilli yetenekler açısından mevcut lider modelleri önemli ölçüde aşmaktadır."
  },
  "Qwen2-7B-Instruct": {
    "description": "Qwen2, Qwen modelinin en yeni serisidir ve eşit ölçekli en iyi açık kaynak modelleri hatta daha büyük ölçekli modelleri aşabilmektedir. Qwen2 7B, birçok değerlendirmede belirgin bir avantaj elde etmiş, özellikle kod ve Çince anlama konusunda."
  },
  "Qwen2-VL-72B": {
    "description": "Qwen2-VL-72B, görüntü ve metin için çok modlu işleme desteği sunan güçlü bir görsel dil modelidir, görüntü içeriğini hassas bir şekilde tanıyabilir ve ilgili açıklamalar veya yanıtlar üretebilir."
  },
  "Qwen2.5-14B-Instruct": {
    "description": "Qwen2.5-14B-Instruct, 14 milyar parametreye sahip büyük bir dil modelidir. Performansı mükemmel olup, Çince ve çok dilli senaryoları optimize eder, akıllı soru-cevap, içerik üretimi gibi uygulamaları destekler."
  },
  "Qwen2.5-32B-Instruct": {
    "description": "Qwen2.5-32B-Instruct, 32 milyar parametreye sahip büyük bir dil modelidir. Performans dengeli olup, Çince ve çok dilli senaryoları optimize eder, akıllı soru-cevap, içerik üretimi gibi uygulamaları destekler."
  },
  "Qwen2.5-72B-Instruct": {
    "description": "Qwen2.5-72B-Instruct, 16k bağlamı destekler ve 8K'dan uzun metinler üretebilir. Fonksiyon çağrısı ile dış sistemlerle sorunsuz etkileşim sağlar, esneklik ve ölçeklenebilirliği büyük ölçüde artırır. Modelin bilgisi belirgin şekilde artmış ve kodlama ile matematik yetenekleri büyük ölçüde geliştirilmiştir, 29'dan fazla dil desteği sunmaktadır."
  },
  "Qwen2.5-7B-Instruct": {
    "description": "Qwen2.5-7B-Instruct, 7 milyar parametreye sahip büyük bir dil modelidir. Fonksiyon çağrısı ile dış sistemlerle sorunsuz etkileşim destekler, esneklik ve ölçeklenebilirliği büyük ölçüde artırır. Çince ve çok dilli senaryoları optimize eder, akıllı soru-cevap, içerik üretimi gibi uygulamaları destekler."
  },
  "Qwen2.5-Coder-14B-Instruct": {
    "description": "Qwen2.5-Coder-14B-Instruct, büyük ölçekli önceden eğitilmiş bir programlama talimat modelidir, güçlü kod anlama ve üretme yeteneğine sahiptir, çeşitli programlama görevlerini verimli bir şekilde işleyebilir, özellikle akıllı kod yazma, otomatik betik oluşturma ve programlama sorunlarına yanıt verme için uygundur."
  },
  "Qwen2.5-Coder-32B-Instruct": {
    "description": "Qwen2.5-Coder-32B-Instruct, kod üretimi, kod anlama ve verimli geliştirme senaryoları için tasarlanmış büyük bir dil modelidir. Sektördeki en ileri 32B parametre ölçeğini kullanarak çeşitli programlama ihtiyaçlarını karşılayabilir."
  },
  "SenseChat": {
    "description": "Temel sürüm model (V4), 4K bağlam uzunluğu ile genel yetenekleri güçlüdür."
  },
  "SenseChat-128K": {
    "description": "Temel sürüm model (V4), 128K bağlam uzunluğu ile uzun metin anlama ve üretme görevlerinde mükemmel performans sergilemektedir."
  },
  "SenseChat-32K": {
    "description": "Temel sürüm model (V4), 32K bağlam uzunluğu ile çeşitli senaryolarda esnek bir şekilde uygulanabilir."
  },
  "SenseChat-5": {
    "description": "En son sürüm model (V5.5), 128K bağlam uzunluğu, matematiksel akıl yürütme, İngilizce diyalog, talimat takibi ve uzun metin anlama gibi alanlarda önemli gelişmeler göstermektedir ve GPT-4o ile karşılaştırılabilir."
  },
  "SenseChat-5-1202": {
    "description": "V5.5 tabanlı en son sürüm olup, önceki sürüme kıyasla Çince ve İngilizce temel yetenekler, sohbet, fen bilimleri bilgisi, sosyal bilimler bilgisi, yazım, matematiksel mantık ve kelime sayısı kontrolü gibi birçok alanda belirgin gelişmeler sunar."
  },
  "SenseChat-5-Cantonese": {
    "description": "32K bağlam uzunluğu ile, Kantonca diyalog anlama konusunda GPT-4'ü aşmakta, bilgi, akıl yürütme, matematik ve kod yazma gibi birçok alanda GPT-4 Turbo ile rekabet edebilmektedir."
  },
  "SenseChat-5-beta": {
    "description": "Bazı performansları SenseCat-5-1202'den daha iyidir."
  },
  "SenseChat-Character": {
    "description": "Standart sürüm model, 8K bağlam uzunluğu ile yüksek yanıt hızı sunmaktadır."
  },
  "SenseChat-Character-Pro": {
    "description": "Gelişmiş sürüm model, 32K bağlam uzunluğu ile yetenekleri tamamen geliştirilmiş, Çince/İngilizce diyalogları desteklemektedir."
  },
  "SenseChat-Turbo": {
    "description": "Hızlı soru-cevap ve model ince ayar senaryoları için uygundur."
  },
  "SenseChat-Turbo-1202": {
    "description": "En son hafif versiyon modelidir, tam modelin %90'ından fazla yetenek sunar ve çıkarım maliyetini önemli ölçüde azaltır."
  },
  "SenseChat-Vision": {
    "description": "En son versiyon modeli (V5.5), çoklu görsel girişi destekler, modelin temel yetenek optimizasyonunu tamamen gerçekleştirir; nesne özellik tanıma, mekansal ilişkiler, hareket olayları tanıma, sahne anlama, duygu tanıma, mantıksal bilgi çıkarımı ve metin anlama üretimi gibi alanlarda önemli gelişmeler sağlamıştır."
  },
  "SenseNova-V6-Pro": {
    "description": "Görüntü, metin ve video yeteneklerinin yerel birliğini sağlar, geleneksel çok modlu ayrım sınırlamalarını aşar, OpenCompass ve SuperCLUE değerlendirmelerinde çift şampiyonluk kazanmıştır."
  },
  "SenseNova-V6-Reasoner": {
    "description": "Görsel ve dil derin akıl yürütmesini bir araya getirerek, yavaş düşünme ve derin akıl yürütmeyi gerçekleştirir, tam bir düşünce zinciri sürecini sunar."
  },
  "SenseNova-V6-Turbo": {
    "description": "Görüntü, metin ve video yeteneklerinin yerel birliğini sağlar, geleneksel çok modlu ayrım sınırlamalarını aşar, çoklu temel yetenekler, dil temel yetenekleri gibi ana boyutlarda kapsamlı bir şekilde önde gelir, hem edebi hem de mantıksal olarak dengelidir ve birçok değerlendirmede ulusal ve uluslararası birinci lig seviyesinde yer almıştır."
  },
  "Skylark2-lite-8k": {
    "description": "Skylark'in (Bulut Şarkıcısı) ikinci nesil modeli, Skylark2-lite modeli yüksek yanıt hızı ile donatılmıştır; gerçek zamanlı talep gereksinimleri yüksek, maliyet duyarlı ve model hassasiyetine daha az ihtiyaç duyulan senaryolar için uygundur; bağlam pencere uzunluğu 8k'dır."
  },
  "Skylark2-pro-32k": {
    "description": "Skylark'in (Bulut Şarkıcısı) ikinci nesil modeli, Skylark2-pro sürümüyle yüksek model hassasiyetine sahiptir; profesyonel alan metin üretimi, roman yazımı, yüksek kaliteli çeviri gibi daha karmaşık metin üretim sahneleri için uygundur ve bağlam pencere uzunluğu 32k'dır."
  },
  "Skylark2-pro-4k": {
    "description": "Skylark'in (Bulut Şarkıcısı) ikinci nesil modeli, Skylark2-pro modeli yüksek model hassasiyetine sahiptir; profesyonel alan metin üretimi, roman yazımı, yüksek kaliteli çeviri gibi daha karmaşık metin üretim sahneleri için uygundur ve bağlam pencere uzunluğu 4k'dır."
  },
  "Skylark2-pro-character-4k": {
    "description": "Skylark'in (Bulut Şarkıcısı) ikinci nesil modeli, Skylark2-pro-character modeli, mükemmel rol yapma ve sohbet yeteneklerine sahiptir; kullanıcıdan gelen istem taleplerine göre farklı roller üstlenme kabiliyeti ile sohbet edebilir. Rol stili belirgindir ve diyalog içeriği doğal ve akıcıdır. Chatbot, sanal asistan ve çevrimiçi müşteri hizmetleri gibi senaryolar için uygundur ve yüksek yanıt hızı vardır."
  },
  "Skylark2-pro-turbo-8k": {
    "description": "Skylark'in (Bulut Şarkıcısı) ikinci nesil modeli, Skylark2-pro-turbo-8k ile daha hızlı çıkarım gerçekleştirir, maliyeti düşüktür ve bağlam pencere uzunluğu 8k'dır."
  },
  "THUDM/GLM-4-32B-0414": {
    "description": "GLM-4-32B-0414, GLM serisinin yeni nesil açık kaynak modelidir ve 32 milyar parametreye sahiptir. Bu model, OpenAI'nin GPT serisi ve DeepSeek'in V3/R1 serisi ile karşılaştırılabilir performans sunar."
  },
  "THUDM/GLM-4-9B-0414": {
    "description": "GLM-4-9B-0414, GLM serisinin küçük modelidir ve 9 milyar parametreye sahiptir. Bu model, GLM-4-32B serisinin teknik özelliklerini devralır, ancak daha hafif bir dağıtım seçeneği sunar. Boyutu daha küçük olmasına rağmen, GLM-4-9B-0414, kod oluşturma, web tasarımı, SVG grafik oluşturma ve arama tabanlı yazım gibi görevlerde mükemmel yetenekler sergiler."
  },
  "THUDM/GLM-Z1-32B-0414": {
    "description": "GLM-Z1-32B-0414, derin düşünme yeteneğine sahip bir çıkarım modelidir. Bu model, GLM-4-32B-0414 temel alınarak soğuk başlatma ve genişletilmiş pekiştirme öğrenimi ile geliştirilmiştir ve matematik, kod ve mantık görevlerinde daha fazla eğitim almıştır. Temel model ile karşılaştırıldığında, GLM-Z1-32B-0414, matematik yeteneklerini ve karmaşık görevleri çözme yeteneğini önemli ölçüde artırmıştır."
  },
  "THUDM/GLM-Z1-9B-0414": {
    "description": "GLM-Z1-9B-0414, GLM serisinin küçük modelidir, yalnızca 9 milyar parametreye sahiptir, ancak açık kaynak geleneğini sürdürürken etkileyici yetenekler sergiler. Boyutu daha küçük olmasına rağmen, bu model matematik çıkarımı ve genel görevlerde mükemmel performans gösterir, genel performansı eşit boyuttaki açık kaynak modeller arasında lider konumdadır."
  },
  "THUDM/GLM-Z1-Rumination-32B-0414": {
    "description": "GLM-Z1-Rumination-32B-0414, derin düşünme yeteneğine sahip bir derin çıkarım modelidir (OpenAI'nin Derin Araştırması ile karşılaştırılabilir). Tipik derin düşünme modellerinin aksine, düşünme modeli daha uzun süreli derin düşünme ile daha açık ve karmaşık sorunları çözmektedir."
  },
  "THUDM/glm-4-9b-chat": {
    "description": "GLM-4 9B açık kaynak versiyonu, diyalog uygulamaları için optimize edilmiş bir diyalog deneyimi sunar."
  },
  "Tongyi-Zhiwen/QwenLong-L1-32B": {
    "description": "QwenLong-L1-32B, uzun bağlamlı büyük ölçekli akıl yürütme modeli (LRM) olup, pekiştirmeli öğrenme ile eğitilen ilk modeldir ve uzun metin akıl yürütme görevlerine optimize edilmiştir. Model, kademeli bağlam genişletme pekiştirmeli öğrenme çerçevesiyle kısa bağlamdan uzun bağlama stabil geçiş sağlar. Yedi uzun bağlamlı belge soru-cevap kıyaslama testinde, QwenLong-L1-32B OpenAI-o3-mini ve Qwen3-235B-A22B gibi amiral gemisi modelleri geride bırakmış ve Claude-3.7-Sonnet-Thinking ile karşılaştırılabilir performans göstermiştir. Model özellikle matematiksel akıl yürütme, mantıksal akıl yürütme ve çok adımlı akıl yürütme gibi karmaşık görevlerde uzmandır."
  },
  "Yi-34B-Chat": {
    "description": "Yi-1.5-34B, orijinal model serisinin mükemmel genel dil yeteneklerini korurken, 500 milyar yüksek kaliteli token ile artımlı eğitim sayesinde matematiksel mantık ve kodlama yeteneklerini büyük ölçüde artırmıştır."
  },
  "abab5.5-chat": {
    "description": "Üretkenlik senaryoları için tasarlanmış, karmaşık görev işleme ve verimli metin üretimini destekler, profesyonel alan uygulamaları için uygundur."
  },
  "abab5.5s-chat": {
    "description": "Çin karakter diyalog senaryoları için tasarlanmış, yüksek kaliteli Çin diyalog üretim yeteneği sunar ve çeşitli uygulama senaryoları için uygundur."
  },
  "abab6.5g-chat": {
    "description": "Çok dilli karakter diyalogları için tasarlanmış, İngilizce ve diğer birçok dilde yüksek kaliteli diyalog üretimini destekler."
  },
  "abab6.5s-chat": {
    "description": "Metin üretimi, diyalog sistemleri gibi geniş doğal dil işleme görevleri için uygundur."
  },
  "abab6.5t-chat": {
    "description": "Çin karakter diyalog senaryoları için optimize edilmiş, akıcı ve Çin ifade alışkanlıklarına uygun diyalog üretim yeteneği sunar."
  },
  "accounts/fireworks/models/deepseek-r1": {
    "description": "DeepSeek-R1, güçlendirilmiş öğrenme ve soğuk başlangıç verileri ile optimize edilmiş, mükemmel akıl yürütme, matematik ve programlama performansına sahip en son teknoloji büyük bir dil modelidir."
  },
  "accounts/fireworks/models/deepseek-v3": {
    "description": "Deepseek tarafından sunulan güçlü Mixture-of-Experts (MoE) dil modeli, toplamda 671B parametreye sahiptir ve her bir etiket için 37B parametre etkinleştirilmektedir."
  },
  "accounts/fireworks/models/llama-v3-70b-instruct": {
    "description": "Llama 3 70B talimat modeli, çok dilli diyalog ve doğal dil anlama için optimize edilmiştir, çoğu rakip modelden daha iyi performans gösterir."
  },
  "accounts/fireworks/models/llama-v3-8b-instruct": {
    "description": "Llama 3 8B talimat modeli, diyalog ve çok dilli görevler için optimize edilmiştir, mükemmel ve etkili performans sunar."
  },
  "accounts/fireworks/models/llama-v3-8b-instruct-hf": {
    "description": "Llama 3 8B talimat modeli (HF versiyonu), resmi uygulama sonuçlarıyla uyumlu olup yüksek tutarlılık ve platformlar arası uyumluluk sunar."
  },
  "accounts/fireworks/models/llama-v3p1-405b-instruct": {
    "description": "Llama 3.1 405B talimat modeli, devasa parametreler ile karmaşık görevler ve yüksek yük senaryolarında talimat takibi için uygundur."
  },
  "accounts/fireworks/models/llama-v3p1-70b-instruct": {
    "description": "Llama 3.1 70B talimat modeli, mükemmel doğal dil anlama ve üretim yetenekleri sunar, diyalog ve analiz görevleri için idealdir."
  },
  "accounts/fireworks/models/llama-v3p1-8b-instruct": {
    "description": "Llama 3.1 8B talimat modeli, çok dilli diyaloglar için optimize edilmiştir ve yaygın endüstri standartlarını aşmaktadır."
  },
  "accounts/fireworks/models/llama-v3p2-11b-vision-instruct": {
    "description": "Meta'nın 11B parametreli komut ayarlı görüntü akıl yürütme modelidir. Bu model, görsel tanıma, görüntü akıl yürütme, görüntü betimleme ve görüntü hakkında genel sorulara yanıt verme üzerine optimize edilmiştir. Bu model, grafikler ve resimler gibi görsel verileri anlayabilir ve görüntü detaylarını metin olarak betimleyerek görsel ile dil arasındaki boşluğu kapatır."
  },
  "accounts/fireworks/models/llama-v3p2-3b-instruct": {
    "description": "Llama 3.2 3B komut modeli, Meta tarafından sunulan hafif çok dilli bir modeldir. Bu model, verimliliği artırmak amacıyla daha büyük modellere göre gecikme ve maliyet açısından önemli iyileştirmeler sunar. Bu modelin örnek kullanım alanları arasında sorgulama, öneri yeniden yazma ve yazma desteği bulunmaktadır."
  },
  "accounts/fireworks/models/llama-v3p2-90b-vision-instruct": {
    "description": "Meta'nın 90B parametreli komut ayarlı görüntü akıl yürütme modelidir. Bu model, görsel tanıma, görüntü akıl yürütme, görüntü betimleme ve görüntü hakkında genel sorulara yanıt verme üzerine optimize edilmiştir. Bu model, grafikler ve resimler gibi görsel verileri anlayabilir ve görüntü detaylarını metin olarak betimleyerek görsel ile dil arasındaki boşluğu kapatır."
  },
  "accounts/fireworks/models/llama-v3p3-70b-instruct": {
    "description": "Llama 3.3 70B Instruct, Llama 3.1 70B'nin Aralık güncellemesi olan bir modeldir. Bu model, Llama 3.1 70B (2024 Temmuz'da piyasaya sürüldü) temel alınarak geliştirilmiş olup, araç çağrıları, çok dilli metin desteği, matematik ve programlama yeteneklerini artırmıştır. Model, akıl yürütme, matematik ve talimat takibi alanlarında sektördeki en yüksek standartlara ulaşmış olup, 3.1 405B ile benzer performans sunarken hız ve maliyet açısından önemli avantajlar sağlamaktadır."
  },
  "accounts/fireworks/models/mistral-small-24b-instruct-2501": {
    "description": "24B parametreli model, daha büyük modellerle karşılaştırılabilir en son teknoloji yeteneklerine sahiptir."
  },
  "accounts/fireworks/models/mixtral-8x22b-instruct": {
    "description": "Mixtral MoE 8x22B talimat modeli, büyük ölçekli parametreler ve çok uzmanlı mimarisi ile karmaşık görevlerin etkili işlenmesini destekler."
  },
  "accounts/fireworks/models/mixtral-8x7b-instruct": {
    "description": "Mixtral MoE 8x7B talimat modeli, çok uzmanlı mimarisi ile etkili talimat takibi ve yürütme sunar."
  },
  "accounts/fireworks/models/mythomax-l2-13b": {
    "description": "MythoMax L2 13B modeli, yenilikçi birleşim teknolojileri ile hikaye anlatımı ve rol yapma konularında uzmandır."
  },
  "accounts/fireworks/models/phi-3-vision-128k-instruct": {
    "description": "Phi 3 Vision talimat modeli, karmaşık görsel ve metin bilgilerini işleyebilen hafif çok modlu bir modeldir ve güçlü akıl yürütme yeteneklerine sahiptir."
  },
  "accounts/fireworks/models/qwen-qwq-32b-preview": {
    "description": "QwQ modeli, Qwen ekibi tarafından geliştirilen deneysel bir araştırma modelidir ve AI akıl yürütme yeteneklerini artırmaya odaklanmaktadır."
  },
  "accounts/fireworks/models/qwen2-vl-72b-instruct": {
    "description": "Qwen-VL modelinin 72B versiyonu, Alibaba'nın en son iterasyonunun bir ürünüdür ve son bir yılın yeniliklerini temsil etmektedir."
  },
  "accounts/fireworks/models/qwen2p5-72b-instruct": {
    "description": "Qwen2.5, Alibaba Cloud Qwen ekibi tarafından geliştirilen yalnızca kodlayıcı içeren bir dizi dil modelidir. Bu modeller, 0.5B, 1.5B, 3B, 7B, 14B, 32B ve 72B gibi farklı boyutları sunar ve temel (base) ve komut (instruct) versiyonlarına sahiptir."
  },
  "accounts/fireworks/models/qwen2p5-coder-32b-instruct": {
    "description": "Qwen2.5 Coder 32B Instruct, Alibaba Cloud tarafından yayınlanan kod odaklı büyük dil modeli serisinin en son versiyonudur. Bu model, Qwen2.5 temelinde, 5.5 trilyon token ile eğitilerek kod üretimi, akıl yürütme ve düzeltme yeteneklerini önemli ölçüde artırmıştır. Hem kodlama yeteneklerini geliştirmiş hem de matematik ve genel yetenek avantajlarını korumuştur. Model, kod akıllı ajanları gibi pratik uygulamalar için daha kapsamlı bir temel sunmaktadır."
  },
  "accounts/yi-01-ai/models/yi-large": {
    "description": "Yi-Large modeli, mükemmel çok dilli işleme yetenekleri sunar ve her türlü dil üretimi ve anlama görevleri için uygundur."
  },
  "ai21-jamba-1.5-large": {
    "description": "398B parametreli (94B aktif) çok dilli bir model, 256K uzun bağlam penceresi, fonksiyon çağrısı, yapılandırılmış çıktı ve temellendirilmiş üretim sunar."
  },
  "ai21-jamba-1.5-mini": {
    "description": "52B parametreli (12B aktif) çok dilli bir model, 256K uzun bağlam penceresi, fonksiyon çağrısı, yapılandırılmış çıktı ve temellendirilmiş üretim sunar."
  },
  "ai21-labs/AI21-Jamba-1.5-Large": {
    "description": "398 milyar parametreli (94 milyar aktif) çok dilli model, 256K uzun bağlam penceresi, fonksiyon çağrısı, yapılandırılmış çıktı ve gerçeklere dayalı üretim sunar."
  },
  "ai21-labs/AI21-Jamba-1.5-Mini": {
    "description": "52 milyar parametreli (12 milyar aktif) çok dilli model, 256K uzun bağlam penceresi, fonksiyon çağrısı, yapılandırılmış çıktı ve gerçeklere dayalı üretim sunar."
  },
  "anthropic.claude-3-5-sonnet-20240620-v1:0": {
    "description": "Claude 3.5 Sonnet, endüstri standartlarını yükselterek, rakip modelleri ve Claude 3 Opus'u geride bırakarak geniş bir değerlendirmede mükemmel performans sergilerken, orta seviye modellerimizin hızı ve maliyeti ile birlikte gelir."
  },
  "anthropic.claude-3-5-sonnet-20241022-v2:0": {
    "description": "Claude 3.5 Sonnet, sektör standartlarını yükselterek, rakip modelleri ve Claude 3 Opus'u geride bırakarak, geniş bir değerlendirme yelpazesinde mükemmel performans sergilemekte, orta seviye modellerimizin hız ve maliyet avantajlarını sunmaktadır."
  },
  "anthropic.claude-3-haiku-20240307-v1:0": {
    "description": "Claude 3 Haiku, Anthropic'in en hızlı ve en kompakt modelidir, neredeyse anında yanıt hızı sunar. Basit sorgular ve taleplere hızlı bir şekilde yanıt verebilir. Müşteriler, insan etkileşimini taklit eden kesintisiz bir AI deneyimi oluşturabileceklerdir. Claude 3 Haiku, görüntüleri işleyebilir ve metin çıktısı döndürebilir, 200K bağlam penceresine sahiptir."
  },
  "anthropic.claude-3-opus-20240229-v1:0": {
    "description": "Claude 3 Opus, Anthropic'in en güçlü AI modelidir, son derece karmaşık görevlerde en ileri düzey performansa sahiptir. Açık uçlu istemleri ve daha önce görülmemiş senaryoları işleyebilir, mükemmel akıcılık ve insan benzeri anlama yeteneğine sahiptir. Claude 3 Opus, üretken AI olasılıklarının öncüsüdür. Claude 3 Opus, görüntüleri işleyebilir ve metin çıktısı döndürebilir, 200K bağlam penceresine sahiptir."
  },
  "anthropic.claude-3-sonnet-20240229-v1:0": {
    "description": "Anthropic'in Claude 3 Sonnet, zeka ve hız arasında ideal bir denge sağlar - özellikle kurumsal iş yükleri için uygundur. Rakiplerine göre daha düşük bir fiyatla maksimum fayda sunar ve ölçeklenebilir AI dağıtımları için güvenilir, dayanıklı bir ana makine olarak tasarlanmıştır. Claude 3 Sonnet, görüntüleri işleyebilir ve metin çıktısı döndürebilir, 200K bağlam penceresine sahiptir."
  },
  "anthropic.claude-instant-v1": {
    "description": "Günlük diyaloglar, metin analizi, özetleme ve belge soru-cevap gibi bir dizi görevi işleyebilen hızlı, ekonomik ve hala oldukça yetenekli bir modeldir."
  },
  "anthropic.claude-v2": {
    "description": "Anthropic, karmaşık diyaloglardan yaratıcı içerik üretimine ve ayrıntılı talimat takibine kadar geniş bir görev yelpazesinde yüksek yetenek sergileyen bir modeldir."
  },
  "anthropic.claude-v2:1": {
    "description": "Claude 2'nin güncellenmiş versiyonu, iki kat daha büyük bir bağlam penceresine sahiptir ve uzun belgeler ve RAG bağlamındaki güvenilirlik, yanılsama oranı ve kanıta dayalı doğrulukta iyileştirmeler sunar."
  },
  "anthropic/claude-3-haiku": {
    "description": "Claude 3 Haiku, Anthropic'in en hızlı ve en kompakt modelidir; neredeyse anlık yanıtlar sağlamak için tasarlanmıştır. Hızlı ve doğru yönlendirme performansına sahiptir."
  },
  "anthropic/claude-3-opus": {
    "description": "Claude 3 Opus, Anthropic'in son derece karmaşık görevleri işlemek için en güçlü modelidir. Performans, zeka, akıcılık ve anlama açısından olağanüstü bir performans sergiler."
  },
  "anthropic/claude-3.5-haiku": {
    "description": "Claude 3.5 Haiku, Anthropic'in en hızlı bir sonraki nesil modelidir. Claude 3 Haiku ile karşılaştırıldığında, Claude 3.5 Haiku, birçok beceride iyileşme göstermiştir ve birçok zeka kıyaslamasında bir önceki neslin en büyük modeli Claude 3 Opus'u geride bırakmıştır."
  },
  "anthropic/claude-3.5-sonnet": {
    "description": "Claude 3.5 Sonnet, Opus'tan daha fazla yetenek ve Sonnet'ten daha hızlı bir hız sunar; aynı zamanda Sonnet ile aynı fiyatı korur. Sonnet, programlama, veri bilimi, görsel işleme ve ajan görevlerinde özellikle başarılıdır."
  },
  "anthropic/claude-3.7-sonnet": {
    "description": "Claude 3.7 Sonnet, Anthropic'in şimdiye kadarki en akıllı modeli ve piyasadaki ilk karma akıl yürütme modelidir. Claude 3.7 Sonnet, neredeyse anlık yanıtlar veya uzatılmış adım adım düşünme süreçleri üretebilir; kullanıcılar bu süreçleri net bir şekilde görebilir. Sonnet, programlama, veri bilimi, görsel işleme ve temsilci görevlerde özellikle yeteneklidir."
  },
  "anthropic/claude-opus-4": {
    "description": "Claude Opus 4, Anthropic tarafından yüksek karmaşıklıktaki görevleri işlemek için geliştirilen en güçlü modeldir. Performans, zeka, akıcılık ve anlama yeteneği açısından üstün bir performans sergiler."
  },
  "anthropic/claude-sonnet-4": {
    "description": "Claude Sonnet 4, neredeyse anında yanıtlar veya uzatılmış adım adım düşünme süreçleri üretebilir; kullanıcılar bu süreçleri net bir şekilde görebilir. API kullanıcıları ayrıca modelin düşünme süresini ayrıntılı olarak kontrol edebilir."
  },
  "aya": {
    "description": "Aya 23, Cohere tarafından sunulan çok dilli bir modeldir, 23 dili destekler ve çok dilli uygulamalar için kolaylık sağlar."
  },
  "aya:35b": {
    "description": "Aya 23, Cohere tarafından sunulan çok dilli bir modeldir, 23 dili destekler ve çok dilli uygulamalar için kolaylık sağlar."
  },
  "baichuan/baichuan2-13b-chat": {
    "description": "Baichuan-13B, Baichuan Zhi Neng tarafından geliştirilen 130 milyar parametreye sahip açık kaynaklı ticari bir büyük dil modelidir ve yetkili Çince ve İngilizce benchmark'larda aynı boyuttaki en iyi sonuçları elde etmiştir."
  },
  "c4ai-aya-expanse-32b": {
    "description": "Aya Expanse, talimat ayarlama, veri arbitrajı, tercih eğitimi ve model birleştirme yenilikleri ile tek dilli modellerin performansını zorlamak için tasarlanmış yüksek performanslı bir 32B çok dilli modeldir. 23 dili desteklemektedir."
  },
  "c4ai-aya-expanse-8b": {
    "description": "Aya Expanse, talimat ayarlama, veri arbitrajı, tercih eğitimi ve model birleştirme yenilikleri ile tek dilli modellerin performansını zorlamak için tasarlanmış yüksek performanslı bir 8B çok dilli modeldir. 23 dili desteklemektedir."
  },
  "c4ai-aya-vision-32b": {
    "description": "Aya Vision, dil, metin ve görüntü yeteneklerinin birden fazla anahtar ölçütünde mükemmel performans sergileyen en son teknoloji çok modlu bir modeldir. 23 dili desteklemektedir. Bu 32 milyar parametreli versiyon, en son teknoloji çok dilli performansa odaklanmaktadır."
  },
  "c4ai-aya-vision-8b": {
    "description": "Aya Vision, dil, metin ve görüntü yeteneklerinin birden fazla anahtar ölçütünde mükemmel performans sergileyen en son teknoloji çok modlu bir modeldir. Bu 8 milyar parametreli versiyon, düşük gecikme ve en iyi performansa odaklanmaktadır."
  },
  "charglm-3": {
    "description": "CharGLM-3, rol yapma ve duygusal destek için tasarlanmış, ultra uzun çok turlu bellek ve kişiselleştirilmiş diyalog desteği sunan bir modeldir, geniş bir uygulama yelpazesine sahiptir."
  },
  "charglm-4": {
    "description": "CharGLM-4, rol yapma ve duygusal destek için tasarlanmıştır, uzun süreli çoklu hafıza ve kişiselleştirilmiş diyalogları destekler, geniş bir uygulama yelpazesine sahiptir."
  },
  "chatglm3": {
    "description": "ChatGLM3, ZhiPu AI ve Tsinghua KEG laboratuvarı tarafından yayınlanan kapalı kaynaklı bir modeldir. Büyük miktarda Çince ve İngilizce belirteçlerin önceden eğitilmesi ve insan tercihleriyle hizalama eğitimi ile, birinci nesil modellere göre MMLU, C-Eval ve GSM8K'da sırasıyla %16, %36 ve %280'lük iyileştirmeler elde edilmiştir ve Çince görevler listesinde C-Eval zirvesine ulaşmıştır. Bilgi hacmi, çıkarım yeteneği ve yaratıcılık gerektiren senaryolarda kullanılabilir, örneğin reklam metni, roman yazımı, bilgi tabanlı yazım, kod oluşturma vb."
  },
  "chatglm3-6b-base": {
    "description": "ChatGLM3-6b-base, ZhiPu tarafından geliştirilen ChatGLM serisinin en yeni nesli olan 6 milyar parametrelik açık kaynaklı temel modeldir."
  },
  "chatgpt-4o-latest": {
    "description": "ChatGPT-4o, güncel versiyonunu korumak için gerçek zamanlı olarak güncellenen dinamik bir modeldir. Güçlü dil anlama ve üretme yeteneklerini birleştirir, müşteri hizmetleri, eğitim ve teknik destek gibi geniş ölçekli uygulama senaryoları için uygundur."
  },
  "claude-2.0": {
    "description": "Claude 2, işletmelere kritik yeteneklerin ilerlemesini sunar, sektördeki en iyi 200K token bağlamı, model yanılsamalarının önemli ölçüde azaltılması, sistem ipuçları ve yeni bir test özelliği: araç çağrısı içerir."
  },
  "claude-2.1": {
    "description": "Claude 2, işletmelere kritik yeteneklerin ilerlemesini sunar, sektördeki en iyi 200K token bağlamı, model yanılsamalarının önemli ölçüde azaltılması, sistem ipuçları ve yeni bir test özelliği: araç çağrısı içerir."
  },
  "claude-3-5-haiku-20241022": {
    "description": "Claude 3.5 Haiku, Anthropic'in en hızlı bir sonraki nesil modelidir. Claude 3 Haiku ile karşılaştırıldığında, Claude 3.5 Haiku, tüm becerilerde gelişim göstermiştir ve birçok zeka standart testinde bir önceki neslin en büyük modeli olan Claude 3 Opus'u geride bırakmıştır."
  },
  "claude-3-5-sonnet-20240620": {
    "description": "Claude 3.5 Sonnet, Opus'tan daha fazla yetenek ve Sonnet'ten daha hızlı bir performans sunar, aynı zamanda Sonnet ile aynı fiyatı korur. Sonnet, programlama, veri bilimi, görsel işleme ve ajan görevlerinde özellikle başarılıdır."
  },
  "claude-3-5-sonnet-20241022": {
    "description": "Claude 3.5 Sonnet, Opus'tan daha fazla yetenek ve Sonnet'ten daha hızlı performans sunarken, aynı fiyatta kalmaktadır. Sonnet, programlama, veri bilimi, görsel işleme ve aracı görevlerde özellikle güçlüdür."
  },
  "claude-3-7-sonnet-20250219": {
    "description": "Claude 3.7 Sonnet, endüstri standartlarını yükselterek, rakip modelleri ve Claude 3 Opus'u geride bırakarak, geniş bir değerlendirme yelpazesinde mükemmel performans sergilemekte, orta seviye modellerimizin hız ve maliyet avantajlarını sunmaktadır."
  },
  "claude-3-haiku-20240307": {
    "description": "Claude 3 Haiku, Anthropic'in en hızlı ve en kompakt modelidir, neredeyse anlık yanıtlar sağlamak için tasarlanmıştır. Hızlı ve doğru yönlendirme performansına sahiptir."
  },
  "claude-3-opus-20240229": {
    "description": "Claude 3 Opus, Anthropic'in yüksek karmaşıklıkta görevleri işlemek için en güçlü modelidir. Performans, zeka, akıcılık ve anlama açısından mükemmel bir şekilde öne çıkar."
  },
  "claude-3-sonnet-20240229": {
    "description": "Claude 3 Sonnet, akıllı ve hızlı bir denge sunarak kurumsal iş yükleri için idealdir. Daha düşük bir fiyatla maksimum fayda sağlar, güvenilir ve büyük ölçekli dağıtım için uygundur."
  },
  "claude-opus-4-20250514": {
    "description": "Claude Opus 4, Anthropic'in son derece karmaşık görevleri işlemek için geliştirdiği en güçlü modeldir. Performans, zeka, akıcılık ve anlama açısından mükemmel bir şekilde öne çıkmaktadır."
  },
  "claude-sonnet-4-20250514": {
    "description": "Claude 4 Sonnet, neredeyse anlık yanıtlar veya uzatılmış aşamalı düşünme süreçleri üretebilir; kullanıcılar bu süreçleri net bir şekilde görebilir. API kullanıcıları, modelin düşünme süresini ayrıntılı bir şekilde kontrol edebilir."
  },
  "codegeex-4": {
    "description": "CodeGeeX-4, çeşitli programlama dillerinde akıllı soru-cevap ve kod tamamlama desteği sunan güçlü bir AI programlama asistanıdır, geliştirme verimliliğini artırır."
  },
  "codegeex4-all-9b": {
    "description": "CodeGeeX4-ALL-9B, çok dilli kod üretim modeli olup, kod tamamlama ve üretimi, kod yorumlayıcı, web arama, fonksiyon çağrısı, depo düzeyinde kod soru-cevap gibi kapsamlı işlevleri destekler ve yazılım geliştirme için çeşitli senaryoları kapsar. 10B'den az parametreye sahip en iyi kod üretim modelidir."
  },
  "codegemma": {
    "description": "CodeGemma, farklı programlama görevleri için özel olarak tasarlanmış hafif bir dil modelidir, hızlı iterasyon ve entegrasyonu destekler."
  },
  "codegemma:2b": {
    "description": "CodeGemma, farklı programlama görevleri için özel olarak tasarlanmış hafif bir dil modelidir, hızlı iterasyon ve entegrasyonu destekler."
  },
  "codellama": {
    "description": "Code Llama, kod üretimi ve tartışmalarına odaklanan bir LLM'dir, geniş programlama dili desteği ile geliştirici ortamları için uygundur."
  },
  "codellama/CodeLlama-34b-Instruct-hf": {
    "description": "Code Llama, kod üretimi ve tartışmalarına odaklanan bir LLM'dir ve geniş bir programlama dili desteği sunarak geliştirici ortamları için uygundur."
  },
  "codellama:13b": {
    "description": "Code Llama, kod üretimi ve tartışmalarına odaklanan bir LLM'dir, geniş programlama dili desteği ile geliştirici ortamları için uygundur."
  },
  "codellama:34b": {
    "description": "Code Llama, kod üretimi ve tartışmalarına odaklanan bir LLM'dir, geniş programlama dili desteği ile geliştirici ortamları için uygundur."
  },
  "codellama:70b": {
    "description": "Code Llama, kod üretimi ve tartışmalarına odaklanan bir LLM'dir, geniş programlama dili desteği ile geliştirici ortamları için uygundur."
  },
  "codeqwen": {
    "description": "CodeQwen1.5, büyük miktarda kod verisi ile eğitilmiş büyük bir dil modelidir, karmaşık programlama görevlerini çözmek için özel olarak tasarlanmıştır."
  },
  "codestral": {
    "description": "Codestral, Mistral AI'nın ilk kod modelidir, kod üretim görevlerine mükemmel destek sunar."
  },
  "codestral-latest": {
    "description": "Codestral, kod üretimine odaklanan son teknoloji bir üretim modelidir, ara doldurma ve kod tamamlama görevlerini optimize etmiştir."
  },
  "codex-mini-latest": {
<<<<<<< HEAD
    "description": "codex-mini-latest, Codex CLI için özel olarak ince ayarlanmış o4-mini versiyonudur. API üzerinden doğrudan kullanım için, gpt-4.1'den başlamanızı öneririz."
=======
    "description": "codex-mini-latest, Codex CLI için özel olarak tasarlanmış o4-mini'nin ince ayar versiyonudur. API üzerinden doğrudan kullanım için, gpt-4.1'den başlamanızı öneririz."
>>>>>>> e45e31c8
  },
  "cognitivecomputations/dolphin-mixtral-8x22b": {
    "description": "Dolphin Mixtral 8x22B, talimat takibi, diyalog ve programlama için tasarlanmış bir modeldir."
  },
  "cohere-command-r": {
    "description": "Command R, üretim ölçeğinde AI sağlamak için RAG ve Araç Kullanımına yönelik ölçeklenebilir bir üretken modeldir."
  },
  "cohere-command-r-plus": {
    "description": "Command R+, kurumsal düzeyde iş yüklerini ele almak için tasarlanmış en son RAG optimize edilmiş bir modeldir."
  },
  "cohere/Cohere-command-r": {
    "description": "Command R, RAG ve araç kullanımı için ölçeklenebilir bir üretim modeli olup, işletmelerin üretim seviyesinde yapay zeka uygulamalarını gerçekleştirmesine olanak tanır."
  },
  "cohere/Cohere-command-r-plus": {
    "description": "Command R+, işletme düzeyindeki iş yükleri için tasarlanmış, en gelişmiş RAG optimize modelidir."
  },
  "command": {
    "description": "Dil görevlerinde yüksek kalite ve güvenilirlik sunan, talimatları izleyen bir diyalog modelidir ve temel üretim modelimize göre daha uzun bir bağlam uzunluğuna sahiptir."
  },
  "command-a-03-2025": {
    "description": "Command A, şimdiye kadar geliştirdiğimiz en güçlü modeldir ve araç kullanımı, ajan, bilgi artırımlı üretim (RAG) ve çok dilli uygulama senaryolarında mükemmel performans sergilemektedir. Command A, 256K bağlam uzunluğuna sahiptir, yalnızca iki GPU ile çalıştırılabilir ve Command R+ 08-2024'e kıyasla %150 daha yüksek bir verimlilik sunar."
  },
  "command-light": {
    "description": "Neredeyse aynı güçte, ancak daha hızlı olan daha küçük ve daha hızlı bir Command versiyonudur."
  },
  "command-light-nightly": {
    "description": "Ana sürüm güncellemeleri arasındaki süreyi kısaltmak için Command modelinin her gece sürümünü sunuyoruz. command-light serisi için bu sürüm command-light-nightly olarak adlandırılmaktadır. Lütfen dikkat edin, command-light-nightly en güncel, en deneysel ve (muhtemelen) kararsız sürümdür. Her gece sürümü düzenli olarak güncellenir ve önceden bildirilmez, bu nedenle üretim ortamında kullanılması önerilmez."
  },
  "command-nightly": {
    "description": "Ana sürüm güncellemeleri arasındaki süreyi kısaltmak için Command modelinin her gece sürümünü sunuyoruz. Command serisi için bu sürüm command-cightly olarak adlandırılmaktadır. Lütfen dikkat edin, command-nightly en güncel, en deneysel ve (muhtemelen) kararsız sürümdür. Her gece sürümü düzenli olarak güncellenir ve önceden bildirilmez, bu nedenle üretim ortamında kullanılması önerilmez."
  },
  "command-r": {
    "description": "Command R, diyalog ve uzun bağlam görevleri için optimize edilmiş bir LLM'dir, dinamik etkileşim ve bilgi yönetimi için özellikle uygundur."
  },
  "command-r-03-2024": {
    "description": "Command R, dil görevlerinde daha yüksek kalite ve güvenilirlik sunan, talimatları izleyen bir diyalog modelidir ve önceki modellere göre daha uzun bir bağlam uzunluğuna sahiptir. Kod üretimi, bilgi artırımlı üretim (RAG), araç kullanımı ve ajan gibi karmaşık iş akışları için kullanılabilir."
  },
  "command-r-08-2024": {
    "description": "command-r-08-2024, Command R modelinin güncellenmiş versiyonudur ve 2024 yılının Ağustos ayında piyasaya sürülmüştür."
  },
  "command-r-plus": {
    "description": "Command R+, gerçek işletme senaryoları ve karmaşık uygulamalar için tasarlanmış yüksek performanslı bir büyük dil modelidir."
  },
  "command-r-plus-04-2024": {
    "description": "Command R+, dil görevlerinde daha yüksek kalite ve güvenilirlik sunan, talimatları izleyen bir diyalog modelidir ve önceki modellere göre daha uzun bir bağlam uzunluğuna sahiptir. Karmaşık RAG iş akışları ve çok adımlı araç kullanımı için en uygunudur."
  },
  "command-r-plus-08-2024": {
    "description": "Command R+ talimatları takip eden bir diyalog modelidir, dil görevlerinde daha yüksek kalite, daha güvenilirlik sunar ve önceki modellere göre daha uzun bağlam uzunluğuna sahiptir. Karmaşık RAG iş akışları ve çok adımlı araç kullanımı için en uygunudur."
  },
  "command-r7b-12-2024": {
    "description": "command-r7b-12-2024, 2024 yılının Aralık ayında piyasaya sürülen küçük ve verimli bir güncellenmiş versiyondur. RAG, araç kullanımı, ajan gibi karmaşık akıl yürütme ve çok adımlı işlemler gerektiren görevlerde mükemmel performans sergilemektedir."
  },
  "compound-beta": {
    "description": "Compound-beta, GroqCloud'da desteklenen birden fazla açık kullanılabilir modelden güç alan bir bileşik AI sistemidir, kullanıcı sorgularını yanıtlamak için araçları akıllıca ve seçici bir şekilde kullanabilir."
  },
  "compound-beta-mini": {
    "description": "Compound-beta-mini, GroqCloud'da desteklenen açık kullanılabilir modellerden güç alan bir bileşik AI sistemidir, kullanıcı sorgularını yanıtlamak için araçları akıllıca ve seçici bir şekilde kullanabilir."
  },
  "computer-use-preview": {
<<<<<<< HEAD
    "description": "computer-use-preview modeli, \"Bilgisayar Kullanım Araçları\" için özel olarak tasarlanmış ve bilgisayarla ilgili görevleri anlama ve yerine getirme konusunda eğitilmiş özel bir modeldir."
=======
    "description": "computer-use-preview modeli, \"Bilgisayar Kullanım Araçları\" için özel olarak tasarlanmış bir modeldir ve bilgisayarla ilgili görevleri anlama ve yerine getirme konusunda eğitilmiştir."
>>>>>>> e45e31c8
  },
  "dall-e-2": {
    "description": "İkinci nesil DALL·E modeli, daha gerçekçi ve doğru görüntü üretimi destekler, çözünürlüğü birinci neslin 4 katıdır."
  },
  "dall-e-3": {
    "description": "En son DALL·E modeli, Kasım 2023'te piyasaya sürüldü. Daha gerçekçi ve doğru görüntü üretimi destekler, daha güçlü detay ifade yeteneğine sahiptir."
  },
  "databricks/dbrx-instruct": {
    "description": "DBRX Instruct, yüksek güvenilirlikte talimat işleme yetenekleri sunar ve çok çeşitli endüstri uygulamalarını destekler."
  },
  "deepseek-ai/DeepSeek-R1": {
    "description": "DeepSeek-R1, tekrarlayan öğrenme (RL) destekli bir çıkarım modelidir ve modeldeki tekrarlama ve okunabilirlik sorunlarını çözmektedir. RL'den önce, DeepSeek-R1 soğuk başlangıç verilerini tanıtarak çıkarım performansını daha da optimize etmiştir. Matematik, kod ve çıkarım görevlerinde OpenAI-o1 ile benzer bir performans sergilemekte ve özenle tasarlanmış eğitim yöntemleri ile genel etkisini artırmaktadır."
  },
  "deepseek-ai/DeepSeek-R1-0528": {
    "description": "DeepSeek R1, artırılmış hesaplama kaynakları ve son eğitim sürecinde algoritma optimizasyon mekanizmalarının entegrasyonu sayesinde çıkarım ve akıl yürütme derinliğini önemli ölçüde artırmıştır. Model, matematik, programlama ve genel mantık alanlarında çeşitli kıyaslama testlerinde üstün performans göstermektedir. Genel performansı, O3 ve Gemini 2.5 Pro gibi lider modellerle yakındır."
  },
  "deepseek-ai/DeepSeek-R1-0528-Qwen3-8B": {
    "description": "DeepSeek-R1-0528-Qwen3-8B, DeepSeek-R1-0528 modelinden düşünce zinciri distilasyonu yoluyla Qwen3 8B Base modeline elde edilen bir modeldir. Açık kaynak modeller arasında en ileri (SOTA) performansa sahiptir, AIME 2024 testinde Qwen3 8B'yi %10 aşmış ve Qwen3-235B-thinking performans seviyesine ulaşmıştır. Model matematiksel akıl yürütme, programlama ve genel mantık gibi çeşitli kıyaslama testlerinde üstün performans gösterir; mimarisi Qwen3-8B ile aynıdır ancak DeepSeek-R1-0528'in tokenizer konfigürasyonunu paylaşır."
  },
  "deepseek-ai/DeepSeek-R1-Distill-Llama-70B": {
    "description": "DeepSeek-R1 damıtma modeli, pekiştirme öğrenimi ve soğuk başlatma verileri ile çıkarım performansını optimize eder, açık kaynak model çoklu görev standartlarını yeniler."
  },
  "deepseek-ai/DeepSeek-R1-Distill-Qwen-1.5B": {
    "description": "DeepSeek-R1 damıtma modeli, pekiştirme öğrenimi ve soğuk başlatma verileri ile çıkarım performansını optimize eder, açık kaynak model çoklu görev standartlarını yeniler."
  },
  "deepseek-ai/DeepSeek-R1-Distill-Qwen-14B": {
    "description": "DeepSeek-R1 damıtma modeli, pekiştirme öğrenimi ve soğuk başlatma verileri ile çıkarım performansını optimize eder, açık kaynak model çoklu görev standartlarını yeniler."
  },
  "deepseek-ai/DeepSeek-R1-Distill-Qwen-32B": {
    "description": "DeepSeek-R1-Distill-Qwen-32B, Qwen2.5-32B temel alınarak bilgi damıtma ile elde edilen bir modeldir. Bu model, DeepSeek-R1 tarafından üretilen 800.000 seçkin örnek ile ince ayar yapılmış, matematik, programlama ve çıkarım gibi birçok alanda olağanüstü performans sergilemektedir. AIME 2024, MATH-500, GPQA Diamond gibi birçok referans testinde mükemmel sonuçlar elde etmiş, MATH-500'de %94.3 doğruluk oranına ulaşarak güçlü matematik çıkarım yeteneğini göstermiştir."
  },
  "deepseek-ai/DeepSeek-R1-Distill-Qwen-7B": {
    "description": "DeepSeek-R1-Distill-Qwen-7B, Qwen2.5-Math-7B temel alınarak bilgi damıtma ile elde edilen bir modeldir. Bu model, DeepSeek-R1 tarafından üretilen 800.000 seçkin örnek ile ince ayar yapılmış, mükemmel çıkarım yeteneği sergilemektedir. Birçok referans testinde öne çıkmış, MATH-500'de %92.8 doğruluk oranına, AIME 2024'te %55.5 geçiş oranına ulaşmış, CodeForces'ta 1189 puan alarak 7B ölçeğindeki model olarak güçlü matematik ve programlama yeteneğini göstermiştir."
  },
  "deepseek-ai/DeepSeek-V2.5": {
    "description": "DeepSeek V2.5, önceki sürümlerin mükemmel özelliklerini bir araya getirir, genel ve kodlama yeteneklerini artırır."
  },
  "deepseek-ai/DeepSeek-V3": {
    "description": "DeepSeek-V3, 6710 milyar parametreye sahip bir karma uzman (MoE) dil modelidir. Çok başlı potansiyel dikkat (MLA) ve DeepSeekMoE mimarisini kullanarak, yardımcı kayıplar olmadan yük dengeleme stratejisi ile çıkarım ve eğitim verimliliğini optimize etmektedir. 14.8 trilyon yüksek kaliteli token üzerinde önceden eğitilmiş ve denetimli ince ayar ile tekrarlayan öğrenme gerçekleştirilmiştir; DeepSeek-V3, performans açısından diğer açık kaynaklı modelleri geride bırakmakta ve lider kapalı kaynaklı modellere yaklaşmaktadır."
  },
  "deepseek-ai/deepseek-llm-67b-chat": {
    "description": "DeepSeek 67B, yüksek karmaşıklıkta diyaloglar için eğitilmiş gelişmiş bir modeldir."
  },
  "deepseek-ai/deepseek-r1": {
    "description": "En son teknolojiye sahip verimli LLM, akıl yürütme, matematik ve programlama konularında uzmandır."
  },
  "deepseek-ai/deepseek-vl2": {
    "description": "DeepSeek-VL2, DeepSeekMoE-27B tabanlı bir karma uzman (MoE) görsel dil modelidir. Seyrek etkinleştirilen MoE mimarisini kullanarak yalnızca 4.5B parametreyi etkinleştirerek olağanüstü performans sergilemektedir. Bu model, görsel soru yanıtlama, optik karakter tanıma, belge/tablolar/grafikler anlama ve görsel konumlandırma gibi birçok görevde mükemmel sonuçlar elde etmektedir."
  },
  "deepseek-chat": {
    "description": "Genel ve kod yeteneklerini birleştiren yeni bir açık kaynak modeli, yalnızca mevcut Chat modelinin genel diyalog yeteneklerini ve Coder modelinin güçlü kod işleme yeteneklerini korumakla kalmaz, aynı zamanda insan tercihleri ile daha iyi hizalanmıştır. Ayrıca, DeepSeek-V2.5 yazım görevleri, talimat takibi gibi birçok alanda büyük iyileştirmeler sağlamıştır."
  },
  "deepseek-coder-33B-instruct": {
    "description": "DeepSeek Coder 33B, 20 trilyon veri ile eğitilmiş bir kod dili modelidir. Bunun %87'si kod, %13'ü ise Çince ve İngilizce dillerindendir. Model, 16K pencere boyutu ve boşluk doldurma görevini tanıtarak proje düzeyinde kod tamamlama ve parça doldurma işlevi sunmaktadır."
  },
  "deepseek-coder-v2": {
    "description": "DeepSeek Coder V2, açık kaynaklı bir karışık uzman kod modelidir, kod görevlerinde mükemmel performans sergiler ve GPT4-Turbo ile karşılaştırılabilir."
  },
  "deepseek-coder-v2:236b": {
    "description": "DeepSeek Coder V2, açık kaynaklı bir karışık uzman kod modelidir, kod görevlerinde mükemmel performans sergiler ve GPT4-Turbo ile karşılaştırılabilir."
  },
  "deepseek-r1": {
    "description": "DeepSeek-R1, tekrarlayan öğrenme (RL) destekli bir çıkarım modelidir ve modeldeki tekrarlama ve okunabilirlik sorunlarını çözmektedir. RL'den önce, DeepSeek-R1 soğuk başlangıç verilerini tanıtarak çıkarım performansını daha da optimize etmiştir. Matematik, kod ve çıkarım görevlerinde OpenAI-o1 ile benzer bir performans sergilemekte ve özenle tasarlanmış eğitim yöntemleri ile genel etkisini artırmaktadır."
  },
  "deepseek-r1-0528": {
    "description": "685 milyar parametreli tam sürüm model, 28 Mayıs 2025'te yayınlandı. DeepSeek-R1, son eğitim aşamasında pek az etiketli veriyle güçlendirilmiş öğrenme tekniklerini geniş çapta kullanarak modelin çıkarım yeteneğini büyük ölçüde artırdı. Matematik, kodlama, doğal dil çıkarımı gibi görevlerde yüksek performans ve güçlü yetenekler sergiler."
  },
  "deepseek-r1-70b-fast-online": {
    "description": "DeepSeek R1 70B hızlı versiyonu, gerçek zamanlı çevrimiçi arama desteği ile, model performansını korurken daha hızlı yanıt süreleri sunar."
  },
  "deepseek-r1-70b-online": {
    "description": "DeepSeek R1 70B standart versiyonu, gerçek zamanlı çevrimiçi arama desteği ile, en güncel bilgilere ihtiyaç duyan diyalog ve metin işleme görevleri için uygundur."
  },
  "deepseek-r1-distill-llama": {
    "description": "deepseek-r1-distill-llama, DeepSeek-R1'den Llama tabanlı damıtılarak elde edilmiş bir modeldir."
  },
  "deepseek-r1-distill-llama-70b": {
    "description": "DeepSeek R1 - DeepSeek paketindeki daha büyük ve daha akıllı model - Llama 70B mimarisine damıtılmıştır. Referans testleri ve insan değerlendirmelerine dayanarak, bu model orijinal Llama 70B'den daha akıllıdır, özellikle matematik ve gerçeklik doğruluğu gerektiren görevlerde mükemmel performans sergilemektedir."
  },
  "deepseek-r1-distill-llama-8b": {
    "description": "DeepSeek-R1-Distill serisi modeller, bilgi damıtma teknolojisi ile DeepSeek-R1 tarafından üretilen örneklerin Qwen, Llama gibi açık kaynak modeller üzerinde ince ayar yapılmasıyla elde edilmiştir."
  },
  "deepseek-r1-distill-qianfan-llama-70b": {
    "description": "14 Şubat 2025'te ilk kez piyasaya sürülen bu model, Qianfan büyük model geliştirme ekibi tarafından Llama3_70B temel modeli (Meta Llama ile oluşturulmuştur) kullanılarak damıtılmıştır ve damıtma verilerine Qianfan'ın metinleri de eklenmiştir."
  },
  "deepseek-r1-distill-qianfan-llama-8b": {
    "description": "14 Şubat 2025'te ilk kez piyasaya sürülen bu model, Qianfan büyük model geliştirme ekibi tarafından Llama3_8B temel modeli (Meta Llama ile oluşturulmuştur) kullanılarak damıtılmıştır ve damıtma verilerine Qianfan'ın metinleri de eklenmiştir."
  },
  "deepseek-r1-distill-qwen": {
    "description": "deepseek-r1-distill-qwen, Qwen temel alınarak DeepSeek-R1'den damıtılmış bir modeldir."
  },
  "deepseek-r1-distill-qwen-1.5b": {
    "description": "DeepSeek-R1-Distill serisi modeller, bilgi damıtma teknolojisi ile DeepSeek-R1 tarafından üretilen örneklerin Qwen, Llama gibi açık kaynak modeller üzerinde ince ayar yapılmasıyla elde edilmiştir."
  },
  "deepseek-r1-distill-qwen-14b": {
    "description": "DeepSeek-R1-Distill serisi modeller, bilgi damıtma teknolojisi ile DeepSeek-R1 tarafından üretilen örneklerin Qwen, Llama gibi açık kaynak modeller üzerinde ince ayar yapılmasıyla elde edilmiştir."
  },
  "deepseek-r1-distill-qwen-32b": {
    "description": "DeepSeek-R1-Distill serisi modeller, bilgi damıtma teknolojisi ile DeepSeek-R1 tarafından üretilen örneklerin Qwen, Llama gibi açık kaynak modeller üzerinde ince ayar yapılmasıyla elde edilmiştir."
  },
  "deepseek-r1-distill-qwen-7b": {
    "description": "DeepSeek-R1-Distill serisi modeller, bilgi damıtma teknolojisi ile DeepSeek-R1 tarafından üretilen örneklerin Qwen, Llama gibi açık kaynak modeller üzerinde ince ayar yapılmasıyla elde edilmiştir."
  },
  "deepseek-r1-fast-online": {
    "description": "DeepSeek R1 tam hızlı versiyonu, gerçek zamanlı çevrimiçi arama desteği ile, 671B parametrenin güçlü yetenekleri ile daha hızlı yanıt sürelerini birleştirir."
  },
  "deepseek-r1-online": {
    "description": "DeepSeek R1 tam sürümü, 671B parametreye sahip olup, gerçek zamanlı çevrimiçi arama desteği ile daha güçlü anlama ve üretim yeteneklerine sahiptir."
  },
  "deepseek-reasoner": {
    "description": "DeepSeek tarafından sunulan bir akıl yürütme modeli. Model, nihai yanıtı vermeden önce bir düşünce zinciri içeriği sunarak nihai cevabın doğruluğunu artırır."
  },
  "deepseek-v2": {
    "description": "DeepSeek V2, ekonomik ve verimli işleme ihtiyaçları için uygun, etkili bir Mixture-of-Experts dil modelidir."
  },
  "deepseek-v2:236b": {
    "description": "DeepSeek V2 236B, DeepSeek'in tasarım kodu modelidir, güçlü kod üretim yetenekleri sunar."
  },
  "deepseek-v3": {
    "description": "DeepSeek-V3, Hangzhou DeepSeek Yapay Zeka Temel Teknoloji Araştırma Şirketi tarafından geliştirilen MoE modelidir, birçok değerlendirme sonucunda öne çıkmakta ve ana akım listelerde açık kaynak modeller arasında birinci sırada yer almaktadır. V3, V2.5 modeline göre üretim hızında 3 kat artış sağlamış, kullanıcılara daha hızlı ve akıcı bir deneyim sunmuştur."
  },
  "deepseek-v3-0324": {
    "description": "DeepSeek-V3-0324, 671B parametreye sahip bir MoE modelidir ve programlama ile teknik yetenekler, bağlam anlama ve uzun metin işleme gibi alanlarda belirgin avantajlar sunar."
  },
  "deepseek/deepseek-chat-v3-0324": {
    "description": "DeepSeek V3, 685B parametreye sahip bir uzman karışık modeldir ve DeepSeek ekibinin amiral gemisi sohbet modeli serisinin en son iterasyonudur.\n\nÇeşitli görevlerde mükemmel performans sergileyen [DeepSeek V3](/deepseek/deepseek-chat-v3) modelini devralmıştır."
  },
  "deepseek/deepseek-chat-v3-0324:free": {
    "description": "DeepSeek V3, 685B parametreye sahip bir uzman karışık modeldir ve DeepSeek ekibinin amiral gemisi sohbet modeli serisinin en son iterasyonudur.\n\nÇeşitli görevlerde mükemmel performans sergileyen [DeepSeek V3](/deepseek/deepseek-chat-v3) modelini devralmıştır."
  },
  "deepseek/deepseek-r1": {
    "description": "DeepSeek-R1, yalnızca çok az etiketli veri ile modelin akıl yürütme yeteneğini büyük ölçüde artırır. Model, nihai yanıtı vermeden önce bir düşünce zinciri içeriği sunarak nihai yanıtın doğruluğunu artırır."
  },
  "deepseek/deepseek-r1-0528": {
    "description": "DeepSeek-R1, çok az etiketli veri ile modelin akıl yürütme yeteneğini büyük ölçüde artırır. Nihai yanıtı vermeden önce, model doğruluğu artırmak için bir düşünce zinciri çıktısı üretir."
  },
  "deepseek/deepseek-r1-0528:free": {
    "description": "DeepSeek-R1, çok az etiketli veri ile modelin akıl yürütme yeteneğini büyük ölçüde artırır. Nihai yanıtı vermeden önce, model doğruluğu artırmak için bir düşünce zinciri çıktısı üretir."
  },
  "deepseek/deepseek-r1-distill-llama-70b": {
    "description": "DeepSeek R1 Distill Llama 70B, Llama3.3 70B tabanlı büyük bir dil modelidir ve DeepSeek R1'in çıktısını kullanarak ince ayar yaparak büyük öncü modellerle rekabet edebilecek bir performans elde etmiştir."
  },
  "deepseek/deepseek-r1-distill-llama-8b": {
    "description": "DeepSeek R1 Distill Llama 8B, Llama-3.1-8B-Instruct tabanlı bir damıtılmış büyük dil modelidir ve DeepSeek R1'in çıktısını kullanarak eğitilmiştir."
  },
  "deepseek/deepseek-r1-distill-qwen-14b": {
    "description": "DeepSeek R1 Distill Qwen 14B, Qwen 2.5 14B tabanlı bir damıtılmış büyük dil modelidir ve DeepSeek R1'in çıktısını kullanarak eğitilmiştir. Bu model, birçok benchmark testinde OpenAI'nin o1-mini'sini geçerek yoğun modellerin (dense models) en son teknik liderlik başarılarını elde etmiştir. İşte bazı benchmark test sonuçları:\nAIME 2024 pass@1: 69.7\nMATH-500 pass@1: 93.9\nCodeForces Rating: 1481\nBu model, DeepSeek R1'in çıktısından ince ayar yaparak daha büyük ölçekli öncü modellerle karşılaştırılabilir bir performans sergilemiştir."
  },
  "deepseek/deepseek-r1-distill-qwen-32b": {
    "description": "DeepSeek R1 Distill Qwen 32B, Qwen 2.5 32B tabanlı bir damıtılmış büyük dil modelidir ve DeepSeek R1'in çıktısını kullanarak eğitilmiştir. Bu model, birçok benchmark testinde OpenAI'nin o1-mini'sini geçerek yoğun modellerin (dense models) en son teknik liderlik başarılarını elde etmiştir. İşte bazı benchmark test sonuçları:\nAIME 2024 pass@1: 72.6\nMATH-500 pass@1: 94.3\nCodeForces Rating: 1691\nBu model, DeepSeek R1'in çıktısından ince ayar yaparak daha büyük ölçekli öncü modellerle karşılaştırılabilir bir performans sergilemiştir."
  },
  "deepseek/deepseek-r1/community": {
    "description": "DeepSeek R1, DeepSeek ekibinin yayınladığı en son açık kaynak modelidir ve özellikle matematik, programlama ve akıl yürütme görevlerinde OpenAI'nin o1 modeli ile karşılaştırılabilir bir çıkarım performansına sahiptir."
  },
  "deepseek/deepseek-r1:free": {
    "description": "DeepSeek-R1, yalnızca çok az etiketli veri ile modelin akıl yürütme yeteneğini büyük ölçüde artırır. Model, nihai yanıtı vermeden önce bir düşünce zinciri içeriği sunarak nihai yanıtın doğruluğunu artırır."
  },
  "deepseek/deepseek-v3": {
    "description": "DeepSeek-V3, çıkarım hızında önceki modellere göre önemli bir atılım gerçekleştirmiştir. Açık kaynak modeller arasında birinci sırada yer almakta ve dünya çapındaki en gelişmiş kapalı kaynak modellerle rekabet edebilmektedir. DeepSeek-V3, DeepSeek-V2'de kapsamlı bir şekilde doğrulanan çok başlı potansiyel dikkat (MLA) ve DeepSeekMoE mimarilerini kullanmaktadır. Ayrıca, DeepSeek-V3, yük dengeleme için yardımcı kayıpsız bir strateji geliştirmiştir ve daha güçlü bir performans elde etmek için çok etiketli tahmin eğitim hedefleri belirlemiştir."
  },
  "deepseek/deepseek-v3/community": {
    "description": "DeepSeek-V3, çıkarım hızında önceki modellere göre önemli bir atılım gerçekleştirmiştir. Açık kaynak modeller arasında birinci sırada yer almakta ve dünya çapındaki en gelişmiş kapalı kaynak modellerle rekabet edebilmektedir. DeepSeek-V3, DeepSeek-V2'de kapsamlı bir şekilde doğrulanan çok başlı potansiyel dikkat (MLA) ve DeepSeekMoE mimarilerini kullanmaktadır. Ayrıca, DeepSeek-V3, yük dengeleme için yardımcı kayıpsız bir strateji geliştirmiştir ve daha güçlü bir performans elde etmek için çok etiketli tahmin eğitim hedefleri belirlemiştir."
  },
  "deepseek_r1": {
    "description": "DeepSeek-R1, pekiştirme öğrenimi (RL) ile yönlendirilen bir çıkarım modelidir, modeldeki tekrarlama ve okunabilirlik sorunlarını çözmektedir. RL'den önce, DeepSeek-R1, soğuk başlatma verilerini tanıtarak çıkarım performansını daha da optimize etmiştir. Matematik, kod ve çıkarım görevlerinde OpenAI-o1 ile benzer performans sergilemekte ve özenle tasarlanmış eğitim yöntemleri ile genel etkisini artırmaktadır."
  },
  "deepseek_r1_distill_llama_70b": {
    "description": "DeepSeek-R1-Distill-Llama-70B, Llama-3.3-70B-Instruct temel alınarak damıtma eğitimi ile elde edilen bir modeldir. Bu model, DeepSeek-R1 serisinin bir parçasıdır ve DeepSeek-R1 tarafından üretilen örnekler kullanılarak ince ayar yapılmış, matematik, programlama ve çıkarım gibi birçok alanda mükemmel performans sergilemektedir."
  },
  "deepseek_r1_distill_qwen_14b": {
    "description": "DeepSeek-R1-Distill-Qwen-14B, Qwen2.5-14B temel alınarak bilgi damıtma ile elde edilen bir modeldir. Bu model, DeepSeek-R1 tarafından üretilen 800.000 seçkin örnek ile ince ayar yapılmış ve mükemmel çıkarım yetenekleri sergilemektedir."
  },
  "deepseek_r1_distill_qwen_32b": {
    "description": "DeepSeek-R1-Distill-Qwen-32B, Qwen2.5-32B temel alınarak bilgi damıtma ile elde edilen bir modeldir. Bu model, DeepSeek-R1 tarafından üretilen 800.000 seçkin örnek ile ince ayar yapılmış ve matematik, programlama ve çıkarım gibi birçok alanda olağanüstü performans sergilemektedir."
  },
  "doubao-1.5-lite-32k": {
    "description": "Doubao-1.5-lite, tamamen yeni nesil hafif modeldir, olağanüstü yanıt hızı ile etkisi ve gecikmesi dünya standartlarında bir seviyeye ulaşmıştır."
  },
  "doubao-1.5-pro-256k": {
    "description": "Doubao-1.5-pro-256k, Doubao-1.5-Pro'nun kapsamlı bir yükseltmesi olup, genel performans %10 oranında büyük bir artış göstermektedir. 256k bağlam penceresi ile akıl yürütmeyi destekler, çıktı uzunluğu maksimum 12k token'a kadar desteklenmektedir. Daha yüksek performans, daha büyük pencere, yüksek maliyet etkinliği ile daha geniş uygulama alanlarına uygundur."
  },
  "doubao-1.5-pro-32k": {
    "description": "Doubao-1.5-pro, tamamen yeni nesil ana model, performansı tamamen yükseltilmiş olup, bilgi, kod, akıl yürütme gibi alanlarda mükemmel bir performans sergilemektedir."
  },
  "doubao-1.5-thinking-pro": {
    "description": "Doubao-1.5, tamamen yeni bir derin düşünme modeli, matematik, programlama, bilimsel akıl yürütme gibi uzmanlık alanlarında ve yaratıcı yazım gibi genel görevlerde olağanüstü performans sergilemektedir. AIME 2024, Codeforces, GPQA gibi birçok saygın ölçekte sektörün en üst seviyelerine ulaşmakta veya bunlara yakın bir performans göstermektedir. 128k bağlam penceresi ve 16k çıktı desteği sunmaktadır."
  },
  "doubao-1.5-vision-lite": {
    "description": "Doubao-1.5-vision-lite, yeni güncellenmiş çok modlu büyük modeldir, herhangi bir çözünürlük ve aşırı en-boy oranı görüntü tanıma desteği sunar, görsel çıkarım, belge tanıma, detay bilgisi anlama ve talimat takibi yeteneklerini artırır. 128k bağlam penceresi destekler, çıktı uzunluğu maksimum 16k token destekler."
  },
  "doubao-seed-1.6": {
    "description": "Doubao-Seed-1.6, auto/thinking/non-thinking olmak üzere üç düşünme modunu destekleyen tamamen yeni çok modlu derin düşünme modelidir. Non-thinking modunda, model performansı Doubao-1.5-pro/250115'e kıyasla büyük ölçüde artmıştır. 256k bağlam penceresini destekler ve çıktı uzunluğu maksimum 16k token olabilir."
  },
  "doubao-seed-1.6-flash": {
    "description": "Doubao-Seed-1.6-flash, TPOT sadece 10ms olan son derece hızlı çok modlu derin düşünme modelidir; hem metin hem de görsel anlayışı destekler, metin anlama yeteneği önceki lite neslini aşar, görsel anlama ise rakiplerin pro serisi modelleriyle eşdeğerdir. 256k bağlam penceresini destekler ve çıktı uzunluğu maksimum 16k token olabilir."
  },
  "doubao-seed-1.6-thinking": {
<<<<<<< HEAD
    "description": "Doubao-Seed-1.6-thinking modeli düşünme yeteneğinde büyük gelişme göstermiştir, Doubao-1.5-thinking-pro ile karşılaştırıldığında Kodlama, Matematik ve mantıksal akıl yürütme gibi temel yeteneklerde daha da iyileşmiştir, görsel anlayışı destekler. 256k bağlam penceresini destekler ve çıktı uzunluğu maksimum 16k token olabilir."
=======
    "description": "Doubao-Seed-1.6-thinking modeli düşünme yeteneğinde büyük gelişme göstermiştir; Doubao-1.5-thinking-pro ile karşılaştırıldığında Kodlama, Matematik ve mantıksal akıl yürütme gibi temel yeteneklerde daha da iyileşmiştir ve görsel anlayışı destekler. 256k bağlam penceresini destekler ve çıktı uzunluğu maksimum 16k token olabilir."
>>>>>>> e45e31c8
  },
  "emohaa": {
    "description": "Emohaa, duygusal sorunları anlamalarına yardımcı olmak için profesyonel danışmanlık yeteneklerine sahip bir psikolojik modeldir."
  },
  "ernie-3.5-128k": {
    "description": "Baidu tarafından geliştirilen amiral gemisi büyük ölçekli dil modeli, geniş bir Çince ve İngilizce veri kümesini kapsar, güçlü genel yeteneklere sahiptir ve çoğu diyalog soru-cevap, yaratım, eklenti uygulama senaryolarını karşılayabilir; Baidu arama eklentisi ile otomatik entegrasyon desteği sunarak soru-cevap bilgilerini güncel tutar."
  },
  "ernie-3.5-8k": {
    "description": "Baidu tarafından geliştirilen amiral gemisi büyük ölçekli dil modeli, geniş bir Çince ve İngilizce veri kümesini kapsar, güçlü genel yeteneklere sahiptir ve çoğu diyalog soru-cevap, yaratım, eklenti uygulama senaryolarını karşılayabilir; Baidu arama eklentisi ile otomatik entegrasyon desteği sunarak soru-cevap bilgilerini güncel tutar."
  },
  "ernie-3.5-8k-preview": {
    "description": "Baidu tarafından geliştirilen amiral gemisi büyük ölçekli dil modeli, geniş bir Çince ve İngilizce veri kümesini kapsar, güçlü genel yeteneklere sahiptir ve çoğu diyalog soru-cevap, yaratım, eklenti uygulama senaryolarını karşılayabilir; Baidu arama eklentisi ile otomatik entegrasyon desteği sunarak soru-cevap bilgilerini güncel tutar."
  },
  "ernie-4.0-8k-latest": {
    "description": "Baidu tarafından geliştirilen amiral gemisi ultra büyük ölçekli dil modeli, ERNIE 3.5'e göre model yeteneklerinde kapsamlı bir yükseltme gerçekleştirmiştir, çeşitli alanlardaki karmaşık görev senaryolarında geniş bir şekilde uygulanabilir; Baidu arama eklentisi ile otomatik entegrasyon desteği sunarak soru-cevap bilgilerini güncel tutar."
  },
  "ernie-4.0-8k-preview": {
    "description": "Baidu tarafından geliştirilen amiral gemisi ultra büyük ölçekli dil modeli, ERNIE 3.5'e göre model yeteneklerinde kapsamlı bir yükseltme gerçekleştirmiştir, çeşitli alanlardaki karmaşık görev senaryolarında geniş bir şekilde uygulanabilir; Baidu arama eklentisi ile otomatik entegrasyon desteği sunarak soru-cevap bilgilerini güncel tutar."
  },
  "ernie-4.0-turbo-128k": {
    "description": "Baidu tarafından geliştirilen amiral gemisi ultra büyük ölçekli dil modeli, genel performansı mükemmel, çeşitli alanlardaki karmaşık görev senaryolarında geniş bir şekilde uygulanabilir; Baidu arama eklentisi ile otomatik entegrasyon desteği sunarak soru-cevap bilgilerini güncel tutar. ERNIE 4.0'a göre performans açısından daha üstündür."
  },
  "ernie-4.0-turbo-8k-latest": {
    "description": "Baidu tarafından geliştirilen amiral gemisi ultra büyük ölçekli dil modeli, genel performansı mükemmel, çeşitli alanlardaki karmaşık görev senaryolarında geniş bir şekilde uygulanabilir; Baidu arama eklentisi ile otomatik entegrasyon desteği sunarak soru-cevap bilgilerini güncel tutar. ERNIE 4.0'a göre performans açısından daha üstündür."
  },
  "ernie-4.0-turbo-8k-preview": {
    "description": "Baidu tarafından geliştirilen amiral gemisi ultra büyük ölçekli dil modeli, genel performansı mükemmel, çeşitli alanlardaki karmaşık görev senaryolarında geniş bir şekilde uygulanabilir; Baidu arama eklentisi ile otomatik entegrasyon desteği sunarak soru-cevap bilgilerini güncel tutar. ERNIE 4.0'a göre performans açısından daha üstündür."
  },
  "ernie-4.5-8k-preview": {
    "description": "Wenxin büyük modeli 4.5, Baidu tarafından geliştirilen yeni nesil yerel çok modlu temel büyük modeldir. Birden fazla modun birleşik modellemesi ile işbirlikçi optimizasyon sağlar, çok modlu anlama yeteneği mükemmeldir; dil yetenekleri, anlama, üretim, mantık ve hafıza yetenekleri önemli ölçüde geliştirilmiştir, yanılsamaları ortadan kaldırma, mantıksal akıl yürütme ve kod yetenekleri belirgin şekilde artmıştır."
  },
  "ernie-4.5-turbo-128k": {
    "description": "Wenxin 4.5 Turbo, yanılsamaları giderme, mantıksal akıl yürütme ve kodlama yetenekleri gibi alanlarda belirgin bir artış göstermektedir. Wenxin 4.5 ile karşılaştırıldığında, daha hızlı ve daha düşük maliyetlidir. Modelin yetenekleri genel olarak artırılmıştır, çoklu uzun geçmiş diyalog işleme ve uzun belgeleri anlama görevlerini daha iyi karşılamaktadır."
  },
  "ernie-4.5-turbo-32k": {
    "description": "Wenxin 4.5 Turbo, yanılsamaları giderme, mantıksal akıl yürütme ve kodlama yetenekleri gibi alanlarda belirgin bir artış göstermektedir. Wenxin 4.5 ile karşılaştırıldığında, daha hızlı ve daha düşük maliyetlidir. Metin yaratma, bilgi sorgulama gibi yeteneklerde belirgin bir artış sağlanmıştır. Çıktı uzunluğu ve tam cümle gecikmesi, ERNIE 4.5'e kıyasla artmıştır."
  },
  "ernie-4.5-turbo-vl-32k": {
    "description": "Wenxin Yiyan büyük modelinin yeni versiyonu, görüntü anlama, yaratma, çeviri, kodlama gibi yeteneklerde belirgin bir artış göstermektedir, ilk kez 32K bağlam uzunluğunu desteklemekte ve ilk token gecikmesi belirgin şekilde azaltılmıştır."
  },
  "ernie-char-8k": {
    "description": "Baidu tarafından geliştirilen dikey senaryo büyük dil modeli, oyun NPC'leri, müşteri hizmetleri diyalogları, diyalog karakter rolü gibi uygulama senaryolarına uygundur, karakter tarzı daha belirgin ve tutarlıdır, talimat takibi yeteneği daha güçlü, çıkarım performansı daha iyidir."
  },
  "ernie-char-fiction-8k": {
    "description": "Baidu tarafından geliştirilen dikey senaryo büyük dil modeli, oyun NPC'leri, müşteri hizmetleri diyalogları, diyalog karakter rolü gibi uygulama senaryolarına uygundur, karakter tarzı daha belirgin ve tutarlıdır, talimat takibi yeteneği daha güçlü, çıkarım performansı daha iyidir."
  },
  "ernie-lite-8k": {
    "description": "ERNIE Lite, Baidu tarafından geliştirilen hafif büyük dil modelidir, mükemmel model performansı ve çıkarım yeteneği ile düşük hesaplama gücüne sahip AI hızlandırıcı kartları için uygundur."
  },
  "ernie-lite-pro-128k": {
    "description": "Baidu tarafından geliştirilen hafif büyük dil modeli, mükemmel model performansı ve çıkarım yeteneği ile ERNIE Lite'dan daha iyi sonuçlar verir, düşük hesaplama gücüne sahip AI hızlandırıcı kartları için uygundur."
  },
  "ernie-novel-8k": {
    "description": "Baidu tarafından geliştirilen genel büyük dil modeli, roman devam ettirme yeteneğinde belirgin bir avantaja sahiptir, aynı zamanda kısa oyun, film gibi senaryolarda da kullanılabilir."
  },
  "ernie-speed-128k": {
    "description": "Baidu'nun 2024 yılında yayımladığı en son yüksek performanslı büyük dil modeli, genel yetenekleri mükemmel, belirli senaryo sorunlarını daha iyi ele almak için temel model olarak ince ayar yapılabilir, aynı zamanda mükemmel çıkarım performansına sahiptir."
  },
  "ernie-speed-pro-128k": {
    "description": "Baidu'nun 2024 yılında yayımladığı en son yüksek performanslı büyük dil modeli, genel yetenekleri mükemmel, ERNIE Speed'den daha iyi sonuçlar verir, belirli senaryo sorunlarını daha iyi ele almak için temel model olarak ince ayar yapılabilir, aynı zamanda mükemmel çıkarım performansına sahiptir."
  },
  "ernie-tiny-8k": {
    "description": "ERNIE Tiny, Baidu tarafından geliştirilen ultra yüksek performanslı büyük dil modelidir, dağıtım ve ince ayar maliyetleri Wenxin serisi modelleri arasında en düşüktür."
  },
  "ernie-x1-32k": {
    "description": "Daha güçlü anlama, planlama, düşünme ve evrim yeteneklerine sahiptir. Daha kapsamlı bir derin düşünme modeli olarak, Wenxin X1, doğru, yaratıcı ve edebi bir şekilde, Çince bilgi sorgulama, edebi yaratım, metin yazımı, günlük diyalog, mantıksal akıl yürütme, karmaşık hesaplamalar ve araç çağırma gibi alanlarda özellikle başarılıdır."
  },
  "ernie-x1-32k-preview": {
    "description": "Wenxin Büyük Model X1, daha güçlü anlama, planlama, düşünme ve evrim yeteneklerine sahiptir. Daha kapsamlı bir derin düşünme modeli olarak, Wenxin X1, doğru, yaratıcı ve edebi bir üslup sunarak, Çince bilgi sorgulama, edebi yaratım, metin yazımı, günlük diyalog, mantıksal akıl yürütme, karmaşık hesaplamalar ve araç çağırma gibi alanlarda özellikle başarılıdır."
  },
  "ernie-x1-turbo-32k": {
    "description": "ERNIE-X1-32K ile karşılaştırıldığında, modelin etkisi ve performansı daha iyidir."
  },
  "gemini-1.0-pro-001": {
    "description": "Gemini 1.0 Pro 001 (Tuning), kararlı ve ayarlanabilir bir performans sunar, karmaşık görev çözümleri için ideal bir seçimdir."
  },
  "gemini-1.0-pro-002": {
    "description": "Gemini 1.0 Pro 002 (Tuning), mükemmel çok modlu destek sunar ve karmaşık görevlerin etkili bir şekilde çözülmesine odaklanır."
  },
  "gemini-1.0-pro-latest": {
    "description": "Gemini 1.0 Pro, Google'ın yüksek performanslı AI modelidir ve geniş görev genişletmeleri için tasarlanmıştır."
  },
  "gemini-1.5-flash-001": {
    "description": "Gemini 1.5 Flash 001, geniş uygulama alanları için destekleyen verimli bir çok modlu modeldir."
  },
  "gemini-1.5-flash-002": {
    "description": "Gemini 1.5 Flash 002, geniş uygulama yelpazesini destekleyen verimli bir çok modlu modeldir."
  },
  "gemini-1.5-flash-8b": {
    "description": "Gemini 1.5 Flash 8B, geniş uygulama yelpazesini destekleyen verimli bir çok modlu modeldir."
  },
  "gemini-1.5-flash-8b-exp-0924": {
    "description": "Gemini 1.5 Flash 8B 0924, metin ve çok modlu kullanım durumlarında önemli performans artışları sunan en son deneysel modeldir."
  },
  "gemini-1.5-flash-8b-latest": {
    "description": "Gemini 1.5 Flash 8B, geniş uygulama desteğiyle çoklu modaliteyi destekleyen yüksek verimli bir modeldir."
  },
  "gemini-1.5-flash-exp-0827": {
    "description": "Gemini 1.5 Flash 0827, optimize edilmiş çok modlu işleme yetenekleri sunarak çeşitli karmaşık görev sahnelerine uygundur."
  },
  "gemini-1.5-flash-latest": {
    "description": "Gemini 1.5 Flash, Google'ın en son çok modlu AI modelidir, hızlı işleme yeteneğine sahiptir ve metin, görüntü ve video girişi destekler, çeşitli görevlerin verimli bir şekilde genişletilmesine olanak tanır."
  },
  "gemini-1.5-pro-001": {
    "description": "Gemini 1.5 Pro 001, geniş karmaşık görevleri destekleyen ölçeklenebilir bir çok modlu AI çözümüdür."
  },
  "gemini-1.5-pro-002": {
    "description": "Gemini 1.5 Pro 002, daha yüksek kaliteli çıktılar sunan en son üretim hazır modeldir; özellikle matematik, uzun bağlam ve görsel görevlerde önemli iyileştirmeler sağlamaktadır."
  },
  "gemini-1.5-pro-exp-0801": {
    "description": "Gemini 1.5 Pro 0801, olağanüstü çok modlu işleme yetenekleri sunarak uygulama geliştirmeye daha fazla esneklik getirir."
  },
  "gemini-1.5-pro-exp-0827": {
    "description": "Gemini 1.5 Pro 0827, en son optimize edilmiş teknolojilerle birleştirilmiş daha verimli çok modlu veri işleme yeteneği sunar."
  },
  "gemini-1.5-pro-latest": {
    "description": "Gemini 1.5 Pro, 2 milyon token'a kadar destekler, orta ölçekli çok modlu modeller için ideal bir seçimdir ve karmaşık görevler için çok yönlü destek sunar."
  },
  "gemini-2.0-flash": {
    "description": "Gemini 2.0 Flash, mükemmel hız, yerel araç kullanımı, çok modlu üretim ve 1M token bağlam penceresi dahil olmak üzere bir sonraki nesil özellikler ve iyileştirmeler sunar."
  },
  "gemini-2.0-flash-001": {
    "description": "Gemini 2.0 Flash, mükemmel hız, yerel araç kullanımı, çok modlu üretim ve 1M token bağlam penceresi dahil olmak üzere bir sonraki nesil özellikler ve iyileştirmeler sunar."
  },
  "gemini-2.0-flash-exp": {
    "description": "Gemini 2.0 Flash modeli varyantı, maliyet etkinliği ve düşük gecikme gibi hedefler için optimize edilmiştir."
  },
  "gemini-2.0-flash-exp-image-generation": {
    "description": "Gemini 2.0 Flash deneysel modeli, görüntü oluşturmayı destekler"
  },
  "gemini-2.0-flash-lite": {
    "description": "Gemini 2.0 Flash model varyantı, maliyet etkinliği ve düşük gecikme gibi hedefler için optimize edilmiştir."
  },
  "gemini-2.0-flash-lite-001": {
    "description": "Gemini 2.0 Flash model varyantı, maliyet etkinliği ve düşük gecikme gibi hedefler için optimize edilmiştir."
  },
  "gemini-2.0-flash-preview-image-generation": {
    "description": "Gemini 2.0 Flash önizleme modeli, görüntü üretimini destekler."
  },
  "gemini-2.5-flash-preview-04-17": {
    "description": "Gemini 2.5 Flash Önizleme, Google'ın en iyi fiyat-performans oranına sahip modelidir ve kapsamlı özellikler sunar."
  },
  "gemini-2.5-flash-preview-04-17-thinking": {
    "description": "Gemini 2.5 Flash Önizleme, Google'ın en yüksek maliyet-performans modelidir ve kapsamlı özellikler sunar."
  },
  "gemini-2.5-flash-preview-05-20": {
    "description": "Gemini 2.5 Flash Önizleme, Google'ın en yüksek maliyet-performans modelidir ve kapsamlı özellikler sunar."
  },
  "gemini-2.5-pro-exp-03-25": {
    "description": "Gemini 2.5 Pro Deneysel, Google'ın en gelişmiş düşünce modeli olup, kod, matematik ve STEM alanlarındaki karmaşık sorunları akıl yürütebilmektedir. Ayrıca, uzun bağlamları kullanarak büyük veri setlerini, kod havuzlarını ve belgeleri analiz edebilir."
  },
  "gemini-2.5-pro-preview-03-25": {
    "description": "Gemini 2.5 Pro Önizleme, Google'ın en gelişmiş düşünce modeli olup, kod, matematik ve STEM alanlarındaki karmaşık sorunları akıl yürütme yeteneğine sahiptir. Uzun bağlamları analiz ederek büyük veri setleri, kod havuzları ve belgeler üzerinde çalışabilir."
  },
  "gemini-2.5-pro-preview-05-06": {
    "description": "Gemini 2.5 Pro Önizleme, Google'ın en gelişmiş düşünce modelidir ve kod, matematik ve STEM alanlarındaki karmaşık sorunları akıl yürütme yeteneğine sahiptir. Uzun bağlamları analiz ederek büyük veri setleri, kod havuzları ve belgeler üzerinde çalışabilir."
  },
  "gemini-2.5-pro-preview-06-05": {
    "description": "Gemini 2.5 Pro Önizlemesi, Google'ın en gelişmiş düşünce modelidir; kodlama, matematik ve STEM alanlarındaki karmaşık problemleri çözebilir ve uzun bağlam kullanarak büyük veri setleri, kod kütüphaneleri ve belgeleri analiz edebilir."
  },
  "gemma-7b-it": {
    "description": "Gemma 7B, orta ölçekli görev işleme için uygundur ve maliyet etkinliği sunar."
  },
  "gemma2": {
    "description": "Gemma 2, Google tarafından sunulan verimli bir modeldir, küçük uygulamalardan karmaşık veri işleme senaryolarına kadar çeşitli uygulama alanlarını kapsar."
  },
  "gemma2-9b-it": {
    "description": "Gemma 2 9B, belirli görevler ve araç entegrasyonu için optimize edilmiş bir modeldir."
  },
  "gemma2:27b": {
    "description": "Gemma 2, Google tarafından sunulan verimli bir modeldir, küçük uygulamalardan karmaşık veri işleme senaryolarına kadar çeşitli uygulama alanlarını kapsar."
  },
  "gemma2:2b": {
    "description": "Gemma 2, Google tarafından sunulan verimli bir modeldir, küçük uygulamalardan karmaşık veri işleme senaryolarına kadar çeşitli uygulama alanlarını kapsar."
  },
  "generalv3": {
    "description": "Spark Pro, profesyonel alanlar için optimize edilmiş yüksek performanslı büyük dil modelidir, matematik, programlama, sağlık, eğitim gibi birçok alana odaklanır ve çevrimiçi arama ile yerleşik hava durumu, tarih gibi eklentileri destekler. Optimize edilmiş modeli, karmaşık bilgi sorgulama, dil anlama ve yüksek düzeyde metin oluşturma konularında mükemmel performans ve yüksek verimlilik sergiler, profesyonel uygulama senaryoları için ideal bir seçimdir."
  },
  "generalv3.5": {
    "description": "Spark3.5 Max, en kapsamlı özelliklere sahip versiyondur, çevrimiçi arama ve birçok yerleşik eklentiyi destekler. Kapsamlı optimize edilmiş temel yetenekleri ve sistem rol ayarları ile fonksiyon çağırma özellikleri, çeşitli karmaşık uygulama senaryolarında son derece mükemmel ve olağanüstü performans sergiler."
  },
  "glm-4": {
    "description": "GLM-4, Ocak 2024'te piyasaya sürülen eski amiral gemisi versiyonudur, şu anda daha güçlü GLM-4-0520 ile değiştirilmiştir."
  },
  "glm-4-0520": {
    "description": "GLM-4-0520, son derece karmaşık ve çeşitli görevler için tasarlanmış en yeni model versiyonudur, olağanüstü performans sergiler."
  },
  "glm-4-9b-chat": {
    "description": "GLM-4-9B-Chat, anlam, matematik, akıl yürütme, kod ve bilgi gibi birçok alanda yüksek performans göstermektedir. Ayrıca web tarayıcı, kod yürütme, özel araç çağrıları ve uzun metin akıl yürütme yeteneklerine sahiptir. Japonca, Korece, Almanca dahil olmak üzere 26 dil desteği sunmaktadır."
  },
  "glm-4-air": {
    "description": "GLM-4-Air, maliyet etkin bir versiyondur, GLM-4'e yakın performans sunar ve hızlı hız ve uygun fiyat sağlar."
  },
  "glm-4-air-250414": {
    "description": "GLM-4-Air, maliyet açısından yüksek verimlilik sunan bir versiyondur, GLM-4'e yakın performans sunar, hızlı hız ve uygun fiyat sağlar."
  },
  "glm-4-airx": {
    "description": "GLM-4-AirX, GLM-4-Air'ın verimli bir versiyonunu sunar, çıkarım hızı 2.6 katına kadar çıkabilir."
  },
  "glm-4-alltools": {
    "description": "GLM-4-AllTools, karmaşık talimat planlaması ve araç çağrıları gibi çok işlevli görevleri desteklemek için optimize edilmiş bir akıllı modeldir. İnternet tarayıcıları, kod açıklamaları ve metin üretimi gibi çoklu görevleri yerine getirmek için uygundur."
  },
  "glm-4-flash": {
    "description": "GLM-4-Flash, basit görevleri işlemek için ideal bir seçimdir, en hızlı ve en uygun fiyatlıdır."
  },
  "glm-4-flash-250414": {
    "description": "GLM-4-Flash, basit görevler için ideal bir seçimdir, en hızlı ve ücretsizdir."
  },
  "glm-4-flashx": {
    "description": "GLM-4-FlashX, Flash'ın geliştirilmiş bir versiyonudur ve ultra hızlı çıkarım hızı sunar."
  },
  "glm-4-long": {
    "description": "GLM-4-Long, ultra uzun metin girişlerini destekler, bellek tabanlı görevler ve büyük ölçekli belge işleme için uygundur."
  },
  "glm-4-plus": {
    "description": "GLM-4-Plus, güçlü uzun metin işleme ve karmaşık görevler için yeteneklere sahip yüksek akıllı bir amiral gemisidir, performansı tamamen artırılmıştır."
  },
  "glm-4v": {
    "description": "GLM-4V, güçlü görüntü anlama ve akıl yürütme yetenekleri sunar, çeşitli görsel görevleri destekler."
  },
  "glm-4v-flash": {
    "description": "GLM-4V-Flash, hızlı görsel analiz veya toplu görsel işleme gibi sahnelerde, tek bir görüntü anlayışına odaklanarak etkili bir performans sunar."
  },
  "glm-4v-plus": {
    "description": "GLM-4V-Plus, video içeriği ve çoklu görüntüleri anlama yeteneğine sahiptir, çok modlu görevler için uygundur."
  },
  "glm-4v-plus-0111": {
    "description": "GLM-4V-Plus, video içeriği ve çoklu görüntüleri anlama yeteneğine sahiptir, çok modlu görevler için uygundur."
  },
  "glm-z1-air": {
    "description": "Çıkarım modeli: Güçlü çıkarım yeteneklerine sahiptir, derin çıkarım gerektiren görevler için uygundur."
  },
  "glm-z1-airx": {
    "description": "Hızlı çıkarım: Süper hızlı çıkarım hızı ve güçlü çıkarım etkisi sunar."
  },
  "glm-z1-flash": {
    "description": "GLM-Z1 serisi, karmaşık çıkarım yeteneklerine sahiptir, mantıksal çıkarım, matematik, programlama gibi alanlarda mükemmel performans gösterir. Maksimum bağlam uzunluğu 32K'dır."
  },
  "glm-zero-preview": {
    "description": "GLM-Zero-Preview, karmaşık akıl yürütme yeteneklerine sahip olup, mantıksal akıl yürütme, matematik, programlama gibi alanlarda mükemmel performans sergilemektedir."
  },
  "google/gemini-2.0-flash-001": {
    "description": "Gemini 2.0 Flash, mükemmel hız, yerel araç kullanımı, çok modlu üretim ve 1M token bağlam penceresi dahil olmak üzere bir sonraki nesil özellikler ve iyileştirmeler sunar."
  },
  "google/gemini-2.0-flash-exp:free": {
    "description": "Gemini 2.0 Flash Deneysel, Google'ın en yeni deneysel çok modlu AI modelidir ve önceki sürümlere göre belirli bir kalite artışı sağlamaktadır, özellikle dünya bilgisi, kod ve uzun bağlam için."
  },
  "google/gemini-2.5-flash-preview": {
    "description": "Gemini 2.5 Flash, Google'ın en gelişmiş ana modelidir ve ileri düzey akıl yürütme, kodlama, matematik ve bilimsel görevler için tasarlanmıştır. Daha yüksek doğruluk ve ayrıntılı bağlam işleme ile yanıtlar sunabilen yerleşik 'düşünme' yeteneğine sahiptir.\n\nNot: Bu modelin iki varyantı vardır: düşünme ve düşünmeme. Çıktı fiyatlandırması, düşünme yeteneğinin etkin olup olmamasına göre önemli ölçüde farklılık gösterir. Standart varyantı (':thinking' eki olmadan) seçerseniz, model açıkça düşünme tokenleri üretmekten kaçınacaktır.\n\nDüşünme yeteneğinden yararlanmak ve düşünme tokenleri almak için, ':thinking' varyantını seçmelisiniz; bu, daha yüksek düşünme çıktı fiyatlandırması ile sonuçlanacaktır.\n\nAyrıca, Gemini 2.5 Flash, belgede belirtildiği gibi 'akıl yürütme maksimum token sayısı' parametresi ile yapılandırılabilir (https://openrouter.ai/docs/use-cases/reasoning-tokens#max-tokens-for-reasoning)."
  },
  "google/gemini-2.5-flash-preview:thinking": {
    "description": "Gemini 2.5 Flash, Google'ın en gelişmiş ana modelidir ve ileri düzey akıl yürütme, kodlama, matematik ve bilimsel görevler için tasarlanmıştır. Daha yüksek doğruluk ve ayrıntılı bağlam işleme ile yanıtlar sunabilen yerleşik 'düşünme' yeteneğine sahiptir.\n\nNot: Bu modelin iki varyantı vardır: düşünme ve düşünmeme. Çıktı fiyatlandırması, düşünme yeteneğinin etkin olup olmamasına göre önemli ölçüde farklılık gösterir. Standart varyantı (':thinking' eki olmadan) seçerseniz, model açıkça düşünme tokenleri üretmekten kaçınacaktır.\n\nDüşünme yeteneğinden yararlanmak ve düşünme tokenleri almak için, ':thinking' varyantını seçmelisiniz; bu, daha yüksek düşünme çıktı fiyatlandırması ile sonuçlanacaktır.\n\nAyrıca, Gemini 2.5 Flash, belgede belirtildiği gibi 'akıl yürütme maksimum token sayısı' parametresi ile yapılandırılabilir (https://openrouter.ai/docs/use-cases/reasoning-tokens#max-tokens-for-reasoning)."
  },
  "google/gemini-2.5-pro-preview-03-25": {
    "description": "Gemini 2.5 Pro, Google'ın en gelişmiş AI modelidir ve ileri düzey akıl yürütme, kodlama, matematik ve bilimsel görevler için tasarlanmıştır. 'Düşünme' yeteneği ile daha yüksek doğruluk ve ayrıntılı bağlam işleme ile yanıtlar üretebilir. Gemini 2.5 Pro, LMArena sıralamasında birinci olarak, mükemmel insan tercihleri uyumu ve karmaşık sorun çözme yeteneğini yansıtan birçok benchmark testinde en yüksek performansı göstermiştir."
  },
  "google/gemini-flash-1.5": {
    "description": "Gemini 1.5 Flash, optimize edilmiş çok modlu işleme yetenekleri sunar ve çeşitli karmaşık görev senaryolarına uygundur."
  },
  "google/gemini-pro-1.5": {
    "description": "Gemini 1.5 Pro, en son optimize edilmiş teknolojileri birleştirerek daha verimli çok modlu veri işleme yetenekleri sunar."
  },
  "google/gemma-2-27b": {
    "description": "Gemma 2, Google tarafından sunulan verimli bir modeldir, küçük uygulamalardan karmaşık veri işleme senaryolarına kadar çeşitli uygulama alanlarını kapsar."
  },
  "google/gemma-2-27b-it": {
    "description": "Gemma 2, hafiflik ve verimlilik tasarım felsefesini sürdürmektedir."
  },
  "google/gemma-2-2b-it": {
    "description": "Google'ın hafif talimat ayarlama modeli"
  },
  "google/gemma-2-9b": {
    "description": "Gemma 2, Google tarafından sunulan verimli bir modeldir, küçük uygulamalardan karmaşık veri işleme senaryolarına kadar çeşitli uygulama alanlarını kapsar."
  },
  "google/gemma-2-9b-it": {
    "description": "Gemma 2, Google'ın hafif açık kaynak metin modeli serisidir."
  },
  "google/gemma-2-9b-it:free": {
    "description": "Gemma 2, Google'ın hafif açık kaynak metin modeli serisidir."
  },
  "google/gemma-2b-it": {
    "description": "Gemma Instruct (2B), temel talimat işleme yetenekleri sunar ve hafif uygulamalar için uygundur."
  },
  "google/gemma-3-27b-it": {
    "description": "Gemma 3 27B, Google'ın verimlilik ve performans açısından yeni standartlar belirleyen açık kaynaklı bir dil modelidir."
  },
  "gpt-3.5-turbo": {
    "description": "GPT 3.5 Turbo, çeşitli metin üretimi ve anlama görevleri için uygundur, şu anda gpt-3.5-turbo-0125'e işaret ediyor."
  },
  "gpt-3.5-turbo-0125": {
    "description": "GPT 3.5 Turbo, çeşitli metin üretimi ve anlama görevleri için uygundur, şu anda gpt-3.5-turbo-0125'e işaret ediyor."
  },
  "gpt-3.5-turbo-1106": {
    "description": "GPT 3.5 Turbo, çeşitli metin üretimi ve anlama görevleri için uygundur, şu anda gpt-3.5-turbo-0125'e işaret ediyor."
  },
  "gpt-3.5-turbo-instruct": {
    "description": "GPT 3.5 Turbo, çeşitli metin üretimi ve anlama görevleri için uygundur, şu anda gpt-3.5-turbo-0125'e işaret ediyor."
  },
  "gpt-35-turbo": {
    "description": "GPT 3.5 Turbo, OpenAI tarafından sağlanan verimli bir modeldir ve sohbet ve metin üretim görevleri için uygundur, paralel fonksiyon çağrılarını destekler."
  },
  "gpt-35-turbo-16k": {
    "description": "GPT 3.5 Turbo 16k, karmaşık görevler için uygun yüksek kapasiteli bir metin üretim modelidir."
  },
  "gpt-4": {
    "description": "GPT-4, daha büyük bir bağlam penceresi sunarak daha uzun metin girişlerini işleyebilir, geniş bilgi entegrasyonu ve veri analizi gerektiren senaryolar için uygundur."
  },
  "gpt-4-0125-preview": {
    "description": "En son GPT-4 Turbo modeli görsel işlevselliğe sahiptir. Artık görsel talepler JSON formatı ve fonksiyon çağrıları ile işlenebilir. GPT-4 Turbo, çok modlu görevler için maliyet etkin bir destek sunan geliştirilmiş bir versiyondur. Doğruluk ve verimlilik arasında bir denge sağlar, gerçek zamanlı etkileşim gerektiren uygulama senaryoları için uygundur."
  },
  "gpt-4-0613": {
    "description": "GPT-4, daha büyük bir bağlam penceresi sunarak daha uzun metin girişlerini işleyebilir, geniş bilgi entegrasyonu ve veri analizi gerektiren senaryolar için uygundur."
  },
  "gpt-4-1106-preview": {
    "description": "En son GPT-4 Turbo modeli görsel işlevselliğe sahiptir. Artık görsel talepler JSON formatı ve fonksiyon çağrıları ile işlenebilir. GPT-4 Turbo, çok modlu görevler için maliyet etkin bir destek sunan geliştirilmiş bir versiyondur. Doğruluk ve verimlilik arasında bir denge sağlar, gerçek zamanlı etkileşim gerektiren uygulama senaryoları için uygundur."
  },
  "gpt-4-32k": {
    "description": "GPT-4, daha büyük bir bağlam penceresi sunarak daha uzun metin girişlerini işleyebilir, geniş bilgi entegrasyonu ve veri analizi gerektiren senaryolar için uygundur."
  },
  "gpt-4-32k-0613": {
    "description": "GPT-4, daha büyük bir bağlam penceresi sunarak daha uzun metin girişlerini işleyebilir, geniş bilgi entegrasyonu ve veri analizi gerektiren senaryolar için uygundur."
  },
  "gpt-4-turbo": {
    "description": "En son GPT-4 Turbo modeli görsel işlevselliğe sahiptir. Artık görsel talepler JSON formatı ve fonksiyon çağrıları ile işlenebilir. GPT-4 Turbo, çok modlu görevler için maliyet etkin bir destek sunan geliştirilmiş bir versiyondur. Doğruluk ve verimlilik arasında bir denge sağlar, gerçek zamanlı etkileşim gerektiren uygulama senaryoları için uygundur."
  },
  "gpt-4-turbo-2024-04-09": {
    "description": "En son GPT-4 Turbo modeli görsel işlevselliğe sahiptir. Artık görsel talepler JSON formatı ve fonksiyon çağrıları ile işlenebilir. GPT-4 Turbo, çok modlu görevler için maliyet etkin bir destek sunan geliştirilmiş bir versiyondur. Doğruluk ve verimlilik arasında bir denge sağlar, gerçek zamanlı etkileşim gerektiren uygulama senaryoları için uygundur."
  },
  "gpt-4-turbo-preview": {
    "description": "En son GPT-4 Turbo modeli görsel işlevselliğe sahiptir. Artık görsel talepler JSON formatı ve fonksiyon çağrıları ile işlenebilir. GPT-4 Turbo, çok modlu görevler için maliyet etkin bir destek sunan geliştirilmiş bir versiyondur. Doğruluk ve verimlilik arasında bir denge sağlar, gerçek zamanlı etkileşim gerektiren uygulama senaryoları için uygundur."
  },
  "gpt-4-vision-preview": {
    "description": "En son GPT-4 Turbo modeli görsel işlevselliğe sahiptir. Artık görsel talepler JSON formatı ve fonksiyon çağrıları ile işlenebilir. GPT-4 Turbo, çok modlu görevler için maliyet etkin bir destek sunan geliştirilmiş bir versiyondur. Doğruluk ve verimlilik arasında bir denge sağlar, gerçek zamanlı etkileşim gerektiren uygulama senaryoları için uygundur."
  },
  "gpt-4.1": {
    "description": "GPT-4.1, karmaşık görevler için kullandığımız amiral gemisi modelidir. Farklı alanlarda sorunları çözmek için son derece uygundur."
  },
  "gpt-4.1-mini": {
    "description": "GPT-4.1 mini, zeka, hız ve maliyet arasında bir denge sunarak birçok kullanım durumu için çekici bir model haline getirir."
  },
  "gpt-4.1-nano": {
    "description": "GPT-4.1 mini, zeka, hız ve maliyet arasında bir denge sunarak birçok kullanım durumu için çekici bir model haline getirir."
  },
  "gpt-4.5-preview": {
    "description": "GPT-4.5'in araştırma önizleme sürümü, şimdiye kadar geliştirdiğimiz en büyük ve en güçlü GPT modelidir. Geniş bir dünya bilgisine sahip olup, kullanıcı niyetlerini daha iyi anlayarak yaratıcı görevler ve bağımsız planlama konularında mükemmel bir performans sergilemektedir. GPT-4.5, metin ve görsel girdi alabilir ve metin çıktısı (yapılandırılmış çıktı dahil) üretebilir. Fonksiyon çağrıları, toplu API ve akış çıktısı gibi önemli geliştirici özelliklerini destekler. Yaratıcılık, açık düşünme ve diyalog gerektiren görevlerde (örneğin yazma, öğrenme veya yeni fikirler keşfetme) GPT-4.5 özellikle başarılıdır. Bilgi kesim tarihi Ekim 2023'tür."
  },
  "gpt-4o": {
    "description": "ChatGPT-4o, güncel versiyonunu korumak için gerçek zamanlı olarak güncellenen dinamik bir modeldir. Güçlü dil anlama ve üretme yeteneklerini birleştirir, müşteri hizmetleri, eğitim ve teknik destek gibi geniş ölçekli uygulama senaryoları için uygundur."
  },
  "gpt-4o-2024-05-13": {
    "description": "ChatGPT-4o, güncel versiyonunu korumak için gerçek zamanlı olarak güncellenen dinamik bir modeldir. Güçlü dil anlama ve üretme yeteneklerini birleştirir, müşteri hizmetleri, eğitim ve teknik destek gibi geniş ölçekli uygulama senaryoları için uygundur."
  },
  "gpt-4o-2024-08-06": {
    "description": "ChatGPT-4o, güncel versiyonunu korumak için gerçek zamanlı olarak güncellenen dinamik bir modeldir. Güçlü dil anlama ve üretme yeteneklerini birleştirir, müşteri hizmetleri, eğitim ve teknik destek gibi geniş ölçekli uygulama senaryoları için uygundur."
  },
  "gpt-4o-2024-11-20": {
    "description": "ChatGPT-4o, güncel en son sürümü korumak için gerçek zamanlı olarak güncellenen dinamik bir modeldir. Müşteri hizmetleri, eğitim ve teknik destek gibi büyük ölçekli uygulama senaryoları için güçlü dil anlama ve üretme yeteneklerini bir araya getirir."
  },
  "gpt-4o-audio-preview": {
    "description": "GPT-4o Ses modeli, sesli giriş ve çıkış desteği sunar."
  },
  "gpt-4o-mini": {
    "description": "GPT-4o mini, OpenAI'nin GPT-4 Omni'den sonra tanıttığı en yeni modeldir. Görsel ve metin girişi destekler ve metin çıktısı verir. En gelişmiş küçük model olarak, diğer son zamanlardaki öncü modellere göre çok daha ucuzdur ve GPT-3.5 Turbo'dan %60'tan fazla daha ucuzdur. En son teknolojiyi korurken, önemli bir maliyet etkinliği sunar. GPT-4o mini, MMLU testinde %82 puan almış olup, şu anda sohbet tercihleri açısından GPT-4'ün üzerinde yer almaktadır."
  },
  "gpt-4o-mini-audio-preview": {
<<<<<<< HEAD
    "description": "GPT-4o mini Ses modeli, sesli giriş ve çıkışı destekler."
=======
    "description": "GPT-4o mini Ses modeli, ses giriş ve çıkışını destekler."
>>>>>>> e45e31c8
  },
  "gpt-4o-mini-realtime-preview": {
    "description": "GPT-4o-mini gerçek zamanlı versiyonu, ses ve metin için gerçek zamanlı giriş ve çıkış desteği sunar."
  },
  "gpt-4o-mini-search-preview": {
    "description": "GPT-4o mini arama önizleme sürümü, web arama sorgularını anlama ve yürütme için özel olarak eğitilmiş bir modeldir ve Chat Completions API kullanır. Jeton ücretlerinin yanı sıra, web arama sorguları her araç çağrısı başına ücretlendirilir."
  },
  "gpt-4o-mini-tts": {
    "description": "GPT-4o mini TTS, GPT-4o mini'ye dayalı bir metin-ses modeldir ve yüksek kaliteli ses üretimi, düşük maliyetli oluşturma sunar."
  },
  "gpt-4o-realtime-preview": {
    "description": "GPT-4o gerçek zamanlı versiyonu, ses ve metin için gerçek zamanlı giriş ve çıkış desteği sunar."
  },
  "gpt-4o-realtime-preview-2024-10-01": {
    "description": "GPT-4o gerçek zamanlı versiyonu, ses ve metin için gerçek zamanlı giriş ve çıkış desteği sunar."
  },
  "gpt-4o-realtime-preview-2024-12-17": {
    "description": "GPT-4o gerçek zamanlı versiyonu, ses ve metin için gerçek zamanlı giriş ve çıkış desteği sunar."
  },
  "gpt-4o-search-preview": {
    "description": "GPT-4o arama önizleme sürümü, web arama sorgularını anlama ve yürütme için özel olarak eğitilmiş bir modeldir ve Chat Completions API kullanır. Jeton ücretlerinin yanı sıra, web arama sorguları her araç çağrısı başına ücretlendirilir."
  },
  "grok-2-1212": {
    "description": "Bu model, doğruluk, talimat takibi ve çok dilli yetenekler açısından geliştirilmiştir."
  },
  "grok-2-vision-1212": {
    "description": "Bu model, doğruluk, talimat takibi ve çok dilli yetenekler açısından geliştirilmiştir."
  },
  "grok-3": {
    "description": "Amiral gemisi model olup, veri çıkarımı, programlama ve metin özetleme gibi kurumsal uygulamalarda uzmandır; finans, sağlık, hukuk ve bilim alanlarında derin bilgiye sahiptir."
  },
  "grok-3-fast": {
    "description": "Amiral gemisi model olup, veri çıkarımı, programlama ve metin özetleme gibi kurumsal uygulamalarda uzmandır; finans, sağlık, hukuk ve bilim alanlarında derin bilgiye sahiptir."
  },
  "grok-3-mini": {
    "description": "Hafif model olup, konuşma öncesi düşünür. Hızlı ve akıllı çalışır, derin alan bilgisi gerektirmeyen mantıksal görevler için uygundur ve orijinal düşünce izlerini elde edebilir."
  },
  "grok-3-mini-fast": {
    "description": "Hafif model olup, konuşma öncesi düşünür. Hızlı ve akıllı çalışır, derin alan bilgisi gerektirmeyen mantıksal görevler için uygundur ve orijinal düşünce izlerini elde edebilir."
  },
  "gryphe/mythomax-l2-13b": {
    "description": "MythoMax l2 13B, birden fazla üst düzey modelin birleşimiyle yaratıcı ve zeka odaklı bir dil modelidir."
  },
  "hunyuan-code": {
    "description": "Hunyuan'ın en son kod oluşturma modeli, 200B yüksek kaliteli kod verisi ile artırılmış temel model ile altı ay boyunca yüksek kaliteli SFT verisi eğitimi almıştır. Bağlam penceresi uzunluğu 8K'ya çıkarılmıştır ve beş büyük dil için kod oluşturma otomatik değerlendirme göstergelerinde ön sıralardadır; beş büyük dilde 10 kriterin her yönüyle yüksek kaliteli değerlendirmelerde performansı birinci sıradadır."
  },
  "hunyuan-functioncall": {
    "description": "Hunyuan'ın en son MOE mimarisi FunctionCall modeli, yüksek kaliteli FunctionCall verisi ile eğitilmiş olup, bağlam penceresi 32K'ya ulaşmıştır ve birçok boyutta değerlendirme göstergelerinde lider konumdadır."
  },
  "hunyuan-large": {
    "description": "Hunyuan-large modelinin toplam parametre sayısı yaklaşık 389B, etkin parametre sayısı yaklaşık 52B'dir; bu, mevcut endüstrideki en büyük parametre ölçeğine sahip ve en iyi performansı gösteren Transformer mimarisinin açık kaynaklı MoE modelidir."
  },
  "hunyuan-large-longcontext": {
    "description": "Uzun metin görevlerini, örneğin belge özeti ve belge sorgulama gibi, işleme konusunda uzmandır; aynı zamanda genel metin oluşturma görevlerini de yerine getirme yeteneğine sahiptir. Uzun metinlerin analizi ve oluşturulmasında mükemmel bir performans sergiler, karmaşık ve ayrıntılı uzun metin içerik işleme ihtiyaçlarına etkili bir şekilde yanıt verebilir."
  },
  "hunyuan-large-vision": {
    "description": "Bu model, görsel ve metin anlama senaryoları için uygundur. Hunyuan Large tabanlı görsel-dil büyük modelidir, herhangi bir çözünürlükte çoklu resim ve metin girişini destekler, metin üretir, görsel-metinsel anlama görevlerine odaklanır ve çok dilli görsel-metinsel anlama yeteneğinde belirgin gelişme sağlar."
  },
  "hunyuan-lite": {
    "description": "MOE yapısına yükseltilmiş, bağlam penceresi 256k, NLP, kod, matematik, endüstri gibi birçok değerlendirme setinde birçok açık kaynak modelden önde."
  },
  "hunyuan-lite-vision": {
    "description": "Hunyuan'ın en son 7B çok modlu modeli, bağlam penceresi 32K, Çince ve İngilizce senaryolarında çok modlu diyalog, görüntü nesne tanıma, belge tablo anlama, çok modlu matematik vb. destekler; birçok boyutta değerlendirme kriterleri 7B rakip modellerden üstündür."
  },
  "hunyuan-pro": {
    "description": "Trilyon seviyesinde parametre ölçeğine sahip MOE-32K uzun metin modeli. Çeşitli benchmarklarda kesin bir liderlik seviyesine ulaşarak, karmaşık talimatlar ve akıl yürütme yetenekleri ile karmaşık matematik yetenekleri sunar, functioncall desteği ile çok dilli çeviri, finans, hukuk ve sağlık gibi alanlarda önemli optimizasyonlar sağlar."
  },
  "hunyuan-role": {
    "description": "Hunyuan'ın en son rol yapma modeli, Hunyuan resmi ince ayar eğitimi ile geliştirilmiş rol yapma modelidir. Hunyuan modeli ile rol yapma senaryosu veri seti birleştirilerek artırılmıştır ve rol yapma senaryolarında daha iyi temel performans sunmaktadır."
  },
  "hunyuan-standard": {
    "description": "Daha iyi bir yönlendirme stratejisi kullanarak, yük dengeleme ve uzman yakınsaması sorunlarını hafifletir. Uzun metinlerde, iğne arama göstergesi %99.9'a ulaşmaktadır. MOE-32K, uzun metin girişlerini işleme yeteneği ile etki ve fiyat dengesini sağlarken, maliyet açısından daha yüksek bir değer sunar."
  },
  "hunyuan-standard-256K": {
    "description": "Daha iyi bir yönlendirme stratejisi kullanarak, yük dengeleme ve uzman yakınsaması sorunlarını hafifletir. Uzun metinlerde, iğne arama göstergesi %99.9'a ulaşmaktadır. MOE-256K, uzunluk ve etki açısından daha fazla bir sıçrama yaparak, girdi uzunluğunu büyük ölçüde genişletir."
  },
  "hunyuan-standard-vision": {
    "description": "Hunyuan'ın en son çok modlu modeli, çok dilli yanıtları destekler, Çince ve İngilizce yetenekleri dengelidir."
  },
  "hunyuan-t1-20250321": {
    "description": "Modelin hem fen hem de sosyal bilimler alanındaki yeteneklerini kapsamlı bir şekilde inşa eder, uzun metin bilgilerini yakalama yeteneği yüksektir. Her türlü zorluktaki matematik/ mantık çıkarımı/ bilim/ kod gibi bilimsel sorunları çözme yeteneğini destekler."
  },
  "hunyuan-t1-20250403": {
    "description": "Proje düzeyinde kod üretme yeteneğini artırır; metin oluşturma ve yazma kalitesini yükseltir; metin anlama, çok turlu konu takibi, toB komut uyumu ve kelime-anlama yeteneklerini geliştirir; karmaşık geleneksel ve basitleştirilmiş Çince ile İngilizce karışık çıktı sorunlarını optimize eder."
  },
  "hunyuan-t1-20250529": {
    "description": "Metin oluşturma ve kompozisyon yazımını optimize eder; kod ön yüzü, matematik, mantıksal çıkarım gibi fen bilimleri yeteneklerini geliştirir ve talimatlara uyum yeteneğini artırır."
  },
  "hunyuan-t1-latest": {
    "description": "Sektördeki ilk ultra büyük ölçekli Hybrid-Transformer-Mamba çıkarım modeli, çıkarım yeteneklerini genişletir, yüksek çözümleme hızı sunar ve insan tercihleri ile daha iyi hizalanır."
  },
  "hunyuan-t1-vision": {
    "description": "Hunyuan çok modlu anlayış derin düşünme modeli, çok modlu doğal uzun düşünce zincirini destekler, çeşitli görsel çıkarım senaryolarında uzmandır ve fen bilimleri problemlerinde hızlı düşünme modellerine kıyasla kapsamlı iyileşme sağlar."
  },
  "hunyuan-turbo": {
    "description": "Hunyuan'ın yeni nesil büyük dil modelinin önizleme sürümü, tamamen yeni bir karma uzman modeli (MoE) yapısı kullanır ve hunyuan-pro'ya kıyasla daha hızlı çıkarım verimliliği ve daha güçlü performans sunar."
  },
  "hunyuan-turbo-20241223": {
    "description": "Bu sürümde yapılan optimizasyonlar: veri talimatı ölçeklendirme, modelin genel genelleme yeteneğini büyük ölçüde artırma; matematik, kodlama, mantıksal akıl yürütme yeteneklerini büyük ölçüde artırma; metin anlama ve kelime anlama ile ilgili yetenekleri optimize etme; metin oluşturma içerik üretim kalitesini optimize etme."
  },
  "hunyuan-turbo-latest": {
    "description": "Genel deneyim optimizasyonu, NLP anlama, metin oluşturma, sohbet, bilgi sorgulama, çeviri, alan vb. dahil; insan benzeri özellikleri artırma, modelin duygusal zekasını optimize etme; niyet belirsiz olduğunda modelin aktif olarak netleştirme yeteneğini artırma; kelime ve terim analizi ile ilgili sorunların işlenme yeteneğini artırma; yaratım kalitesini ve etkileşimliğini artırma; çoklu tur deneyimini geliştirme."
  },
  "hunyuan-turbo-vision": {
    "description": "Hunyuan'ın yeni nesil görsel dil amiral modeli, tamamen yeni bir karışık uzman modeli (MoE) yapısını benimser; metin ve görüntü anlama ile ilgili temel tanıma, içerik oluşturma, bilgi sorgulama, analiz ve akıl yürütme gibi yeteneklerde bir önceki nesil modele göre kapsamlı bir iyileştirme sağlar."
  },
  "hunyuan-turbos-20250313": {
    "description": "Matematik problem çözme adımlarının stilini birleştirir, matematikte çok turlu soru-cevapları güçlendirir. Metin oluşturma, yanıt stilini optimize eder, yapay zeka izlerini kaldırır, edebi ifadeyi artırır."
  },
  "hunyuan-turbos-20250416": {
    "description": "Ön eğitim tabanı yükseltmesi, tabanın komut anlama ve uyum yeteneklerini güçlendirir; hizalama aşamasında matematik, kodlama, mantık ve bilimsel alanlardaki yetenekleri artırır; yaratıcı yazım kalitesi, metin anlama, çeviri doğruluğu ve bilgi tabanlı soru-cevap gibi beşeri bilimler yeteneklerini geliştirir; çeşitli alanlardaki ajan yeteneklerini güçlendirir, özellikle çok turlu diyalog anlama yeteneğine odaklanır."
  },
  "hunyuan-turbos-20250604": {
    "description": "Ön eğitim tabanı yükseltildi; yazma ve okuduğunu anlama yetenekleri geliştirildi; kodlama ve fen bilimleri yeteneklerinde önemli iyileştirmeler sağlandı; karmaşık talimatlara uyum gibi alanlarda sürekli gelişme devam ediyor."
  },
  "hunyuan-turbos-latest": {
    "description": "hunyuan-TurboS, daha güçlü düşünme yeteneği ve daha iyi deneyim sunan en son sürümüdür."
  },
  "hunyuan-turbos-longtext-128k-20250325": {
    "description": "Uzun metin görevlerini, örneğin belge özetleme ve belge yanıtları gibi, işleme konusunda uzmandır ve genel metin oluşturma görevlerini de yerine getirebilir. Uzun metinlerin analizi ve oluşturulmasında mükemmel performans gösterir, karmaşık ve ayrıntılı uzun metin içerik işleme ihtiyaçlarını etkili bir şekilde karşılar."
  },
  "hunyuan-turbos-role-plus": {
    "description": "Hunyuan'ın en son rol yapma modeli, Hunyuan tarafından resmi olarak ince ayar ve eğitimle geliştirilmiş, rol yapma senaryoları veri setiyle artırılmıştır ve rol yapma senaryolarında daha iyi temel performans sunar."
  },
  "hunyuan-vision": {
    "description": "Hunyuan'ın en son çok modlu modeli, resim + metin girişi ile metin içeriği oluşturmayı destekler."
  },
  "internlm/internlm2_5-7b-chat": {
    "description": "InternLM2.5, çoklu senaryolarda akıllı diyalog çözümleri sunar."
  },
  "internlm2.5-latest": {
    "description": "En son model serimiz, olağanüstü çıkarım performansına sahiptir, 1M bağlam uzunluğunu destekler ve daha güçlü talimat takibi ve araç çağırma yetenekleri sunar."
  },
  "internlm3-latest": {
    "description": "En son model serimiz, olağanüstü çıkarım performansına sahiptir ve aynı ölçekli açık kaynak modeller arasında liderdir. Varsayılan olarak en son yayımlanan InternLM3 serisi modellerine işaret eder."
  },
  "internvl2.5-latest": {
    "description": "Hala bakımını yaptığımız InternVL2.5 sürümü, mükemmel ve istikrarlı bir performansa sahiptir. Varsayılan olarak en son yayımladığımız InternVL2.5 serisi modele işaret eder, şu anda internvl2.5-78b'ye işaret ediyor."
  },
  "internvl3-latest": {
    "description": "En son yayımladığımız çok modlu büyük model, daha güçlü metin-görüntü anlama yeteneği ve uzun süreli görüntü anlama yeteneğine sahiptir; performansı en iyi kapalı kaynak modellerle karşılaştırılabilir. Varsayılan olarak en son yayımladığımız InternVL serisi modele işaret eder, şu anda internvl3-78b'ye işaret ediyor."
  },
  "jamba-large": {
    "description": "En güçlü ve en gelişmiş modelimiz, kurumsal düzeyde karmaşık görevleri işlemek için tasarlanmıştır ve olağanüstü performans sunar."
  },
  "jamba-mini": {
    "description": "Sınıfındaki en verimli model, hız ve kaliteyi dengeler, daha küçük bir boyuta sahiptir."
  },
  "jina-deepsearch-v1": {
    "description": "Derin arama, web araması, okuma ve akıl yürütmeyi birleştirerek kapsamlı bir araştırma yapar. Bunu, araştırma görevlerinizi kabul eden bir ajan olarak düşünebilirsiniz - geniş bir arama yapar ve birden fazla yineleme ile cevap verir. Bu süreç, sürekli araştırma, akıl yürütme ve sorunları çeşitli açılardan çözmeyi içerir. Bu, doğrudan önceden eğitilmiş verilerden cevaplar üreten standart büyük modellerle ve tek seferlik yüzey aramasına dayanan geleneksel RAG sistemleriyle temelde farklıdır."
  },
  "kimi-latest": {
    "description": "Kimi akıllı asistan ürünü, en son Kimi büyük modelini kullanır ve henüz kararlı olmayan özellikler içerebilir. Görüntü anlayışını desteklerken, isteğin bağlam uzunluğuna göre 8k/32k/128k modelini faturalama modeli olarak otomatik olarak seçecektir."
  },
  "kimi-thinking-preview": {
    "description": "kimi-thinking-preview modeli, Ay'ın karanlık yüzü tarafından sunulan çok modlu akıl yürütme ve genel akıl yürütme yeteneklerine sahip çok modlu düşünme modelidir; derin akıl yürütmede uzmandır ve daha zor sorunların çözümüne yardımcı olur."
  },
  "learnlm-1.5-pro-experimental": {
    "description": "LearnLM, öğrenme bilimleri ilkelerine uygun olarak eğitilmiş, görev odaklı deneysel bir dil modelidir. Eğitim ve öğrenim senaryolarında sistem talimatlarını takip edebilir ve uzman bir mentor olarak görev alabilir."
  },
  "learnlm-2.0-flash-experimental": {
    "description": "LearnLM, öğrenme bilimleri ilkelerine uygun olarak eğitilmiş, görev odaklı deneysel bir dil modelidir; öğretim ve öğrenim senaryolarında sistem talimatlarını takip edebilir, uzman bir mentor gibi davranabilir."
  },
  "lite": {
    "description": "Spark Lite, son derece düşük gecikme süresi ve yüksek verimlilikle çalışan hafif bir büyük dil modelidir. Tamamen ücretsiz ve açık olup, gerçek zamanlı çevrimiçi arama işlevini desteklemektedir. Hızlı yanıt verme özelliği, düşük hesaplama gücüne sahip cihazlarda çıkarım uygulamaları ve model ince ayarlarında mükemmel performans sergileyerek, kullanıcılara maliyet etkinliği ve akıllı deneyim sunmakta, özellikle bilgi sorgulama, içerik oluşturma ve arama senaryolarında başarılı olmaktadır."
  },
  "llama-2-7b-chat": {
    "description": "Llama2, Meta tarafından geliştirilmiş ve açık kaynaklı büyük dil modeli (LLM) serisidir. Bu, 7 milyar ile 70 milyar parametre arasında değişen, önceden eğitilmiş ve ince ayarlanmış üretici metin modellerinden oluşan bir gruptır. Mimari açısından, Llama2, optimize edilmiş dönüştürücü mimarisi kullanan bir otoregresif dil modelidir. Ayarlanmış versiyonlar, faydalılık ve güvenliğin insan tercihleriyle hizalanması için gözetimli ince ayarlama (SFT) ve insan geri bildirimleriyle güçlendirilmiş öğrenme (RLHF) kullanır. Llama2, Llama serisine göre çeşitli akademik veri kümelerinde daha iyi performans gösterir ve birçok diğer modelin tasarım ve geliştirilmesine ilham verir."
  },
  "llama-3.1-70b-versatile": {
    "description": "Llama 3.1 70B, daha güçlü AI akıl yürütme yeteneği sunar, karmaşık uygulamalar için uygundur ve yüksek verimlilik ve doğruluk sağlamak için çok sayıda hesaplama işlemini destekler."
  },
  "llama-3.1-8b-instant": {
    "description": "Llama 3.1 8B, hızlı metin üretim yeteneği sunan yüksek performanslı bir modeldir ve büyük ölçekli verimlilik ve maliyet etkinliği gerektiren uygulama senaryoları için son derece uygundur."
  },
  "llama-3.1-instruct": {
    "description": "Llama 3.1 talimat ince ayarlı modeli, diyalog senaryoları için optimize edilmiştir ve yaygın endüstri kıyaslamalarında birçok mevcut açık kaynaklı sohbet modelini geride bırakmaktadır."
  },
  "llama-3.2-11b-vision-instruct": {
    "description": "Yüksek çözünürlüklü görüntülerde mükemmel görüntü akıl yürütme yeteneği, görsel anlama uygulamaları için uygundur."
  },
  "llama-3.2-11b-vision-preview": {
    "description": "Llama 3.2, görsel ve metin verilerini birleştiren görevleri işlemek için tasarlanmıştır. Görüntü tanımlama ve görsel soru-cevap gibi görevlerde mükemmel performans sergiler, dil üretimi ile görsel akıl yürütme arasındaki uçurumu aşar."
  },
  "llama-3.2-90b-vision-instruct": {
    "description": "Görsel anlayış ajan uygulamaları için ileri düzey görüntü akıl yürütme yeteneği."
  },
  "llama-3.2-90b-vision-preview": {
    "description": "Llama 3.2, görsel ve metin verilerini birleştiren görevleri işlemek için tasarlanmıştır. Görüntü tanımlama ve görsel soru-cevap gibi görevlerde mükemmel performans sergiler, dil üretimi ile görsel akıl yürütme arasındaki uçurumu aşar."
  },
  "llama-3.2-vision-instruct": {
    "description": "Llama 3.2-Vision komut ince ayarlı modeli, görsel tanıma, görüntü çıkarımı, görüntü açıklama ve görüntülerle ilgili genel soruları yanıtlamak için optimize edilmiştir."
  },
  "llama-3.3-70b-instruct": {
    "description": "Llama 3.3, Llama serisinin en gelişmiş çok dilli açık kaynak büyük dil modelidir ve 405B modelinin performansını çok düşük maliyetle deneyimlemenizi sağlar. Transformer yapısına dayanmaktadır ve denetimli ince ayar (SFT) ve insan geri bildirimi ile güçlendirilmiş öğrenme (RLHF) ile faydalılığını ve güvenliğini artırmıştır. Talimat ayarlı versiyonu, çok dilli diyaloglar için optimize edilmiştir ve birçok endüstri kıyaslamasında birçok açık kaynak ve kapalı sohbet modelinden daha iyi performans göstermektedir. Bilgi kesim tarihi 2023 Aralık'tır."
  },
  "llama-3.3-70b-versatile": {
    "description": "Meta Llama 3.3 çok dilli büyük dil modeli (LLM), 70B (metin girişi/metin çıkışı) içindeki önceden eğitilmiş ve talimat ayarlanmış bir üretim modelidir. Llama 3.3 talimat ayarlı saf metin modeli, çok dilli konuşma kullanım durumları için optimize edilmiştir ve yaygın endüstri kıyaslamalarında mevcut birçok açık kaynak ve kapalı sohbet modelinden daha üstündür."
  },
  "llama-3.3-instruct": {
    "description": "Llama 3.3 komut ince ayarlı modeli, diyalog senaryoları için optimize edilmiştir ve yaygın endüstri kıyaslamalarında birçok mevcut açık kaynaklı sohbet modelini geride bırakmaktadır."
  },
  "llama3-70b-8192": {
    "description": "Meta Llama 3 70B, eşsiz karmaşıklık işleme yeteneği sunar ve yüksek talepli projeler için özel olarak tasarlanmıştır."
  },
  "llama3-8b-8192": {
    "description": "Meta Llama 3 8B, yüksek kaliteli akıl yürütme performansı sunar ve çok çeşitli uygulama ihtiyaçları için uygundur."
  },
  "llama3-groq-70b-8192-tool-use-preview": {
    "description": "Llama 3 Groq 70B Tool Use, güçlü araç çağırma yetenekleri sunar ve karmaşık görevlerin verimli bir şekilde işlenmesini destekler."
  },
  "llama3-groq-8b-8192-tool-use-preview": {
    "description": "Llama 3 Groq 8B Tool Use, verimli araç kullanımı için optimize edilmiş bir modeldir ve hızlı paralel hesaplamayı destekler."
  },
  "llama3.1": {
    "description": "Llama 3.1, Meta tarafından sunulan öncü bir modeldir, 405B parametreye kadar destekler ve karmaşık diyaloglar, çok dilli çeviri ve veri analizi alanlarında kullanılabilir."
  },
  "llama3.1:405b": {
    "description": "Llama 3.1, Meta tarafından sunulan öncü bir modeldir, 405B parametreye kadar destekler ve karmaşık diyaloglar, çok dilli çeviri ve veri analizi alanlarında kullanılabilir."
  },
  "llama3.1:70b": {
    "description": "Llama 3.1, Meta tarafından sunulan öncü bir modeldir, 405B parametreye kadar destekler ve karmaşık diyaloglar, çok dilli çeviri ve veri analizi alanlarında kullanılabilir."
  },
  "llava": {
    "description": "LLaVA, görsel kodlayıcı ve Vicuna'yı birleştiren çok modlu bir modeldir, güçlü görsel ve dil anlama yetenekleri sunar."
  },
  "llava-v1.5-7b-4096-preview": {
    "description": "LLaVA 1.5 7B, görsel işleme yeteneklerini birleştirir ve görsel bilgi girişi ile karmaşık çıktılar üretir."
  },
  "llava:13b": {
    "description": "LLaVA, görsel kodlayıcı ve Vicuna'yı birleştiren çok modlu bir modeldir, güçlü görsel ve dil anlama yetenekleri sunar."
  },
  "llava:34b": {
    "description": "LLaVA, görsel kodlayıcı ve Vicuna'yı birleştiren çok modlu bir modeldir, güçlü görsel ve dil anlama yetenekleri sunar."
  },
  "mathstral": {
    "description": "MathΣtral, bilimsel araştırma ve matematik akıl yürütme için tasarlanmış, etkili hesaplama yetenekleri ve sonuç açıklamaları sunar."
  },
  "max-32k": {
    "description": "Spark Max 32K, büyük bağlam işleme yeteneği ile donatılmıştır ve daha güçlü bağlam anlama ve mantıksal çıkarım yetenekleri sunmaktadır. 32K token'lık metin girişi desteklemekte olup, uzun belgelerin okunması, özel bilgi sorgulama gibi senaryolar için uygundur."
  },
  "megrez-3b-instruct": {
    "description": "Megrez-3B-Instruct, Wuwen Xin Qiong tarafından tamamen bağımsız olarak eğitilen büyük dil modelidir. Megrez-3B-Instruct, yazılım ve donanım işbirliği felsefesiyle, hızlı çıkarım, küçük ve güçlü, kullanımı kolay bir uç tarafı zeka çözümü oluşturmayı amaçlamaktadır."
  },
  "meta-llama-3-70b-instruct": {
    "description": "Akıl yürütme, kodlama ve geniş dil uygulamalarında mükemmel bir 70 milyar parametreli model."
  },
  "meta-llama-3-8b-instruct": {
    "description": "Diyalog ve metin üretim görevleri için optimize edilmiş çok yönlü bir 8 milyar parametreli model."
  },
  "meta-llama-3.1-405b-instruct": {
    "description": "Llama 3.1 talimat ayarlı yalnızca metin modelleri, çok dilli diyalog kullanım durumları için optimize edilmiştir ve mevcut açık kaynak ve kapalı sohbet modellerinin çoğunu yaygın endüstri standartlarında geride bırakmaktadır."
  },
  "meta-llama-3.1-70b-instruct": {
    "description": "Llama 3.1 talimat ayarlı yalnızca metin modelleri, çok dilli diyalog kullanım durumları için optimize edilmiştir ve mevcut açık kaynak ve kapalı sohbet modellerinin çoğunu yaygın endüstri standartlarında geride bırakmaktadır."
  },
  "meta-llama-3.1-8b-instruct": {
    "description": "Llama 3.1 talimat ayarlı yalnızca metin modelleri, çok dilli diyalog kullanım durumları için optimize edilmiştir ve mevcut açık kaynak ve kapalı sohbet modellerinin çoğunu yaygın endüstri standartlarında geride bırakmaktadır."
  },
  "meta-llama/Llama-2-13b-chat-hf": {
    "description": "LLaMA-2 Chat (13B), mükemmel dil işleme yetenekleri ve olağanüstü etkileşim deneyimi sunar."
  },
  "meta-llama/Llama-2-70b-hf": {
    "description": "LLaMA-2, mükemmel dil işleme yeteneği ve üstün etkileşim deneyimi sunar."
  },
  "meta-llama/Llama-3-70b-chat-hf": {
    "description": "LLaMA-3 Chat (70B), karmaşık diyalog ihtiyaçlarını destekleyen güçlü bir sohbet modelidir."
  },
  "meta-llama/Llama-3-8b-chat-hf": {
    "description": "LLaMA-3 Chat (8B), çok dilli desteği ile zengin alan bilgilerini kapsar."
  },
  "meta-llama/Llama-3.2-11B-Vision-Instruct-Turbo": {
    "description": "LLaMA 3.2, görsel ve metin verilerini bir arada işleme amacıyla tasarlanmıştır. Görüntü betimleme ve görsel soru yanıtlama gibi görevlerde mükemmel performans sergiler, dil üretimi ve görsel akıl yürütme arasındaki boşluğu kapar."
  },
  "meta-llama/Llama-3.2-3B-Instruct-Turbo": {
    "description": "LLaMA 3.2, görsel ve metin verilerini bir arada işleme amacıyla tasarlanmıştır. Görüntü betimleme ve görsel soru yanıtlama gibi görevlerde mükemmel performans sergiler, dil üretimi ve görsel akıl yürütme arasındaki boşluğu kapar."
  },
  "meta-llama/Llama-3.2-90B-Vision-Instruct-Turbo": {
    "description": "LLaMA 3.2, görsel ve metin verilerini bir arada işleme amacıyla tasarlanmıştır. Görüntü betimleme ve görsel soru yanıtlama gibi görevlerde mükemmel performans sergiler, dil üretimi ve görsel akıl yürütme arasındaki boşluğu kapar."
  },
  "meta-llama/Llama-3.3-70B-Instruct-Turbo": {
    "description": "Meta Llama 3.3 çok dilli büyük dil modeli (LLM), 70B (metin girişi/metin çıkışı) içinde önceden eğitilmiş ve talimat ayarlı bir üretim modelidir. Llama 3.3 talimat ayarlı saf metin modeli, çok dilli diyalog kullanım durumları için optimize edilmiştir ve yaygın endüstri standartlarında birçok mevcut açık kaynak ve kapalı sohbet modelinden daha iyi performans göstermektedir."
  },
  "meta-llama/Llama-Vision-Free": {
    "description": "LLaMA 3.2, görsel ve metin verilerini bir arada işleme amacıyla tasarlanmıştır. Görüntü betimleme ve görsel soru yanıtlama gibi görevlerde mükemmel performans sergiler, dil üretimi ve görsel akıl yürütme arasındaki boşluğu kapar."
  },
  "meta-llama/Meta-Llama-3-70B-Instruct-Lite": {
    "description": "Llama 3 70B Instruct Lite, yüksek performans ve düşük gecikme gerektiren ortamlara uygundur."
  },
  "meta-llama/Meta-Llama-3-70B-Instruct-Turbo": {
    "description": "Llama 3 70B Instruct Turbo, en zorlu hesaplama görevleri için mükemmel dil anlama ve üretim yetenekleri sunar."
  },
  "meta-llama/Meta-Llama-3-8B-Instruct-Lite": {
    "description": "Llama 3 8B Instruct Lite, kaynak kısıtlı ortamlara uygun, mükemmel denge performansı sunar."
  },
  "meta-llama/Meta-Llama-3-8B-Instruct-Turbo": {
    "description": "Llama 3 8B Instruct Turbo, geniş uygulama alanlarını destekleyen yüksek performanslı bir büyük dil modelidir."
  },
  "meta-llama/Meta-Llama-3.1-405B-Instruct": {
    "description": "LLaMA 3.1 405B, ön eğitim ve talimat ayarlaması için güçlü bir modeldir."
  },
  "meta-llama/Meta-Llama-3.1-405B-Instruct-Turbo": {
    "description": "405B Llama 3.1 Turbo modeli, büyük veri işleme için devasa bağlam desteği sunar ve büyük ölçekli AI uygulamalarında öne çıkar."
  },
  "meta-llama/Meta-Llama-3.1-70B": {
    "description": "Llama 3.1, Meta tarafından sunulan öncü bir modeldir, 405B parametreye kadar destekler ve karmaşık diyaloglar, çok dilli çeviri ve veri analizi alanlarında uygulanabilir."
  },
  "meta-llama/Meta-Llama-3.1-70B-Instruct-Turbo": {
    "description": "Llama 3.1 70B modeli, yüksek yük uygulamaları için ince ayar yapılmış, FP8'e kuantize edilerek daha verimli hesaplama gücü ve doğruluk sağlar, karmaşık senaryolarda mükemmel performans sunar."
  },
  "meta-llama/Meta-Llama-3.1-8B-Instruct-Turbo": {
    "description": "Llama 3.1 8B modeli, FP8 kuantizasyonu ile 131,072'ye kadar bağlam belirteci destekler, karmaşık görevler için mükemmel bir açık kaynak modelidir ve birçok endüstri standardını aşar."
  },
  "meta-llama/llama-3-70b-instruct": {
    "description": "Llama 3 70B Instruct, yüksek kaliteli diyalog senaryoları için optimize edilmiştir ve çeşitli insan değerlendirmelerinde mükemmel performans göstermektedir."
  },
  "meta-llama/llama-3-8b-instruct": {
    "description": "Llama 3 8B Instruct, yüksek kaliteli diyalog senaryoları için optimize edilmiştir ve birçok kapalı kaynak modelden daha iyi performans göstermektedir."
  },
  "meta-llama/llama-3.1-70b-instruct": {
    "description": "Llama 3.1 70B Instruct, yüksek kaliteli diyalog için tasarlanmış olup, insan değerlendirmelerinde öne çıkmakta ve özellikle yüksek etkileşimli senaryolar için uygundur."
  },
  "meta-llama/llama-3.1-8b-instruct": {
    "description": "Llama 3.1 8B Instruct, Meta tarafından sunulan en son versiyon olup, yüksek kaliteli diyalog senaryoları için optimize edilmiştir ve birçok önde gelen kapalı kaynak modelden daha iyi performans göstermektedir."
  },
  "meta-llama/llama-3.1-8b-instruct:free": {
    "description": "LLaMA 3.1, çok dilli destek sunar ve sektördeki en önde gelen üretim modellerinden biridir."
  },
  "meta-llama/llama-3.2-11b-vision-instruct": {
    "description": "LLaMA 3.2, görsel ve metin verilerini birleştiren görevleri işlemek için tasarlanmıştır. Görüntü tanımlama ve görsel soru yanıtlama gibi görevlerde mükemmel performans sergileyerek dil üretimi ve görsel akıl yürütme arasındaki boşluğu kapatmaktadır."
  },
  "meta-llama/llama-3.2-3b-instruct": {
    "description": "meta-llama/llama-3.2-3b-instruct"
  },
  "meta-llama/llama-3.2-90b-vision-instruct": {
    "description": "LLaMA 3.2, görsel ve metin verilerini birleştiren görevleri işlemek için tasarlanmıştır. Görüntü tanımlama ve görsel soru yanıtlama gibi görevlerde mükemmel performans sergileyerek dil üretimi ve görsel akıl yürütme arasındaki boşluğu kapatmaktadır."
  },
  "meta-llama/llama-3.3-70b-instruct": {
    "description": "Llama 3.3, Llama serisinin en gelişmiş çok dilli açık kaynak büyük dil modelidir ve 405B modelinin performansını çok düşük maliyetle deneyimlemenizi sağlar. Transformer yapısına dayanmaktadır ve denetimli ince ayar (SFT) ve insan geri bildirimi ile güçlendirilmiş öğrenme (RLHF) ile faydalılığını ve güvenliğini artırmıştır. Talimat ayarlı versiyonu, çok dilli diyaloglar için optimize edilmiştir ve birçok endüstri kıyaslamasında birçok açık kaynak ve kapalı sohbet modelinden daha iyi performans göstermektedir. Bilgi kesim tarihi 2023 Aralık'tır."
  },
  "meta-llama/llama-3.3-70b-instruct:free": {
    "description": "Llama 3.3, Llama serisinin en gelişmiş çok dilli açık kaynak büyük dil modelidir ve 405B modelinin performansını çok düşük maliyetle deneyimlemenizi sağlar. Transformer yapısına dayanmaktadır ve denetimli ince ayar (SFT) ve insan geri bildirimi ile güçlendirilmiş öğrenme (RLHF) ile faydalılığını ve güvenliğini artırmıştır. Talimat ayarlı versiyonu, çok dilli diyaloglar için optimize edilmiştir ve birçok endüstri kıyaslamasında birçok açık kaynak ve kapalı sohbet modelinden daha iyi performans göstermektedir. Bilgi kesim tarihi 2023 Aralık'tır."
  },
  "meta.llama3-1-405b-instruct-v1:0": {
    "description": "Meta Llama 3.1 405B Instruct, Llama 3.1 Instruct modelinin en büyük ve en güçlü versiyonudur. Bu, son derece gelişmiş bir diyalog akıl yürütme ve veri sentezleme modelidir ve belirli alanlarda uzmanlaşmış sürekli ön eğitim veya ince ayar için bir temel olarak da kullanılabilir. Llama 3.1, çok dilli büyük dil modelleri (LLM'ler) sunar ve 8B, 70B ve 405B boyutlarında önceden eğitilmiş, talimat ayarlı üretim modellerinden oluşur (metin girişi/çıkışı). Llama 3.1'in talimat ayarlı metin modelleri (8B, 70B, 405B), çok dilli diyalog kullanım durumları için optimize edilmiştir ve yaygın endüstri benchmark testlerinde birçok mevcut açık kaynaklı sohbet modelini geride bırakmıştır. Llama 3.1, çok dilli ticari ve araştırma amaçları için tasarlanmıştır. Talimat ayarlı metin modelleri, asistan benzeri sohbetler için uygundur, önceden eğitilmiş modeller ise çeşitli doğal dil üretim görevlerine uyum sağlayabilir. Llama 3.1 modeli, diğer modellerin çıktısını iyileştirmek için de kullanılabilir, bu da veri sentezleme ve rafine etme işlemlerini içerir. Llama 3.1, optimize edilmiş bir transformer mimarisi kullanarak oluşturulmuş bir otoregresif dil modelidir. Ayarlanmış versiyon, insan yardımseverliği ve güvenlik tercihleri ile uyumlu hale getirmek için denetimli ince ayar (SFT) ve insan geri bildirimi ile güçlendirilmiş öğrenme (RLHF) kullanır."
  },
  "meta.llama3-1-70b-instruct-v1:0": {
    "description": "Meta Llama 3.1 70B Instruct'un güncellenmiş versiyonu, genişletilmiş 128K bağlam uzunluğu, çok dilli yetenek ve geliştirilmiş akıl yürütme yetenekleri içerir. Llama 3.1 tarafından sağlanan çok dilli büyük dil modelleri (LLM'ler), 8B, 70B ve 405B boyutlarında önceden eğitilmiş, talimat ayarlı üretim modelleridir (metin girişi/çıkışı). Llama 3.1 talimat ayarlı metin modelleri (8B, 70B, 405B), çok dilli diyalog kullanım durumları için optimize edilmiştir ve birçok mevcut açık kaynaklı sohbet modelini yaygın endüstri benchmark testlerinde geçmiştir. Llama 3.1, çok dilli ticari ve araştırma amaçları için kullanılmak üzere tasarlanmıştır. Talimat ayarlı metin modelleri, asistan benzeri sohbetler için uygundur, önceden eğitilmiş modeller ise çeşitli doğal dil üretim görevlerine uyum sağlayabilir. Llama 3.1 modeli, diğer modellerin çıktısını iyileştirmek için de kullanılabilir, bu da sentetik veri üretimi ve rafine etme işlemlerini içerir. Llama 3.1, optimize edilmiş bir dönüştürücü mimarisi kullanarak oluşturulmuş bir otoregresif dil modelidir. Ayarlanmış versiyonlar, insan yardımseverliği ve güvenlik tercihlerini karşılamak için denetimli ince ayar (SFT) ve insan geri bildirimli pekiştirmeli öğrenme (RLHF) kullanır."
  },
  "meta.llama3-1-8b-instruct-v1:0": {
    "description": "Meta Llama 3.1 8B Instruct'un güncellenmiş versiyonu, genişletilmiş 128K bağlam uzunluğu, çok dilli yetenek ve geliştirilmiş akıl yürütme yetenekleri içerir. Llama 3.1 tarafından sağlanan çok dilli büyük dil modelleri (LLM'ler), 8B, 70B ve 405B boyutlarında önceden eğitilmiş, talimat ayarlı üretim modelleridir (metin girişi/çıkışı). Llama 3.1 talimat ayarlı metin modelleri (8B, 70B, 405B), çok dilli diyalog kullanım durumları için optimize edilmiştir ve birçok mevcut açık kaynaklı sohbet modelini yaygın endüstri benchmark testlerinde geçmiştir. Llama 3.1, çok dilli ticari ve araştırma amaçları için kullanılmak üzere tasarlanmıştır. Talimat ayarlı metin modelleri, asistan benzeri sohbetler için uygundur, önceden eğitilmiş modeller ise çeşitli doğal dil üretim görevlerine uyum sağlayabilir. Llama 3.1 modeli, diğer modellerin çıktısını iyileştirmek için de kullanılabilir, bu da sentetik veri üretimi ve rafine etme işlemlerini içerir. Llama 3.1, optimize edilmiş bir dönüştürücü mimarisi kullanarak oluşturulmuş bir otoregresif dil modelidir. Ayarlanmış versiyonlar, insan yardımseverliği ve güvenlik tercihlerini karşılamak için denetimli ince ayar (SFT) ve insan geri bildirimli pekiştirmeli öğrenme (RLHF) kullanır."
  },
  "meta.llama3-70b-instruct-v1:0": {
    "description": "Meta Llama 3, geliştiriciler, araştırmacılar ve işletmeler için açık bir büyük dil modelidir (LLM) ve onların üretken AI fikirlerini inşa etmelerine, denemelerine ve sorumlu bir şekilde genişletmelerine yardımcı olmak için tasarlanmıştır. Küresel topluluk yeniliğinin temel sistemlerinden biri olarak, içerik oluşturma, diyalog AI, dil anlama, araştırma ve işletme uygulamaları için son derece uygundur."
  },
  "meta.llama3-8b-instruct-v1:0": {
    "description": "Meta Llama 3, geliştiriciler, araştırmacılar ve işletmeler için açık bir büyük dil modelidir (LLM) ve onların üretken AI fikirlerini inşa etmelerine, denemelerine ve sorumlu bir şekilde genişletmelerine yardımcı olmak için tasarlanmıştır. Küresel topluluk yeniliğinin temel sistemlerinden biri olarak, sınırlı hesaplama gücü ve kaynaklara sahip, kenar cihazları ve daha hızlı eğitim süreleri için son derece uygundur."
  },
  "meta/Llama-3.2-11B-Vision-Instruct": {
    "description": "Yüksek çözünürlüklü görüntülerde üstün görsel çıkarım yeteneği sunar, görsel anlama uygulamaları için idealdir."
  },
  "meta/Llama-3.2-90B-Vision-Instruct": {
    "description": "Görsel anlama ajan uygulamaları için gelişmiş görüntü çıkarım yetenekleri sağlar."
  },
  "meta/Llama-3.3-70B-Instruct": {
    "description": "Llama 3.3, Llama serisinin en gelişmiş çok dilli açık kaynak büyük dil modeli olup, 405 milyar parametreli modellere kıyasla çok düşük maliyetle yüksek performans sunar. Transformer mimarisi temel alınmış, denetimli ince ayar (SFT) ve insan geri bildirimi ile güçlendirilmiş pekiştirmeli öğrenme (RLHF) ile faydalılık ve güvenlik artırılmıştır. Çok dilli diyaloglar için optimize edilmiş talimat ayarlı versiyonu, birçok endüstri kıyaslamasında açık ve kapalı sohbet modellerinden üstün performans gösterir. Bilgi kesim tarihi 2023 Aralık'tır."
  },
  "meta/Meta-Llama-3-70B-Instruct": {
    "description": "Çıkarım, kodlama ve geniş dil uygulamalarında üstün performans gösteren güçlü 70 milyar parametreli model."
  },
  "meta/Meta-Llama-3-8B-Instruct": {
    "description": "Diyalog ve metin üretimi görevleri için optimize edilmiş çok yönlü 8 milyar parametreli model."
  },
  "meta/Meta-Llama-3.1-405B-Instruct": {
    "description": "Llama 3.1 talimat ayarlı metin modeli, çok dilli diyalog senaryoları için optimize edilmiştir ve birçok açık ve kapalı sohbet modeli arasında yaygın endüstri kıyaslamalarında üstün performans sergiler."
  },
  "meta/Meta-Llama-3.1-70B-Instruct": {
    "description": "Llama 3.1 talimat ayarlı metin modeli, çok dilli diyalog senaryoları için optimize edilmiştir ve birçok açık ve kapalı sohbet modeli arasında yaygın endüstri kıyaslamalarında üstün performans sergiler."
  },
  "meta/Meta-Llama-3.1-8B-Instruct": {
    "description": "Llama 3.1 talimat ayarlı metin modeli, çok dilli diyalog senaryoları için optimize edilmiştir ve birçok açık ve kapalı sohbet modeli arasında yaygın endüstri kıyaslamalarında üstün performans sergiler."
  },
  "meta/llama-3.1-405b-instruct": {
    "description": "Gelişmiş LLM, sentetik veri üretimi, bilgi damıtma ve akıl yürütmeyi destekler, sohbet botları, programlama ve belirli alan görevleri için uygundur."
  },
  "meta/llama-3.1-70b-instruct": {
    "description": "Karmaşık diyalogları güçlendiren, mükemmel bağlam anlama, akıl yürütme yeteneği ve metin üretimi yeteneğine sahip."
  },
  "meta/llama-3.1-8b-instruct": {
    "description": "En son teknolojiye sahip model, dil anlama, mükemmel akıl yürütme yeteneği ve metin üretimi yeteneğine sahiptir."
  },
  "meta/llama-3.2-11b-vision-instruct": {
    "description": "Gelişmiş görsel-dil modeli, görüntülerden yüksek kaliteli akıl yürütme yapma konusunda uzmandır."
  },
  "meta/llama-3.2-1b-instruct": {
    "description": "En son teknolojiye sahip küçük dil modeli, dil anlama, mükemmel akıl yürütme yeteneği ve metin üretimi yeteneğine sahiptir."
  },
  "meta/llama-3.2-3b-instruct": {
    "description": "En son teknolojiye sahip küçük dil modeli, dil anlama, mükemmel akıl yürütme yeteneği ve metin üretimi yeteneğine sahiptir."
  },
  "meta/llama-3.2-90b-vision-instruct": {
    "description": "Gelişmiş görsel-dil modeli, görüntülerden yüksek kaliteli akıl yürütme yapma konusunda uzmandır."
  },
  "meta/llama-3.3-70b-instruct": {
    "description": "Akıllı LLM, akıl yürütme, matematik, genel bilgi ve fonksiyon çağrılarında uzmandır."
  },
  "microsoft/Phi-3-medium-128k-instruct": {
    "description": "Aynı Phi-3-medium modeli, ancak daha büyük bağlam boyutuna sahip olup RAG veya az sayıda istem için uygundur."
  },
  "microsoft/Phi-3-medium-4k-instruct": {
    "description": "140 milyar parametreli model, Phi-3-mini'den daha yüksek kaliteye sahip olup, yüksek kaliteli ve çıkarım yoğun veriye odaklanır."
  },
  "microsoft/Phi-3-mini-128k-instruct": {
    "description": "Aynı Phi-3-mini modeli, ancak daha büyük bağlam boyutuna sahip olup RAG veya az sayıda istem için uygundur."
  },
  "microsoft/Phi-3-mini-4k-instruct": {
    "description": "Phi-3 ailesinin en küçük üyesi olup, kalite ve düşük gecikme için optimize edilmiştir."
  },
  "microsoft/Phi-3-small-128k-instruct": {
    "description": "Aynı Phi-3-small modeli, ancak daha büyük bağlam boyutuna sahip olup RAG veya az sayıda istem için uygundur."
  },
  "microsoft/Phi-3-small-8k-instruct": {
    "description": "70 milyar parametreli model, Phi-3-mini'den daha yüksek kaliteye sahip olup, yüksek kaliteli ve çıkarım yoğun veriye odaklanır."
  },
  "microsoft/Phi-3.5-mini-instruct": {
    "description": "Phi-3-mini modelinin güncellenmiş versiyonu."
  },
  "microsoft/Phi-3.5-vision-instruct": {
    "description": "Phi-3-vision modelinin güncellenmiş versiyonu."
  },
  "microsoft/WizardLM-2-8x22B": {
    "description": "WizardLM 2, Microsoft AI tarafından sağlanan bir dil modelidir ve karmaşık diyaloglar, çok dilli destek, akıl yürütme ve akıllı asistan alanlarında özellikle başarılıdır."
  },
  "microsoft/wizardlm-2-8x22b": {
    "description": "WizardLM-2 8x22B, Microsoft'un en gelişmiş AI Wizard modelidir ve son derece rekabetçi bir performans sergiler."
  },
  "minicpm-v": {
    "description": "MiniCPM-V, OpenBMB tarafından sunulan yeni nesil çok modlu büyük bir modeldir; olağanüstü OCR tanıma ve çok modlu anlama yeteneklerine sahiptir ve geniş bir uygulama yelpazesini destekler."
  },
  "ministral-3b-latest": {
    "description": "Ministral 3B, Mistral'ın dünya çapında en üst düzey kenar modelidir."
  },
  "ministral-8b-latest": {
    "description": "Ministral 8B, Mistral'ın fiyat-performans oranı oldukça yüksek kenar modelidir."
  },
  "mistral": {
    "description": "Mistral, Mistral AI tarafından sunulan 7B modelidir, değişken dil işleme ihtiyaçları için uygundur."
  },
  "mistral-ai/Mistral-Large-2411": {
    "description": "Mistral'in amiral gemisi modeli olup, büyük ölçekli çıkarım yetenekleri veya yüksek derecede uzmanlaşmış karmaşık görevler (metin sentezi, kod üretimi, RAG veya ajanlar) için uygundur."
  },
  "mistral-ai/Mistral-Nemo": {
    "description": "Mistral Nemo, boyut kategorisinde en gelişmiş çıkarım, dünya bilgisi ve kodlama yeteneklerine sahip ileri düzey bir dil modelidir (LLM)."
  },
  "mistral-ai/mistral-small-2503": {
    "description": "Mistral Small, yüksek verimlilik ve düşük gecikme gerektiren dil tabanlı görevler için uygundur."
  },
  "mistral-large": {
    "description": "Mixtral Large, Mistral'ın amiral gemisi modelidir, kod üretimi, matematik ve akıl yürütme yeteneklerini birleştirir, 128k bağlam penceresini destekler."
  },
  "mistral-large-instruct": {
    "description": "Mistral-Large-Instruct-2407, 123 milyar parametreye sahip, gelişmiş bir yoğun büyük dil modelidir (LLM) ve en son akıl yürütme, bilgi ve kodlama yeteneklerine sahiptir."
  },
  "mistral-large-latest": {
    "description": "Mistral Large, çok dilli görevler, karmaşık akıl yürütme ve kod üretimi için ideal bir seçimdir ve yüksek uç uygulamalar için tasarlanmıştır."
  },
  "mistral-medium-latest": {
    "description": "Mistral Medium 3, 8 kat daha düşük maliyetle en ileri düzey performansı sunar ve kurumsal dağıtımları temelden basitleştirir."
  },
  "mistral-nemo": {
    "description": "Mistral Nemo, Mistral AI ve NVIDIA işbirliği ile sunulan, yüksek verimli 12B modelidir."
  },
  "mistral-nemo-instruct": {
    "description": "Mistral-Nemo-Instruct-2407 büyük dil modeli (LLM), Mistral-Nemo-Base-2407'nin komut ince ayarlı versiyonudur."
  },
  "mistral-small": {
    "description": "Mistral Small, yüksek verimlilik ve düşük gecikme gerektiren her dil tabanlı görevde kullanılabilir."
  },
  "mistral-small-latest": {
    "description": "Mistral Small, çeviri, özetleme ve duygu analizi gibi kullanım durumları için maliyet etkin, hızlı ve güvenilir bir seçenektir."
  },
  "mistralai/Mistral-7B-Instruct-v0.1": {
    "description": "Mistral (7B) Instruct, yüksek performansıyla tanınır ve çeşitli dil görevleri için uygundur."
  },
  "mistralai/Mistral-7B-Instruct-v0.2": {
    "description": "Mistral 7B, talebe göre ince ayar yapılmış bir modeldir ve görevler için optimize edilmiş yanıtlar sunar."
  },
  "mistralai/Mistral-7B-Instruct-v0.3": {
    "description": "Mistral (7B) Instruct v0.3, geniş uygulamalar için etkili hesaplama gücü ve doğal dil anlama sunar."
  },
  "mistralai/Mistral-7B-v0.1": {
    "description": "Mistral 7B, kompakt ancak yüksek performanslı bir modeldir, sınıflandırma ve metin üretimi gibi basit görevlerde iyi bir akıl yürütme yeteneği ile yoğun işlem yapma konusunda uzmandır."
  },
  "mistralai/Mixtral-8x22B-Instruct-v0.1": {
    "description": "Mixtral-8x22B Instruct (141B), son derece büyük bir dil modelidir ve çok yüksek işleme taleplerini destekler."
  },
  "mistralai/Mixtral-8x7B-Instruct-v0.1": {
    "description": "Mixtral 8x7B, genel metin görevleri için kullanılan önceden eğitilmiş seyrek karışık uzman modelidir."
  },
  "mistralai/Mixtral-8x7B-v0.1": {
    "description": "Mixtral 8x7B, birden fazla parametre kullanarak akıl yürütme hızını artıran seyrek uzman modelidir, çok dilli ve kod üretim görevleri için uygundur."
  },
  "mistralai/mistral-7b-instruct": {
    "description": "Mistral 7B Instruct, hız optimizasyonu ve uzun bağlam desteği sunan yüksek performanslı bir endüstri standart modelidir."
  },
  "mistralai/mistral-nemo": {
    "description": "Mistral Nemo, çok dilli destek ve yüksek performanslı programlama sunan 7.3B parametreli bir modeldir."
  },
  "mixtral": {
    "description": "Mixtral, Mistral AI'nın uzman modelidir, açık kaynak ağırlıkları ile birlikte gelir ve kod üretimi ve dil anlama konularında destek sunar."
  },
  "mixtral-8x7b-32768": {
    "description": "Mixtral 8x7B, yüksek hata toleransına sahip paralel hesaplama yeteneği sunar ve karmaşık görevler için uygundur."
  },
  "mixtral:8x22b": {
    "description": "Mixtral, Mistral AI'nın uzman modelidir, açık kaynak ağırlıkları ile birlikte gelir ve kod üretimi ve dil anlama konularında destek sunar."
  },
  "moonshot-v1-128k": {
    "description": "Moonshot V1 128K, ultra uzun bağlam işleme yeteneğine sahip bir modeldir, karmaşık üretim görevlerini karşılamak için ultra uzun metinler üretmekte kullanılabilir, 128,000 token'a kadar içeriği işleyebilir, araştırma, akademik ve büyük belgelerin üretilmesi gibi uygulama senaryoları için son derece uygundur."
  },
  "moonshot-v1-128k-vision-preview": {
    "description": "Kimi görsel modeli (moonshot-v1-8k-vision-preview/moonshot-v1-32k-vision-preview/moonshot-v1-128k-vision-preview gibi) resim içeriğini anlayabilir, resim metni, resim rengi ve nesne şekilleri gibi içerikleri kapsar."
  },
  "moonshot-v1-32k": {
    "description": "Moonshot V1 32K, orta uzunlukta bağlam işleme yeteneği sunar, 32,768 token'ı işleyebilir, çeşitli uzun belgeler ve karmaşık diyaloglar üretmek için özellikle uygundur, içerik oluşturma, rapor üretimi ve diyalog sistemleri gibi alanlarda kullanılabilir."
  },
  "moonshot-v1-32k-vision-preview": {
    "description": "Kimi görsel modeli (moonshot-v1-8k-vision-preview/moonshot-v1-32k-vision-preview/moonshot-v1-128k-vision-preview gibi) resim içeriğini anlayabilir, resim metni, resim rengi ve nesne şekilleri gibi içerikleri kapsar."
  },
  "moonshot-v1-8k": {
    "description": "Moonshot V1 8K, kısa metin görevleri için tasarlanmış, yüksek verimlilikte işleme performansı sunar, 8,192 token'ı işleyebilir, kısa diyaloglar, not alma ve hızlı içerik üretimi için son derece uygundur."
  },
  "moonshot-v1-8k-vision-preview": {
    "description": "Kimi görsel modeli (moonshot-v1-8k-vision-preview/moonshot-v1-32k-vision-preview/moonshot-v1-128k-vision-preview gibi) resim içeriğini anlayabilir, resim metni, resim rengi ve nesne şekilleri gibi içerikleri kapsar."
  },
  "moonshot-v1-auto": {
    "description": "Moonshot V1 Auto, mevcut bağlamın kullandığı Token sayısına göre uygun modeli seçebilir."
  },
  "nousresearch/hermes-2-pro-llama-3-8b": {
    "description": "Hermes 2 Pro Llama 3 8B, Nous Hermes 2'nin güncellenmiş versiyonudur ve en son iç geliştirme veri setlerini içermektedir."
  },
  "nvidia/Llama-3.1-Nemotron-70B-Instruct-HF": {
    "description": "Llama 3.1 Nemotron 70B, NVIDIA tarafından özelleştirilmiş büyük bir dil modelidir ve LLM tarafından üretilen yanıtların kullanıcı sorgularına yardımcı olma düzeyini artırmayı amaçlamaktadır. Bu model, Arena Hard, AlpacaEval 2 LC ve GPT-4-Turbo MT-Bench gibi standart testlerde mükemmel performans sergilemiştir ve 1 Ekim 2024 itibarıyla tüm üç otomatik hizalama testinde birinci sıradadır. Model, Llama-3.1-70B-Instruct modelinin temelinde RLHF (özellikle REINFORCE), Llama-3.1-Nemotron-70B-Reward ve HelpSteer2-Preference ipuçları kullanılarak eğitilmiştir."
  },
  "nvidia/llama-3.1-nemotron-51b-instruct": {
    "description": "Eşsiz bir dil modeli, benzersiz doğruluk ve verimlilik sunar."
  },
  "nvidia/llama-3.1-nemotron-70b-instruct": {
    "description": "Llama-3.1-Nemotron-70B-Instruct, NVIDIA'nın özel olarak geliştirdiği büyük dil modelidir ve LLM tarafından üretilen yanıtların yardımcı olmasını artırmayı amaçlar."
  },
  "o1": {
    "description": "Gelişmiş çıkarım ve karmaşık sorunları çözmeye odaklanır, matematik ve bilim görevlerini içerir. Derin bağlam anlayışı ve aracılık iş akışları gerektiren uygulamalar için son derece uygundur."
  },
  "o1-mini": {
    "description": "o1-mini, programlama, matematik ve bilim uygulama senaryoları için tasarlanmış hızlı ve ekonomik bir akıl yürütme modelidir. Bu model, 128K bağlam ve Ekim 2023 bilgi kesim tarihi ile donatılmıştır."
  },
  "o1-preview": {
    "description": "o1, OpenAI'nin geniş genel bilgiye ihtiyaç duyan karmaşık görevler için uygun yeni bir akıl yürütme modelidir. Bu model, 128K bağlam ve Ekim 2023 bilgi kesim tarihi ile donatılmıştır."
  },
  "o1-pro": {
<<<<<<< HEAD
    "description": "o1 serisi modeller, yanıtlamadan önce düşünme yapabilen ve karmaşık akıl yürütme görevlerini yerine getirebilen pekiştirmeli öğrenme ile eğitilmiştir. o1-pro modeli, daha derin düşünme için daha fazla hesaplama kaynağı kullanır ve böylece sürekli olarak daha kaliteli yanıtlar sunar."
=======
    "description": "o1 serisi modeller, güçlendirilmiş öğrenme ile eğitilmiş olup, yanıtlamadan önce düşünme yapabilir ve karmaşık akıl yürütme görevlerini yerine getirebilir. o1-pro modeli, daha derin düşünme için daha fazla hesaplama kaynağı kullanır ve böylece sürekli olarak daha kaliteli yanıtlar sunar."
>>>>>>> e45e31c8
  },
  "o3": {
    "description": "o3, çok çeşitli alanlarda mükemmel performans gösteren çok yönlü güçlü bir modeldir. Matematik, bilim, programlama ve görsel çıkarım görevlerinde yeni standartlar belirler. Ayrıca teknik yazım ve talimat takibi konusunda da uzmandır. Kullanıcılar, metin, kod ve görüntüleri analiz ederek çok adımlı karmaşık sorunları çözebilir."
  },
  "o3-mini": {
    "description": "o3-mini, aynı maliyet ve gecikme hedefleriyle yüksek zeka sunan en yeni küçük ölçekli çıkarım modelimizdir."
  },
  "o3-pro": {
<<<<<<< HEAD
    "description": "o3-pro modeli, daha derin düşünmek ve her zaman daha iyi yanıtlar sunmak için daha fazla hesaplama kullanır, yalnızca Responses API altında kullanılabilir."
=======
    "description": "o3-pro modeli, daha derin düşünmek ve her zaman daha iyi yanıtlar sunmak için daha fazla hesaplama kullanır; yalnızca Responses API altında kullanılabilir."
>>>>>>> e45e31c8
  },
  "o4-mini": {
    "description": "o4-mini, en yeni küçük o serisi modelimizdir. Hızlı ve etkili çıkarım için optimize edilmiştir ve kodlama ile görsel görevlerde son derece yüksek verimlilik ve performans sergiler."
  },
  "open-codestral-mamba": {
    "description": "Codestral Mamba, kod üretimine odaklanan Mamba 2 dil modelidir ve ileri düzey kod ve akıl yürütme görevlerine güçlü destek sunar."
  },
  "open-mistral-7b": {
    "description": "Mistral 7B, kompakt ama yüksek performanslı bir modeldir, sınıflandırma ve metin üretimi gibi basit görevlerde iyi bir akıl yürütme yeteneğine sahiptir."
  },
  "open-mistral-nemo": {
    "description": "Mistral Nemo, Nvidia ile işbirliği içinde geliştirilmiş 12B modelidir, mükemmel akıl yürütme ve kodlama performansı sunar, entegrasyonu ve değiştirilmesi kolaydır."
  },
  "open-mixtral-8x22b": {
    "description": "Mixtral 8x22B, karmaşık görevler için odaklanmış daha büyük bir uzman modelidir, mükemmel akıl yürütme yeteneği ve daha yüksek bir verim sunar."
  },
  "open-mixtral-8x7b": {
    "description": "Mixtral 8x7B, birden fazla parametre kullanarak akıl yürütme hızını artıran seyrek uzman modelidir, çok dilli ve kod üretim görevlerini işlemek için uygundur."
  },
  "openai/gpt-4.1": {
    "description": "GPT-4.1, karmaşık görevler için kullandığımız amiral gemisi modelidir. Farklı alanlarda sorun çözmek için son derece uygundur."
  },
  "openai/gpt-4.1-mini": {
    "description": "GPT-4.1 mini, zeka, hız ve maliyet arasında bir denge sunarak birçok kullanım durumu için çekici bir model haline getirir."
  },
  "openai/gpt-4.1-nano": {
    "description": "GPT-4.1 nano, en hızlı ve en maliyet etkin GPT-4.1 modelidir."
  },
  "openai/gpt-4o": {
    "description": "ChatGPT-4o, güncel en son sürümü korumak için gerçek zamanlı olarak güncellenen dinamik bir modeldir. Güçlü dil anlama ve üretme yeteneklerini birleştirir, müşteri hizmetleri, eğitim ve teknik destek gibi büyük ölçekli uygulama senaryoları için uygundur."
  },
  "openai/gpt-4o-mini": {
    "description": "GPT-4o mini, OpenAI'nin GPT-4 Omni'den sonra sunduğu en son modeldir; görsel ve metin girişi destekler ve metin çıktısı verir. En gelişmiş küçük model olarak, diğer son zamanlardaki öncü modellere göre çok daha ucuzdur ve GPT-3.5 Turbo'dan %60'tan fazla daha ucuzdur. En son teknolojiyi korurken, önemli bir maliyet etkinliği sunar. GPT-4o mini, MMLU testinde %82 puan almış olup, şu anda sohbet tercihleri açısından GPT-4'ün üzerinde bir sıralamaya sahiptir."
  },
  "openai/o1": {
    "description": "o1, OpenAI'nin yeni çıkarım modeli olup, metin ve görsel girişleri destekler ve metin çıktısı üretir; geniş kapsamlı genel bilgi gerektiren karmaşık görevler için uygundur. Model, 200K bağlam uzunluğuna ve 2023 Ekim bilgi kesim tarihine sahiptir."
  },
  "openai/o1-mini": {
    "description": "o1-mini, programlama, matematik ve bilim uygulama senaryoları için tasarlanmış hızlı ve ekonomik bir akıl yürütme modelidir. Bu model, 128K bağlam ve Ekim 2023 bilgi kesim tarihi ile donatılmıştır."
  },
  "openai/o1-preview": {
    "description": "o1, OpenAI'nin geniş genel bilgiye ihtiyaç duyan karmaşık görevler için uygun yeni bir akıl yürütme modelidir. Bu model, 128K bağlam ve Ekim 2023 bilgi kesim tarihi ile donatılmıştır."
  },
  "openai/o3": {
    "description": "o3, birçok alanda mükemmel performans sergileyen güçlü bir modeldir. Matematik, bilim, programlama ve görsel akıl yürütme görevleri için yeni bir standart belirler. Ayrıca teknik yazım ve talimat takibi konusunda da uzmandır. Kullanıcılar, metin, kod ve görüntüleri analiz ederek çok adımlı karmaşık problemleri çözebilir."
  },
  "openai/o3-mini": {
    "description": "o3-mini, o1-mini ile aynı maliyet ve gecikme hedefleri altında yüksek zeka sunar."
  },
  "openai/o3-mini-high": {
    "description": "o3-mini yüksek akıl yürütme seviyesi, o1-mini ile aynı maliyet ve gecikme hedefleri altında yüksek zeka sunar."
  },
  "openai/o4-mini": {
    "description": "o4-mini, hızlı ve etkili çıkarım için optimize edilmiştir ve kodlama ile görsel görevlerde son derece yüksek verimlilik ve performans sergiler."
  },
  "openai/o4-mini-high": {
    "description": "o4-mini yüksek çıkarım seviyesinde, hızlı ve etkili çıkarım için optimize edilmiştir ve kodlama ile görsel görevlerde son derece yüksek verimlilik ve performans sergiler."
  },
  "openrouter/auto": {
    "description": "Bağlam uzunluğu, konu ve karmaşıklığa göre isteğiniz, Llama 3 70B Instruct, Claude 3.5 Sonnet (kendini ayarlama) veya GPT-4o'ya gönderilecektir."
  },
  "phi3": {
    "description": "Phi-3, Microsoft tarafından sunulan hafif bir açık modeldir, verimli entegrasyon ve büyük ölçekli bilgi akıl yürütme için uygundur."
  },
  "phi3:14b": {
    "description": "Phi-3, Microsoft tarafından sunulan hafif bir açık modeldir, verimli entegrasyon ve büyük ölçekli bilgi akıl yürütme için uygundur."
  },
  "pixtral-12b-2409": {
    "description": "Pixtral modeli, grafik ve görüntü anlama, belge yanıtı, çok modlu akıl yürütme ve talimat takibi gibi görevlerde güçlü yetenekler sergiler, doğal çözünürlük ve en boy oranında görüntüleri alabilir ve 128K token uzunluğunda bir bağlam penceresinde herhangi bir sayıda görüntüyü işleyebilir."
  },
  "pixtral-large-latest": {
    "description": "Pixtral Large, 1240 milyar parametreye sahip açık kaynaklı çok modlu bir modeldir ve Mistral Large 2 üzerine inşa edilmiştir. Bu, çok modlu ailemizdeki ikinci modeldir ve öncü düzeyde görüntü anlama yetenekleri sergilemektedir."
  },
  "pro-128k": {
    "description": "Spark Pro 128K, olağanüstü bağlam işleme yeteneği ile donatılmıştır ve 128K'ya kadar bağlam bilgilerini işleyebilir. Özellikle uzun metinlerin bütünsel analizi ve uzun vadeli mantıksal ilişkilerin işlenmesi gereken durumlar için uygundur ve karmaşık metin iletişiminde akıcı ve tutarlı bir mantık ile çeşitli alıntı desteği sunmaktadır."
  },
  "qvq-72b-preview": {
    "description": "QVQ modeli, Qwen ekibi tarafından geliştirilen deneysel bir araştırma modelidir; görsel akıl yürütme yeteneğini artırmaya odaklanır, özellikle matematik akıl yürütme alanında."
  },
  "qvq-max": {
    "description": "Tongyi Qianwen QVQ görsel akıl yürütme modeli, görsel giriş ve düşünce zinciri çıktısını destekler; matematik, programlama, görsel analiz, yaratım ve genel görevlerde daha güçlü performans sergiler."
  },
  "qvq-plus": {
    "description": "Görsel çıkarım modeli. Görsel girişleri ve düşünce zinciri çıktısını destekler; qvq-max modelinin ardından gelen plus versiyonudur. qvq-max modeline kıyasla, qvq-plus serisi modeller daha hızlı çıkarım yapar ve performans ile maliyet arasında daha dengeli bir sonuç sunar."
  },
  "qwen-coder-plus": {
    "description": "Tongyi Qianwen kodlama modeli."
  },
  "qwen-coder-turbo": {
    "description": "Tongyi Qianwen kodlama modeli."
  },
  "qwen-coder-turbo-latest": {
    "description": "Tongyi Qianwen kodlama modeli."
  },
  "qwen-long": {
    "description": "Tongyi Qianwen, uzun metin bağlamını destekleyen ve uzun belgeler, çoklu belgeler gibi çeşitli senaryolar için diyalog işlevselliği sunan büyük ölçekli bir dil modelidir."
  },
  "qwen-math-plus": {
    "description": "Tongyi Qianwen matematik modeli, matematik problemlerini çözmek için özel olarak tasarlanmış dil modelidir."
  },
  "qwen-math-plus-latest": {
    "description": "Tongyi Qianwen matematik modeli, matematik problemlerini çözmek için özel olarak tasarlanmış bir dil modelidir."
  },
  "qwen-math-turbo": {
    "description": "Tongyi Qianwen matematik modeli, matematik problemlerini çözmek için özel olarak tasarlanmış dil modelidir."
  },
  "qwen-math-turbo-latest": {
    "description": "Tongyi Qianwen matematik modeli, matematik problemlerini çözmek için özel olarak tasarlanmış bir dil modelidir."
  },
  "qwen-max": {
    "description": "Tongyi Qianwen, 100 milyar seviyesinde büyük ölçekli bir dil modelidir ve Çince, İngilizce gibi farklı dil girişlerini destekler; şu anda Tongyi Qianwen 2.5 ürün sürümünün arkasındaki API modelidir."
  },
  "qwen-omni-turbo": {
    "description": "Qwen-Omni serisi modeller, video, ses, resim ve metin dahil çoklu modalite girişlerini destekler ve ses ile metin çıktısı sağlar."
  },
  "qwen-plus": {
    "description": "Tongyi Qianwen, Çince, İngilizce gibi farklı dil girişlerini destekleyen geliştirilmiş büyük ölçekli bir dil modelidir."
  },
  "qwen-turbo": {
    "description": "Tongyi Qianwen, Çince, İngilizce gibi farklı dil girişlerini destekleyen büyük ölçekli bir dil modelidir."
  },
  "qwen-vl-chat-v1": {
    "description": "Tongyi Qianwen VL, çoklu görüntü, çok turlu soru-cevap, yaratım gibi esnek etkileşim yöntemlerini destekleyen bir modeldir."
  },
  "qwen-vl-max": {
    "description": "Tongyi Qianwen ultra büyük ölçekli görsel-dil modeli. Geliştirilmiş versiyona kıyasla görsel akıl yürütme ve komut uyum yeteneklerini daha da artırır, daha yüksek görsel algı ve bilişsel seviyeler sunar."
  },
  "qwen-vl-max-latest": {
    "description": "Tongyi Qianwen ultra büyük ölçekli görsel dil modeli. Geliştirilmiş versiyona kıyasla, görsel akıl yürütme yeteneğini ve talimatlara uyum yeteneğini bir kez daha artırır, daha yüksek görsel algı ve bilişsel seviyeler sunar."
  },
  "qwen-vl-ocr": {
    "description": "Tongyi Qianwen OCR, belge, tablo, sınav soruları ve el yazısı gibi görüntülerden metin çıkarma konusunda uzmanlaşmış özel modeldir. Çoklu dil tanıma yeteneğine sahiptir; desteklenen diller arasında Çince, İngilizce, Fransızca, Japonca, Korece, Almanca, Rusça, İtalyanca, Vietnamca ve Arapça bulunmaktadır."
  },
  "qwen-vl-plus": {
    "description": "Tongyi Qianwen büyük ölçekli görsel-dil modeli geliştirilmiş versiyonu. Detay tanıma ve metin tanıma yeteneklerini büyük ölçüde artırır, milyonlarca piksel çözünürlük ve herhangi bir en-boy oranındaki görüntüleri destekler."
  },
  "qwen-vl-plus-latest": {
    "description": "Tongyi Qianwen büyük ölçekli görsel dil modelinin geliştirilmiş versiyonu. Detay tanıma ve metin tanıma yeteneklerini büyük ölçüde artırır, bir milyondan fazla piksel çözünürlüğü ve herhangi bir en-boy oranındaki görüntüleri destekler."
  },
  "qwen-vl-v1": {
    "description": "Qwen-7B dil modeli ile başlatılan, 448 çözünürlükte görüntü girişi olan önceden eğitilmiş bir modeldir."
  },
  "qwen/qwen-2-7b-instruct": {
    "description": "Qwen2, tamamen yeni bir Qwen büyük dil modeli serisidir. Qwen2 7B, dil anlama, çok dilli yetenek, programlama, matematik ve akıl yürütme konularında mükemmel performans sergileyen bir transformer tabanlı modeldir."
  },
  "qwen/qwen-2-7b-instruct:free": {
    "description": "Qwen2, daha güçlü anlama ve üretme yeteneklerine sahip yeni bir büyük dil modeli serisidir."
  },
  "qwen/qwen-2-vl-72b-instruct": {
    "description": "Qwen2-VL, Qwen-VL modelinin en son yineleme versiyonudur ve MathVista, DocVQA, RealWorldQA ve MTVQA gibi görsel anlama benchmark testlerinde en gelişmiş performansa ulaşmıştır. Qwen2-VL, yüksek kaliteli video tabanlı soru-cevap, diyalog ve içerik oluşturma için 20 dakikadan fazla videoyu anlayabilmektedir. Ayrıca, karmaşık akıl yürütme ve karar verme yeteneklerine sahiptir ve mobil cihazlar, robotlar gibi sistemlerle entegre olarak görsel ortam ve metin talimatlarına dayalı otomatik işlemler gerçekleştirebilmektedir. İngilizce ve Çince'nin yanı sıra, Qwen2-VL artık çoğu Avrupa dili, Japonca, Korece, Arapça ve Vietnamca gibi farklı dillerdeki metinleri de anlayabilmektedir."
  },
  "qwen/qwen-2.5-72b-instruct": {
    "description": "Qwen2.5-72B-Instruct, Alibaba Cloud tarafından yayınlanan en son büyük dil modeli serilerinden biridir. Bu 72B modeli, kodlama ve matematik gibi alanlarda önemli iyileştirmelere sahiptir. Model ayrıca, Çince, İngilizce gibi 29'dan fazla dili kapsayan çok dilli destek sunmaktadır. Model, talimat takibi, yapılandırılmış verileri anlama ve yapılandırılmış çıktı (özellikle JSON) üretme konularında önemli gelişmeler göstermektedir."
  },
  "qwen/qwen2.5-32b-instruct": {
    "description": "Qwen2.5-32B-Instruct, Alibaba Cloud tarafından yayınlanan en son büyük dil modeli serilerinden biridir. Bu 32B modeli, kodlama ve matematik gibi alanlarda önemli iyileştirmelere sahiptir. Model, Çince, İngilizce gibi 29'dan fazla dili kapsayan çok dilli destek sunmaktadır. Model, talimat takibi, yapılandırılmış verileri anlama ve yapılandırılmış çıktı (özellikle JSON) üretme konularında önemli gelişmeler göstermektedir."
  },
  "qwen/qwen2.5-7b-instruct": {
    "description": "Çince ve İngilizce'ye yönelik LLM, dil, programlama, matematik, akıl yürütme gibi alanlara odaklanır."
  },
  "qwen/qwen2.5-coder-32b-instruct": {
    "description": "Gelişmiş LLM, kod üretimi, akıl yürütme ve düzeltme desteği sunar, ana akım programlama dillerini kapsar."
  },
  "qwen/qwen2.5-coder-7b-instruct": {
    "description": "Güçlü orta ölçekli kod modeli, 32K bağlam uzunluğunu destekler, çok dilli programlama konusunda uzmandır."
  },
  "qwen/qwen3-14b": {
    "description": "Qwen3-14B, Qwen3 serisindeki yoğun 14.8 milyar parametreli nedensel dil modelidir ve karmaşık akıl yürütme ve etkili diyalog için tasarlanmıştır. Matematik, programlama ve mantık akıl yürütme gibi görevler için 'düşünme' modu ile genel diyalog için 'düşünmeme' modu arasında sorunsuz geçiş yapmayı destekler. Bu model, talimat takibi, ajan araç kullanımı, yaratıcı yazım ve 100'den fazla dil ve lehçede çok dilli görevler için ince ayar yapılmıştır. 32K token bağlamını yerel olarak işler ve YaRN tabanlı genişletme ile 131K token'a kadar genişletilebilir."
  },
  "qwen/qwen3-14b:free": {
    "description": "Qwen3-14B, Qwen3 serisindeki yoğun 14.8 milyar parametreli nedensel dil modelidir ve karmaşık akıl yürütme ve etkili diyalog için tasarlanmıştır. Matematik, programlama ve mantık akıl yürütme gibi görevler için 'düşünme' modu ile genel diyalog için 'düşünmeme' modu arasında sorunsuz geçiş yapmayı destekler. Bu model, talimat takibi, ajan araç kullanımı, yaratıcı yazım ve 100'den fazla dil ve lehçede çok dilli görevler için ince ayar yapılmıştır. 32K token bağlamını yerel olarak işler ve YaRN tabanlı genişletme ile 131K token'a kadar genişletilebilir."
  },
  "qwen/qwen3-235b-a22b": {
    "description": "Qwen3-235B-A22B, Qwen tarafından geliştirilen 235B parametreli uzman karışımı (MoE) modelidir ve her ileri geçişte 22B parametreyi etkinleştirir. Karmaşık akıl yürütme, matematik ve kod görevleri için 'düşünme' modu ile genel diyalog verimliliği için 'düşünmeme' modu arasında sorunsuz geçiş yapmayı destekler. Bu model, güçlü akıl yürütme yetenekleri, çok dilli destek (100'den fazla dil ve lehçe), ileri düzey talimat takibi ve ajan araç çağırma yetenekleri sergiler. 32K token bağlam penceresini yerel olarak işler ve YaRN tabanlı genişletme ile 131K token'a kadar genişletilebilir."
  },
  "qwen/qwen3-235b-a22b:free": {
    "description": "Qwen3-235B-A22B, Qwen tarafından geliştirilen 235B parametreli uzman karışımı (MoE) modelidir ve her ileri geçişte 22B parametreyi etkinleştirir. Karmaşık akıl yürütme, matematik ve kod görevleri için 'düşünme' modu ile genel diyalog verimliliği için 'düşünmeme' modu arasında sorunsuz geçiş yapmayı destekler. Bu model, güçlü akıl yürütme yetenekleri, çok dilli destek (100'den fazla dil ve lehçe), ileri düzey talimat takibi ve ajan araç çağırma yetenekleri sergiler. 32K token bağlam penceresini yerel olarak işler ve YaRN tabanlı genişletme ile 131K token'a kadar genişletilebilir."
  },
  "qwen/qwen3-30b-a3b": {
    "description": "Qwen3, Qwen büyük dil modeli serisinin en son neslidir ve yoğun ve uzman karışımı (MoE) mimarisi ile akıl yürütme, çok dilli destek ve ileri düzey görevlerde mükemmel performans sergilemektedir. Karmaşık akıl yürütme düşünce modu ile etkili diyalog için düşünmeden geçiş yapma yeteneği, çok yönlü ve yüksek kaliteli performansı garanti eder.\n\nQwen3, QwQ ve Qwen2.5 gibi önceki modellere kıyasla önemli ölçüde daha üstündür ve matematik, kodlama, genel bilgi akıl yürütme, yaratıcı yazım ve etkileşimli diyalog yetenekleri sunar. Qwen3-30B-A3B varyantı, 30.5 milyar parametre (3.3 milyar etkin parametre), 48 katman, 128 uzman (her görevde 8 etkin) içerir ve 131K token bağlamını destekler (YaRN kullanarak), açık kaynaklı modeller için yeni bir standart belirler."
  },
  "qwen/qwen3-30b-a3b:free": {
    "description": "Qwen3, Qwen büyük dil modeli serisinin en son neslidir ve yoğun ve uzman karışımı (MoE) mimarisi ile akıl yürütme, çok dilli destek ve ileri düzey görevlerde mükemmel performans sergilemektedir. Karmaşık akıl yürütme düşünce modu ile etkili diyalog için düşünmeden geçiş yapma yeteneği, çok yönlü ve yüksek kaliteli performansı garanti eder.\n\nQwen3, QwQ ve Qwen2.5 gibi önceki modellere kıyasla önemli ölçüde daha üstündür ve matematik, kodlama, genel bilgi akıl yürütme, yaratıcı yazım ve etkileşimli diyalog yetenekleri sunar. Qwen3-30B-A3B varyantı, 30.5 milyar parametre (3.3 milyar etkin parametre), 48 katman, 128 uzman (her görevde 8 etkin) içerir ve 131K token bağlamını destekler (YaRN kullanarak), açık kaynaklı modeller için yeni bir standart belirler."
  },
  "qwen/qwen3-32b": {
    "description": "Qwen3-32B, Qwen3 serisindeki yoğun 32.8 milyar parametreli nedensel dil modelidir ve karmaşık akıl yürütme ve etkili diyalog için optimize edilmiştir. Matematik, kodlama ve mantık akıl yürütme gibi görevler için 'düşünme' modu ile daha hızlı, genel diyalog için 'düşünmeme' modu arasında sorunsuz geçiş yapmayı destekler. Bu model, talimat takibi, ajan araç kullanımı, yaratıcı yazım ve 100'den fazla dil ve lehçede çok dilli görevlerde güçlü performans sergiler. 32K token bağlamını yerel olarak işler ve YaRN tabanlı genişletme ile 131K token'a kadar genişletilebilir."
  },
  "qwen/qwen3-32b:free": {
    "description": "Qwen3-32B, Qwen3 serisindeki yoğun 32.8 milyar parametreli nedensel dil modelidir ve karmaşık akıl yürütme ve etkili diyalog için optimize edilmiştir. Matematik, kodlama ve mantık akıl yürütme gibi görevler için 'düşünme' modu ile daha hızlı, genel diyalog için 'düşünmeme' modu arasında sorunsuz geçiş yapmayı destekler. Bu model, talimat takibi, ajan araç kullanımı, yaratıcı yazım ve 100'den fazla dil ve lehçede çok dilli görevlerde güçlü performans sergiler. 32K token bağlamını yerel olarak işler ve YaRN tabanlı genişletme ile 131K token'a kadar genişletilebilir."
  },
  "qwen/qwen3-8b:free": {
    "description": "Qwen3-8B, Qwen3 serisindeki yoğun 8.2 milyar parametreli nedensel dil modelidir ve akıl yürütme yoğun görevler ve etkili diyalog için tasarlanmıştır. Matematik, kodlama ve mantık akıl yürütme için 'düşünme' modu ile genel diyalog için 'düşünmeme' modu arasında sorunsuz geçiş yapmayı destekler. Bu model, talimat takibi, ajan entegrasyonu, yaratıcı yazım ve 100'den fazla dil ve lehçede çok dilli kullanım için ince ayar yapılmıştır. 32K token bağlam penceresini yerel olarak destekler ve YaRN aracılığıyla 131K token'a genişletilebilir."
  },
  "qwen2": {
    "description": "Qwen2, Alibaba'nın yeni nesil büyük ölçekli dil modelidir, mükemmel performans ile çeşitli uygulama ihtiyaçlarını destekler."
  },
  "qwen2-72b-instruct": {
    "description": "Qwen2, Qwen ekibinin yeni nesil büyük dil modeli serisidir. Bu model, Transformer mimarisine dayanır ve SwiGLU aktivasyon fonksiyonu, dikkat QKV yanlısı (attention QKV bias), grup sorgu dikkati (group query attention), kayan pencere dikkatı (mixture of sliding window attention) ve tam dikkatin karışımı gibi teknikleri kullanır. Ayrıca, Qwen ekibi, çeşitli doğal diller ve kodları destekleyen belirteçleyiciyi (tokenizer) de geliştirdi."
  },
  "qwen2-7b-instruct": {
    "description": "Qwen2, Qwen ekibinin yeni nesil büyük dil modeli serisidir. Bu model, Transformer mimarisine dayanır ve SwiGLU aktivasyon fonksiyonu, dikkat QKV bias, grup sorgu dikkati, kayan pencere dikkatini ve tam dikkat karışımını içeren teknolojiler kullanır. Ayrıca, Qwen ekibi, çeşitli doğal diller ve kodları için belirteçleyiciyi de geliştirdi."
  },
  "qwen2.5": {
    "description": "Qwen2.5, Alibaba'nın yeni nesil büyük ölçekli dil modelidir ve mükemmel performansıyla çeşitli uygulama ihtiyaçlarını desteklemektedir."
  },
  "qwen2.5-14b-instruct": {
    "description": "Tongyi Qianwen 2.5, halka açık 14B ölçeğinde bir modeldir."
  },
  "qwen2.5-14b-instruct-1m": {
    "description": "Tongyi Qianwen 2.5, 72B ölçeğinde açık kaynak olarak sunulmuştur."
  },
  "qwen2.5-32b-instruct": {
    "description": "Tongyi Qianwen 2.5, halka açık 32B ölçeğinde bir modeldir."
  },
  "qwen2.5-72b-instruct": {
    "description": "Tongyi Qianwen 2.5, halka açık 72B ölçeğinde bir modeldir."
  },
  "qwen2.5-7b-instruct": {
    "description": "Tongyi Qianwen 2.5, halka açık 7B ölçeğinde bir modeldir."
  },
  "qwen2.5-coder-1.5b-instruct": {
    "description": "Tongyi Qianwen kodlama modelinin açık kaynak sürümüdür."
  },
  "qwen2.5-coder-14b-instruct": {
    "description": "Tongyi Qianwen kodlama modeli açık kaynak sürümü."
  },
  "qwen2.5-coder-32b-instruct": {
    "description": "Tongyi Qianwen kod modeli açık kaynak versiyonu."
  },
  "qwen2.5-coder-7b-instruct": {
    "description": "Tongyi Qianwen kodlama modelinin açık kaynak versiyonu."
  },
  "qwen2.5-coder-instruct": {
    "description": "Qwen2.5-Coder, Qwen serisinin en yeni kod odaklı büyük dil modelidir (eski adıyla CodeQwen)."
  },
  "qwen2.5-instruct": {
    "description": "Qwen2.5, Qwen büyük dil modeli serisinin en son sürümüdür. Qwen2.5 için, 500 milyondan 7.2 milyara kadar değişen parametre aralığında birden fazla temel dil modeli ve komut ayarlı dil modeli yayınladık."
  },
  "qwen2.5-math-1.5b-instruct": {
    "description": "Qwen-Math modeli, güçlü matematiksel problem çözme yeteneklerine sahiptir."
  },
  "qwen2.5-math-72b-instruct": {
    "description": "Qwen-Math modeli, güçlü matematik problem çözme yeteneklerine sahiptir."
  },
  "qwen2.5-math-7b-instruct": {
    "description": "Qwen-Math modeli, güçlü matematik problem çözme yeteneklerine sahiptir."
  },
  "qwen2.5-omni-7b": {
    "description": "Qwen-Omni serisi modeller, video, ses, resim ve metin gibi çeşitli modlarda veri girişi destekler ve ses ile metin çıktısı verir."
  },
  "qwen2.5-vl-32b-instruct": {
    "description": "Qwen2.5-VL serisi modeller, doğal konuşma, içerik oluşturma, uzmanlık hizmetleri ve kod geliştirme gibi senaryolarda daha iyi performans göstermek için modelin zekâ seviyesini, pratikliğini ve uygunluğunu artırmaktadır. 32B sürümü, pekiştirmeli öğrenme teknolojisi kullanılarak optimize edilmiş olup, Qwen2.5 VL serisinin diğer modellerine kıyasla insan tercihlerine daha uygun çıktı tarzı, karmaşık matematik problemlerini çözme yeteneği ve görüntülerin ince detaylarını anlama ve akıl yürütme becerisi sunmaktadır."
  },
  "qwen2.5-vl-72b-instruct": {
    "description": "Talimat takibi, matematik, problem çözme, kodlama genelinde iyileştirme, her türlü nesneyi tanıma yeteneği artışı, çeşitli formatları doğrudan hassas bir şekilde görsel unsurları konumlandırma desteği, uzun video dosyalarını (en fazla 10 dakika) anlama ve saniye düzeyinde olay anlarını konumlandırma yeteneği, zaman sıralamasını ve hızını anlama, analiz ve konumlandırma yeteneğine dayanarak OS veya Mobil ajanları kontrol etme desteği, anahtar bilgileri çıkarma yeteneği ve Json formatında çıktı verme yeteneği güçlüdür, bu sürüm 72B versiyonudur, bu serinin en güçlü versiyonudur."
  },
  "qwen2.5-vl-7b-instruct": {
    "description": "Talimat takibi, matematik, problem çözme, kodlama genelinde iyileştirme, her türlü nesneyi tanıma yeteneği artışı, çeşitli formatları doğrudan hassas bir şekilde görsel unsurları konumlandırma desteği, uzun video dosyalarını (en fazla 10 dakika) anlama ve saniye düzeyinde olay anlarını konumlandırma yeteneği, zaman sıralamasını ve hızını anlama, analiz ve konumlandırma yeteneğine dayanarak OS veya Mobil ajanları kontrol etme desteği, anahtar bilgileri çıkarma yeteneği ve Json formatında çıktı verme yeteneği güçlüdür, bu sürüm 72B versiyonudur, bu serinin en güçlü versiyonudur."
  },
  "qwen2.5-vl-instruct": {
    "description": "Qwen2.5-VL, Qwen model ailesinin en yeni görsel-dil modeli sürümüdür."
  },
  "qwen2.5:0.5b": {
    "description": "Qwen2.5, Alibaba'nın yeni nesil büyük ölçekli dil modelidir ve mükemmel performansıyla çeşitli uygulama ihtiyaçlarını desteklemektedir."
  },
  "qwen2.5:1.5b": {
    "description": "Qwen2.5, Alibaba'nın yeni nesil büyük ölçekli dil modelidir ve mükemmel performansıyla çeşitli uygulama ihtiyaçlarını desteklemektedir."
  },
  "qwen2.5:72b": {
    "description": "Qwen2.5, Alibaba'nın yeni nesil büyük ölçekli dil modelidir ve mükemmel performansıyla çeşitli uygulama ihtiyaçlarını desteklemektedir."
  },
  "qwen2:0.5b": {
    "description": "Qwen2, Alibaba'nın yeni nesil büyük ölçekli dil modelidir, mükemmel performans ile çeşitli uygulama ihtiyaçlarını destekler."
  },
  "qwen2:1.5b": {
    "description": "Qwen2, Alibaba'nın yeni nesil büyük ölçekli dil modelidir, mükemmel performans ile çeşitli uygulama ihtiyaçlarını destekler."
  },
  "qwen2:72b": {
    "description": "Qwen2, Alibaba'nın yeni nesil büyük ölçekli dil modelidir, mükemmel performans ile çeşitli uygulama ihtiyaçlarını destekler."
  },
  "qwen3": {
    "description": "Qwen3, Alibaba'nın yeni nesil büyük ölçekli dil modelidir ve çeşitli uygulama ihtiyaçlarını mükemmel bir performansla destekler."
  },
  "qwen3-0.6b": {
    "description": "Qwen3, akıl yürütme, genel, Ajan ve çok dilli gibi birçok temel yetenekte endüstri lideri seviyesine ulaşan yeni nesil bir modeldir ve düşünme modu geçişini destekler."
  },
  "qwen3-1.7b": {
    "description": "Qwen3, akıl yürütme, genel, Ajan ve çok dilli gibi birçok temel yetenekte endüstri lideri seviyesine ulaşan yeni nesil bir modeldir ve düşünme modu geçişini destekler."
  },
  "qwen3-14b": {
    "description": "Qwen3, akıl yürütme, genel, Ajan ve çok dilli gibi birçok temel yetenekte endüstri lideri seviyesine ulaşan yeni nesil bir modeldir ve düşünme modu geçişini destekler."
  },
  "qwen3-235b-a22b": {
    "description": "Qwen3, akıl yürütme, genel, Ajan ve çok dilli gibi birçok temel yetenekte endüstri lideri seviyesine ulaşan yeni nesil bir modeldir ve düşünme modu geçişini destekler."
  },
  "qwen3-30b-a3b": {
    "description": "Qwen3, akıl yürütme, genel, Ajan ve çok dilli gibi birçok temel yetenekte endüstri lideri seviyesine ulaşan yeni nesil bir modeldir ve düşünme modu geçişini destekler."
  },
  "qwen3-32b": {
    "description": "Qwen3, akıl yürütme, genel, Ajan ve çok dilli gibi birçok temel yetenekte endüstri lideri seviyesine ulaşan yeni nesil bir modeldir ve düşünme modu geçişini destekler."
  },
  "qwen3-4b": {
    "description": "Qwen3, akıl yürütme, genel, Ajan ve çok dilli gibi birçok temel yetenekte endüstri lideri seviyesine ulaşan yeni nesil bir modeldir ve düşünme modu geçişini destekler."
  },
  "qwen3-8b": {
    "description": "Qwen3, akıl yürütme, genel, Ajan ve çok dilli gibi birçok temel yetenekte endüstri lideri seviyesine ulaşan yeni nesil bir modeldir ve düşünme modu geçişini destekler."
  },
  "qwq": {
    "description": "QwQ, AI akıl yürütme yeteneklerini artırmaya odaklanan deneysel bir araştırma modelidir."
  },
  "qwq-32b": {
    "description": "Qwen2.5-32B modeli üzerine eğitilmiş QwQ çıkarım modeli, pekiştirmeli öğrenme ile modelin çıkarım yeteneğini önemli ölçüde artırmıştır. Modelin matematiksel kodları ve diğer temel göstergeleri (AIME 24/25, LiveCodeBench) ile bazı genel göstergeleri (IFEval, LiveBench vb.) DeepSeek-R1 tam sürüm seviyesine ulaşmıştır ve tüm göstergeler, yine Qwen2.5-32B tabanlı olan DeepSeek-R1-Distill-Qwen-32B'yi önemli ölçüde aşmaktadır."
  },
  "qwq-32b-preview": {
    "description": "QwQ modeli, Qwen ekibi tarafından geliştirilen deneysel bir araştırma modelidir ve AI akıl yürütme yeteneklerini artırmaya odaklanmaktadır."
  },
  "qwq-plus": {
    "description": "Qwen2.5 modeli temel alınarak eğitilmiş QwQ akıl yürütme modeli, pekiştirmeli öğrenme ile modelin akıl yürütme yeteneğini büyük ölçüde artırmıştır. Model, matematik ve kodlama gibi temel göstergelerde (AIME 24/25, LiveCodeBench) ve bazı genel göstergelerde (IFEval, LiveBench vb.) DeepSeek-R1 tam sürüm seviyesine ulaşmıştır."
  },
  "qwq_32b": {
    "description": "Qwen serisinin orta ölçekli çıkarım modelidir. Geleneksel talimat ayarlama modellerine kıyasla, düşünme ve çıkarım yeteneğine sahip QwQ, özellikle zorlu görevleri çözme konusunda, alt görevlerde performansı önemli ölçüde artırabilir."
  },
  "r1-1776": {
    "description": "R1-1776, DeepSeek R1 modelinin bir versiyonudur ve son eğitimle, sansürsüz, tarafsız gerçek bilgileri sunar."
  },
  "solar-mini": {
    "description": "Solar Mini, GPT-3.5'ten daha iyi performansa sahip kompakt bir LLM'dir, güçlü çok dilli yeteneklere sahiptir, İngilizce ve Korece'yi destekler ve etkili, kompakt çözümler sunar."
  },
  "solar-mini-ja": {
    "description": "Solar Mini (Ja), Solar Mini'nin yeteneklerini genişletir, Japonca'ya odaklanır ve İngilizce ile Korece kullanımında yüksek verimlilik ve mükemmel performans sağlar."
  },
  "solar-pro": {
    "description": "Solar Pro, Upstage tarafından sunulan yüksek akıllı LLM'dir, tek GPU talimat takibi yeteneğine odaklanır, IFEval puanı 80'in üzerindedir. Şu anda İngilizceyi desteklemekte olup, resmi versiyonu 2024 Kasım'da piyasaya sürülmesi planlanmaktadır ve dil desteği ile bağlam uzunluğunu genişletecektir."
  },
  "sonar": {
    "description": "Arama bağlamına dayalı hafif bir arama ürünüdür, Sonar Pro'dan daha hızlı ve daha ucuzdur."
  },
  "sonar-deep-research": {
    "description": "Deep Research, kapsamlı uzman düzeyinde araştırmalar yapar ve bunları erişilebilir, uygulanabilir raporlar haline getirir."
  },
  "sonar-pro": {
    "description": "Gelişmiş sorgular ve takip desteği sunan, arama bağlamını destekleyen bir üst düzey arama ürünüdür."
  },
  "sonar-reasoning": {
    "description": "DeepSeek akıl yürütme modeli tarafından desteklenen yeni API ürünü."
  },
  "sonar-reasoning-pro": {
    "description": "DeepSeek'in akıl yürütme modeli tarafından desteklenen yeni API ürünü."
  },
  "step-1-128k": {
    "description": "Performans ve maliyet arasında denge sağlar, genel senaryolar için uygundur."
  },
  "step-1-256k": {
    "description": "Ultra uzun bağlam işleme yeteneklerine sahiptir, özellikle uzun belgelerin analizine uygundur."
  },
  "step-1-32k": {
    "description": "Orta uzunlukta diyalogları destekler, çeşitli uygulama senaryoları için uygundur."
  },
  "step-1-8k": {
    "description": "Küçük model, hafif görevler için uygundur."
  },
  "step-1-flash": {
    "description": "Yüksek hızlı model, gerçek zamanlı diyaloglar için uygundur."
  },
  "step-1.5v-mini": {
    "description": "Bu model, güçlü bir video anlama yeteneğine sahiptir."
  },
  "step-1o-turbo-vision": {
    "description": "Bu model, güçlü bir görüntü anlama yeteneğine sahiptir, matematik ve kod alanında 1o'dan daha üstündür. Model, 1o'dan daha küçüktür ve çıktı hızı daha yüksektir."
  },
  "step-1o-vision-32k": {
    "description": "Bu model, güçlü bir görüntü anlama yeteneğine sahiptir. Step-1v serisi modellere kıyasla daha güçlü bir görsel performansa sahiptir."
  },
  "step-1v-32k": {
    "description": "Görsel girdi desteği sunar, çok modlu etkileşim deneyimini artırır."
  },
  "step-1v-8k": {
    "description": "Küçük görsel model, temel metin ve görsel görevler için uygundur."
  },
  "step-2-16k": {
    "description": "Büyük ölçekli bağlam etkileşimlerini destekler, karmaşık diyalog senaryoları için uygundur."
  },
  "step-2-16k-exp": {
    "description": "step-2 modelinin deneysel versiyonu, en son özellikleri içerir ve sürekli güncellenmektedir. Resmi üretim ortamında kullanılması önerilmez."
  },
  "step-2-mini": {
    "description": "Yeni nesil kendi geliştirdiğimiz MFA Attention mimarisine dayanan hızlı büyük model, çok düşük maliyetle step1 ile benzer sonuçlar elde ederken, daha yüksek bir throughput ve daha hızlı yanıt süresi sağlıyor. Genel görevleri işleyebilme yeteneğine sahip olup, kodlama yeteneklerinde uzmanlık gösteriyor."
  },
  "step-r1-v-mini": {
    "description": "Bu model, güçlü görüntü anlama yeteneğine sahip bir çıkarım büyük modelidir, görüntü ve metin bilgilerini işleyebilir, derin düşünme sonrası metin oluşturma çıktısı verebilir. Bu model, görsel çıkarım alanında öne çıkarken, birinci sınıf matematik, kod ve metin çıkarım yeteneklerine de sahiptir. Bağlam uzunluğu 100k'dır."
  },
  "taichu_llm": {
    "description": "Zidong Taichu dil büyük modeli, güçlü dil anlama yeteneği ile metin oluşturma, bilgi sorgulama, kod programlama, matematik hesaplama, mantıksal akıl yürütme, duygu analizi, metin özeti gibi yeteneklere sahiptir. Yenilikçi bir şekilde büyük veri ön eğitimi ile çok kaynaklı zengin bilgiyi birleştirir, algoritma teknolojisini sürekli olarak geliştirir ve büyük metin verilerinden kelime, yapı, dil bilgisi, anlam gibi yeni bilgileri sürekli olarak edinir, modelin performansını sürekli olarak evrimleştirir. Kullanıcılara daha kolay bilgi ve hizmetler sunar ve daha akıllı bir deneyim sağlar."
  },
  "taichu_o1": {
    "description": "taichu_o1, yeni nesil çıkarım büyük modelidir, çok modlu etkileşim ve pekiştirme öğrenimi ile insan benzeri düşünme zincirleri oluşturur, karmaşık karar verme senaryolarını destekler, yüksek hassasiyetli çıktılar sunarken model çıkarım düşünce yollarını sergiler, strateji analizi ve derin düşünme gibi senaryolar için uygundur."
  },
  "taichu_vl": {
    "description": "Görüntü anlama, bilgi transferi, mantıksal çıkarım gibi yetenekleri birleştirir ve görsel-işitsel soru-cevap alanında öne çıkar."
  },
  "text-embedding-3-large": {
    "description": "En güçlü vektörleştirme modeli, İngilizce ve diğer dillerdeki görevler için uygundur."
  },
  "text-embedding-3-small": {
    "description": "Verimli ve ekonomik yeni nesil Embedding modeli, bilgi arama, RAG uygulamaları gibi senaryolar için uygundur."
  },
  "thudm/glm-4-32b": {
    "description": "GLM-4-32B-0414, kod üretimi, fonksiyon çağrıları ve ajan tabanlı görevler için optimize edilmiş 32B iki dilli (Çince ve İngilizce) açık ağırlık dil modelidir. 15T yüksek kaliteli ve yeniden akıl yürütme verisi üzerinde önceden eğitilmiştir ve insan tercihleri uyumu, reddetme örnekleme ve pekiştirmeli öğrenme ile daha da geliştirilmiştir. Bu model, karmaşık akıl yürütme, nesne üretimi ve yapılandırılmış çıktı görevlerinde mükemmel performans sergilemekte ve birçok benchmark testinde GPT-4o ve DeepSeek-V3-0324 ile karşılaştırılabilir performans göstermektedir."
  },
  "thudm/glm-4-32b:free": {
    "description": "GLM-4-32B-0414, kod üretimi, fonksiyon çağrıları ve ajan tabanlı görevler için optimize edilmiş 32B iki dilli (Çince ve İngilizce) açık ağırlık dil modelidir. 15T yüksek kaliteli ve yeniden akıl yürütme verisi üzerinde önceden eğitilmiştir ve insan tercihleri uyumu, reddetme örnekleme ve pekiştirmeli öğrenme ile daha da geliştirilmiştir. Bu model, karmaşık akıl yürütme, nesne üretimi ve yapılandırılmış çıktı görevlerinde mükemmel performans sergilemekte ve birçok benchmark testinde GPT-4o ve DeepSeek-V3-0324 ile karşılaştırılabilir performans göstermektedir."
  },
  "thudm/glm-4-9b-chat": {
    "description": "Zhi Pu AI tarafından yayınlanan GLM-4 serisinin en son nesil ön eğitim modelinin açık kaynak versiyonudur."
  },
  "thudm/glm-4-9b:free": {
    "description": "GLM-4-9B-0414, THUDM tarafından geliştirilen GLM-4 serisinin 9 milyar parametreli dil modelidir. GLM-4-9B-0414, daha büyük 32B karşılık gelen model ile aynı güçlendirilmiş öğrenme ve hizalama stratejilerini kullanarak eğitilmiştir ve ölçeğine göre yüksek performans sergileyerek hala güçlü dil anlama ve üretim yeteneklerine ihtiyaç duyan kaynak sınırlı dağıtımlar için uygundur."
  },
  "thudm/glm-z1-32b": {
    "description": "GLM-Z1-32B-0414, GLM-4-32B'nin geliştirilmiş akıl yürütme varyantıdır ve derin matematik, mantık ve kod odaklı sorun çözme için tasarlanmıştır. Karmaşık çok adımlı görevlerin performansını artırmak için genişletilmiş pekiştirmeli öğrenme (görev spesifik ve genel çift tercih tabanlı) uygular. Temel GLM-4-32B modeline kıyasla, Z1 yapılandırılmış akıl yürütme ve formel alanlardaki yetenekleri önemli ölçüde artırmıştır.\n\nBu model, ipucu mühendisliği ile 'düşünme' adımlarını zorunlu kılmayı destekler ve uzun format çıktılar için geliştirilmiş tutarlılık sağlar. Ajan iş akışları için optimize edilmiştir ve uzun bağlamı (YaRN aracılığıyla), JSON araç çağrılarını ve kararlı akıl yürütme için ince ayar örnekleme yapılandırmalarını destekler. Derin düşünme, çok adımlı akıl yürütme veya formel çıkarım gerektiren kullanım durumları için idealdir."
  },
  "thudm/glm-z1-32b:free": {
    "description": "GLM-Z1-32B-0414, GLM-4-32B'nin geliştirilmiş akıl yürütme varyantıdır ve derin matematik, mantık ve kod odaklı sorun çözme için tasarlanmıştır. Karmaşık çok adımlı görevlerin performansını artırmak için genişletilmiş pekiştirmeli öğrenme (görev spesifik ve genel çift tercih tabanlı) uygular. Temel GLM-4-32B modeline kıyasla, Z1 yapılandırılmış akıl yürütme ve formel alanlardaki yetenekleri önemli ölçüde artırmıştır.\n\nBu model, ipucu mühendisliği ile 'düşünme' adımlarını zorunlu kılmayı destekler ve uzun format çıktılar için geliştirilmiş tutarlılık sağlar. Ajan iş akışları için optimize edilmiştir ve uzun bağlamı (YaRN aracılığıyla), JSON araç çağrılarını ve kararlı akıl yürütme için ince ayar örnekleme yapılandırmalarını destekler. Derin düşünme, çok adımlı akıl yürütme veya formel çıkarım gerektiren kullanım durumları için idealdir."
  },
  "thudm/glm-z1-9b:free": {
    "description": "GLM-Z1-9B-0414, THUDM tarafından geliştirilen GLM-4 serisinin 9B parametreli dil modelidir. Daha büyük GLM-Z1 modeline uygulanan teknikleri içermekte olup, güçlendirilmiş öğrenme, çift sıralama hizalaması ve matematik, kodlama ve mantık gibi akıl yürütme yoğun görevler için eğitim almıştır. Daha küçük olmasına rağmen, genel akıl yürütme görevlerinde güçlü performans sergilemekte ve ağırlık seviyesinde birçok açık kaynak modelinden daha üstündür."
  },
  "thudm/glm-z1-rumination-32b": {
    "description": "THUDM: GLM Z1 Rumination 32B, GLM-4-Z1 serisinin 32B parametreli derin akıl yürütme modelidir ve uzun süre düşünmeyi gerektiren karmaşık, açık uçlu görevler için optimize edilmiştir. glm-4-32b-0414 temel alınarak geliştirilmiş ve ek güçlendirilmiş öğrenme aşamaları ve çok aşamalı hizalama stratejileri eklenmiştir; genişletilmiş bilişsel işleme simüle etmek için 'düşünme' yeteneği getirilmiştir. Bu, yinelemeli akıl yürütme, çok adımlı analiz ve arama, alma ve alıntı bilincine sahip sentez gibi araç artırma iş akışlarını içerir.\n\nBu model, araştırma yazımı, karşılaştırmalı analiz ve karmaşık soru-cevap konularında mükemmel performans sergiler. Arama ve navigasyon ilkelere (`search`, `click`, `open`, `finish`) yönelik işlev çağrılarını destekler, böylece ajan tabanlı boru hatlarında kullanılabilir. Düşünme davranışı, kural tabanlı ödüller ve gecikmeli karar verme mekanizması ile çok turlu döngü kontrolü ile şekillendirilir ve OpenAI iç hizalama yığını gibi derin araştırma çerçevelerine göre değerlendirilir. Bu varyant, derinlik gerektiren senaryolar için uygundur."
  },
  "tngtech/deepseek-r1t-chimera:free": {
    "description": "DeepSeek-R1T-Chimera, DeepSeek-R1 ve DeepSeek-V3 (0324) birleştirilerek oluşturulmuştur ve R1'in akıl yürütme yetenekleri ile V3'ün token verimliliği iyileştirmelerini bir araya getirir. DeepSeek-MoE Transformer mimarisine dayanır ve genel metin üretim görevleri için optimize edilmiştir.\n\nBu model, iki kaynak modelin önceden eğitilmiş ağırlıklarını birleştirerek akıl yürütme, verimlilik ve talimat takibi görevlerinin performansını dengelemektedir. MIT lisansı altında yayımlanmış olup, araştırma ve ticari kullanım için tasarlanmıştır."
  },
  "togethercomputer/StripedHyena-Nous-7B": {
    "description": "StripedHyena Nous (7B), etkili stratejiler ve model mimarisi ile artırılmış hesaplama yetenekleri sunar."
  },
  "tts-1": {
    "description": "En son metinden sese model, gerçek zamanlı senaryolar için hız optimizasyonu yapılmıştır."
  },
  "tts-1-hd": {
    "description": "En son metinden sese model, kaliteyi optimize etmek için tasarlanmıştır."
  },
  "upstage/SOLAR-10.7B-Instruct-v1.0": {
    "description": "Upstage SOLAR Instruct v1 (11B), ince ayar gerektiren talimat görevleri için uygundur ve mükemmel dil işleme yetenekleri sunar."
  },
  "us.anthropic.claude-3-5-sonnet-20241022-v2:0": {
    "description": "Claude 3.5 Sonnet, endüstri standartlarını yükselterek, rakip modelleri ve Claude 3 Opus'u aşan performans sergilemekte; geniş değerlendirmelerde mükemmel sonuçlar verirken, orta seviye modellerimizin hız ve maliyetine sahiptir."
  },
  "us.anthropic.claude-3-7-sonnet-20250219-v1:0": {
    "description": "Claude 3.7 sonnet, Anthropic'in en hızlı bir sonraki nesil modelidir. Claude 3 Haiku ile karşılaştırıldığında, Claude 3.7 Sonnet, tüm becerilerde iyileşmeler göstermiştir ve birçok zeka standart testinde bir önceki neslin en büyük modeli olan Claude 3 Opus'u geride bırakmıştır."
  },
  "whisper-1": {
    "description": "Genel ses tanıma modeli, çok dilli ses tanıma, ses çevirisi ve dil tanıma desteği sunar."
  },
  "wizardlm2": {
    "description": "WizardLM 2, Microsoft AI tarafından sunulan bir dil modelidir, karmaşık diyaloglar, çok dilli, akıl yürütme ve akıllı asistan alanlarında özellikle başarılıdır."
  },
  "wizardlm2:8x22b": {
    "description": "WizardLM 2, Microsoft AI tarafından sunulan bir dil modelidir, karmaşık diyaloglar, çok dilli, akıl yürütme ve akıllı asistan alanlarında özellikle başarılıdır."
  },
  "x1": {
    "description": "Spark X1 modeli daha da geliştirilecek; önceki matematik görevlerinde ulusal liderlik temelinde, akıl yürütme, metin üretimi, dil anlama gibi genel görevlerde OpenAI o1 ve DeepSeek R1 ile karşılaştırılabilir sonuçlar elde edilecektir."
  },
  "yi-1.5-34b-chat": {
    "description": "Yi-1.5, Yi'nin geliştirilmiş sürümüdür. Yüksek kaliteli 500B token'lı veri kümesi üzerinde devam eden ön eğitimi ve 3M çeşitlendirilmiş ince ayar örneği üzerinde ince ayarını içerir."
  },
  "yi-large": {
    "description": "Yeni nesil yüz milyar parametreli model, güçlü soru yanıtlama ve metin üretim yetenekleri sunar."
  },
  "yi-large-fc": {
    "description": "yi-large modelinin temelinde, araç çağrısı yeteneklerini destekleyip güçlendiren bir yapı sunar, çeşitli ajan veya iş akışı kurma gereksinimleri için uygundur."
  },
  "yi-large-preview": {
    "description": "Erken sürüm, yi-large (yeni sürüm) kullanılması önerilir."
  },
  "yi-large-rag": {
    "description": "yi-large modelinin güçlü bir hizmeti, arama ve üretim teknolojilerini birleştirerek doğru yanıtlar sunar, gerçek zamanlı olarak tüm ağdan bilgi arama hizmeti sağlar."
  },
  "yi-large-turbo": {
    "description": "Son derece yüksek maliyet performansı ve mükemmel performans. Performans ve akıl yürütme hızı, maliyet açısından yüksek hassasiyetli ayarlama yapılır."
  },
  "yi-lightning": {
    "description": "En yeni yüksek performanslı model, yüksek kaliteli çıktıları garanti ederken akıl yürütme hızını büyük ölçüde artırır."
  },
  "yi-lightning-lite": {
    "description": "Hafif versiyon, yi-lightning kullanımını önerir."
  },
  "yi-medium": {
    "description": "Orta boyutlu model, dengeli yetenekler ve yüksek maliyet performansı sunar. Talimat takibi yetenekleri derinlemesine optimize edilmiştir."
  },
  "yi-medium-200k": {
    "description": "200K ultra uzun bağlam penceresi, uzun metinlerin derinlemesine anlaşılması ve üretilmesi yetenekleri sunar."
  },
  "yi-spark": {
    "description": "Küçük ama etkili, hafif ve hızlı bir modeldir. Güçlendirilmiş matematiksel işlemler ve kod yazma yetenekleri sunar."
  },
  "yi-vision": {
    "description": "Karmaşık görsel görevler için model, yüksek performanslı resim anlama ve analiz yetenekleri sunar."
  },
  "yi-vision-v2": {
    "description": "Karmaşık görsel görevler için model, birden fazla resme dayalı yüksek performanslı anlama ve analiz yetenekleri sunar."
  }
}<|MERGE_RESOLUTION|>--- conflicted
+++ resolved
@@ -660,11 +660,7 @@
     "description": "Codestral, kod üretimine odaklanan son teknoloji bir üretim modelidir, ara doldurma ve kod tamamlama görevlerini optimize etmiştir."
   },
   "codex-mini-latest": {
-<<<<<<< HEAD
     "description": "codex-mini-latest, Codex CLI için özel olarak ince ayarlanmış o4-mini versiyonudur. API üzerinden doğrudan kullanım için, gpt-4.1'den başlamanızı öneririz."
-=======
-    "description": "codex-mini-latest, Codex CLI için özel olarak tasarlanmış o4-mini'nin ince ayar versiyonudur. API üzerinden doğrudan kullanım için, gpt-4.1'den başlamanızı öneririz."
->>>>>>> e45e31c8
   },
   "cognitivecomputations/dolphin-mixtral-8x22b": {
     "description": "Dolphin Mixtral 8x22B, talimat takibi, diyalog ve programlama için tasarlanmış bir modeldir."
@@ -724,11 +720,7 @@
     "description": "Compound-beta-mini, GroqCloud'da desteklenen açık kullanılabilir modellerden güç alan bir bileşik AI sistemidir, kullanıcı sorgularını yanıtlamak için araçları akıllıca ve seçici bir şekilde kullanabilir."
   },
   "computer-use-preview": {
-<<<<<<< HEAD
     "description": "computer-use-preview modeli, \"Bilgisayar Kullanım Araçları\" için özel olarak tasarlanmış ve bilgisayarla ilgili görevleri anlama ve yerine getirme konusunda eğitilmiş özel bir modeldir."
-=======
-    "description": "computer-use-preview modeli, \"Bilgisayar Kullanım Araçları\" için özel olarak tasarlanmış bir modeldir ve bilgisayarla ilgili görevleri anlama ve yerine getirme konusunda eğitilmiştir."
->>>>>>> e45e31c8
   },
   "dall-e-2": {
     "description": "İkinci nesil DALL·E modeli, daha gerçekçi ve doğru görüntü üretimi destekler, çözünürlüğü birinci neslin 4 katıdır."
@@ -926,11 +918,7 @@
     "description": "Doubao-Seed-1.6-flash, TPOT sadece 10ms olan son derece hızlı çok modlu derin düşünme modelidir; hem metin hem de görsel anlayışı destekler, metin anlama yeteneği önceki lite neslini aşar, görsel anlama ise rakiplerin pro serisi modelleriyle eşdeğerdir. 256k bağlam penceresini destekler ve çıktı uzunluğu maksimum 16k token olabilir."
   },
   "doubao-seed-1.6-thinking": {
-<<<<<<< HEAD
     "description": "Doubao-Seed-1.6-thinking modeli düşünme yeteneğinde büyük gelişme göstermiştir, Doubao-1.5-thinking-pro ile karşılaştırıldığında Kodlama, Matematik ve mantıksal akıl yürütme gibi temel yeteneklerde daha da iyileşmiştir, görsel anlayışı destekler. 256k bağlam penceresini destekler ve çıktı uzunluğu maksimum 16k token olabilir."
-=======
-    "description": "Doubao-Seed-1.6-thinking modeli düşünme yeteneğinde büyük gelişme göstermiştir; Doubao-1.5-thinking-pro ile karşılaştırıldığında Kodlama, Matematik ve mantıksal akıl yürütme gibi temel yeteneklerde daha da iyileşmiştir ve görsel anlayışı destekler. 256k bağlam penceresini destekler ve çıktı uzunluğu maksimum 16k token olabilir."
->>>>>>> e45e31c8
   },
   "emohaa": {
     "description": "Emohaa, duygusal sorunları anlamalarına yardımcı olmak için profesyonel danışmanlık yeteneklerine sahip bir psikolojik modeldir."
@@ -1296,11 +1284,7 @@
     "description": "GPT-4o mini, OpenAI'nin GPT-4 Omni'den sonra tanıttığı en yeni modeldir. Görsel ve metin girişi destekler ve metin çıktısı verir. En gelişmiş küçük model olarak, diğer son zamanlardaki öncü modellere göre çok daha ucuzdur ve GPT-3.5 Turbo'dan %60'tan fazla daha ucuzdur. En son teknolojiyi korurken, önemli bir maliyet etkinliği sunar. GPT-4o mini, MMLU testinde %82 puan almış olup, şu anda sohbet tercihleri açısından GPT-4'ün üzerinde yer almaktadır."
   },
   "gpt-4o-mini-audio-preview": {
-<<<<<<< HEAD
     "description": "GPT-4o mini Ses modeli, sesli giriş ve çıkışı destekler."
-=======
-    "description": "GPT-4o mini Ses modeli, ses giriş ve çıkışını destekler."
->>>>>>> e45e31c8
   },
   "gpt-4o-mini-realtime-preview": {
     "description": "GPT-4o-mini gerçek zamanlı versiyonu, ses ve metin için gerçek zamanlı giriş ve çıkış desteği sunar."
@@ -1861,11 +1845,7 @@
     "description": "o1, OpenAI'nin geniş genel bilgiye ihtiyaç duyan karmaşık görevler için uygun yeni bir akıl yürütme modelidir. Bu model, 128K bağlam ve Ekim 2023 bilgi kesim tarihi ile donatılmıştır."
   },
   "o1-pro": {
-<<<<<<< HEAD
     "description": "o1 serisi modeller, yanıtlamadan önce düşünme yapabilen ve karmaşık akıl yürütme görevlerini yerine getirebilen pekiştirmeli öğrenme ile eğitilmiştir. o1-pro modeli, daha derin düşünme için daha fazla hesaplama kaynağı kullanır ve böylece sürekli olarak daha kaliteli yanıtlar sunar."
-=======
-    "description": "o1 serisi modeller, güçlendirilmiş öğrenme ile eğitilmiş olup, yanıtlamadan önce düşünme yapabilir ve karmaşık akıl yürütme görevlerini yerine getirebilir. o1-pro modeli, daha derin düşünme için daha fazla hesaplama kaynağı kullanır ve böylece sürekli olarak daha kaliteli yanıtlar sunar."
->>>>>>> e45e31c8
   },
   "o3": {
     "description": "o3, çok çeşitli alanlarda mükemmel performans gösteren çok yönlü güçlü bir modeldir. Matematik, bilim, programlama ve görsel çıkarım görevlerinde yeni standartlar belirler. Ayrıca teknik yazım ve talimat takibi konusunda da uzmandır. Kullanıcılar, metin, kod ve görüntüleri analiz ederek çok adımlı karmaşık sorunları çözebilir."
@@ -1874,11 +1854,7 @@
     "description": "o3-mini, aynı maliyet ve gecikme hedefleriyle yüksek zeka sunan en yeni küçük ölçekli çıkarım modelimizdir."
   },
   "o3-pro": {
-<<<<<<< HEAD
     "description": "o3-pro modeli, daha derin düşünmek ve her zaman daha iyi yanıtlar sunmak için daha fazla hesaplama kullanır, yalnızca Responses API altında kullanılabilir."
-=======
-    "description": "o3-pro modeli, daha derin düşünmek ve her zaman daha iyi yanıtlar sunmak için daha fazla hesaplama kullanır; yalnızca Responses API altında kullanılabilir."
->>>>>>> e45e31c8
   },
   "o4-mini": {
     "description": "o4-mini, en yeni küçük o serisi modelimizdir. Hızlı ve etkili çıkarım için optimize edilmiştir ve kodlama ile görsel görevlerde son derece yüksek verimlilik ve performans sergiler."
