--- conflicted
+++ resolved
@@ -177,11 +177,7 @@
     "description": "Meta Llama 3.1, Meta tarafından geliştirilen çok dilli büyük dil modeli ailesidir ve 8B, 70B ve 405B olmak üzere üç parametre ölçeği ile önceden eğitilmiş ve talimat ince ayar varyantları içermektedir. Bu 8B talimat ince ayar modeli, çok dilli diyalog senaryoları için optimize edilmiştir ve birçok endüstri standart testinde mükemmel performans sergilemektedir. Model, 15 trilyon token'dan fazla açık veriler kullanılarak eğitilmiş ve modelin faydasını ve güvenliğini artırmak için denetimli ince ayar ve insan geri bildirimi pekiştirmeli öğrenme gibi teknikler kullanılmıştır. Llama 3.1, metin üretimi ve kod üretimini desteklemekte olup, bilgi kesim tarihi 2023 Aralık'tır."
   },
   "Qwen/QVQ-72B-Preview": {
-<<<<<<< HEAD
-    "description": "QVQ-72B-Preview, karmaşık sahne anlayışı ve görsel ile ilgili matematik problemlerini çözme konusundaki benzersiz avantajları ile görsel çıkarım yeteneklerine odaklanan Qwen ekibi tarafından geliştirilen bir araştırma modelidir."
-=======
     "description": "QVQ-72B-Preview, Qwen ekibi tarafından geliştirilen ve görsel çıkarım yeteneklerine odaklanan bir araştırma modelidir. Karmaşık sahne anlayışı ve görsel ile ilgili matematiksel sorunları çözme konusundaki benzersiz avantajları ile dikkat çekmektedir."
->>>>>>> 355e275f
   },
   "Qwen/QwQ-32B-Preview": {
     "description": "QwQ-32B-Preview, Qwen'in en son deneysel araştırma modelidir ve AI akıl yürütme yeteneklerini artırmaya odaklanmaktadır. Dil karışımı, özyinelemeli akıl yürütme gibi karmaşık mekanizmaları keşfederek, güçlü akıl yürütme analizi, matematik ve programlama yetenekleri gibi ana avantajlar sunmaktadır. Bununla birlikte, dil geçiş sorunları, akıl yürütme döngüleri, güvenlik endişeleri ve diğer yetenek farklılıkları gibi zorluklar da bulunmaktadır."
@@ -538,31 +534,19 @@
     "description": "DBRX Instruct, yüksek güvenilirlikte talimat işleme yetenekleri sunar ve çok çeşitli endüstri uygulamalarını destekler."
   },
   "deepseek-ai/DeepSeek-R1": {
-<<<<<<< HEAD
-    "description": "DeepSeek-R1, modeldeki tekrarlılık ve okunabilirlik sorunlarını çözen, pekiştirmeli öğrenme (RL) destekli bir çıkarım modelidir. RL'den önce, DeepSeek-R1, çıkarım performansını daha da optimize etmek için soğuk başlangıç verileri sunmuştur. Matematik, kod ve çıkarım görevlerinde OpenAI-o1 ile benzer bir performans sergilemekte ve özenle tasarlanmış eğitim yöntemleriyle genel etkisini artırmaktadır."
-=======
     "description": "DeepSeek-R1, tekrarlayan öğrenme (RL) destekli bir çıkarım modelidir ve modeldeki tekrarlama ve okunabilirlik sorunlarını çözmektedir. RL'den önce, DeepSeek-R1 soğuk başlangıç verilerini tanıtarak çıkarım performansını daha da optimize etmiştir. Matematik, kod ve çıkarım görevlerinde OpenAI-o1 ile benzer bir performans sergilemekte ve özenle tasarlanmış eğitim yöntemleri ile genel etkisini artırmaktadır."
->>>>>>> 355e275f
   },
   "deepseek-ai/DeepSeek-V2.5": {
     "description": "DeepSeek V2.5, önceki sürümlerin mükemmel özelliklerini bir araya getirir, genel ve kodlama yeteneklerini artırır."
   },
   "deepseek-ai/DeepSeek-V3": {
-<<<<<<< HEAD
-    "description": "DeepSeek-V3, 6710 milyar parametreye sahip bir karma uzman (MoE) dil modelidir. Çok başlı potansiyel dikkat (MLA) ve DeepSeekMoE mimarisini kullanarak, yardımcı kayıplar olmadan yük dengeleme stratejileri ile çıkarım ve eğitim verimliliğini optimize etmektedir. 14.8 trilyon yüksek kaliteli token üzerinde önceden eğitilmiş ve denetimli ince ayar ile pekiştirmeli öğrenme ile geliştirilmiştir; DeepSeek-V3, performans açısından diğer açık kaynaklı modellere göre üstünlük sağlamış ve lider kapalı kaynak modellere yaklaşmıştır."
-=======
     "description": "DeepSeek-V3, 6710 milyar parametreye sahip bir karma uzman (MoE) dil modelidir. Çok başlı potansiyel dikkat (MLA) ve DeepSeekMoE mimarisini kullanarak, yardımcı kayıplar olmadan yük dengeleme stratejisi ile çıkarım ve eğitim verimliliğini optimize etmektedir. 14.8 trilyon yüksek kaliteli token üzerinde önceden eğitilmiş ve denetimli ince ayar ile tekrarlayan öğrenme gerçekleştirilmiştir; DeepSeek-V3, performans açısından diğer açık kaynaklı modelleri geride bırakmakta ve lider kapalı kaynaklı modellere yaklaşmaktadır."
->>>>>>> 355e275f
   },
   "deepseek-ai/deepseek-llm-67b-chat": {
     "description": "DeepSeek 67B, yüksek karmaşıklıkta diyaloglar için eğitilmiş gelişmiş bir modeldir."
   },
   "deepseek-ai/deepseek-vl2": {
-<<<<<<< HEAD
-    "description": "DeepSeek-VL2, yalnızca 4.5B parametreyi etkinleştirerek olağanüstü performans sergileyen, DeepSeekMoE-27B tabanlı bir karma uzman (MoE) görsel dil modelidir. Bu model, görsel soru yanıtlama, optik karakter tanıma, belge/tablolar/grafikler anlama ve görsel konumlandırma gibi birçok görevde mükemmel sonuçlar elde etmektedir."
-=======
     "description": "DeepSeek-VL2, DeepSeekMoE-27B tabanlı bir karma uzman (MoE) görsel dil modelidir. Seyrek etkinleştirilen MoE mimarisini kullanarak yalnızca 4.5B parametreyi etkinleştirerek olağanüstü performans sergilemektedir. Bu model, görsel soru yanıtlama, optik karakter tanıma, belge/tablolar/grafikler anlama ve görsel konumlandırma gibi birçok görevde mükemmel sonuçlar elde etmektedir."
->>>>>>> 355e275f
   },
   "deepseek-chat": {
     "description": "Genel ve kod yeteneklerini birleştiren yeni bir açık kaynak modeli, yalnızca mevcut Chat modelinin genel diyalog yeteneklerini ve Coder modelinin güçlü kod işleme yeteneklerini korumakla kalmaz, aynı zamanda insan tercihleri ile daha iyi hizalanmıştır. Ayrıca, DeepSeek-V2.5 yazım görevleri, talimat takibi gibi birçok alanda büyük iyileştirmeler sağlamıştır."
