--- conflicted
+++ resolved
@@ -68,12 +68,9 @@
   "DeepSeek-R1-Distill-Qwen-7B": {
     "description": "Qwen2.5-Math-7B temel alınarak oluşturulmuş DeepSeek-R1 damıtma modeli, pekiştirme öğrenimi ve soğuk başlatma verileri ile çıkarım performansını optimize eder, açık kaynak model çoklu görev standartlarını yeniler."
   },
-<<<<<<< HEAD
-=======
   "DeepSeek-V3": {
     "description": "DeepSeek-V3, Derin Arayış şirketi tarafından geliştirilen bir MoE modelidir. DeepSeek-V3, birçok değerlendirmede Qwen2.5-72B ve Llama-3.1-405B gibi diğer açık kaynak modelleri geride bırakmış ve performans açısından dünya çapında en iyi kapalı kaynak model olan GPT-4o ve Claude-3.5-Sonnet ile eşit seviyededir."
   },
->>>>>>> 1dfd1da6
   "Doubao-1.5-thinking-pro": {
     "description": "Doubao-1.5, yeni derin düşünme modelidir, matematik, programlama, bilimsel çıkarım gibi uzmanlık alanlarında ve yaratıcı yazım gibi genel görevlerde mükemmel performans sergilemektedir, AIME 2024, Codeforces, GPQA gibi birçok otoriter ölçekte endüstri lideri seviyesine ulaşmakta veya yaklaşmaktadır. 128k bağlam penceresi ve 16k çıktı destekler."
   },
