{
  "about": "O nas",
  "advanceSettings": "Zaawansowane ustawienia",
  "appInitializing": "LobeChat inicjuje, proszę czekać...",
  "autoGenerate": "Automatyczne generowanie",
  "autoGenerateTooltip": "Automatyczne uzupełnianie opisu asystenta na podstawie sugestii",
  "blog": "Blog produktowy",
  "cancel": "Anuluj",
  "changelog": "Dziennik zmian",
  "close": "Zamknij",
  "copy": "Kopiuj",
  "copyFail": "Nie udało się skopiować",
  "copySuccess": "Skopiowano pomyślnie",
  "defaultAgent": "Domyślny asystent",
  "defaultSession": "Domyślna sesja",
  "delete": "Usuń",
  "document": "Dokumentacja",
  "duplicate": "Utwórz kopię",
  "edit": "Edytuj",
  "export": "Eksportuj ustawienia",
  "exportType": {
    "agent": "Eksportuj ustawienia asystenta",
    "agentWithMessage": "Eksportuj ustawienia asystenta i wiadomości",
    "all": "Eksportuj ustawienia globalne i wszystkie dane asystentów",
    "allAgent": "Eksportuj wszystkie ustawienia asystentów",
    "allAgentWithMessage": "Eksportuj wszystkie ustawienia asystentów i wiadomości",
    "globalSetting": "Eksportuj ustawienia globalne"
  },
  "feedback": "Opinie i sugestie",
  "follow": "Zaobserwuj nas na {{name}}",
  "historyRange": "Zakres historii",
  "import": "Importuj ustawienia",
  "importModal": {
    "finish": {
      "onlySettings": "Pomyślnie zaimportowano ustawienia systemowe",
      "start": "Rozpocznij korzystanie",
      "subTitle": "Dane zaimportowano pomyślnie. Czas trwania: {{duration}} sekund. Szczegóły importu:",
      "title": "Zakończono import danych"
    },
    "loading": "Trwa import danych, proszę czekać...",
    "result": {
      "added": "Pomyślnie zaimportowano",
      "errors": "Błędy importu",
      "messages": "Wiadomości",
      "sessionGroups": "Grupy sesji",
      "sessions": "Sesje",
      "skips": "Pominięcia duplikatów",
      "topics": "Tematy",
      "type": "Typ danych"
    },
    "title": "Import danych"
  },
  "lang": {
    "ar": "arabski",
    "bg-BG": "bułgarski",
    "bn": "Bengalski",
    "cs-CZ": "Czeski",
    "da-DK": "Duński",
    "de-DE": "Niemiecki",
    "el-GR": "Grecki",
    "en": "Angielski",
    "en-US": "Angielski (USA)",
    "es-ES": "Hiszpański",
    "fi-FI": "Fiński",
    "fr-FR": "Francuski",
    "hi-IN": "Hindi",
    "hu-HU": "Węgierski",
    "id-ID": "Indonezyjski",
    "it-IT": "Włoski",
    "ja-JP": "Japoński",
    "ko-KR": "Koreański",
    "nl-NL": "Holenderski",
    "no-NO": "Norweski",
    "pl-PL": "Polski",
    "pt-BR": "Portugalski (Brazylia)",
    "pt-PT": "Portugalski (Portugalia)",
    "ro-RO": "Rumuński",
    "ru-RU": "Rosyjski",
    "sk-SK": "Słowacki",
    "sr-RS": "Serbski",
    "sv-SE": "Szwedzki",
    "th-TH": "Tajski",
    "tr-TR": "Turecki",
    "uk-UA": "Ukraiński",
    "vi-VN": "Wietnamski",
    "zh": "Chiński uproszczony",
    "zh-CN": "Chiński uproszczony",
    "zh-TW": "Chiński tradycyjny"
  },
  "layoutInitializing": "Inicjowanie układu...",
  "noDescription": "Brak opisu",
  "oauth": "Logowanie SSO",
  "officialSite": "Oficjalna strona internetowa",
  "ok": "OK",
  "password": "Hasło",
  "pin": "Przypnij",
  "pinOff": "Odepnij",
  "privacy": "Polityka prywatności",
  "regenerate": "Regeneruj",
  "rename": "Zmień nazwę",
  "reset": "Resetuj",
  "retry": "Ponów",
  "send": "Wyślij",
  "setting": "Ustawienia",
  "share": "Udostępnij",
  "stop": "Zatrzymaj",
  "sync": {
    "actions": {
      "settings": "Ustawienia synchronizacji",
      "sync": "Synchronizuj teraz"
    },
    "awareness": {
      "current": "Bieżące urządzenie"
    },
    "channel": "Kanał",
    "disabled": {
      "actions": {
        "enable": "Włącz synchronizację chmurową",
        "settings": "Konfiguruj parametry synchronizacji"
      },
      "desc": "Dane bieżącej sesji są przechowywane tylko w tej przeglądarce. Jeśli chcesz synchronizować dane między wieloma urządzeniami, skonfiguruj i włącz synchronizację chmurową.",
      "title": "Synchronizacja danych wyłączona"
    },
    "enabled": {
      "title": "Synchronizacja danych"
    },
    "status": {
      "connecting": "Łączenie",
      "disabled": "Synchronizacja wyłączona",
      "ready": "Gotowy",
      "synced": "Synchronizacja zakończona",
      "syncing": "Synchronizacja w toku",
      "unconnected": "Brak połączenia"
    },
    "title": "Stan synchronizacji",
    "unconnected": {
      "tip": "Błąd połączenia z serwerem sygnalizacyjnym, nie można nawiązać kanału komunikacyjnego punkt-punkt, sprawdź sieć i spróbuj ponownie"
    }
  },
  "tab": {
    "chat": "Czat",
    "market": "Odkrywaj",
<<<<<<< HEAD
    "me": "我",
=======
    "me": "ja",
>>>>>>> dac4aaa3
    "setting": "Ustawienia"
  },
  "telemetry": {
    "allow": "Zezwalaj",
    "deny": "Odmów",
    "desc": "Chcemy anonimowo zbierać informacje o twoim użytkowaniu, aby pomóc nam ulepszyć LobeChat i zapewnić ci lepsze doświadczenia z naszym produktem. Możesz wyłączyć to w każdej chwili w „Ustawienia” - „O nas”.",
    "learnMore": "Dowiedz się więcej",
    "title": "Pomóż LobeChat stawać się lepszym"
  },
  "temp": "Tymczasowy",
  "terms": "Warunki korzystania",
  "updateAgent": "Zaktualizuj informacje o agencie",
  "upgradeVersion": {
    "action": "Aktualizuj",
    "hasNew": "Dostępna jest nowa aktualizacja",
    "newVersion": "Dostępna jest nowa wersja: {{version}}"
  }
}<|MERGE_RESOLUTION|>--- conflicted
+++ resolved
@@ -140,11 +140,7 @@
   "tab": {
     "chat": "Czat",
     "market": "Odkrywaj",
-<<<<<<< HEAD
-    "me": "我",
-=======
     "me": "ja",
->>>>>>> dac4aaa3
     "setting": "Ustawienia"
   },
   "telemetry": {
