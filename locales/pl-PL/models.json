--- conflicted
+++ resolved
@@ -18,11 +18,7 @@
     "description": "360GPT Turbo Responsibility 8K kładzie nacisk na bezpieczeństwo semantyczne i odpowiedzialność, zaprojektowany specjalnie dla aplikacji o wysokich wymaganiach dotyczących bezpieczeństwa treści, zapewniając dokładność i stabilność doświadczeń użytkowników."
   },
   "360gpt2-o1": {
-<<<<<<< HEAD
-    "description": "360gpt2-o1 wykorzystuje przeszukiwanie drzew do budowy łańcuchów myślowych i wprowadza mechanizm refleksji, wykorzystując uczenie przez wzmocnienie, model ten ma zdolność do samorefleksji i korygowania błędów."
-=======
     "description": "360gpt2-o1 wykorzystuje wyszukiwanie drzew do budowy łańcucha myślenia i wprowadza mechanizm refleksji, wykorzystując uczenie przez wzmocnienie, model posiada zdolność do samorefleksji i korekty błędów."
->>>>>>> 6dc10b06
   },
   "360gpt2-pro": {
     "description": "360GPT2 Pro to zaawansowany model przetwarzania języka naturalnego wydany przez firmę 360, charakteryzujący się doskonałymi zdolnościami generowania i rozumienia tekstu, szczególnie w obszarze generowania i tworzenia treści, zdolny do obsługi skomplikowanych zadań związanych z konwersją językową i odgrywaniem ról."
@@ -118,11 +114,7 @@
     "description": "Qwen2.5-7B-Instruct to jeden z najnowszych modeli dużych języków wydanych przez Alibaba Cloud. Model 7B ma znacząco poprawione zdolności w zakresie kodowania i matematyki. Oferuje również wsparcie dla wielu języków, obejmując ponad 29 języków, w tym chiński i angielski. Model ten wykazuje znaczną poprawę w zakresie przestrzegania instrukcji, rozumienia danych strukturalnych oraz generowania strukturalnych wyników (szczególnie JSON)."
   },
   "MiniMax-Text-01": {
-<<<<<<< HEAD
-    "description": "W serii modeli MiniMax-01 dokonaliśmy śmiałej innowacji: po raz pierwszy w dużej skali wdrożono liniowy mechanizm uwagi, tradycyjna architektura Transformera nie jest już jedynym wyborem. Model ten ma liczbę parametrów wynoszącą aż 456 miliardów, w tym 45,9 miliarda na jednorazowe aktywacje. Ogólna wydajność modelu dorównuje czołowym modelom zagranicznym, jednocześnie skutecznie przetwarzając kontekst o długości do 4 milionów tokenów, co stanowi 32-krotność GPT-4o i 20-krotność Claude-3.5-Sonnet."
-=======
     "description": "W serii modeli MiniMax-01 wprowadziliśmy odważne innowacje: po raz pierwszy na dużą skalę zrealizowano mechanizm liniowej uwagi, tradycyjna architektura Transformera nie jest już jedynym wyborem. Liczba parametrów tego modelu wynosi aż 456 miliardów, z aktywacją wynoszącą 45,9 miliarda. Ogólna wydajność modelu dorównuje najlepszym modelom zagranicznym, jednocześnie efektywnie przetwarzając kontekst o długości do 4 milionów tokenów, co stanowi 32 razy więcej niż GPT-4o i 20 razy więcej niż Claude-3.5-Sonnet."
->>>>>>> 6dc10b06
   },
   "Nous-Hermes-2-Mixtral-8x7B-DPO": {
     "description": "Hermes 2 Mixtral 8x7B DPO to wysoce elastyczna fuzja wielu modeli, mająca na celu zapewnienie doskonałego doświadczenia twórczego."
@@ -233,11 +225,7 @@
     "description": "Qwen2 to najnowsza seria modeli Qwen, która przewyższa najlepsze modele open source o podobnej skali, a nawet większe. Qwen2 7B osiągnęła znaczną przewagę w wielu testach, szczególnie w zakresie kodowania i rozumienia języka chińskiego."
   },
   "Qwen2-VL-72B": {
-<<<<<<< HEAD
-    "description": "Qwen2-VL-72B to potężny model języka wizualnego, obsługujący wielomodalne przetwarzanie obrazów i tekstu, zdolny do precyzyjnego rozpoznawania treści obrazów oraz generowania odpowiednich opisów lub odpowiedzi."
-=======
     "description": "Qwen2-VL-72B to potężny model językowo-wizualny, wspierający przetwarzanie multimodalne obrazów i tekstu, zdolny do precyzyjnego rozpoznawania treści obrazów i generowania odpowiednich opisów lub odpowiedzi."
->>>>>>> 6dc10b06
   },
   "Qwen2.5-14B-Instruct": {
     "description": "Qwen2.5-14B-Instruct to model językowy z 14 miliardami parametrów, o doskonałej wydajności, optymalizujący scenariusze w języku chińskim i wielojęzyczne, wspierający inteligentne odpowiedzi, generowanie treści i inne zastosowania."
@@ -252,11 +240,7 @@
     "description": "Qwen2.5-7B-Instruct to model językowy z 7 miliardami parametrów, wspierający wywołania funkcji i bezproblemową interakcję z systemami zewnętrznymi, znacznie zwiększając elastyczność i skalowalność. Optymalizuje scenariusze w języku chińskim i wielojęzyczne, wspierając inteligentne odpowiedzi, generowanie treści i inne zastosowania."
   },
   "Qwen2.5-Coder-14B-Instruct": {
-<<<<<<< HEAD
-    "description": "Qwen2.5-Coder-14B-Instruct to model na podstawie dużych zbiorów danych do przetwarzania instrukcji programistycznych, posiadający silne zdolności rozumienia i generowania kodu, zdolny do efektywnego realizowania różnorodnych zadań programistycznych, szczególnie odpowiedni do inteligentnego pisania kodu, generowania skryptów automatycznych i rozwiązywania problemów programistycznych."
-=======
     "description": "Qwen2.5-Coder-14B-Instruct to model instrukcji programowania oparty na dużych wstępnych treningach, posiadający silne zdolności rozumienia i generowania kodu, zdolny do efektywnego przetwarzania różnych zadań programistycznych, szczególnie odpowiedni do inteligentnego pisania kodu, generowania skryptów automatycznych i rozwiązywania problemów programistycznych."
->>>>>>> 6dc10b06
   },
   "Qwen2.5-Coder-32B-Instruct": {
     "description": "Qwen2.5-Coder-32B-Instruct to duży model językowy zaprojektowany specjalnie do generowania kodu, rozumienia kodu i efektywnych scenariuszy rozwoju, wykorzystujący wiodącą w branży skalę 32B parametrów, zdolny do zaspokojenia różnorodnych potrzeb programistycznych."
@@ -700,11 +684,7 @@
     "description": "GLM-4V-Plus ma zdolność rozumienia treści wideo oraz wielu obrazów, odpowiedni do zadań multimodalnych."
   },
   "glm-zero-preview": {
-<<<<<<< HEAD
-    "description": "GLM-Zero-Preview posiada potężne zdolności skomplikowanego wnioskowania, osiągając znakomite wyniki w dziedzinach logiki, matematyki i programowania."
-=======
     "description": "GLM-Zero-Preview posiada silne zdolności do złożonego wnioskowania, wyróżniając się w dziedzinach takich jak wnioskowanie logiczne, matematyka i programowanie."
->>>>>>> 6dc10b06
   },
   "google/gemini-flash-1.5": {
     "description": "Gemini 1.5 Flash oferuje zoptymalizowane możliwości przetwarzania multimodalnego, odpowiednie do różnych złożonych scenariuszy zadań."
@@ -1136,31 +1116,19 @@
     "description": "Moonshot V1 128K to model o zdolności przetwarzania kontekstu o ultra-długiej długości, odpowiedni do generowania bardzo długich tekstów, spełniający wymagania złożonych zadań generacyjnych, zdolny do przetwarzania treści do 128 000 tokenów, idealny do zastosowań w badaniach, akademickich i generowaniu dużych dokumentów."
   },
   "moonshot-v1-128k-vision-preview": {
-<<<<<<< HEAD
-    "description": "Model wizualny Kimi (w tym moonshot-v1-8k-vision-preview/moonshot-v1-32k-vision-preview/moonshot-v1-128k-vision-preview itd.) jest w stanie zrozumieć treść obrazów, w tym teksty na obrazach, kolory obrazów oraz kształty obiektów."
-=======
     "description": "Model wizualny Kimi (w tym moonshot-v1-8k-vision-preview/moonshot-v1-32k-vision-preview/moonshot-v1-128k-vision-preview itp.) potrafi rozumieć treść obrazów, w tym teksty na obrazach, kolory obrazów i kształty obiektów."
->>>>>>> 6dc10b06
   },
   "moonshot-v1-32k": {
     "description": "Moonshot V1 32K oferuje zdolność przetwarzania kontekstu o średniej długości, zdolną do przetwarzania 32 768 tokenów, szczególnie odpowiednią do generowania różnych długich dokumentów i złożonych dialogów, stosowaną w tworzeniu treści, generowaniu raportów i systemach dialogowych."
   },
   "moonshot-v1-32k-vision-preview": {
-<<<<<<< HEAD
-    "description": "Model wizualny Kimi (w tym moonshot-v1-8k-vision-preview/moonshot-v1-32k-vision-preview/moonshot-v1-128k-vision-preview itd.) jest w stanie zrozumieć treść obrazów, w tym teksty na obrazach, kolory obrazów oraz kształty obiektów."
-=======
     "description": "Model wizualny Kimi (w tym moonshot-v1-8k-vision-preview/moonshot-v1-32k-vision-preview/moonshot-v1-128k-vision-preview itp.) potrafi rozumieć treść obrazów, w tym teksty na obrazach, kolory obrazów i kształty obiektów."
->>>>>>> 6dc10b06
   },
   "moonshot-v1-8k": {
     "description": "Moonshot V1 8K zaprojektowany do generowania krótkich tekstów, charakteryzuje się wydajnością przetwarzania, zdolny do przetwarzania 8 192 tokenów, idealny do krótkich dialogów, notatek i szybkiego generowania treści."
   },
   "moonshot-v1-8k-vision-preview": {
-<<<<<<< HEAD
-    "description": "Model wizualny Kimi (w tym moonshot-v1-8k-vision-preview/moonshot-v1-32k-vision-preview/moonshot-v1-128k-vision-preview itd.) jest w stanie zrozumieć treść obrazów, w tym teksty na obrazach, kolory obrazów oraz kształty obiektów."
-=======
     "description": "Model wizualny Kimi (w tym moonshot-v1-8k-vision-preview/moonshot-v1-32k-vision-preview/moonshot-v1-128k-vision-preview itp.) potrafi rozumieć treść obrazów, w tym teksty na obrazach, kolory obrazów i kształty obiektów."
->>>>>>> 6dc10b06
   },
   "nousresearch/hermes-2-pro-llama-3-8b": {
     "description": "Hermes 2 Pro Llama 3 8B to ulepszona wersja Nous Hermes 2, zawierająca najnowsze wewnętrznie opracowane zbiory danych."
@@ -1370,11 +1338,7 @@
     "description": "Obsługuje interakcje z dużą ilością kontekstu, idealny do złożonych scenariuszy dialogowych."
   },
   "taichu2_mm": {
-<<<<<<< HEAD
-    "description": "Integruje zdolności rozumienia obrazów, transferu wiedzy, logicznego wnioskowania i wyróżnia się w obszarze pytań i odpowiedzi w kontekście obrazu i tekstu."
-=======
     "description": "Łączy zdolności rozumienia obrazów, transferu wiedzy, logicznego wnioskowania i wyróżnia się w dziedzinie pytań i odpowiedzi związanych z obrazem i tekstem."
->>>>>>> 6dc10b06
   },
   "taichu_llm": {
     "description": "Model językowy TaiChu charakteryzuje się wyjątkową zdolnością rozumienia języka oraz umiejętnościami w zakresie tworzenia tekstów, odpowiadania na pytania, programowania, obliczeń matematycznych, wnioskowania logicznego, analizy emocji i streszczenia tekstu. Innowacyjnie łączy wstępne uczenie się na dużych zbiorach danych z bogatą wiedzą z wielu źródeł, stale doskonaląc technologię algorytmiczną i nieustannie przyswajając nową wiedzę z zakresu słownictwa, struktury, gramatyki i semantyki z ogromnych zbiorów danych tekstowych, co prowadzi do ciągłej ewolucji modelu. Umożliwia użytkownikom łatwiejszy dostęp do informacji i usług oraz bardziej inteligentne doświadczenia."
