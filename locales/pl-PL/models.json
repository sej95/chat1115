--- conflicted
+++ resolved
@@ -68,12 +68,9 @@
   "DeepSeek-R1-Distill-Qwen-7B": {
     "description": "Model destylacyjny DeepSeek-R1 oparty na Qwen2.5-Math-7B, optymalizujący wydajność wnioskowania dzięki uczeniu przez wzmocnienie i danym z zimnego startu, otwarty model ustanawiający nowe standardy w wielu zadaniach."
   },
-<<<<<<< HEAD
-=======
   "DeepSeek-V3": {
     "description": "DeepSeek-V3 to model MoE opracowany przez firmę DeepSeek. Wyniki DeepSeek-V3 w wielu testach przewyższają inne modele open source, takie jak Qwen2.5-72B i Llama-3.1-405B, a jego wydajność jest porównywalna z najlepszymi zamkniętymi modelami na świecie, takimi jak GPT-4o i Claude-3.5-Sonnet."
   },
->>>>>>> 1dfd1da6
   "Doubao-1.5-thinking-pro": {
     "description": "Doubao-1.5 to nowy model głębokiego myślenia, który wyróżnia się w dziedzinach takich jak matematyka, programowanie, wnioskowanie naukowe oraz w ogólnych zadaniach kreatywnego pisania, osiągając lub zbliżając się do poziomu pierwszej ligi w wielu uznawanych benchmarkach, takich jak AIME 2024, Codeforces, GPQA. Obsługuje okno kontekstowe 128k, 16k wyjścia."
   },
