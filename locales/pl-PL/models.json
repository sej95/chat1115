--- conflicted
+++ resolved
@@ -534,21 +534,13 @@
     "description": "DBRX Instruct oferuje wysoką niezawodność w przetwarzaniu poleceń, wspierając różne branże."
   },
   "deepseek-ai/DeepSeek-R1": {
-<<<<<<< HEAD
-    "description": "DeepSeek-R1 to model wnioskowania napędzany uczeniem przez wzmocnienie (RL), który rozwiązuje problemy z powtarzalnością i czytelnością modelu. Przed RL, DeepSeek-R1 wprowadził dane z zimnego startu, co dodatkowo zoptymalizowało wydajność wnioskowania. W zadaniach matematycznych, kodowania i wnioskowania, osiąga wyniki porównywalne z OpenAI-o1, a dzięki starannie zaprojektowanej metodzie treningowej poprawia ogólne wyniki."
-=======
     "description": "DeepSeek-R1 to model wnioskowania napędzany uczeniem przez wzmacnianie (RL), który rozwiązuje problemy z powtarzalnością i czytelnością modelu. Przed RL, DeepSeek-R1 wprowadził dane z zimnego startu, co dodatkowo zoptymalizowało wydajność wnioskowania. W zadaniach matematycznych, kodowania i wnioskowania osiąga wyniki porównywalne z OpenAI-o1, a dzięki starannie zaprojektowanym metodom treningowym poprawia ogólne efekty."
->>>>>>> 355e275f
   },
   "deepseek-ai/DeepSeek-V2.5": {
     "description": "DeepSeek V2.5 łączy doskonałe cechy wcześniejszych wersji, wzmacniając zdolności ogólne i kodowania."
   },
   "deepseek-ai/DeepSeek-V3": {
-<<<<<<< HEAD
-    "description": "DeepSeek-V3 to model językowy z 671 miliardami parametrów, oparty na architekturze mieszanych ekspertów (MoE), wykorzystujący wielogłowicową potencjalną uwagę (MLA) oraz strategię równoważenia obciążenia bez dodatkowych strat, co optymalizuje wydajność wnioskowania i treningu. Dzięki wstępnemu treningowi na 14,8 bilionach wysokiej jakości tokenów oraz nadzorowanemu dostrajaniu i uczeniu przez wzmocnienie, DeepSeek-V3 przewyższa inne modele open source, zbliżając się do wiodących modeli zamkniętych."
-=======
     "description": "DeepSeek-V3 to model językowy z 6710 miliardami parametrów, oparty na mieszanych ekspertach (MoE), wykorzystujący wielogłowicową potencjalną uwagę (MLA) oraz architekturę DeepSeekMoE, łączącą strategię równoważenia obciążenia bez dodatkowych strat, co optymalizuje wydajność wnioskowania i treningu. Dzięki wstępnemu treningowi na 14,8 bilionach wysokiej jakości tokenów oraz nadzorowanemu dostrajaniu i uczeniu przez wzmacnianie, DeepSeek-V3 przewyższa inne modele open source, zbliżając się do wiodących modeli zamkniętych."
->>>>>>> 355e275f
   },
   "deepseek-ai/deepseek-llm-67b-chat": {
     "description": "DeepSeek 67B to zaawansowany model przeszkolony do złożonych dialogów."
