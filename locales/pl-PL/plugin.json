{
  "debug": {
<<<<<<< HEAD
    "arguments": "参数调试",
    "function_call": "函数调用",
    "off": "关闭",
    "on": "开启调试",
    "payload": "ładunek wtyczki",
    "response": "响应结果",
=======
    "arguments": "Argumenty",
    "function_call": "Wywołanie funkcji",
    "off": "Wyłącz debugowanie",
    "on": "Wyświetl informacje o wywołaniach wtyczki",
    "payload": "dane wejściowe wtyczki",
    "response": "Odpowiedź",
>>>>>>> a77f4fba
    "tool_call": "żądanie wywołania narzędzia"
  },
  "detailModal": {
    "info": {
      "description": "Opis interfejsu API",
      "name": "Nazwa interfejsu API"
    },
    "tabs": {
      "info": "Zdolności wtyczki",
      "manifest": "Plik instalacyjny",
      "settings": "Ustawienia"
    },
    "title": "Szczegóły wtyczki"
  },
  "dev": {
    "confirmDeleteDevPlugin": "Czy na pewno chcesz usunąć tę lokalną wtyczkę? Po usunięciu nie będzie możliwe jej odzyskanie.",
    "customParams": {
      "useProxy": {
        "label": "Zainstaluj za pośrednictwem serwera proxy (jeśli występują błędy dostępu z innej domeny, spróbuj włączyć tę opcję i ponownie zainstalować)"
      }
    },
    "deleteSuccess": "Wtyczka została pomyślnie usunięta",
    "manifest": {
      "identifier": {
        "desc": "Unikalny identyfikator wtyczki",
        "label": "Identyfikator"
      },
      "mode": {
        "local": "Konfiguracja wizualna",
        "local-tooltip": "Konfiguracja wizualna nie jest obecnie obsługiwana",
        "url": "Link online"
      },
      "name": {
        "desc": "Tytuł wtyczki",
        "label": "Tytuł",
        "placeholder": "Wyszukiwarka"
      }
    },
    "meta": {
      "author": {
        "desc": "Autor wtyczki",
        "label": "Autor"
      },
      "avatar": {
        "desc": "Ikona wtyczki, może być emotikonem lub adresem URL",
        "label": "Ikona"
      },
      "description": {
        "desc": "Opis wtyczki",
        "label": "Opis",
        "placeholder": "Pobierz informacje z wyszukiwarek"
      },
      "formFieldRequired": "To pole jest wymagane",
      "homepage": {
        "desc": "Strona główna wtyczki",
        "label": "Strona główna"
      },
      "identifier": {
        "desc": "Unikalny identyfikator wtyczki, obsługuje tylko znaki alfanumeryczne, myślnik - i podkreślenie _",
        "errorDuplicate": "Identyfikator jest już używany przez inną wtyczkę, proszę zmień identyfikator",
        "label": "Identyfikator",
        "pattenErrorMessage": "Dozwolone są tylko znaki alfanumeryczne, myślnik - i podkreślenie _"
      },
      "manifest": {
        "desc": "LobeChat zainstaluje wtyczkę za pomocą tego linku",
        "label": "Opis wtyczki (Manifest) URL",
        "preview": "Podgląd",
        "refresh": "Odśwież"
      },
      "title": {
        "desc": "Tytuł wtyczki",
        "label": "Tytuł",
        "placeholder": "Wyszukiwarka"
      }
    },
    "metaConfig": "Konfiguracja metadanych wtyczki",
    "modalDesc": "Po dodaniu niestandardowej wtyczki można jej używać do weryfikacji rozwoju wtyczki lub bezpośrednio w sesji. Proszę odnieść się do <1>dokumentacji rozwojowej↗</> dotyczącej rozwoju wtyczki.",
    "openai": {
      "importUrl": "Importuj z linku URL",
      "schema": "Schemat"
    },
    "preview": {
      "card": "Podgląd wyświetlania wtyczki",
      "desc": "Podgląd opisu wtyczki",
      "title": "Podgląd nazwy wtyczki"
    },
    "save": "Zainstaluj wtyczkę",
    "saveSuccess": "Ustawienia wtyczki zostały pomyślnie zapisane",
    "tabs": {
      "manifest": "Opis funkcji manifestu (Manifest)",
      "meta": "Metadane wtyczki"
    },
    "title": {
      "create": "Dodaj niestandardową wtyczkę",
      "edit": "Edytuj niestandardową wtyczkę"
    },
    "type": {
      "lobe": "Wtyczka LobeChat",
      "openai": "Wtyczka OpenAI"
    },
    "update": "Aktualizuj",
    "updateSuccess": "Ustawienia wtyczki zostały pomyślnie zaktualizowane"
  },
  "error": {
    "fetchError": "Nie udało się pobrać linku manifestu. Upewnij się, że link jest poprawny i zezwala na dostęp z innej domeny.",
    "installError": "Instalacja wtyczki {{name}} nie powiodła się",
    "manifestInvalid": "Manifest nie spełnia specyfikacji. Wynik walidacji: \n\n {{error}}",
    "noManifest": "Plik manifestu nie istnieje",
    "openAPIInvalid": "Analiza OpenAPI nie powiodła się. Błąd: \n\n {{error}}",
    "reinstallError": "Nie udało się odświeżyć wtyczki {{name}}",
    "urlError": "Link nie zwrócił treści w formacie JSON. Upewnij się, że jest to poprawny link."
  },
  "list": {
    "item": {
      "deprecated.title": "Usunięte",
      "local.config": "Konfiguracja",
      "local.title": "Lokalne"
    }
  },
  "loading": {
    "content": "Wywoływanie wtyczki...",
    "plugin": "Wtyczka jest uruchomiona..."
  },
<<<<<<< HEAD
  "pluginList": "插件列表",
  "setting": "插件设置",
=======
  "pluginList": "Lista wtyczek",
  "setting": "Ustawienia wtyczki",
>>>>>>> a77f4fba
  "settings": {
    "indexUrl": {
      "title": "Indeks sklepu",
      "tooltip": "Edycja nie jest obecnie obsługiwana"
    },
    "modalDesc": "Po skonfigurowaniu adresu sklepu wtyczek możesz korzystać z niestandardowego sklepu wtyczek",
    "title": "Skonfiguruj sklep wtyczek"
  },
  "store": {
    "actions": {
      "confirmUninstall": "Wtyczka zostanie odinstalowana. Po odinstalowaniu konfiguracja wtyczki zostanie wyczyszczona. Potwierdź swoje działanie.",
      "detail": "Szczegóły",
      "install": "Instaluj",
      "manifest": "Edytuj plik instalacyjny",
      "settings": "Ustawienia",
      "uninstall": "Odinstaluj"
    },
    "communityPlugin": "Wtyczka społecznościowa",
    "customPlugin": "Niestandardowa wtyczka",
    "empty": "Brak zainstalowanych wtyczek",
    "installAllPlugins": "Zainstaluj wszystkie",
    "networkError": "Nie udało się pobrać sklepu wtyczek. Sprawdź swoje połączenie sieciowe i spróbuj ponownie",
    "placeholder": "Szukaj nazwy wtyczki, opisu lub słowa kluczowego...",
    "releasedAt": "Wydane {{createdAt}}",
    "tabs": {
      "all": "Wszystkie",
      "installed": "Zainstalowane"
    },
<<<<<<< HEAD
    "title": "插件商店"
  },
  "unknownPlugin": "Nieznana wtyczka"
=======
    "title": "Sklep wtyczek"
  },
  "unknownPlugin": "nieznana wtyczka"
>>>>>>> a77f4fba
}<|MERGE_RESOLUTION|>--- conflicted
+++ resolved
@@ -1,20 +1,11 @@
 {
   "debug": {
-<<<<<<< HEAD
-    "arguments": "参数调试",
-    "function_call": "函数调用",
-    "off": "关闭",
-    "on": "开启调试",
-    "payload": "ładunek wtyczki",
-    "response": "响应结果",
-=======
     "arguments": "Argumenty",
     "function_call": "Wywołanie funkcji",
     "off": "Wyłącz debugowanie",
     "on": "Wyświetl informacje o wywołaniach wtyczki",
     "payload": "dane wejściowe wtyczki",
     "response": "Odpowiedź",
->>>>>>> a77f4fba
     "tool_call": "żądanie wywołania narzędzia"
   },
   "detailModal": {
@@ -138,13 +129,8 @@
     "content": "Wywoływanie wtyczki...",
     "plugin": "Wtyczka jest uruchomiona..."
   },
-<<<<<<< HEAD
-  "pluginList": "插件列表",
-  "setting": "插件设置",
-=======
   "pluginList": "Lista wtyczek",
   "setting": "Ustawienia wtyczki",
->>>>>>> a77f4fba
   "settings": {
     "indexUrl": {
       "title": "Indeks sklepu",
@@ -173,13 +159,7 @@
       "all": "Wszystkie",
       "installed": "Zainstalowane"
     },
-<<<<<<< HEAD
-    "title": "插件商店"
-  },
-  "unknownPlugin": "Nieznana wtyczka"
-=======
     "title": "Sklep wtyczek"
   },
   "unknownPlugin": "nieznana wtyczka"
->>>>>>> a77f4fba
 }