{
  "about": "À propos",
  "advanceSettings": "Paramètres avancés",
  "appInitializing": "LobeChat est en cours de démarrage, veuillez patienter...",
  "autoGenerate": "Générer automatiquement",
  "autoGenerateTooltip": "Générer automatiquement la description de l'agent basée sur les suggestions",
  "blog": "Blog des produits",
  "cancel": "Annuler",
  "changelog": "Journal des modifications",
  "close": "Fermer",
  "copy": "Copier",
  "copyFail": "Échec de la copie",
  "copySuccess": "Copie réussie",
  "defaultAgent": "Agent par défaut",
  "defaultSession": "Session par défaut",
  "delete": "Supprimer",
  "document": "Document d'utilisation",
  "duplicate": "Dupliquer",
  "edit": "Modifier",
  "export": "Exporter",
  "exportType": {
    "agent": "Exporter les paramètres de l'agent",
    "agentWithMessage": "Exporter l'agent et les messages",
    "all": "Exporter les paramètres globaux et toutes les données des agents",
    "allAgent": "Exporter tous les paramètres de l'agent",
    "allAgentWithMessage": "Exporter tous les agents et les messages",
    "globalSetting": "Exporter les paramètres globaux"
  },
  "feedback": "Retour d'information et suggestions",
  "follow": "Suivez-nous sur {{name}}",
  "historyRange": "Plage d'historique",
  "import": "Importer",
  "importModal": {
    "finish": {
      "onlySettings": "Importation des paramètres système réussie",
      "start": "Commencer à utiliser",
      "subTitle": "Importation des données réussie, durée : {{duration}} secondes. Détails de l'importation :",
      "title": "Importation des données terminée"
    },
    "loading": "Importation des données en cours, veuillez patienter...",
    "result": {
      "added": "Importation réussie",
      "errors": "Erreurs d'importation",
      "messages": "Messages",
      "sessionGroups": "Groupes de session",
      "sessions": "Agents",
      "skips": "Éléments ignorés en double",
      "topics": "Sujets",
      "type": "Type de données"
    },
    "title": "Importer des données"
  },
  "lang": {
    "ar": "arabe",
    "bg-BG": "Bulgare",
    "bn": "Bengali",
    "cs-CZ": "Tchèque",
    "da-DK": "Danois",
    "de-DE": "Allemand",
    "el-GR": "Grec",
    "en": "Anglais",
    "en-US": "Anglais",
    "es-ES": "Espagnol",
    "fi-FI": "Finnois",
    "fr-FR": "français",
    "hi-IN": "Hindi",
    "hu-HU": "Hongrois",
    "id-ID": "Indonésien",
    "it-IT": "Italien",
    "ja-JP": "Japonais",
    "ko-KR": "Coréen",
    "nl-NL": "Néerlandais",
    "no-NO": "Norvégien",
    "pl-PL": "Polonais",
    "pt-BR": "Portugais",
    "pt-PT": "Portugais",
    "ro-RO": "Roumain",
    "ru-RU": "Russe",
    "sk-SK": "Slovaque",
    "sr-RS": "Serbe",
    "sv-SE": "Suédois",
    "th-TH": "Thaï",
    "tr-TR": "turque",
    "uk-UA": "Ukrainien",
    "vi-VN": "Vietnamien",
    "zh": "Chinois",
    "zh-CN": "Chinois simplifié",
    "zh-TW": "Chinois traditionnel"
  },
  "layoutInitializing": "Initialisation de la mise en page en cours...",
  "noDescription": "Aucune description disponible",
  "oauth": "Connexion SSO",
  "officialSite": "Site officiel",
  "ok": "OK",
  "password": "Mot de passe",
  "pin": "Épingler",
  "pinOff": "Désactiver l'épinglage",
  "privacy": "Politique de confidentialité",
  "regenerate": "Régénérer",
  "rename": "Renommer",
  "reset": "Réinitialiser",
  "retry": "Réessayer",
  "send": "Envoyer",
  "setting": "Paramètre",
  "share": "Partager",
  "stop": "Arrêter",
  "sync": {
    "actions": {
      "settings": "Paramètres de synchronisation",
      "sync": "Synchroniser maintenant"
    },
    "awareness": {
      "current": "Appareil actuel"
    },
    "channel": "Canal",
    "disabled": {
      "actions": {
        "enable": "Activer la synchronisation cloud",
        "settings": "Paramètres de configuration"
      },
      "desc": "Les données de cette session sont uniquement stockées dans ce navigateur. Si vous avez besoin de synchroniser les données entre plusieurs appareils, veuillez configurer et activer la synchronisation cloud.",
      "title": "La synchronisation des données n'est pas activée"
    },
    "enabled": {
      "title": "Synchronisation des données"
    },
    "status": {
      "connecting": "Connexion en cours",
      "disabled": "Synchronisation désactivée",
      "ready": "Connecté",
      "synced": "Synchronisé",
      "syncing": "Synchronisation en cours",
      "unconnected": "Échec de la connexion"
    },
    "title": "État de synchronisation",
    "unconnected": {
      "tip": "Échec de la connexion au serveur de signalisation. Impossible d'établir un canal de communication peer-to-peer. Veuillez vérifier votre réseau et réessayer."
    }
  },
  "tab": {
    "chat": "Conversation",
    "market": "Découvrir",
<<<<<<< HEAD
    "me": "我",
=======
    "me": "moi",
>>>>>>> dac4aaa3
    "setting": "Paramètre"
  },
  "telemetry": {
    "allow": "Autoriser",
    "deny": "Refuser",
    "desc": "Nous aimerions recueillir anonymement des informations sur votre utilisation afin de nous aider à améliorer LobeChat et à vous offrir une meilleure expérience produit. Vous pouvez désactiver cette fonctionnalité à tout moment dans les paramètres - À propos.",
    "learnMore": "En savoir plus",
    "title": "Aider LobeChat à s'améliorer"
  },
  "temp": "Temporaire",
  "terms": "Conditions de service",
  "updateAgent": "Mettre à jour les informations de l'agent",
  "upgradeVersion": {
    "action": "Mettre à jour",
    "hasNew": "Nouvelle mise à jour disponible",
    "newVersion": "Nouvelle version disponible : {{version}}"
  }
}<|MERGE_RESOLUTION|>--- conflicted
+++ resolved
@@ -140,11 +140,7 @@
   "tab": {
     "chat": "Conversation",
     "market": "Découvrir",
-<<<<<<< HEAD
-    "me": "我",
-=======
     "me": "moi",
->>>>>>> dac4aaa3
     "setting": "Paramètre"
   },
   "telemetry": {
