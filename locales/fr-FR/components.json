{
  "DragUpload": {
    "dragDesc": "Faites glisser des fichiers ici, plusieurs images peuvent être téléchargées.",
    "dragFileDesc": "Faites glisser des images et des fichiers ici, plusieurs images et fichiers peuvent être téléchargés.",
    "dragFileTitle": "Télécharger des fichiers",
    "dragTitle": "Télécharger des images"
  },
  "FileManager": {
    "actions": {
      "addToKnowledgeBase": "Ajouter à la base de connaissances",
      "addToOtherKnowledgeBase": "Ajouter à une autre base de connaissances",
      "batchChunking": "Découpage par lots",
      "chunking": "Découpage",
      "chunkingTooltip": "Divisez le fichier en plusieurs blocs de texte et vectorisez-les pour une recherche sémantique et un dialogue sur le fichier",
      "chunkingUnsupported": "Ce fichier ne prend pas en charge le fractionnement",
      "confirmDelete": "Vous allez supprimer ce fichier. Une fois supprimé, il ne pourra pas être récupéré. Veuillez confirmer votre action.",
      "confirmDeleteMultiFiles": "Vous allez supprimer les {{count}} fichiers sélectionnés. Une fois supprimés, ils ne pourront pas être récupérés. Veuillez confirmer votre action.",
      "confirmRemoveFromKnowledgeBase": "Vous allez retirer les {{count}} fichiers sélectionnés de la base de connaissances. Une fois retirés, les fichiers resteront visibles dans tous les fichiers. Veuillez confirmer votre action.",
      "copyUrl": "Copier le lien",
      "copyUrlSuccess": "Adresse du fichier copiée avec succès",
      "createChunkingTask": "Préparation en cours...",
      "deleteSuccess": "Fichier supprimé avec succès",
      "downloading": "Téléchargement du fichier en cours...",
      "removeFromKnowledgeBase": "Retirer de la base de connaissances",
      "removeFromKnowledgeBaseSuccess": "Fichier retiré avec succès"
    },
    "bottom": "C'est tout",
    "config": {
      "showFilesInKnowledgeBase": "Afficher le contenu dans la base de connaissances"
    },
    "emptyStatus": {
      "actions": {
        "file": "Télécharger un fichier",
        "folder": "Télécharger un dossier",
        "knowledgeBase": "Créer une nouvelle base de connaissances"
      },
      "or": "ou",
      "title": "Faites glisser un fichier ou un dossier ici"
    },
    "title": {
      "createdAt": "Date de création",
      "size": "Taille",
      "title": "Fichier"
    },
    "total": {
      "fileCount": "Total {{count}} éléments",
      "selectedCount": "Sélectionné {{count}} éléments"
    }
  },
  "FileParsingStatus": {
    "chunks": {
      "embeddingStatus": {
        "empty": "Les blocs de texte n'ont pas encore été entièrement vectorisés, ce qui rendra la fonction de recherche sémantique indisponible. Pour améliorer la qualité de la recherche, veuillez vectoriser les blocs de texte.",
        "error": "Échec de la vectorisation",
        "errorResult": "Échec de la vectorisation, veuillez vérifier et réessayer. Raison de l'échec :",
        "processing": "Les blocs de texte sont en cours de vectorisation, veuillez patienter.",
        "success": "Tous les blocs de texte sont maintenant vectorisés."
      },
      "embeddings": "Vectorisation",
      "status": {
        "error": "Échec du découpage",
        "errorResult": "Échec du découpage, veuillez vérifier et réessayer. Raison de l'échec :",
        "processing": "Découpage en cours",
        "processingTip": "Le serveur est en train de diviser les blocs de texte, fermer la page n'affectera pas le progrès du découpage."
      }
    }
  },
  "GoBack": {
    "back": "Retour"
  },
  "MaxTokenSlider": {
    "unlimited": "Illimité"
  },
  "ModelSelect": {
    "featureTag": {
      "custom": "Modèle personnalisé par défaut prenant en charge à la fois les appels de fonction et la reconnaissance visuelle. Veuillez vérifier la disponibilité de ces capacités en fonction de vos besoins réels.",
      "file": "Ce modèle prend en charge la lecture et la reconnaissance de fichiers téléchargés.",
      "functionCall": "Ce modèle prend en charge les appels de fonction.",
<<<<<<< HEAD
      "hot": "Ce modèle est actuellement très populaire",
=======
      "reasoning": "Ce modèle prend en charge une réflexion approfondie",
>>>>>>> 45ad962d
      "tokens": "Ce modèle prend en charge jusqu'à {{tokens}} jetons par session.",
      "vision": "Ce modèle prend en charge la reconnaissance visuelle."
    },
    "removed": "Le modèle n'est pas dans la liste, il sera automatiquement supprimé si vous annulez la sélection"
  },
  "ModelSwitchPanel": {
    "emptyModel": "Aucun modèle activé. Veuillez vous rendre dans les paramètres pour l'activer.",
    "provider": "Fournisseur"
  }
}<|MERGE_RESOLUTION|>--- conflicted
+++ resolved
@@ -76,11 +76,8 @@
       "custom": "Modèle personnalisé par défaut prenant en charge à la fois les appels de fonction et la reconnaissance visuelle. Veuillez vérifier la disponibilité de ces capacités en fonction de vos besoins réels.",
       "file": "Ce modèle prend en charge la lecture et la reconnaissance de fichiers téléchargés.",
       "functionCall": "Ce modèle prend en charge les appels de fonction.",
-<<<<<<< HEAD
+      "reasoning": "Ce modèle prend en charge une réflexion approfondie",
       "hot": "Ce modèle est actuellement très populaire",
-=======
-      "reasoning": "Ce modèle prend en charge une réflexion approfondie",
->>>>>>> 45ad962d
       "tokens": "Ce modèle prend en charge jusqu'à {{tokens}} jetons par session.",
       "vision": "Ce modèle prend en charge la reconnaissance visuelle."
     },
