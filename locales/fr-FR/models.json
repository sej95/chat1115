--- conflicted
+++ resolved
@@ -306,11 +306,7 @@
     "description": "Optimisé pour des scénarios de dialogue en chinois, offrant une capacité de génération de dialogues fluide et conforme aux habitudes d'expression en chinois."
   },
   "abab7-chat-preview": {
-<<<<<<< HEAD
-    "description": "Par rapport à la série de modèles abab6.5, il y a eu une amélioration significative des capacités dans les domaines du texte long, des mathématiques et de l'écriture."
-=======
     "description": "Par rapport à la série de modèles abab6.5, il y a eu une amélioration significative des capacités en matière de textes longs, de mathématiques et d'écriture."
->>>>>>> 17aca7df
   },
   "accounts/fireworks/models/firefunction-v1": {
     "description": "Le modèle d'appel de fonction open source de Fireworks offre d'excellentes capacités d'exécution d'instructions et des caractéristiques personnalisables."
