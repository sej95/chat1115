--- conflicted
+++ resolved
@@ -18,11 +18,7 @@
     "description": "360GPT Turbo Responsibility 8K met l'accent sur la sécurité sémantique et l'orientation vers la responsabilité, conçu pour des scénarios d'application exigeant une sécurité de contenu élevée, garantissant l'exactitude et la robustesse de l'expérience utilisateur."
   },
   "360gpt2-o1": {
-<<<<<<< HEAD
-    "description": "360gpt2-o1 utilise une recherche arborescente pour construire une chaîne de pensée et intègre un mécanisme de réflexion, entraîné via l'apprentissage par renforcement, permettant au modèle d'avoir la capacité de réflexion et de correction autonome."
-=======
     "description": "360gpt2-o1 utilise une recherche arborescente pour construire des chaînes de pensée et introduit un mécanisme de réflexion, entraîné par apprentissage par renforcement, permettant au modèle d'avoir des capacités d'auto-réflexion et de correction."
->>>>>>> 6dc10b06
   },
   "360gpt2-pro": {
     "description": "360GPT2 Pro est un modèle avancé de traitement du langage naturel lancé par la société 360, offrant d'excellentes capacités de génération et de compréhension de texte, en particulier dans le domaine de la création et de la génération."
@@ -118,11 +114,7 @@
     "description": "Qwen2.5-7B-Instruct est l'un des derniers modèles de langage à grande échelle publiés par Alibaba Cloud. Ce modèle 7B présente des capacités considérablement améliorées dans des domaines tels que le codage et les mathématiques. Le modèle offre également un support multilingue, couvrant plus de 29 langues, y compris le chinois et l'anglais. Il a montré des améliorations significatives dans le suivi des instructions, la compréhension des données structurées et la génération de sorties structurées (en particulier JSON)."
   },
   "MiniMax-Text-01": {
-<<<<<<< HEAD
-    "description": "Dans la série de modèles MiniMax-01, nous avons réalisé une innovation audacieuse : la première mise en œuvre à grande échelle d'un mécanisme d'attention linéaire, où l'architecture traditionnelle des Transformers n'est plus le seul choix. Ce modèle contient jusqu'à 456 milliards de paramètres, avec une activation unique de 45,9 milliards. Ses performances globales rivalisent avec celles des meilleurs modèles étrangers, tout en étant capable de traiter efficacement un contexte de 4 millions de tokens, soit 32 fois celui de GPT-4o et 20 fois celui de Claude-3.5-Sonnet."
-=======
     "description": "Dans la série de modèles MiniMax-01, nous avons réalisé une innovation audacieuse : la première mise en œuvre à grande échelle d'un mécanisme d'attention linéaire, rendant l'architecture Transformer traditionnelle non plus le seul choix. Ce modèle possède un nombre de paramètres atteignant 456 milliards, avec 45,9 milliards d'activations par instance. Les performances globales du modèle rivalisent avec celles des meilleurs modèles étrangers, tout en étant capable de traiter efficacement un contexte mondial de 4 millions de tokens, soit 32 fois celui de GPT-4o et 20 fois celui de Claude-3.5-Sonnet."
->>>>>>> 6dc10b06
   },
   "Nous-Hermes-2-Mixtral-8x7B-DPO": {
     "description": "Hermes 2 Mixtral 8x7B DPO est une fusion de modèles hautement flexible, visant à offrir une expérience créative exceptionnelle."
@@ -233,11 +225,7 @@
     "description": "Qwen2 est la dernière série du modèle Qwen, capable de surpasser les meilleurs modèles open source de taille équivalente, voire de plus grande taille. Qwen2 7B a obtenu des résultats significatifs dans plusieurs évaluations, en particulier en ce qui concerne la compréhension du code et du chinois."
   },
   "Qwen2-VL-72B": {
-<<<<<<< HEAD
-    "description": "Qwen2-VL-72B est un puissant modèle de langage visuel, prenant en charge le traitement multimodal d'images et de textes, capable d'identifier précisément le contenu d'une image et de générer des descriptions ou des réponses pertinentes."
-=======
     "description": "Qwen2-VL-72B est un puissant modèle de langage visuel, prenant en charge le traitement multimodal d'images et de textes, capable de reconnaître avec précision le contenu des images et de générer des descriptions ou des réponses pertinentes."
->>>>>>> 6dc10b06
   },
   "Qwen2.5-14B-Instruct": {
     "description": "Qwen2.5-14B-Instruct est un grand modèle de langage de 14 milliards de paramètres, offrant d'excellentes performances, optimisé pour les scénarios en chinois et multilingues, prenant en charge des applications telles que les questions-réponses intelligentes et la génération de contenu."
@@ -252,11 +240,7 @@
     "description": "Qwen2.5-7B-Instruct est un grand modèle de langage de 7 milliards de paramètres, prenant en charge les appels de fonction et l'interaction transparente avec des systèmes externes, améliorant considérablement la flexibilité et l'évolutivité. Optimisé pour les scénarios en chinois et multilingues, il prend en charge des applications telles que les questions-réponses intelligentes et la génération de contenu."
   },
   "Qwen2.5-Coder-14B-Instruct": {
-<<<<<<< HEAD
-    "description": "Qwen2.5-Coder-14B-Instruct est un modèle d'instructions de programmation basé sur un pré-entraînement massif, possédant une forte capacité de compréhension et de génération de code, capable de traiter efficacement diverses tâches de programmation, particulièrement adapté à l'écriture intelligente de code, à la génération de scripts automatisés et à la résolution de problèmes de programmation."
-=======
     "description": "Qwen2.5-Coder-14B-Instruct est un modèle d'instructions de programmation basé sur un pré-entraînement à grande échelle, doté d'une puissante capacité de compréhension et de génération de code, capable de traiter efficacement diverses tâches de programmation, particulièrement adapté à la rédaction de code intelligent, à la génération de scripts automatisés et à la résolution de problèmes de programmation."
->>>>>>> 6dc10b06
   },
   "Qwen2.5-Coder-32B-Instruct": {
     "description": "Qwen2.5-Coder-32B-Instruct est un grand modèle de langage conçu pour la génération de code, la compréhension de code et les scénarios de développement efficaces, avec une échelle de 32 milliards de paramètres, répondant à des besoins de programmation variés."
@@ -700,11 +684,7 @@
     "description": "GLM-4V-Plus possède la capacité de comprendre le contenu vidéo et plusieurs images, adapté aux tâches multimodales."
   },
   "glm-zero-preview": {
-<<<<<<< HEAD
-    "description": "GLM-Zero-Preview possède de fortes capacités de raisonnement complexe, excelling dans les domaines du raisonnement logique, des mathématiques et de la programmation."
-=======
     "description": "GLM-Zero-Preview possède de puissantes capacités de raisonnement complexe, se distinguant dans les domaines du raisonnement logique, des mathématiques et de la programmation."
->>>>>>> 6dc10b06
   },
   "google/gemini-flash-1.5": {
     "description": "Gemini 1.5 Flash propose des capacités de traitement multimodal optimisées, adaptées à divers scénarios de tâches complexes."
@@ -1136,31 +1116,19 @@
     "description": "Moonshot V1 128K est un modèle doté d'une capacité de traitement de contexte ultra-long, adapté à la génération de textes très longs, répondant aux besoins de tâches de génération complexes, capable de traiter jusqu'à 128 000 tokens, idéal pour la recherche, l'académie et la génération de documents volumineux."
   },
   "moonshot-v1-128k-vision-preview": {
-<<<<<<< HEAD
-    "description": "Le modèle visuel Kimi (y compris moonshot-v1-8k-vision-preview/moonshot-v1-32k-vision-preview/moonshot-v1-128k-vision-preview, etc.) peut comprendre le contenu des images, y compris le texte des images, les couleurs des images et les formes des objets."
-=======
     "description": "Le modèle visuel Kimi (y compris moonshot-v1-8k-vision-preview/moonshot-v1-32k-vision-preview/moonshot-v1-128k-vision-preview, etc.) est capable de comprendre le contenu des images, y compris le texte des images, les couleurs des images et les formes des objets."
->>>>>>> 6dc10b06
   },
   "moonshot-v1-32k": {
     "description": "Moonshot V1 32K offre une capacité de traitement de contexte de longueur moyenne, capable de traiter 32 768 tokens, particulièrement adapté à la génération de divers documents longs et de dialogues complexes, utilisé dans la création de contenu, la génération de rapports et les systèmes de dialogue."
   },
   "moonshot-v1-32k-vision-preview": {
-<<<<<<< HEAD
-    "description": "Le modèle visuel Kimi (y compris moonshot-v1-8k-vision-preview/moonshot-v1-32k-vision-preview/moonshot-v1-128k-vision-preview, etc.) peut comprendre le contenu des images, y compris le texte des images, les couleurs des images et les formes des objets."
-=======
     "description": "Le modèle visuel Kimi (y compris moonshot-v1-8k-vision-preview/moonshot-v1-32k-vision-preview/moonshot-v1-128k-vision-preview, etc.) est capable de comprendre le contenu des images, y compris le texte des images, les couleurs des images et les formes des objets."
->>>>>>> 6dc10b06
   },
   "moonshot-v1-8k": {
     "description": "Moonshot V1 8K est conçu pour des tâches de génération de courts textes, avec des performances de traitement efficaces, capable de traiter 8 192 tokens, idéal pour des dialogues courts, des prises de notes et une génération rapide de contenu."
   },
   "moonshot-v1-8k-vision-preview": {
-<<<<<<< HEAD
-    "description": "Le modèle visuel Kimi (y compris moonshot-v1-8k-vision-preview/moonshot-v1-32k-vision-preview/moonshot-v1-128k-vision-preview, etc.) peut comprendre le contenu des images, y compris le texte des images, les couleurs des images et les formes des objets."
-=======
     "description": "Le modèle visuel Kimi (y compris moonshot-v1-8k-vision-preview/moonshot-v1-32k-vision-preview/moonshot-v1-128k-vision-preview, etc.) est capable de comprendre le contenu des images, y compris le texte des images, les couleurs des images et les formes des objets."
->>>>>>> 6dc10b06
   },
   "nousresearch/hermes-2-pro-llama-3-8b": {
     "description": "Hermes 2 Pro Llama 3 8B est une version améliorée de Nous Hermes 2, intégrant les derniers ensembles de données développés en interne."
@@ -1370,11 +1338,7 @@
     "description": "Prend en charge des interactions contextuelles à grande échelle, adapté aux scénarios de dialogue complexes."
   },
   "taichu2_mm": {
-<<<<<<< HEAD
-    "description": "Intègre des capacités de compréhension d'images, de transfert de connaissances et d'attribution logique, se distinguant particulièrement dans le domaine des questions-réponses textuelles et visuelles."
-=======
     "description": "Intègre des capacités de compréhension d'images, de transfert de connaissances et d'attribution logique, se distinguant dans le domaine des questions-réponses textuelles et visuelles."
->>>>>>> 6dc10b06
   },
   "taichu_llm": {
     "description": "Le modèle de langage Taichu Zidong possède une forte capacité de compréhension linguistique ainsi que des compétences en création de texte, questions-réponses, programmation, calcul mathématique, raisonnement logique, analyse des sentiments, et résumé de texte. Il combine de manière innovante le pré-entraînement sur de grandes données avec des connaissances riches provenant de multiples sources, en perfectionnant continuellement la technologie algorithmique et en intégrant de nouvelles connaissances sur le vocabulaire, la structure, la grammaire et le sens à partir de vastes ensembles de données textuelles, offrant aux utilisateurs des informations et des services plus pratiques ainsi qu'une expérience plus intelligente."
