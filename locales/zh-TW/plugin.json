{
  "debug": {
    "arguments": "參數",
    "function_call": "函式呼叫",
    "off": "關閉偵錯",
    "on": "查看插件呼叫資訊",
    "payload": "插件載荷",
    "response": "回應",
<<<<<<< HEAD
    "tool_call": "工具呼叫請求"
=======
    "tool_call": "工具呼叫"
>>>>>>> a77f4fba
  },
  "detailModal": {
    "info": {
      "description": "API 描述",
      "name": "API 名稱"
    },
    "tabs": {
      "info": "插件能力",
      "manifest": "安裝檔案",
      "settings": "設定"
    },
    "title": "插件詳情"
  },
  "dev": {
    "confirmDeleteDevPlugin": "您確定要刪除此本機外掛嗎？一旦刪除，將無法復原。",
    "customParams": {
      "useProxy": {
        "label": "透過代理安裝（若遇到跨域訪問錯誤，可嘗試開啟該選項後重新安裝）"
      }
    },
    "deleteSuccess": "外掛已成功刪除",
    "manifest": {
      "identifier": {
        "desc": "外掛的唯一識別碼",
        "label": "識別碼"
      },
      "mode": {
        "local": "視覺設定",
        "local-tooltip": "目前不支援視覺設定",
        "url": "線上連結"
      },
      "name": {
        "desc": "外掛的名稱",
        "label": "名稱",
        "placeholder": "搜尋引擎"
      }
    },
    "meta": {
      "author": {
        "desc": "外掛的作者",
        "label": "作者"
      },
      "avatar": {
        "desc": "外掛的圖示，可以是 Emoji 或網址",
        "label": "圖示"
      },
      "description": {
        "desc": "外掛的描述",
        "label": "描述",
        "placeholder": "從搜尋引擎取得資訊"
      },
      "formFieldRequired": "此欄位必填",
      "homepage": {
        "desc": "外掛的官方首頁",
        "label": "首頁"
      },
      "identifier": {
        "desc": "外掛的唯一識別碼，只支援英數字元、連字號 -，以及底線 _",
        "errorDuplicate": "此識別碼已被其他外掛使用，請更改識別碼",
        "label": "識別碼",
        "pattenErrorMessage": "只允許英數字元、連字號 -，以及底線 _"
      },
      "manifest": {
        "desc": "LobeChat 會使用此連結安裝外掛",
        "label": "插件描述檔 (Manifest) URL",
        "preview": "預覽 Manifest",
        "refresh": "重新載入"
      },
      "title": {
        "desc": "外掛的名稱",
        "label": "名稱",
        "placeholder": "搜尋引擎"
      }
    },
    "metaConfig": "外掛後設資料設定",
    "modalDesc": "添加自訂插件後，可用於插件開發驗證，也可直接在會話中使用。插件開發請參考<1>開發文件↗</>",
    "openai": {
      "importUrl": "從 URL 連結匯入",
      "schema": "Schema"
    },
    "preview": {
      "card": "外掛顯示預覽",
      "desc": "外掛描述預覽",
      "title": "外掛名稱預覽"
    },
    "save": "安裝插件",
    "saveSuccess": "外掛設定已成功儲存",
    "tabs": {
      "manifest": "功能描述清單 (Manifest)",
      "meta": "外掛後設資料"
    },
    "title": {
      "create": "新增自訂插件",
      "edit": "編輯自訂插件"
    },
    "type": {
      "lobe": "LobeChat 插件",
      "openai": "OpenAI 插件"
    },
    "update": "更新",
    "updateSuccess": "外掛設定已成功更新"
  },
  "error": {
    "fetchError": "請求該 manifest 連結失敗，請確保連結的有效性，並檢查連結是否允許跨域訪問",
    "installError": "插件 {{name}} 安裝失敗",
    "manifestInvalid": "manifest 不符合規範，校驗結果: \n\n {{error}}",
    "noManifest": "描述檔不存在",
    "openAPIInvalid": "OpenAPI 解析失敗，錯誤: \n\n {{error}}",
    "reinstallError": "插件 {{name}} 刷新失敗",
    "urlError": "該連結沒有返回 JSON 格式的內容, 請確保是有效的連結"
  },
  "list": {
    "item": {
      "deprecated.title": "已刪除",
      "local.config": "設定",
      "local.title": "本機"
    }
  },
  "loading": {
    "content": "呼叫插件中...",
    "plugin": "外掛執行中..."
  },
  "pluginList": "外掛清單",
  "setting": "插件設置",
  "settings": {
    "indexUrl": {
      "title": "外掛市集索引",
      "tooltip": "目前不支援編輯"
    },
    "modalDesc": "設定外掛市集的網址後，您可以使用自訂的外掛市集",
    "title": "設定外掛市集"
  },
  "store": {
    "actions": {
      "confirmUninstall": "即將卸載該插件，卸載後將清除該插件配置，請確認你的操作",
      "detail": "詳情",
      "install": "安裝",
      "manifest": "編輯安裝檔案",
      "settings": "設定",
      "uninstall": "卸載"
    },
    "communityPlugin": "社群外掛",
    "customPlugin": "自訂插件",
    "empty": "暫無已安裝插件",
    "installAllPlugins": "安裝全部",
    "networkError": "獲取插件商店失敗，請檢查網路連線後重試",
    "placeholder": "搜尋插件名稱介紹或關鍵字...",
    "releasedAt": "發佈於 {{createdAt}}",
    "tabs": {
      "all": "全部",
      "installed": "已安裝"
    },
    "title": "插件商店"
  },
  "unknownPlugin": "未知插件"
}<|MERGE_RESOLUTION|>--- conflicted
+++ resolved
@@ -6,11 +6,7 @@
     "on": "查看插件呼叫資訊",
     "payload": "插件載荷",
     "response": "回應",
-<<<<<<< HEAD
-    "tool_call": "工具呼叫請求"
-=======
     "tool_call": "工具呼叫"
->>>>>>> a77f4fba
   },
   "detailModal": {
     "info": {
