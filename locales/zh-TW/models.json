{
  "01-ai/yi-1.5-34b-chat": {
    "description": "零一萬物，最新開源微調模型，340億參數，微調支持多種對話場景，高質量訓練數據，對齊人類偏好。"
  },
  "01-ai/yi-1.5-9b-chat": {
    "description": "零一萬物，最新開源微調模型，90億參數，微調支持多種對話場景，高質量訓練數據，對齊人類偏好。"
  },
  "360/deepseek-r1": {
    "description": "【360部署版】DeepSeek-R1在後訓練階段大規模使用了強化學習技術，在僅有極少標註數據的情況下，極大提升了模型推理能力。在數學、程式碼、自然語言推理等任務上，性能比肩 OpenAI o1 正式版。"
  },
  "360gpt-pro": {
    "description": "360GPT Pro 作為 360 AI 模型系列的重要成員，以高效的文本處理能力滿足多樣化的自然語言應用場景，支持長文本理解和多輪對話等功能。"
  },
  "360gpt-pro-trans": {
    "description": "翻譯專用模型，深度微調優化，翻譯效果領先。"
  },
  "360gpt-turbo": {
    "description": "360GPT Turbo 提供強大的計算和對話能力，具備出色的語義理解和生成效率，是企業和開發者理想的智能助理解決方案。"
  },
  "360gpt-turbo-responsibility-8k": {
    "description": "360GPT Turbo Responsibility 8K 強調語義安全和責任導向，專為對內容安全有高度要求的應用場景設計，確保用戶體驗的準確性與穩健性。"
  },
  "360gpt2-o1": {
    "description": "360gpt2-o1 使用樹搜索構建思維鏈，並引入了反思機制，使用強化學習訓練，模型具備自我反思與糾錯的能力。"
  },
  "360gpt2-pro": {
    "description": "360GPT2 Pro 是 360 公司推出的高級自然語言處理模型，具備卓越的文本生成和理解能力，尤其在生成與創作領域表現出色，能夠處理複雜的語言轉換和角色演繹任務。"
  },
  "360zhinao2-o1": {
    "description": "360zhinao2-o1 使用樹搜索構建思維鏈，並引入了反思機制，使用強化學習訓練，模型具備自我反思與糾錯的能力。"
  },
  "4.0Ultra": {
    "description": "Spark4.0 Ultra 是星火大模型系列中最為強大的版本，在升級聯網搜索鏈路同時，提升對文本內容的理解和總結能力。它是用於提升辦公生產力和準確響應需求的全方位解決方案，是引領行業的智能產品。"
  },
  "Baichuan2-Turbo": {
    "description": "採用搜索增強技術實現大模型與領域知識、全網知識的全面連結。支持PDF、Word等多種文檔上傳及網址輸入，信息獲取及時、全面，輸出結果準確、專業。"
  },
  "Baichuan3-Turbo": {
    "description": "針對企業高頻場景優化，效果大幅提升，高性價比。相對於Baichuan2模型，內容創作提升20%，知識問答提升17%，角色扮演能力提升40%。整體效果比GPT3.5更優。"
  },
  "Baichuan3-Turbo-128k": {
    "description": "具備 128K 超長上下文窗口，針對企業高頻場景優化，效果大幅提升，高性價比。相對於Baichuan2模型，內容創作提升20%，知識問答提升17%，角色扮演能力提升40%。整體效果比GPT3.5更優。"
  },
  "Baichuan4": {
    "description": "模型能力國內第一，在知識百科、長文本、生成創作等中文任務上超越國外主流模型。還具備行業領先的多模態能力，多項權威評測基準表現優異。"
  },
  "Baichuan4-Air": {
    "description": "模型能力國內第一，在知識百科、長文本、生成創作等中文任務上超越國外主流模型。還具備行業領先的多模態能力，多項權威評測基準表現優異。"
  },
  "Baichuan4-Turbo": {
    "description": "模型能力國內第一，在知識百科、長文本、生成創作等中文任務上超越國外主流模型。還具備行業領先的多模態能力，多項權威評測基準表現優異。"
  },
  "DeepSeek-R1": {
    "description": "最先進的高效 LLM，擅長推理、數學和程式設計。"
  },
  "DeepSeek-R1-Distill-Llama-70B": {
    "description": "DeepSeek R1——DeepSeek 套件中更大更智能的模型——被蒸餾到 Llama 70B 架構中。基於基準測試和人工評估，該模型比原始 Llama 70B 更智能，尤其在需要數學和事實精確性的任務上表現出色。"
  },
  "DeepSeek-R1-Distill-Qwen-1.5B": {
    "description": "基於 Qwen2.5-Math-1.5B 的 DeepSeek-R1 蒸餾模型，通過強化學習與冷啟動數據優化推理性能，開源模型刷新多任務標杆。"
  },
  "DeepSeek-R1-Distill-Qwen-14B": {
    "description": "基於 Qwen2.5-14B 的 DeepSeek-R1 蒸餾模型，通過強化學習與冷啟動數據優化推理性能，開源模型刷新多任務標杆。"
  },
  "DeepSeek-R1-Distill-Qwen-32B": {
    "description": "DeepSeek-R1 系列通過強化學習與冷啟動數據優化推理性能，開源模型刷新多任務標杆，超越 OpenAI-o1-mini 水平。"
  },
  "DeepSeek-R1-Distill-Qwen-7B": {
    "description": "基於 Qwen2.5-Math-7B 的 DeepSeek-R1 蒸餾模型，通過強化學習與冷啟動數據優化推理性能，開源模型刷新多任務標杆。"
  },
<<<<<<< HEAD
=======
  "DeepSeek-V3": {
    "description": "DeepSeek-V3 是一款由深度求索公司自研的MoE模型。DeepSeek-V3 多項評測成績超越了 Qwen2.5-72B 和 Llama-3.1-405B 等其他開源模型，並在性能上和世界頂尖的閉源模型 GPT-4o 以及 Claude-3.5-Sonnet 不分伯仲。"
  },
>>>>>>> 1dfd1da6
  "Doubao-1.5-thinking-pro": {
    "description": "Doubao-1.5全新深度思考模型，在數學、程式設計、科學推理等專業領域及創意寫作等通用任務中表現突出，在AIME 2024、Codeforces、GPQA等多項權威基準上達到或接近業界第一梯隊水平。支持128k上下文窗口，16k輸出。"
  },
  "Doubao-1.5-thinking-pro-vision": {
    "description": "Doubao-1.5全新深度思考模型，在數學、程式設計、科學推理等專業領域及創意寫作等通用任務中表現突出，在AIME 2024、Codeforces、GPQA等多項權威基準上達到或接近業界第一梯隊水平。支持128k上下文窗口，16k輸出。"
  },
  "Doubao-1.5-vision-pro": {
    "description": "Doubao-1.5-vision-pro 全新升級的多模態大模型，支持任意解析度和極端長寬比圖像識別，增強視覺推理、文檔識別、細節信息理解和指令遵循能力。"
  },
  "Doubao-1.5-vision-pro-32k": {
    "description": "Doubao-1.5-vision-pro 全新升級的多模態大模型，支持任意解析度和極端長寬比圖像識別，增強視覺推理、文檔識別、細節信息理解和指令遵循能力。"
  },
  "Doubao-lite-128k": {
    "description": "Doubao-lite 擁有極致的回應速度，更好的性價比，為客戶不同場景提供更靈活的選擇。支持 128k 上下文窗口的推理和精調。"
  },
  "Doubao-lite-32k": {
    "description": "Doubao-lite 擁有極致的回應速度，更好的性價比，為客戶不同場景提供更靈活的選擇。支持 32k 上下文窗口的推理和精調。"
  },
  "Doubao-lite-4k": {
    "description": "Doubao-lite 擁有極致的回應速度，更好的性價比，為客戶不同場景提供更靈活的選擇。支持 4k 上下文窗口的推理和精調。"
  },
  "Doubao-pro-128k": {
    "description": "效果最好的主力模型，適合處理複雜任務，在參考問答、總結摘要、創作、文本分類、角色扮演等場景都有很好的效果。支持 128k 上下文窗口的推理和精調。"
  },
  "Doubao-pro-256k": {
    "description": "效果最好的主力模型，適合處理複雜任務，在參考問答、總結摘要、創作、文本分類、角色扮演等場景都有很好的效果。支持 256k 上下文窗口的推理和精調。"
  },
  "Doubao-pro-32k": {
    "description": "效果最好的主力模型，適合處理複雜任務，在參考問答、總結摘要、創作、文本分類、角色扮演等場景都有很好的效果。支持 32k 上下文窗口的推理和精調。"
  },
  "Doubao-pro-4k": {
    "description": "效果最好的主力模型，適合處理複雜任務，在參考問答、總結摘要、創作、文本分類、角色扮演等場景都有很好的效果。支持 4k 上下文窗口的推理和精調。"
  },
  "Doubao-vision-lite-32k": {
    "description": "Doubao-vision 模型是豆包推出的多模態大模型，具備強大的圖片理解與推理能力，以及精準的指令理解能力。模型在圖像文本信息抽取、基於圖像的推理任務上展現出強大的性能，能夠應用於更複雜、更廣泛的視覺問答任務。"
  },
  "Doubao-vision-pro-32k": {
    "description": "Doubao-vision 模型是豆包推出的多模態大模型，具備強大的圖片理解與推理能力，以及精準的指令理解能力。模型在圖像文本信息抽取、基於圖像的推理任務上展現出強大的性能，能夠應用於更複雜、更廣泛的視覺問答任務。"
  },
  "ERNIE-3.5-128K": {
    "description": "百度自研的旗艦級大規模語言模型，覆蓋海量中英文語料，具有強大的通用能力，可滿足絕大部分對話問答、創作生成、插件應用場景要求；支持自動對接百度搜索插件，保障問答信息時效。"
  },
  "ERNIE-3.5-8K": {
    "description": "百度自研的旗艦級大規模語言模型，覆蓋海量中英文語料，具有強大的通用能力，可滿足絕大部分對話問答、創作生成、插件應用場景要求；支持自動對接百度搜索插件，保障問答信息時效。"
  },
  "ERNIE-3.5-8K-Preview": {
    "description": "百度自研的旗艦級大規模語言模型，覆蓋海量中英文語料，具有強大的通用能力，可滿足絕大部分對話問答、創作生成、插件應用場景要求；支持自動對接百度搜索插件，保障問答信息時效。"
  },
  "ERNIE-4.0-8K-Latest": {
    "description": "百度自研的旗艦級超大規模語言模型，相較ERNIE 3.5實現了模型能力全面升級，廣泛適用於各領域複雜任務場景；支持自動對接百度搜索插件，保障問答信息時效。"
  },
  "ERNIE-4.0-8K-Preview": {
    "description": "百度自研的旗艦級超大規模語言模型，相較ERNIE 3.5實現了模型能力全面升級，廣泛適用於各領域複雜任務場景；支持自動對接百度搜索插件，保障問答信息時效。"
  },
  "ERNIE-4.0-Turbo-8K-Latest": {
    "description": "百度自研的旗艦級超大規模大語言模型，綜合效果表現優異，廣泛適用於各領域複雜任務場景；支持自動對接百度搜索插件，保障問答信息時效。相較於 ERNIE 4.0 在性能表現上更為優秀。"
  },
  "ERNIE-4.0-Turbo-8K-Preview": {
    "description": "百度自研的旗艦級超大規模語言模型，綜合效果表現出色，廣泛適用於各領域複雜任務場景；支持自動對接百度搜索插件，保障問答信息時效。相較於ERNIE 4.0在性能表現上更優秀。"
  },
  "ERNIE-Character-8K": {
    "description": "百度自研的垂直場景大語言模型，適合遊戲NPC、客服對話、對話角色扮演等應用場景，人設風格更為鮮明、一致，指令遵循能力更強，推理性能更優。"
  },
  "ERNIE-Lite-Pro-128K": {
    "description": "百度自研的輕量級大語言模型，兼顧優異的模型效果與推理性能，效果比ERNIE Lite更優，適合低算力AI加速卡推理使用。"
  },
  "ERNIE-Speed-128K": {
    "description": "百度2024年最新發布的自研高性能大語言模型，通用能力優異，適合作為基座模型進行精調，更好地處理特定場景問題，同時具備極佳的推理性能。"
  },
  "ERNIE-Speed-Pro-128K": {
    "description": "百度2024年最新發布的自研高性能大語言模型，通用能力優異，效果比ERNIE Speed更優，適合作為基座模型進行精調，更好地處理特定場景問題，同時具備極佳的推理性能。"
  },
  "Gryphe/MythoMax-L2-13b": {
    "description": "MythoMax-L2 (13B) 是一種創新模型，適合多領域應用和複雜任務。"
  },
  "InternVL2-8B": {
    "description": "InternVL2-8B 是一款強大的視覺語言模型，支持圖像與文本的多模態處理，能夠精確識別圖像內容並生成相關描述或回答。"
  },
  "InternVL2.5-26B": {
    "description": "InternVL2.5-26B 是一款強大的視覺語言模型，支持圖像與文本的多模態處理，能夠精確識別圖像內容並生成相關描述或回答。"
  },
  "Llama-3.2-11B-Vision-Instruct": {
    "description": "在高解析度圖像上表現出色的圖像推理能力，適用於視覺理解應用。"
  },
  "Llama-3.2-90B-Vision-Instruct\t": {
    "description": "適用於視覺理解代理應用的高級圖像推理能力。"
  },
  "Meta-Llama-3.1-405B-Instruct": {
    "description": "Llama 3.1指令調優的文本模型，針對多語言對話用例進行了優化，在許多可用的開源和封閉聊天模型中，在常見行業基準上表現優異。"
  },
  "Meta-Llama-3.1-70B-Instruct": {
    "description": "Llama 3.1指令調優的文本模型，針對多語言對話用例進行了優化，在許多可用的開源和封閉聊天模型中，在常見行業基準上表現優異。"
  },
  "Meta-Llama-3.1-8B-Instruct": {
    "description": "Llama 3.1指令調優的文本模型，針對多語言對話用例進行了優化，在許多可用的開源和封閉聊天模型中，在常見行業基準上表現優異。"
  },
  "Meta-Llama-3.2-1B-Instruct": {
    "description": "先進的最尖端小型語言模型，具備語言理解、卓越的推理能力和文本生成能力。"
  },
  "Meta-Llama-3.2-3B-Instruct": {
    "description": "先進的最尖端小型語言模型，具備語言理解、卓越的推理能力和文本生成能力。"
  },
  "Meta-Llama-3.3-70B-Instruct": {
    "description": "Llama 3.3 是 Llama 系列最先進的多語言開源大型語言模型，以極低成本體驗媲美 405B 模型的性能。基於 Transformer 結構，並透過監督微調（SFT）和人類反饋強化學習（RLHF）提升有用性和安全性。其指令調優版本專為多語言對話優化，在多項行業基準上表現優於眾多開源和封閉聊天模型。知識截止日期為 2023 年 12 月"
  },
  "MiniMax-Text-01": {
    "description": "在 MiniMax-01系列模型中，我們做了大膽創新：首次大規模實現線性注意力機制，傳統 Transformer架構不再是唯一的選擇。這個模型的參數量高達4560億，其中單次激活459億。模型綜合性能比肩海外頂尖模型，同時能夠高效處理全球最長400萬token的上下文，是GPT-4o的32倍，Claude-3.5-Sonnet的20倍。"
  },
  "NousResearch/Nous-Hermes-2-Mixtral-8x7B-DPO": {
    "description": "Nous Hermes 2 - Mixtral 8x7B-DPO (46.7B) 是高精度的指令模型，適用於複雜計算。"
  },
  "Phi-3-medium-128k-instruct": {
    "description": "相同的Phi-3-medium模型，但具有更大的上下文大小，適用於RAG或少量提示。"
  },
  "Phi-3-medium-4k-instruct": {
    "description": "一個14B參數模型，質量優於Phi-3-mini，專注於高質量、推理密集型數據。"
  },
  "Phi-3-mini-128k-instruct": {
    "description": "相同的Phi-3-mini模型，但具有更大的上下文大小，適用於RAG或少量提示。"
  },
  "Phi-3-mini-4k-instruct": {
    "description": "Phi-3系列中最小的成員。優化了質量和低延遲。"
  },
  "Phi-3-small-128k-instruct": {
    "description": "相同的Phi-3-small模型，但具有更大的上下文大小，適用於RAG或少量提示。"
  },
  "Phi-3-small-8k-instruct": {
    "description": "一個7B參數模型，質量優於Phi-3-mini，專注於高質量、推理密集型數據。"
  },
  "Phi-3.5-mini-instruct": {
    "description": "Phi-3-mini模型的更新版。"
  },
  "Phi-3.5-vision-instrust": {
    "description": "Phi-3-vision模型的更新版。"
  },
  "Pro/Qwen/Qwen2-1.5B-Instruct": {
    "description": "Qwen2-1.5B-Instruct 是 Qwen2 系列中的指令微調大語言模型，參數規模為 1.5B。該模型基於 Transformer 架構，採用了 SwiGLU 激活函數、注意力 QKV 偏置和組查詢注意力等技術。它在語言理解、生成、多語言能力、編碼、數學和推理等多個基準測試中表現出色，超越了大多數開源模型。與 Qwen1.5-1.8B-Chat 相比，Qwen2-1.5B-Instruct 在 MMLU、HumanEval、GSM8K、C-Eval 和 IFEval 等測試中均顯示出顯著的性能提升，儘管參數量略少"
  },
  "Pro/Qwen/Qwen2-7B-Instruct": {
    "description": "Qwen2-7B-Instruct 是 Qwen2 系列中的指令微調大語言模型，參數規模為 7B。該模型基於 Transformer 架構，採用了 SwiGLU 激活函數、注意力 QKV 偏置和組查詢注意力等技術。它能夠處理大規模輸入。該模型在語言理解、生成、多語言能力、編碼、數學和推理等多個基準測試中表現出色，超越了大多數開源模型，並在某些任務上展現出與專有模型相當的競爭力。Qwen2-7B-Instruct 在多項評測中均優於 Qwen1.5-7B-Chat，顯示出顯著的性能提升"
  },
  "Pro/Qwen/Qwen2-VL-7B-Instruct": {
    "description": "Qwen2-VL 是 Qwen-VL 模型的最新迭代版本，在視覺理解基準測試中達到了最先進的性能。"
  },
  "Pro/Qwen/Qwen2.5-7B-Instruct": {
    "description": "Qwen2.5-7B-Instruct 是阿里雲發布的最新大語言模型系列之一。該 7B 模型在編碼和數學等領域具有顯著改進的能力。該模型還提供了多語言支持，覆蓋超過 29 種語言，包括中文、英文等。模型在指令跟隨、理解結構化數據以及生成結構化輸出（尤其是 JSON）方面都有顯著提升"
  },
  "Pro/Qwen/Qwen2.5-Coder-7B-Instruct": {
    "description": "Qwen2.5-Coder-7B-Instruct 是阿里雲發布的代碼特定大語言模型系列的最新版本。該模型在 Qwen2.5 的基礎上，通過 5.5 萬億個 tokens 的訓練，顯著提升了代碼生成、推理和修復能力。它不僅增強了編碼能力，還保持了數學和通用能力的優勢。模型為代碼智能體等實際應用提供了更全面的基礎"
  },
  "Pro/Qwen/Qwen2.5-VL-7B-Instruct": {
    "description": "Qwen2.5-VL 是 Qwen 系列的新成員，具備強大的視覺理解能力，能分析圖像中的文字、圖表和版面配置，並能理解長影片和捕捉事件。它可以進行推理、操作工具，支援多格式物件定位和生成結構化輸出，優化了影片理解的動態解析度與影格率訓練，並提升了視覺編碼器效率。"
  },
  "Pro/THUDM/glm-4-9b-chat": {
    "description": "GLM-4-9B-Chat 是智譜 AI 推出的 GLM-4 系列預訓練模型中的開源版本。該模型在語義、數學、推理、代碼和知識等多個方面表現出色。除了支持多輪對話外，GLM-4-9B-Chat 還具備網頁瀏覽、代碼執行、自定義工具調用（Function Call）和長文本推理等高級功能。模型支持 26 種語言，包括中文、英文、日文、韓文和德文等。在多項基準測試中，GLM-4-9B-Chat 展現了優秀的性能，如 AlignBench-v2、MT-Bench、MMLU 和 C-Eval 等。該模型支持最大 128K 的上下文長度，適用於學術研究和商業應用"
  },
  "Pro/deepseek-ai/DeepSeek-R1": {
    "description": "DeepSeek-R1 是一款強化學習（RL）驅動的推理模型，解決了模型中的重複性和可讀性問題。在 RL 之前，DeepSeek-R1 引入了冷啟動數據，進一步優化了推理性能。它在數學、代碼和推理任務中與 OpenAI-o1 表現相當，並且透過精心設計的訓練方法，提升了整體效果。"
  },
  "Pro/deepseek-ai/DeepSeek-R1-Distill-Qwen-1.5B": {
    "description": "DeepSeek-R1-Distill-Qwen-1.5B 是基於 Qwen2.5-Math-1.5B 透過知識蒸餾技術所獲得的模型。該模型使用 DeepSeek-R1 產生的 80 萬個精選樣本進行微調，在多項基準測試中展現出優異的表現。作為一個輕量級模型，在 MATH-500 上達到了 83.9% 的準確率，在 AIME 2024 上獲得了 28.9% 的通過率，在 CodeForces 上取得了 954 的評分，顯示出超越其參數規模的推理能力。"
  },
  "Pro/deepseek-ai/DeepSeek-R1-Distill-Qwen-7B": {
    "description": "DeepSeek-R1-Distill-Qwen-7B 是基於 Qwen2.5-Math-7B 透過知識蒸餾技術所獲得的模型。該模型使用 DeepSeek-R1 生成的 80 萬個精選樣本進行微調，展現出優異的推理能力。在多個基準測試中表現出色，其中在 MATH-500 上達到了 92.8% 的準確率，在 AIME 2024 上達到了 55.5% 的通過率，在 CodeForces 上獲得了 1189 的評分，作為 7B 規模的模型展示了較強的數學和程式設計能力。"
  },
  "Pro/deepseek-ai/DeepSeek-V3": {
    "description": "DeepSeek-V3 是一款擁有 6710 億參數的混合專家（MoE）語言模型，採用多頭潛在注意力（MLA）和 DeepSeekMoE 架構，結合無輔助損失的負載平衡策略，優化推理和訓練效率。透過在 14.8 萬億高質量tokens上預訓練，並進行監督微調和強化學習，DeepSeek-V3 在性能上超越其他開源模型，接近領先閉源模型。"
  },
  "Pro/deepseek-ai/DeepSeek-V3-1226": {
    "description": "DeepSeek-V3 是一款擁有 6710 億參數的混合專家（MoE）語言模型，採用多頭潛在注意力（MLA）和 DeepSeekMoE 架構，結合無輔助損失的負載平衡策略，優化推理和訓練效率。透過在 14.8 萬兆高品質 tokens 上預訓練，並進行監督微調和強化學習，DeepSeek-V3 在性能上超越其他開源模型，接近領先的閉源模型。"
  },
  "QwQ-32B-Preview": {
    "description": "QwQ-32B-Preview 是一款獨具創新的自然語言處理模型，能夠高效處理複雜的對話生成與上下文理解任務。"
  },
  "Qwen/QVQ-72B-Preview": {
    "description": "QVQ-72B-Preview 是由 Qwen 團隊開發的專注於視覺推理能力的研究型模型，其在複雜場景理解和解決視覺相關的數學問題方面具有獨特優勢。"
  },
  "Qwen/QwQ-32B": {
    "description": "QwQ 是 Qwen 系列的推理模型。與傳統的指令調優模型相比，QwQ 具備思考和推理能力，能夠在下游任務中實現顯著增強的性能，尤其是在解決困難問題方面。QwQ-32B 是中型推理模型，能夠在與最先進的推理模型（如 DeepSeek-R1、o1-mini）的對比中取得有競爭力的性能。該模型採用 RoPE、SwiGLU、RMSNorm 和 Attention QKV bias 等技術，具有 64 層網絡結構和 40 個 Q 注意力頭（GQA 架構中 KV 為 8 個）。"
  },
  "Qwen/QwQ-32B-Preview": {
    "description": "QwQ-32B-Preview是Qwen 最新的實驗性研究模型，專注於提升AI推理能力。通過探索語言混合、遞歸推理等複雜機制，主要優勢包括強大的推理分析能力、數學和編程能力。與此同時，也存在語言切換問題、推理循環、安全性考量、其他能力方面的差異。"
  },
  "Qwen/Qwen2-1.5B-Instruct": {
    "description": "Qwen2-1.5B-Instruct 是 Qwen2 系列中的指令微調大語言模型，參數規模為 1.5B。該模型基於 Transformer 架構，採用了 SwiGLU 激活函數、注意力 QKV 偏置和組查詢注意力等技術。它在語言理解、生成、多語言能力、編碼、數學和推理等多個基準測試中表現出色，超越了大多數開源模型。與 Qwen1.5-1.8B-Chat 相比，Qwen2-1.5B-Instruct 在 MMLU、HumanEval、GSM8K、C-Eval 和 IFEval 等測試中均顯示出顯著的性能提升，儘管參數量略少"
  },
  "Qwen/Qwen2-72B-Instruct": {
    "description": "Qwen2 是先進的通用語言模型，支持多種指令類型。"
  },
  "Qwen/Qwen2-7B-Instruct": {
    "description": "Qwen2-72B-Instruct 是 Qwen2 系列中的指令微調大語言模型，參數規模為 72B。該模型基於 Transformer 架構，採用了 SwiGLU 激活函數、注意力 QKV 偏置和組查詢注意力等技術。它能夠處理大規模輸入。該模型在語言理解、生成、多語言能力、編碼、數學和推理等多個基準測試中表現出色，超越了大多數開源模型，並在某些任務上展現出與專有模型相當的競爭力"
  },
  "Qwen/Qwen2-VL-72B-Instruct": {
    "description": "Qwen2-VL 是 Qwen-VL 模型的最新迭代版本，在視覺理解基準測試中達到了最先進的性能。"
  },
  "Qwen/Qwen2.5-14B-Instruct": {
    "description": "Qwen2.5是全新的大型語言模型系列，旨在優化指令式任務的處理。"
  },
  "Qwen/Qwen2.5-32B-Instruct": {
    "description": "Qwen2.5是全新的大型語言模型系列，旨在優化指令式任務的處理。"
  },
  "Qwen/Qwen2.5-72B-Instruct": {
    "description": "阿里雲通義千問團隊開發的大型語言模型"
  },
  "Qwen/Qwen2.5-72B-Instruct-128K": {
    "description": "Qwen2.5 是全新的大型語言模型系列，具有更強的理解和生成能力。"
  },
  "Qwen/Qwen2.5-72B-Instruct-Turbo": {
    "description": "Qwen2.5 是全新的大型語言模型系列，旨在優化指令式任務的處理。"
  },
  "Qwen/Qwen2.5-7B-Instruct": {
    "description": "Qwen2.5是全新的大型語言模型系列，旨在優化指令式任務的處理。"
  },
  "Qwen/Qwen2.5-7B-Instruct-Turbo": {
    "description": "Qwen2.5 是全新的大型語言模型系列，旨在優化指令式任務的處理。"
  },
  "Qwen/Qwen2.5-Coder-32B-Instruct": {
    "description": "Qwen2.5-Coder 專注於代碼編寫。"
  },
  "Qwen/Qwen2.5-Coder-7B-Instruct": {
    "description": "Qwen2.5-Coder-7B-Instruct 是阿里雲發布的代碼特定大語言模型系列的最新版本。該模型在 Qwen2.5 的基礎上，通過 5.5 萬億個 tokens 的訓練，顯著提升了代碼生成、推理和修復能力。它不僅增強了編碼能力，還保持了數學和通用能力的優勢。模型為代碼智能體等實際應用提供了更全面的基礎"
  },
  "Qwen/Qwen2.5-VL-32B-Instruct": {
    "description": "Qwen2.5-VL-32B-Instruct 是通義千問團隊推出的多模態大型模型，屬於 Qwen2.5-VL 系列的一部分。該模型不僅能精準識別常見物體，更能分析圖像中的文字、圖表、圖標、圖形與版面配置。它可作為視覺智能代理，具備推理能力並能動態操作工具，擁有使用電腦與手機的實用功能。此外，此模型能精確定位圖像中的物件，並為發票、表格等文件生成結構化輸出。相較於前代模型 Qwen2-VL，此版本透過強化學習在數學與問題解決能力方面獲得顯著提升，回應風格也更貼近人類偏好。"
  },
  "Qwen/Qwen2.5-VL-72B-Instruct": {
    "description": "Qwen2.5-VL 是 Qwen2.5 系列中的視覺語言模型。該模型在多方面有顯著提升：具備更強的視覺理解能力，能夠識別常見物體、分析文本、圖表和版面配置；作為視覺代理能夠推理並動態指導工具使用；支援理解超過 1 小時的長影片並捕捉關鍵事件；能夠透過生成邊界框或點準確定位圖像中的物體；支援生成結構化輸出，尤其適用於發票、表格等掃描資料。"
  },
  "Qwen2-72B-Instruct": {
    "description": "Qwen2 是 Qwen 模型的最新系列，支持 128k 上下文，對比當前最優的開源模型，Qwen2-72B 在自然語言理解、知識、代碼、數學及多語言等多項能力上均顯著超越當前領先的模型。"
  },
  "Qwen2-7B-Instruct": {
    "description": "Qwen2 是 Qwen 模型的最新系列，能夠超越同等規模的最優開源模型甚至更大規模的模型，Qwen2 7B 在多個評測上取得顯著的優勢，尤其是在代碼及中文理解上。"
  },
  "Qwen2-VL-72B": {
    "description": "Qwen2-VL-72B是一款強大的視覺語言模型，支持圖像與文本的多模態處理，能夠精確識別圖像內容並生成相關描述或回答。"
  },
  "Qwen2.5-14B-Instruct": {
    "description": "Qwen2.5-14B-Instruct 是一款140億參數的大語言模型，性能表現優秀，優化中文和多語言場景，支持智能問答、內容生成等應用。"
  },
  "Qwen2.5-32B-Instruct": {
    "description": "Qwen2.5-32B-Instruct 是一款320億參數的大語言模型，性能表現均衡，優化中文和多語言場景，支持智能問答、內容生成等應用。"
  },
  "Qwen2.5-72B-Instruct": {
    "description": "Qwen2.5-72B-Instruct 支持 16k 上下文，生成長文本超過 8K。支持 function call 與外部系統無縫互動，極大提升了靈活性和擴展性。模型知識明顯增加，並且大幅提高了編碼和數學能力，多語言支持超過 29 種。"
  },
  "Qwen2.5-7B-Instruct": {
    "description": "Qwen2.5-7B-Instruct 是一款70億參數的大語言模型，支持函數調用與外部系統無縫互動，極大提升了靈活性和擴展性。優化中文和多語言場景，支持智能問答、內容生成等應用。"
  },
  "Qwen2.5-Coder-14B-Instruct": {
    "description": "Qwen2.5-Coder-14B-Instruct 是一款基於大規模預訓練的程式指令模型，具備強大的程式理解和生成能力，能夠高效地處理各種程式任務，特別適合智能程式編寫、自動化腳本生成和程式問題解答。"
  },
  "Qwen2.5-Coder-32B-Instruct": {
    "description": "Qwen2.5-Coder-32B-Instruct 是一款專為代碼生成、代碼理解和高效開發場景設計的大型語言模型，採用了業界領先的32B參數規模，能夠滿足多樣化的程式需求。"
  },
  "SenseChat": {
    "description": "基礎版本模型 (V4)，4K上下文長度，通用能力強大"
  },
  "SenseChat-128K": {
    "description": "基礎版本模型 (V4)，128K上下文長度，在長文本理解及生成等任務中表現出色"
  },
  "SenseChat-32K": {
    "description": "基礎版本模型 (V4)，32K上下文長度，靈活應用於各類場景"
  },
  "SenseChat-5": {
    "description": "最新版本模型 (V5.5)，128K上下文長度，在數學推理、英文對話、指令跟隨以及長文本理解等領域能力顯著提升，比肩GPT-4o"
  },
  "SenseChat-5-1202": {
    "description": "是基於V5.5的最新版本，較上版本在中英文基礎能力、聊天、理科知識、文科知識、寫作、數理邏輯、字數控制等幾個維度的表現有顯著提升。"
  },
  "SenseChat-5-Cantonese": {
    "description": "32K上下文長度，在粵語的對話理解上超越了GPT-4，在知識、推理、數學及程式編寫等多個領域均能與GPT-4 Turbo相媲美"
  },
  "SenseChat-Character": {
    "description": "標準版模型，8K上下文長度，高響應速度"
  },
  "SenseChat-Character-Pro": {
    "description": "高級版模型，32K上下文長度，能力全面提升，支持中/英文對話"
  },
  "SenseChat-Turbo": {
    "description": "適用於快速問答、模型微調場景"
  },
  "SenseChat-Turbo-1202": {
    "description": "是最新的輕量版本模型，達到全量模型90%以上能力，顯著降低推理成本。"
  },
  "SenseChat-Vision": {
    "description": "最新版本模型 (V5.5)，支持多圖的輸入，全面實現模型基礎能力優化，在對象屬性識別、空間關係、動作事件識別、場景理解、情感識別、邏輯常識推理和文本理解生成上都實現了較大提升。"
  },
  "SenseNova-V6-Pro": {
    "description": "實現圖片、文本、視頻能力的原生統一，突破傳統多模態分立局限，在OpenCompass和SuperCLUE評測中斬獲雙冠軍。"
  },
  "SenseNova-V6-Reasoner": {
    "description": "兼顧視覺、語言深度推理，實現慢思考和深度推理，呈現完整的思維鏈過程。"
  },
  "SenseNova-V6-Turbo": {
    "description": "實現圖片、文本、視頻能力的原生統一，突破傳統多模態分立局限，在多模基礎能力、語言基礎能力等核心維度全面領先，文理兼修，在多項測評中多次位列國內外第一梯隊水平。"
  },
  "Skylark2-lite-8k": {
    "description": "雲雀（Skylark）第二代模型，Skylark2-lite 模型有較高的回應速度，適用於實時性要求高、成本敏感、對模型精度要求不高的場景，上下文窗口長度為 8k。"
  },
  "Skylark2-pro-32k": {
    "description": "雲雀（Skylark）第二代模型，Skylark2-pro 版本有較高的模型精度，適用於較為複雜的文本生成場景，如專業領域文案生成、小說創作、高品質翻譯等，上下文窗口長度為 32k。"
  },
  "Skylark2-pro-4k": {
    "description": "雲雀（Skylark）第二代模型，Skylark2-pro 模型有較高的模型精度，適用於較為複雜的文本生成場景，如專業領域文案生成、小說創作、高品質翻譯等，上下文窗口長度為 4k。"
  },
  "Skylark2-pro-character-4k": {
    "description": "雲雀（Skylark）第二代模型，Skylark2-pro-character 模型具有優秀的角色扮演和聊天能力，擅長根據用戶 prompt 要求扮演不同角色與用戶展開聊天，角色風格突出，對話內容自然流暢，適用於構建聊天機器人、虛擬助手和在線客服等場景，有較高的回應速度。"
  },
  "Skylark2-pro-turbo-8k": {
    "description": "雲雀（Skylark）第二代模型，Skylark2-pro-turbo-8k 推理更快，成本更低，上下文窗口長度為 8k。"
  },
  "THUDM/GLM-4-32B-0414": {
    "description": "GLM-4-32B-0414 是 GLM 系列的新一代開源模型，擁有 320 億參數。該模型性能可與 OpenAI 的 GPT 系列和 DeepSeek 的 V3/R1 系列相媲美。"
  },
  "THUDM/GLM-4-9B-0414": {
    "description": "GLM-4-9B-0414 是 GLM 系列的小型模型，擁有 90 億參數。該模型繼承了 GLM-4-32B 系列的技術特點，但提供了更輕量級的部署選擇。儘管規模較小，GLM-4-9B-0414 仍在程式碼生成、網頁設計、SVG 圖形生成和基於搜索的寫作等任務上展現出色能力。"
  },
  "THUDM/GLM-Z1-32B-0414": {
    "description": "GLM-Z1-32B-0414 是一個具有深度思考能力的推理模型。該模型基於 GLM-4-32B-0414 通過冷啟動和擴展強化學習開發，並在數學、程式碼和邏輯任務上進行了進一步訓練。與基礎模型相比，GLM-Z1-32B-0414 顯著提升了數學能力和解決複雜任務的能力。"
  },
  "THUDM/GLM-Z1-9B-0414": {
    "description": "GLM-Z1-9B-0414 是 GLM 系列的小型模型，僅有 90 億參數，但保持了開源傳統的同時展現出驚人的能力。儘管規模較小，該模型在數學推理和通用任務上仍表現出色，其整體性能在同等規模的開源模型中已處於領先水平。"
  },
  "THUDM/GLM-Z1-Rumination-32B-0414": {
    "description": "GLM-Z1-Rumination-32B-0414 是一個具有沉思能力的深度推理模型（與 OpenAI 的 Deep Research 對標）。與典型的深度思考模型不同，沉思模型採用更長時間的深度思考來解決更開放和複雜的問題。"
  },
  "THUDM/chatglm3-6b": {
    "description": "ChatGLM3-6B 是 ChatGLM 系列的開源模型，由智譜 AI 開發。該模型保留了前代模型的優秀特性，如對話流暢和部署門檻低，同時引入了新的特性。它採用了更多樣的訓練數據、更充分的訓練步數和更合理的訓練策略，在 10B 以下的預訓練模型中表現出色。ChatGLM3-6B 支持多輪對話、工具調用、代碼執行和 Agent 任務等複雜場景。除對話模型外，還開源了基礎模型 ChatGLM-6B-Base 和長文本對話模型 ChatGLM3-6B-32K。該模型對學術研究完全開放，在登記後也允許免費商業使用"
  },
  "THUDM/glm-4-9b-chat": {
    "description": "GLM-4 9B 開放源碼版本，為會話應用提供優化後的對話體驗。"
  },
  "TeleAI/TeleChat2": {
    "description": "TeleChat2大模型是由中國電信從0到1自主研發的生成式語義大模型，支持百科問答、代碼生成、長文生成等功能，為用戶提供對話諮詢服務，能夠與用戶進行對話互動，回答問題，協助創作，高效便捷地幫助用戶獲取信息、知識和靈感。模型在幻覺問題、長文生成、邏輯理解等方面均有較出色表現。"
  },
  "Vendor-A/Qwen/Qwen2.5-72B-Instruct": {
    "description": "Qwen2.5-72B-Instruct 是阿里雲發布的最新大語言模型系列之一。該 72B 模型在編碼和數學等領域具有顯著改進的能力。該模型還提供了多語言支持，覆蓋超過 29 種語言，包括中文、英文等。模型在指令跟隨、理解結構化數據以及生成結構化輸出（尤其是 JSON）方面都有顯著提升"
  },
  "Yi-34B-Chat": {
    "description": "Yi-1.5-34B 在保持原系列模型優秀的通用語言能力的前提下，通過增量訓練 5 千億高質量 token，大幅提高了數學邏輯和代碼能力。"
  },
  "abab5.5-chat": {
    "description": "面向生產力場景，支持複雜任務處理和高效文本生成，適用於專業領域應用。"
  },
  "abab5.5s-chat": {
    "description": "專為中文人設對話場景設計，提供高質量的中文對話生成能力，適用於多種應用場景。"
  },
  "abab6.5g-chat": {
    "description": "專為多語種人設對話設計，支持英文及其他多種語言的高質量對話生成。"
  },
  "abab6.5s-chat": {
    "description": "適用於廣泛的自然語言處理任務，包括文本生成、對話系統等。"
  },
  "abab6.5t-chat": {
    "description": "針對中文人設對話場景優化，提供流暢且符合中文表達習慣的對話生成能力。"
  },
  "accounts/fireworks/models/deepseek-r1": {
    "description": "DeepSeek-R1 是一款最先進的大型語言模型，經過強化學習和冷啟動數據的優化，具有出色的推理、數學和編程性能。"
  },
  "accounts/fireworks/models/deepseek-v3": {
    "description": "Deepseek 提供的強大 Mixture-of-Experts (MoE) 語言模型，總參數量為 671B，每個標記激活 37B 參數。"
  },
  "accounts/fireworks/models/llama-v3-70b-instruct": {
    "description": "Llama 3 70B 指令模型，專為多語言對話和自然語言理解優化，性能優於多數競爭模型。"
  },
  "accounts/fireworks/models/llama-v3-8b-instruct": {
    "description": "Llama 3 8B 指令模型，優化用於對話及多語言任務，表現卓越且高效。"
  },
  "accounts/fireworks/models/llama-v3-8b-instruct-hf": {
    "description": "Llama 3 8B 指令模型（HF 版本），與官方實現結果一致，具備高度一致性和跨平台兼容性。"
  },
  "accounts/fireworks/models/llama-v3p1-405b-instruct": {
    "description": "Llama 3.1 405B 指令模型，具備超大規模參數，適合複雜任務和高負載場景下的指令跟隨。"
  },
  "accounts/fireworks/models/llama-v3p1-70b-instruct": {
    "description": "Llama 3.1 70B 指令模型，提供卓越的自然語言理解和生成能力，是對話及分析任務的理想選擇。"
  },
  "accounts/fireworks/models/llama-v3p1-8b-instruct": {
    "description": "Llama 3.1 8B 指令模型，專為多語言對話優化，能夠在常見行業基準上超越多數開源及閉源模型。"
  },
  "accounts/fireworks/models/llama-v3p2-11b-vision-instruct": {
    "description": "Meta的11B參數指令調整圖像推理模型。該模型針對視覺識別、圖像推理、圖像描述和回答關於圖像的一般性問題進行了優化。該模型能夠理解視覺數據，如圖表和圖形，並通過生成文本描述圖像細節來弥合視覺與語言之間的差距。"
  },
  "accounts/fireworks/models/llama-v3p2-3b-instruct": {
    "description": "Llama 3.2 3B 指令模型是Meta推出的一款輕量級多語言模型。該模型旨在提高效率，與更大型的模型相比，在延遲和成本方面提供了顯著的改進。該模型的示例用例包括查詢和提示重寫以及寫作輔助。"
  },
  "accounts/fireworks/models/llama-v3p2-90b-vision-instruct": {
    "description": "Meta的90B參數指令調整圖像推理模型。該模型針對視覺識別、圖像推理、圖像描述和回答關於圖像的一般性問題進行了優化。該模型能夠理解視覺數據，如圖表和圖形，並通過生成文本描述圖像細節來弥合視覺與語言之間的差距。"
  },
  "accounts/fireworks/models/llama-v3p3-70b-instruct": {
    "description": "Llama 3.3 70B Instruct 是 Llama 3.1 70B 的 12 月更新版本。該模型在 Llama 3.1 70B（於 2024 年 7 月發布）的基礎上進行了改進，增強了工具調用、多語言文本支持、數學和編程能力。該模型在推理、數學和指令遵循方面達到了行業領先水平，並且能夠提供與 3.1 405B 相似的性能，同時在速度和成本上具有顯著優勢。"
  },
  "accounts/fireworks/models/mistral-small-24b-instruct-2501": {
    "description": "24B 參數模型，具備與更大型模型相當的最先進能力。"
  },
  "accounts/fireworks/models/mixtral-8x22b-instruct": {
    "description": "Mixtral MoE 8x22B 指令模型，大規模參數和多專家架構，全方位支持複雜任務的高效處理。"
  },
  "accounts/fireworks/models/mixtral-8x7b-instruct": {
    "description": "Mixtral MoE 8x7B 指令模型，多專家架構提供高效的指令跟隨及執行。"
  },
  "accounts/fireworks/models/mythomax-l2-13b": {
    "description": "MythoMax L2 13B 模型，結合新穎的合併技術，擅長敘事和角色扮演。"
  },
  "accounts/fireworks/models/phi-3-vision-128k-instruct": {
    "description": "Phi 3 Vision 指令模型，輕量級多模態模型，能夠處理複雜的視覺和文本信息，具備較強的推理能力。"
  },
  "accounts/fireworks/models/qwen-qwq-32b-preview": {
    "description": "QwQ模型是由 Qwen 團隊開發的實驗性研究模型，專注於增強 AI 推理能力。"
  },
  "accounts/fireworks/models/qwen2-vl-72b-instruct": {
    "description": "Qwen-VL 模型的 72B 版本是阿里巴巴最新迭代的成果，代表了近一年的創新。"
  },
  "accounts/fireworks/models/qwen2p5-72b-instruct": {
    "description": "Qwen2.5 是由阿里雲 Qwen 團隊開發的一系列僅包含解碼器的語言模型。這些模型提供不同的大小，包括 0.5B、1.5B、3B、7B、14B、32B 和 72B，並且有基礎版（base）和指令版（instruct）兩種變體。"
  },
  "accounts/fireworks/models/qwen2p5-coder-32b-instruct": {
    "description": "Qwen2.5 Coder 32B Instruct 是阿里雲發布的代碼特定大語言模型系列的最新版本。該模型在 Qwen2.5 的基礎上，通過 5.5 萬億個 tokens 的訓練，顯著提升了代碼生成、推理和修復能力。它不僅增強了編碼能力，還保持了數學和通用能力的優勢。模型為代碼智能體等實際應用提供了更全面的基礎"
  },
  "accounts/yi-01-ai/models/yi-large": {
    "description": "Yi-Large 模型，具備卓越的多語言處理能力，可用於各類語言生成和理解任務。"
  },
  "ai21-jamba-1.5-large": {
    "description": "一個398B參數（94B活躍）多語言模型，提供256K長上下文窗口、函數調用、結構化輸出和基於實體的生成。"
  },
  "ai21-jamba-1.5-mini": {
    "description": "一個52B參數（12B活躍）多語言模型，提供256K長上下文窗口、函數調用、結構化輸出和基於實體的生成。"
  },
  "anthropic.claude-3-5-sonnet-20240620-v1:0": {
    "description": "Claude 3.5 Sonnet提升了行業標準，性能超過競爭對手模型和Claude 3 Opus，在廣泛的評估中表現出色，同時具有我們中等層級模型的速度和成本。"
  },
  "anthropic.claude-3-5-sonnet-20241022-v2:0": {
    "description": "Claude 3.5 Sonnet 提升了行業標準，性能超越競爭對手模型和 Claude 3 Opus，在廣泛的評估中表現出色，同時具備我們中等層級模型的速度和成本。"
  },
  "anthropic.claude-3-haiku-20240307-v1:0": {
    "description": "Claude 3 Haiku是Anthropic最快、最緊湊的模型，提供近乎即時的響應速度。它可以快速回答簡單的查詢和請求。客戶將能夠構建模仿人類互動的無縫AI體驗。Claude 3 Haiku可以處理圖像並返回文本輸出，具有200K的上下文窗口。"
  },
  "anthropic.claude-3-opus-20240229-v1:0": {
    "description": "Claude 3 Opus是Anthropic最強大的AI模型，具有在高度複雜任務上的最先進性能。它可以處理開放式提示和未見過的場景，具有出色的流暢性和類人的理解能力。Claude 3 Opus展示了生成AI可能性的前沿。Claude 3 Opus可以處理圖像並返回文本輸出，具有200K的上下文窗口。"
  },
  "anthropic.claude-3-sonnet-20240229-v1:0": {
    "description": "Anthropic的Claude 3 Sonnet在智能和速度之間達到了理想的平衡——特別適合企業工作負載。它以低於競爭對手的價格提供最大的效用，並被設計成為可靠的、高耐用的主力機，適用於規模化的AI部署。Claude 3 Sonnet可以處理圖像並返回文本輸出，具有200K的上下文窗口。"
  },
  "anthropic.claude-instant-v1": {
    "description": "一款快速、經濟且仍然非常有能力的模型，可以處理包括日常對話、文本分析、總結和文檔問答在內的一系列任務。"
  },
  "anthropic.claude-v2": {
    "description": "Anthropic在從複雜對話和創意內容生成到詳細指令跟隨的廣泛任務中都表現出高度能力的模型。"
  },
  "anthropic.claude-v2:1": {
    "description": "Claude 2的更新版，具有雙倍的上下文窗口，以及在長文檔和RAG上下文中的可靠性、幻覺率和基於證據的準確性的改進。"
  },
  "anthropic/claude-3-haiku": {
    "description": "Claude 3 Haiku 是 Anthropic 的最快且最緊湊的模型，旨在實現近乎即時的響應。它具有快速且準確的定向性能。"
  },
  "anthropic/claude-3-opus": {
    "description": "Claude 3 Opus 是 Anthropic 用於處理高度複雜任務的最強大模型。它在性能、智能、流暢性和理解力方面表現卓越。"
  },
  "anthropic/claude-3.5-haiku": {
    "description": "Claude 3.5 Haiku 是 Anthropic 最快的下一代模型。與 Claude 3 Haiku 相比，Claude 3.5 Haiku 在各項技能上都有所提升，並在許多智力基準測試中超越了上一代最大的模型 Claude 3 Opus。"
  },
  "anthropic/claude-3.5-sonnet": {
    "description": "Claude 3.5 Sonnet 提供了超越 Opus 的能力和比 Sonnet 更快的速度，同時保持與 Sonnet 相同的價格。Sonnet 特別擅長程式設計、數據科學、視覺處理、代理任務。"
  },
  "anthropic/claude-3.7-sonnet": {
    "description": "Claude 3.7 Sonnet 是 Anthropic 迄今為止最智能的模型，也是市場上首個混合推理模型。Claude 3.7 Sonnet 可以產生近乎即時的回應或延長的逐步思考，使用者可以清晰地看到這些過程。Sonnet 特別擅長程式設計、數據科學、視覺處理、代理任務。"
  },
  "aya": {
    "description": "Aya 23 是 Cohere 推出的多語言模型，支持 23 種語言，為多元化語言應用提供便利。"
  },
  "aya:35b": {
    "description": "Aya 23 是 Cohere 推出的多語言模型，支持 23 種語言，為多元化語言應用提供便利。"
  },
  "baichuan/baichuan2-13b-chat": {
    "description": "Baichuan-13B百川智能開發的包含130億參數的開源可商用的大規模語言模型，在權威的中文和英文benchmark上均取得同尺寸最好的效果。"
  },
  "c4ai-aya-expanse-32b": {
    "description": "Aya Expanse 是一款高性能的 32B 多語言模型，旨在通過指令調優、數據套利、偏好訓練和模型合併的創新，挑戰單語言模型的表現。它支持 23 種語言。"
  },
  "c4ai-aya-expanse-8b": {
    "description": "Aya Expanse 是一款高性能的 8B 多語言模型，旨在通過指令調優、數據套利、偏好訓練和模型合併的創新，挑戰單語言模型的表現。它支持 23 種語言。"
  },
  "c4ai-aya-vision-32b": {
    "description": "Aya Vision 是一款最先進的多模態模型，在語言、文本和圖像能力的多個關鍵基準上表現出色。它支持 23 種語言。這個 320 億參數的版本專注於最先進的多語言表現。"
  },
  "c4ai-aya-vision-8b": {
    "description": "Aya Vision 是一款最先進的多模態模型，在語言、文本和圖像能力的多個關鍵基準上表現出色。這個 80 億參數的版本專注於低延遲和最佳性能。"
  },
  "charglm-3": {
    "description": "CharGLM-3專為角色扮演與情感陪伴設計，支持超長多輪記憶與個性化對話，應用廣泛。"
  },
  "charglm-4": {
    "description": "CharGLM-4 專為角色扮演與情感陪伴設計，支持超長多輪記憶與個性化對話，應用廣泛。"
  },
  "chatglm3": {
    "description": "ChatGLM3 是智譜 AI 與清華 KEG 實驗室發佈的閉源模型，經過海量中英標識符的預訓練與人類偏好對齊訓練，相比一代模型在 MMLU、C-Eval、GSM8K 分別取得了 16%、36%、280% 的提升，並登頂中文任務榜單 C-Eval。適用於對知識量、推理能力、創造力要求較高的場景，比如廣告文案、小說寫作、知識類寫作、代碼生成等。"
  },
  "chatglm3-6b-base": {
    "description": "ChatGLM3-6b-base 是由智譜開發的 ChatGLM 系列最新一代的 60 億參數規模的開源的基礎模型。"
  },
  "chatgpt-4o-latest": {
    "description": "ChatGPT-4o是一款動態模型，實時更新以保持當前最新版本。它結合了強大的語言理解與生成能力，適合於大規模應用場景，包括客戶服務、教育和技術支持。"
  },
  "claude-2.0": {
    "description": "Claude 2 為企業提供了關鍵能力的進步，包括業界領先的 200K token 上下文、大幅降低模型幻覺的發生率、系統提示以及一個新的測試功能：工具調用。"
  },
  "claude-2.1": {
    "description": "Claude 2 為企業提供了關鍵能力的進步，包括業界領先的 200K token 上下文、大幅降低模型幻覺的發生率、系統提示以及一個新的測試功能：工具調用。"
  },
  "claude-3-5-haiku-20241022": {
    "description": "Claude 3.5 Haiku 是 Anthropic 最快的下一代模型。與 Claude 3 Haiku 相比，Claude 3.5 Haiku 在各項技能上都有所提升，並在許多智力基準測試中超越了上一代最大的模型 Claude 3 Opus。"
  },
  "claude-3-5-sonnet-20240620": {
    "description": "Claude 3.5 Sonnet 提供了超越 Opus 的能力和比 Sonnet 更快的速度，同時保持與 Sonnet 相同的價格。Sonnet 特別擅長編程、數據科學、視覺處理、代理任務。"
  },
  "claude-3-5-sonnet-20241022": {
    "description": "Claude 3.5 Sonnet 提供了超越 Opus 的能力和比 Sonnet 更快的速度，同時保持與 Sonnet 相同的價格。Sonnet 特別擅長編程、數據科學、視覺處理、代理任務。"
  },
  "claude-3-7-sonnet-20250219": {
    "description": "Claude 3.7 Sonnet 提升了行業標準，性能超越競爭對手模型和 Claude 3 Opus，在廣泛的評估中表現出色，同時具備我們中等層級模型的速度和成本。"
  },
  "claude-3-haiku-20240307": {
    "description": "Claude 3 Haiku 是 Anthropic 的最快且最緊湊的模型，旨在實現近乎即時的響應。它具有快速且準確的定向性能。"
  },
  "claude-3-opus-20240229": {
    "description": "Claude 3 Opus 是 Anthropic 用於處理高度複雜任務的最強大模型。它在性能、智能、流暢性和理解力方面表現卓越。"
  },
  "claude-3-sonnet-20240229": {
    "description": "Claude 3 Sonnet 在智能和速度方面為企業工作負載提供了理想的平衡。它以更低的價格提供最大效用，可靠且適合大規模部署。"
  },
  "codegeex-4": {
    "description": "CodeGeeX-4是一個強大的AI編程助手，支持多種編程語言的智能問答與代碼補全，提升開發效率。"
  },
  "codegeex4-all-9b": {
    "description": "CodeGeeX4-ALL-9B 是一個多語言代碼生成模型，支持包括代碼補全和生成、代碼解釋器、網絡搜索、函數調用、倉庫級代碼問答在內的全面功能，覆蓋軟件開發的各種場景。是參數少於 10B 的頂尖代碼生成模型。"
  },
  "codegemma": {
    "description": "CodeGemma 專用于不同編程任務的輕量級語言模型，支持快速迭代和集成。"
  },
  "codegemma:2b": {
    "description": "CodeGemma 專用于不同編程任務的輕量級語言模型，支持快速迭代和集成。"
  },
  "codellama": {
    "description": "Code Llama 是一款專注於代碼生成和討論的 LLM，結合廣泛的編程語言支持，適用於開發者環境。"
  },
  "codellama/CodeLlama-34b-Instruct-hf": {
    "description": "Code Llama 是一款專注於代碼生成和討論的 LLM，結合廣泛的編程語言支持，適用於開發者環境。"
  },
  "codellama:13b": {
    "description": "Code Llama 是一款專注於代碼生成和討論的 LLM，結合廣泛的編程語言支持，適用於開發者環境。"
  },
  "codellama:34b": {
    "description": "Code Llama 是一款專注於代碼生成和討論的 LLM，結合廣泛的編程語言支持，適用於開發者環境。"
  },
  "codellama:70b": {
    "description": "Code Llama 是一款專注於代碼生成和討論的 LLM，結合廣泛的編程語言支持，適用於開發者環境。"
  },
  "codeqwen": {
    "description": "CodeQwen1.5 是基於大量代碼數據訓練的大型語言模型，專為解決複雜編程任務。"
  },
  "codestral": {
    "description": "Codestral 是 Mistral AI 的首款代碼模型，為代碼生成任務提供優異支持。"
  },
  "codestral-latest": {
    "description": "Codestral 是專注於代碼生成的尖端生成模型，優化了中間填充和代碼補全任務。"
  },
  "cognitivecomputations/dolphin-mixtral-8x22b": {
    "description": "Dolphin Mixtral 8x22B 是一款為指令遵循、對話和編程設計的模型。"
  },
  "cohere-command-r": {
    "description": "Command R是一個可擴展的生成模型，針對RAG和工具使用，旨在為企業提供生產級AI。"
  },
  "cohere-command-r-plus": {
    "description": "Command R+是一個最先進的RAG優化模型，旨在應對企業級工作負載。"
  },
  "command": {
    "description": "一個遵循指令的對話模型，在語言任務中表現出高質量、更可靠，並且相比我們的基礎生成模型具有更長的上下文長度。"
  },
  "command-a-03-2025": {
    "description": "Command A 是我們迄今為止性能最強的模型，在工具使用、代理、檢索增強生成（RAG）和多語言應用場景方面表現出色。Command A 具有 256K 的上下文長度，僅需兩塊 GPU 即可運行，並且相比於 Command R+ 08-2024，吞吐量提高了 150%。"
  },
  "command-light": {
    "description": "一個更小、更快的 Command 版本，幾乎同樣強大，但速度更快。"
  },
  "command-light-nightly": {
    "description": "為了縮短主要版本發布之間的時間間隔，我們推出了 Command 模型的每夜版本。對於 command-light 系列，這一版本稱為 command-light-nightly。請注意，command-light-nightly 是最新、最具實驗性且（可能）不穩定的版本。每夜版本會定期更新，且不會提前通知，因此不建議在生產環境中使用。"
  },
  "command-nightly": {
    "description": "為了縮短主要版本發布之間的時間間隔，我們推出了 Command 模型的每夜版本。對於 Command 系列，這一版本稱為 command-cightly。請注意，command-nightly 是最新、最具實驗性且（可能）不穩定的版本。每夜版本會定期更新，且不會提前通知，因此不建議在生產環境中使用。"
  },
  "command-r": {
    "description": "Command R 是優化用於對話和長上下文任務的 LLM，特別適合動態交互與知識管理。"
  },
  "command-r-03-2024": {
    "description": "Command R 是一個遵循指令的對話模型，在語言任務方面表現出更高的質量、更可靠，並且相比以往模型具有更長的上下文長度。它可用於複雜的工作流程，如代碼生成、檢索增強生成（RAG）、工具使用和代理。"
  },
  "command-r-08-2024": {
    "description": "command-r-08-2024 是 Command R 模型的更新版本，於 2024 年 8 月發布。"
  },
  "command-r-plus": {
    "description": "Command R+ 是一款高性能的大型語言模型，專為真實企業場景和複雜應用而設計。"
  },
  "command-r-plus-04-2024": {
    "description": "Command R+ 是一個遵循指令的對話模型，在語言任務方面表現出更高的質量、更可靠，並且相比以往模型具有更長的上下文長度。它最適用於複雜的 RAG 工作流和多步工具使用。"
  },
  "command-r-plus-08-2024": {
    "description": "Command R+ 是一個遵循指令的對話模型，在語言任務方面表現出更高的品質、更可靠，並且相比以往模型具有更長的上下文長度。它最適用於複雜的 RAG 工作流和多步工具使用。"
  },
  "command-r7b-12-2024": {
    "description": "command-r7b-12-2024 是一個小型且高效的更新版本，於 2024 年 12 月發布。它在 RAG、工具使用、代理等需要複雜推理和多步處理的任務中表現出色。"
  },
  "compound-beta": {
    "description": "Compound-beta 是一個複合 AI 系統，由 GroqCloud 中已經支持的多個開放可用的模型提供支持，可以智能地、有選擇地使用工具來回答用戶查詢。"
  },
  "compound-beta-mini": {
    "description": "Compound-beta-mini 是一個複合 AI 系統，由 GroqCloud 中已經支持的公開可用模型提供支持，可以智能地、有選擇地使用工具來回答用戶查詢。"
  },
  "dall-e-2": {
    "description": "第二代 DALL·E 模型，支持更真實、準確的圖像生成，解析度是第一代的4倍"
  },
  "dall-e-3": {
    "description": "最新的 DALL·E 模型，於2023年11月發布。支持更真實、準確的圖像生成，具有更強的細節表現力"
  },
  "databricks/dbrx-instruct": {
    "description": "DBRX Instruct 提供高可靠性的指令處理能力，支持多行業應用。"
  },
  "deepseek-ai/DeepSeek-R1": {
    "description": "DeepSeek-R1 是一款強化學習（RL）驅動的推理模型，解決了模型中的重複性和可讀性問題。在 RL 之前，DeepSeek-R1 引入了冷啟動數據，進一步優化了推理性能。它在數學、程式碼和推理任務中與 OpenAI-o1 表現相當，並且通過精心設計的訓練方法，提升了整體效果。"
  },
  "deepseek-ai/DeepSeek-R1-Distill-Llama-70B": {
    "description": "DeepSeek-R1 蒸餾模型，通過強化學習與冷啟動數據優化推理性能，開源模型刷新多任務標杆。"
  },
  "deepseek-ai/DeepSeek-R1-Distill-Qwen-1.5B": {
    "description": "DeepSeek-R1 蒸餾模型，通過強化學習與冷啟動數據優化推理性能，開源模型刷新多任務標杆。"
  },
  "deepseek-ai/DeepSeek-R1-Distill-Qwen-14B": {
    "description": "DeepSeek-R1 蒸餾模型，通過強化學習與冷啟動數據優化推理性能，開源模型刷新多任務標杆。"
  },
  "deepseek-ai/DeepSeek-R1-Distill-Qwen-32B": {
    "description": "DeepSeek-R1-Distill-Qwen-32B 是基於 Qwen2.5-32B 通過知識蒸餾得到的模型。該模型使用 DeepSeek-R1 生成的 80 萬個精選樣本進行微調，在數學、編程和推理等多個領域展現出卓越的性能。在 AIME 2024、MATH-500、GPQA Diamond 等多個基準測試中都取得了優異成績，其中在 MATH-500 上達到了 94.3% 的準確率，展現出強大的數學推理能力。"
  },
  "deepseek-ai/DeepSeek-R1-Distill-Qwen-7B": {
    "description": "DeepSeek-R1-Distill-Qwen-7B 是基於 Qwen2.5-Math-7B 通過知識蒸餾得到的模型。該模型使用 DeepSeek-R1 生成的 80 萬個精選樣本進行微調，展現出優秀的推理能力。在多個基準測試中表現出色，其中在 MATH-500 上達到了 92.8% 的準確率，在 AIME 2024 上達到了 55.5% 的通過率，在 CodeForces 上獲得了 1189 的評分，作為 7B 規模的模型展示了較強的數學和編程能力。"
  },
  "deepseek-ai/DeepSeek-V2.5": {
    "description": "DeepSeek V2.5 集合了先前版本的優秀特徵，增強了通用和編碼能力。"
  },
  "deepseek-ai/DeepSeek-V3": {
    "description": "DeepSeek-V3 是一款擁有 6710 億參數的混合專家（MoE）語言模型，採用多頭潛在注意力（MLA）和 DeepSeekMoE 架構，結合無輔助損失的負載平衡策略，優化推理和訓練效率。通過在 14.8 萬億高品質 tokens 上預訓練，並進行監督微調和強化學習，DeepSeek-V3 在性能上超越其他開源模型，接近領先閉源模型。"
  },
  "deepseek-ai/deepseek-llm-67b-chat": {
    "description": "DeepSeek 67B 是為高複雜性對話訓練的先進模型。"
  },
  "deepseek-ai/deepseek-r1": {
    "description": "最先進的高效 LLM，擅長推理、數學和編程。"
  },
  "deepseek-ai/deepseek-vl2": {
    "description": "DeepSeek-VL2 是一個基於 DeepSeekMoE-27B 開發的混合專家（MoE）視覺語言模型，採用稀疏激活的 MoE 架構，在僅激活 4.5B 參數的情況下實現了卓越性能。該模型在視覺問答、光學字符識別、文檔/表格/圖表理解和視覺定位等多個任務中表現優異。"
  },
  "deepseek-chat": {
    "description": "融合通用與代碼能力的全新開源模型，不僅保留了原有 Chat 模型的通用對話能力和 Coder 模型的強大代碼處理能力，還更好地對齊了人類偏好。此外，DeepSeek-V2.5 在寫作任務、指令跟隨等多個方面也實現了大幅提升。"
  },
  "deepseek-coder-33B-instruct": {
    "description": "DeepSeek Coder 33B 是一個代碼語言模型，基於 2 萬億數據訓練而成，其中 87% 為代碼，13% 為中英文語言。模型引入 16K 窗口大小和填空任務，提供項目級別的代碼補全和片段填充功能。"
  },
  "deepseek-coder-v2": {
    "description": "DeepSeek Coder V2 是開源的混合專家代碼模型，在代碼任務方面表現優異，與 GPT4-Turbo 相媲美。"
  },
  "deepseek-coder-v2:236b": {
    "description": "DeepSeek Coder V2 是開源的混合專家代碼模型，在代碼任務方面表現優異，與 GPT4-Turbo 相媲美。"
  },
  "deepseek-r1": {
    "description": "DeepSeek-R1 是一款強化學習（RL）驅動的推理模型，解決了模型中的重複性和可讀性問題。在 RL 之前，DeepSeek-R1 引入了冷啟動數據，進一步優化了推理性能。它在數學、程式碼和推理任務中與 OpenAI-o1 表現相當，並且通過精心設計的訓練方法，提升了整體效果。"
  },
  "deepseek-r1-70b-fast-online": {
    "description": "DeepSeek R1 70B 快速版，支持即時聯網搜索，在保持模型性能的同時提供更快的響應速度。"
  },
  "deepseek-r1-70b-online": {
    "description": "DeepSeek R1 70B 標準版，支持即時聯網搜索，適合需要最新信息的對話和文本處理任務。"
  },
  "deepseek-r1-distill-llama": {
    "description": "deepseek-r1-distill-llama 是基於 Llama 從 DeepSeek-R1 蒸餾而來的模型。"
  },
  "deepseek-r1-distill-llama-70b": {
    "description": "DeepSeek R1——DeepSeek 套件中更大更智能的模型——被蒸餾到 Llama 70B 架構中。基於基準測試和人工評估，該模型比原始 Llama 70B 更智能，尤其在需要數學和事實精確性的任務上表現出色。"
  },
  "deepseek-r1-distill-llama-8b": {
    "description": "DeepSeek-R1-Distill 系列模型透過知識蒸餾技術，將 DeepSeek-R1 生成的樣本對 Qwen、Llama 等開源模型進行微調後得到。"
  },
  "deepseek-r1-distill-qianfan-llama-70b": {
    "description": "2025年2月14日首次發布，由千帆大模型研發團隊以 Llama3_70B為base模型（Built with Meta Llama）蒸餾所得，蒸餾數據中也同步添加了千帆的語料。"
  },
  "deepseek-r1-distill-qianfan-llama-8b": {
    "description": "2025年2月14日首次發布，由千帆大模型研發團隊以 Llama3_8B為base模型（Built with Meta Llama）蒸餾所得，蒸餾數據中也同步添加了千帆的語料。"
  },
  "deepseek-r1-distill-qwen": {
    "description": "deepseek-r1-distill-qwen 是基於 Qwen 從 DeepSeek-R1 蒸餾而來的模型。"
  },
  "deepseek-r1-distill-qwen-1.5b": {
    "description": "DeepSeek-R1-Distill 系列模型透過知識蒸餾技術，將 DeepSeek-R1 生成的樣本對 Qwen、Llama 等開源模型進行微調後得到。"
  },
  "deepseek-r1-distill-qwen-14b": {
    "description": "DeepSeek-R1-Distill 系列模型透過知識蒸餾技術，將 DeepSeek-R1 生成的樣本對 Qwen、Llama 等開源模型進行微調後得到。"
  },
  "deepseek-r1-distill-qwen-32b": {
    "description": "DeepSeek-R1-Distill 系列模型透過知識蒸餾技術，將 DeepSeek-R1 生成的樣本對 Qwen、Llama 等開源模型進行微調後得到。"
  },
  "deepseek-r1-distill-qwen-7b": {
    "description": "DeepSeek-R1-Distill 系列模型透過知識蒸餾技術，將 DeepSeek-R1 生成的樣本對 Qwen、Llama 等開源模型進行微調後得到。"
  },
  "deepseek-r1-fast-online": {
    "description": "DeepSeek R1 滿血快速版，支持即時聯網搜索，結合了 671B 參數的強大能力和更快的響應速度。"
  },
  "deepseek-r1-online": {
    "description": "DeepSeek R1 滿血版，擁有 671B 參數，支持即時聯網搜索，具有更強大的理解和生成能力。"
  },
  "deepseek-reasoner": {
    "description": "DeepSeek 推出的推理模型。在輸出最終回答之前，模型會先輸出一段思維鏈內容，以提升最終答案的準確性。"
  },
  "deepseek-v2": {
    "description": "DeepSeek V2 是高效的 Mixture-of-Experts 語言模型，適用於經濟高效的處理需求。"
  },
  "deepseek-v2:236b": {
    "description": "DeepSeek V2 236B 是 DeepSeek 的設計代碼模型，提供強大的代碼生成能力。"
  },
  "deepseek-v3": {
    "description": "DeepSeek-V3 為杭州深度求索人工智能基礎技術研究有限公司自研的 MoE 模型，其多項評測成績突出，在主流榜單中位列開源模型榜首。V3 相較 V2.5 模型生成速度實現 3 倍提升，為用戶帶來更加迅速流暢的使用體驗。"
  },
  "deepseek-v3-0324": {
    "description": "DeepSeek-V3-0324 為 671B 參數的 MoE 模型，在程式設計與技術能力、上下文理解與長文本處理等方面優勢突出。"
  },
  "deepseek/deepseek-chat": {
    "description": "融合通用與代碼能力的全新開源模型，不僅保留了原有 Chat 模型的通用對話能力和 Coder 模型的強大代碼處理能力，還更好地對齊了人類偏好。此外，DeepSeek-V2.5 在寫作任務、指令跟隨等多個方面也實現了大幅提升。"
  },
  "deepseek/deepseek-r1": {
    "description": "DeepSeek-R1 在僅有極少標註數據的情況下，極大提升了模型推理能力。在輸出最終回答之前，模型會先輸出一段思維鏈內容，以提升最終答案的準確性。"
  },
  "deepseek/deepseek-r1-distill-llama-70b": {
    "description": "DeepSeek R1 Distill Llama 70B是基於Llama3.3 70B的大型語言模型，該模型利用DeepSeek R1輸出的微調，實現了與大型前沿模型相當的競爭性能。"
  },
  "deepseek/deepseek-r1-distill-llama-8b": {
    "description": "DeepSeek R1 Distill Llama 8B是一種基於Llama-3.1-8B-Instruct的蒸餾大語言模型，通過使用DeepSeek R1的輸出進行訓練而得。"
  },
  "deepseek/deepseek-r1-distill-qwen-14b": {
    "description": "DeepSeek R1 Distill Qwen 14B是一種基於Qwen 2.5 14B的蒸餾大語言模型，通過使用DeepSeek R1的輸出進行訓練而得。該模型在多個基準測試中超越了OpenAI的o1-mini，取得了密集模型（dense models）的最新技術領先成果（state-of-the-art）。以下是一些基準測試的結果：\nAIME 2024 pass@1: 69.7\nMATH-500 pass@1: 93.9\nCodeForces Rating: 1481\n該模型通過從DeepSeek R1的輸出中進行微調，展現了與更大規模的前沿模型相當的競爭性能。"
  },
  "deepseek/deepseek-r1-distill-qwen-32b": {
    "description": "DeepSeek R1 Distill Qwen 32B是一種基於Qwen 2.5 32B的蒸餾大語言模型，通過使用DeepSeek R1的輸出進行訓練而得。該模型在多個基準測試中超越了OpenAI的o1-mini，取得了密集模型（dense models）的最新技術領先成果（state-of-the-art）。以下是一些基準測試的結果：\nAIME 2024 pass@1: 72.6\nMATH-500 pass@1: 94.3\nCodeForces Rating: 1691\n該模型通過從DeepSeek R1的輸出中進行微調，展現了與更大規模的前沿模型相當的競爭性能。"
  },
  "deepseek/deepseek-r1/community": {
    "description": "DeepSeek R1是DeepSeek團隊發布的最新開源模型，具備非常強悍的推理性能，尤其在數學、編程和推理任務上達到了與OpenAI的o1模型相當的水平。"
  },
  "deepseek/deepseek-r1:free": {
    "description": "DeepSeek-R1 在僅有極少標註數據的情況下，極大提升了模型推理能力。在輸出最終回答之前，模型會先輸出一段思維鏈內容，以提升最終答案的準確性。"
  },
  "deepseek/deepseek-v3": {
    "description": "DeepSeek-V3在推理速度方面實現了比之前模型的重大突破。在開源模型中排名第一，並可與全球最先進的閉源模型相媲美。DeepSeek-V3 采用了多頭潛在注意力（MLA）和DeepSeekMoE架構，這些架構在DeepSeek-V2中得到了全面驗證。此外，DeepSeek-V3開創了一種用於負載均衡的輔助無損策略，並設定了多標記預測訓練目標以獲得更強的性能。"
  },
  "deepseek/deepseek-v3/community": {
    "description": "DeepSeek-V3在推理速度方面實現了比之前模型的重大突破。在開源模型中排名第一，並可與全球最先進的閉源模型相媲美。DeepSeek-V3 采用了多頭潛在注意力（MLA）和DeepSeekMoE架構，這些架構在DeepSeek-V2中得到了全面驗證。此外，DeepSeek-V3開創了一種用於負載均衡的輔助無損策略，並設定了多標記預測訓練目標以獲得更強的性能。"
  },
  "deepseek_r1": {
    "description": "DeepSeek-R1 是一款強化學習（RL）驅動的推理模型，解決了模型中的重複性和可讀性問題。在 RL 之前，DeepSeek-R1 引入了冷啟動數據，進一步優化了推理性能。它在數學、程式碼和推理任務中與 OpenAI-o1 表現相當，並且通過精心設計的訓練方法，提升了整體效果。"
  },
  "deepseek_r1_distill_llama_70b": {
    "description": "DeepSeek-R1-Distill-Llama-70B 是基於 Llama-3.3-70B-Instruct 經過蒸餾訓練得到的模型。該模型是 DeepSeek-R1 系列的一部分，通過使用 DeepSeek-R1 生成的樣本進行微調，在數學、程式設計和推理等多個領域展現出優秀的性能。"
  },
  "deepseek_r1_distill_qwen_14b": {
    "description": "DeepSeek-R1-Distill-Qwen-14B 是基於 Qwen2.5-14B 通過知識蒸餾得到的模型。該模型使用 DeepSeek-R1 生成的 80 萬個精選樣本進行微調，展現出優秀的推理能力。"
  },
  "deepseek_r1_distill_qwen_32b": {
    "description": "DeepSeek-R1-Distill-Qwen-32B 是基於 Qwen2.5-32B 通過知識蒸餾得到的模型。該模型使用 DeepSeek-R1 生成的 80 萬個精選樣本進行微調，在數學、程式設計和推理等多個領域展現出卓越的性能。"
  },
  "doubao-1.5-lite-32k": {
    "description": "Doubao-1.5-lite 全新一代輕量版模型，極致響應速度，效果與時延均達到全球一流水平。"
  },
  "doubao-1.5-pro-256k": {
    "description": "Doubao-1.5-pro-256k 基於 Doubao-1.5-Pro 全面升級版，整體效果大幅提升 10%。支持 256k 上下文窗口的推理，輸出長度支持最大 12k tokens。更高性能、更大窗口、超高性價比，適用於更廣泛的應用場景。"
  },
  "doubao-1.5-pro-32k": {
    "description": "Doubao-1.5-pro 全新一代主力模型，性能全面升級，在知識、程式碼、推理等方面表現卓越。"
  },
  "doubao-1.5-vision-lite": {
    "description": "Doubao-1.5-vision-lite 全新升級的多模態大模型，支持任意解析度和極端長寬比圖像識別，增強視覺推理、文檔識別、細節信息理解和指令遵循能力。支持 128k 上下文窗口，輸出長度支持最大 16k tokens。"
  },
  "emohaa": {
    "description": "Emohaa是一個心理模型，具備專業諮詢能力，幫助用戶理解情感問題。"
  },
  "ernie-3.5-128k": {
    "description": "百度自研的旗艦級大規模大語言模型，覆蓋海量中英文語料，具有強大的通用能力，可滿足絕大部分對話問答、創作生成、插件應用場景要求；支持自動對接百度搜索插件，保障問答信息時效。"
  },
  "ernie-3.5-8k": {
    "description": "百度自研的旗艦級大規模大語言模型，覆蓋海量中英文語料，具有強大的通用能力，可滿足絕大部分對話問答、創作生成、插件應用場景要求；支持自動對接百度搜索插件，保障問答信息時效。"
  },
  "ernie-3.5-8k-preview": {
    "description": "百度自研的旗艦級大規模大語言模型，覆蓋海量中英文語料，具有強大的通用能力，可滿足絕大部分對話問答、創作生成、插件應用場景要求；支持自動對接百度搜索插件，保障問答信息時效。"
  },
  "ernie-4.0-8k-latest": {
    "description": "百度自研的旗艦級超大規模大語言模型，相較ERNIE 3.5實現了模型能力全面升級，廣泛適用於各領域複雜任務場景；支持自動對接百度搜索插件，保障問答信息時效。"
  },
  "ernie-4.0-8k-preview": {
    "description": "百度自研的旗艦級超大規模大語言模型，相較ERNIE 3.5實現了模型能力全面升級，廣泛適用於各領域複雜任務場景；支持自動對接百度搜索插件，保障問答信息時效。"
  },
  "ernie-4.0-turbo-128k": {
    "description": "百度自研的旗艦級超大規模大語言模型，綜合效果表現出色，廣泛適用於各領域複雜任務場景；支持自動對接百度搜索插件，保障問答信息時效。相較於ERNIE 4.0在性能表現上更優秀"
  },
  "ernie-4.0-turbo-8k-latest": {
    "description": "百度自研的旗艦級超大規模大語言模型，綜合效果表現出色，廣泛適用於各領域複雜任務場景；支持自動對接百度搜索插件，保障問答信息時效。相較於ERNIE 4.0在性能表現上更優秀"
  },
  "ernie-4.0-turbo-8k-preview": {
    "description": "百度自研的旗艦級超大規模大語言模型，綜合效果表現出色，廣泛適用於各領域複雜任務場景；支持自動對接百度搜索插件，保障問答信息時效。相較於ERNIE 4.0在性能表現上更優秀"
  },
  "ernie-4.5-8k-preview": {
    "description": "文心大模型4.5是百度自主研發的新一代原生多模態基礎大模型，通過多個模態聯合建模實現協同優化，多模態理解能力優秀；具備更精進的語言能力，理解、生成、邏輯、記憶能力全面提升，去幻覺、邏輯推理、代碼能力顯著提升。"
  },
  "ernie-char-8k": {
    "description": "百度自研的垂直場景大語言模型，適合遊戲NPC、客服對話、對話角色扮演等應用場景，人設風格更為鮮明、一致，指令遵循能力更強，推理性能更優。"
  },
  "ernie-char-fiction-8k": {
    "description": "百度自研的垂直場景大語言模型，適合遊戲NPC、客服對話、對話角色扮演等應用場景，人設風格更為鮮明、一致，指令遵循能力更強，推理性能更優。"
  },
  "ernie-lite-8k": {
    "description": "ERNIE Lite是百度自研的輕量級大語言模型，兼顧優異的模型效果與推理性能，適合低算力AI加速卡推理使用。"
  },
  "ernie-lite-pro-128k": {
    "description": "百度自研的輕量級大語言模型，兼顧優異的模型效果與推理性能，效果比ERNIE Lite更優，適合低算力AI加速卡推理使用。"
  },
  "ernie-novel-8k": {
    "description": "百度自研通用大語言模型，在小說續寫能力上有明顯優勢，也可用在短劇、電影等場景。"
  },
  "ernie-speed-128k": {
    "description": "百度2024年最新發布的自研高性能大語言模型，通用能力優異，適合作為基座模型進行精調，更好地處理特定場景問題，同時具備極佳的推理性能。"
  },
  "ernie-speed-pro-128k": {
    "description": "百度2024年最新發布的自研高性能大語言模型，通用能力優異，效果比ERNIE Speed更優，適合作為基座模型進行精調，更好地處理特定場景問題，同時具備極佳的推理性能。"
  },
  "ernie-tiny-8k": {
    "description": "ERNIE Tiny是百度自研的超高性能大語言模型，部署與精調成本在文心系列模型中最低。"
  },
  "ernie-x1-32k-preview": {
    "description": "文心大模型X1具備更強的理解、規劃、反思、進化能力。作為能力更全面的深度思考模型，文心X1兼具準確、創意和文采，在中文知識問答、文學創作、文稿寫作、日常對話、邏輯推理、複雜計算及工具調用等方面表現尤為出色。"
  },
  "gemini-1.0-pro-001": {
    "description": "Gemini 1.0 Pro 001 (Tuning) 提供穩定並可調優的性能，是複雜任務解決方案的理想選擇。"
  },
  "gemini-1.0-pro-002": {
    "description": "Gemini 1.0 Pro 002 (Tuning) 提供出色的多模態支持，專注於複雜任務的有效解決。"
  },
  "gemini-1.0-pro-latest": {
    "description": "Gemini 1.0 Pro 是 Google 的高性能 AI 模型，專為廣泛任務擴展而設計。"
  },
  "gemini-1.5-flash-001": {
    "description": "Gemini 1.5 Flash 001 是一款高效的多模態模型，支持廣泛應用的擴展。"
  },
  "gemini-1.5-flash-002": {
    "description": "Gemini 1.5 Flash 002 是一款高效的多模態模型，支持廣泛應用的擴展。"
  },
  "gemini-1.5-flash-8b": {
    "description": "Gemini 1.5 Flash 8B 是一款高效的多模態模型，支持廣泛應用的擴展。"
  },
  "gemini-1.5-flash-8b-exp-0924": {
    "description": "Gemini 1.5 Flash 8B 0924 是最新的實驗性模型，在文本和多模態用例中都有顯著的性能提升。"
  },
  "gemini-1.5-flash-8b-latest": {
    "description": "Gemini 1.5 Flash 8B 是一款高效的多模態模型，支援廣泛應用的擴展。"
  },
  "gemini-1.5-flash-exp-0827": {
    "description": "Gemini 1.5 Flash 0827 提供了優化後的多模態處理能力，適用多種複雜任務場景。"
  },
  "gemini-1.5-flash-latest": {
    "description": "Gemini 1.5 Flash 是 Google 最新的多模態 AI 模型，具備快速處理能力，支持文本、圖像和視頻輸入，適用於多種任務的高效擴展。"
  },
  "gemini-1.5-pro-001": {
    "description": "Gemini 1.5 Pro 001 是可擴展的多模態 AI 解決方案，支持廣泛的複雜任務。"
  },
  "gemini-1.5-pro-002": {
    "description": "Gemini 1.5 Pro 002 是最新的生產就緒模型，提供更高品質的輸出，特別在數學、長上下文和視覺任務方面有顯著提升。"
  },
  "gemini-1.5-pro-exp-0801": {
    "description": "Gemini 1.5 Pro 0801 提供出色的多模態處理能力，為應用開發帶來更大靈活性。"
  },
  "gemini-1.5-pro-exp-0827": {
    "description": "Gemini 1.5 Pro 0827 結合最新優化技術，帶來更高效的多模態數據處理能力。"
  },
  "gemini-1.5-pro-latest": {
    "description": "Gemini 1.5 Pro 支持高達 200 萬個 tokens，是中型多模態模型的理想選擇，適用於複雜任務的多方面支持。"
  },
  "gemini-2.0-flash": {
    "description": "Gemini 2.0 Flash 提供下一代功能和改進，包括卓越的速度、原生工具使用、多模態生成和1M令牌上下文窗口。"
  },
  "gemini-2.0-flash-001": {
    "description": "Gemini 2.0 Flash 提供下一代功能和改進，包括卓越的速度、原生工具使用、多模態生成和1M令牌上下文窗口。"
  },
  "gemini-2.0-flash-exp": {
    "description": "Gemini 2.0 Flash 模型變體，針對成本效益和低延遲等目標進行了優化。"
  },
  "gemini-2.0-flash-exp-image-generation": {
    "description": "Gemini 2.0 Flash 實驗模型，支持圖像生成"
  },
  "gemini-2.0-flash-lite": {
    "description": "Gemini 2.0 Flash 模型變體，針對成本效益和低延遲等目標進行了優化。"
  },
  "gemini-2.0-flash-lite-001": {
    "description": "Gemini 2.0 Flash 模型變體，針對成本效益和低延遲等目標進行了優化。"
  },
  "gemini-2.0-flash-thinking-exp-01-21": {
    "description": "Gemini 2.0 Flash Exp 是 Google 最新的實驗性多模態AI模型，擁有下一代特性，卓越的速度，原生工具調用以及多模態生成。"
  },
  "gemini-2.0-pro-exp-02-05": {
    "description": "Gemini 2.0 Pro Experimental 是 Google 最新的實驗性多模態AI模型，與歷史版本相比有一定的質量提升，特別是對於世界知識、代碼和長上下文。"
  },
  "gemini-2.5-pro-exp-03-25": {
    "description": "Gemini 2.5 Pro 實驗版是 Google 最先進的思維模型，能夠對代碼、數學和 STEM 領域的複雜問題進行推理，還能利用長上下文來分析大型數據集、代碼庫和文檔。"
  },
  "gemini-2.5-pro-preview-03-25": {
    "description": "Gemini 2.5 Pro Preview 是 Google 最先進的思維模型，能夠對程式碼、數學和STEM領域的複雜問題進行推理，以及使用長上下文分析大型數據集、程式庫和文檔。"
  },
  "gemma-7b-it": {
    "description": "Gemma 7B 適合中小規模任務處理，兼具成本效益。"
  },
  "gemma2": {
    "description": "Gemma 2 是 Google 推出的高效模型，涵蓋從小型應用到複雜數據處理的多種應用場景。"
  },
  "gemma2-9b-it": {
    "description": "Gemma 2 9B 是一款優化用於特定任務和工具整合的模型。"
  },
  "gemma2:27b": {
    "description": "Gemma 2 是 Google 推出的高效模型，涵蓋從小型應用到複雜數據處理的多種應用場景。"
  },
  "gemma2:2b": {
    "description": "Gemma 2 是 Google 推出的高效模型，涵蓋從小型應用到複雜數據處理的多種應用場景。"
  },
  "generalv3": {
    "description": "Spark Pro 是一款為專業領域優化的高性能大語言模型，專注數學、編程、醫療、教育等多個領域，並支持聯網搜索及內置天氣、日期等插件。其優化後模型在複雜知識問答、語言理解及高層次文本創作中展現出色表現和高效性能，是適合專業應用場景的理想選擇。"
  },
  "generalv3.5": {
    "description": "Spark3.5 Max 為功能最為全面的版本，支持聯網搜索及眾多內置插件。其全面優化的核心能力以及系統角色設定和函數調用功能，使其在各種複雜應用場景中的表現極為優異和出色。"
  },
  "glm-4": {
    "description": "GLM-4是發布於2024年1月的舊旗艦版本，目前已被更強的GLM-4-0520取代。"
  },
  "glm-4-0520": {
    "description": "GLM-4-0520是最新模型版本，專為高度複雜和多樣化任務設計，表現卓越。"
  },
  "glm-4-9b-chat": {
    "description": "GLM-4-9B-Chat 在語義、數學、推理、代碼和知識等多方面均表現出較高性能。還具備網頁瀏覽、代碼執行、自定義工具調用和長文本推理。支持包括日語、韓語、德語在內的 26 種語言。"
  },
  "glm-4-air": {
    "description": "GLM-4-Air是性價比高的版本，性能接近GLM-4，提供快速度和實惠的價格。"
  },
  "glm-4-air-250414": {
    "description": "GLM-4-Air 是性價比高的版本，性能接近GLM-4，提供快速度和實惠的價格。"
  },
  "glm-4-airx": {
    "description": "GLM-4-AirX提供GLM-4-Air的高效版本，推理速度可達其2.6倍。"
  },
  "glm-4-alltools": {
    "description": "GLM-4-AllTools是一個多功能智能體模型，優化以支持複雜指令規劃與工具調用，如網絡瀏覽、代碼解釋和文本生成，適用於多任務執行。"
  },
  "glm-4-flash": {
    "description": "GLM-4-Flash是處理簡單任務的理想選擇，速度最快且價格最優惠。"
  },
  "glm-4-flash-250414": {
    "description": "GLM-4-Flash 是處理簡單任務的理想選擇，速度最快且免費。"
  },
  "glm-4-flashx": {
    "description": "GLM-4-FlashX 是 Flash 的增強版本，具備超快的推理速度。"
  },
  "glm-4-long": {
    "description": "GLM-4-Long支持超長文本輸入，適合記憶型任務與大規模文檔處理。"
  },
  "glm-4-plus": {
    "description": "GLM-4-Plus作為高智能旗艦，具備強大的處理長文本和複雜任務的能力，性能全面提升。"
  },
  "glm-4v": {
    "description": "GLM-4V提供強大的圖像理解與推理能力，支持多種視覺任務。"
  },
  "glm-4v-flash": {
    "description": "GLM-4V-Flash 專注於高效的單一圖像理解，適用於快速圖像解析的場景，例如即時圖像分析或批量圖像處理。"
  },
  "glm-4v-plus": {
    "description": "GLM-4V-Plus具備對視頻內容及多圖片的理解能力，適合多模態任務。"
  },
  "glm-4v-plus-0111": {
    "description": "GLM-4V-Plus 具備對視頻內容及多圖片的理解能力，適合多模態任務。"
  },
  "glm-z1-air": {
    "description": "推理模型: 具備強大推理能力，適用於需要深度推理的任務。"
  },
  "glm-z1-airx": {
    "description": "極速推理：具有超快的推理速度和強大的推理效果。"
  },
  "glm-z1-flash": {
    "description": "GLM-Z1 系列具備強大的複雜推理能力，在邏輯推理、數學、程式設計等領域表現優異。最大上下文長度為32K。"
  },
  "glm-zero-preview": {
    "description": "GLM-Zero-Preview具備強大的複雜推理能力，在邏輯推理、數學、程式設計等領域表現優異。"
  },
  "google/gemini-2.0-flash-001": {
    "description": "Gemini 2.0 Flash 提供下一代功能和改進，包括卓越的速度、原生工具使用、多模態生成和1M令牌上下文窗口。"
  },
  "google/gemini-2.0-pro-exp-02-05:free": {
    "description": "Gemini 2.0 Pro Experimental 是 Google 最新的實驗性多模態AI模型，與歷史版本相比有一定的質量提升，特別是對於世界知識、代碼和長上下文。"
  },
  "google/gemini-flash-1.5": {
    "description": "Gemini 1.5 Flash 提供了優化後的多模態處理能力，適用於多種複雜任務場景。"
  },
  "google/gemini-pro-1.5": {
    "description": "Gemini 1.5 Pro 結合最新的優化技術，帶來更高效的多模態數據處理能力。"
  },
  "google/gemma-2-27b": {
    "description": "Gemma 2 是 Google 推出的高效模型，涵蓋從小型應用到複雜數據處理的多種應用場景。"
  },
  "google/gemma-2-27b-it": {
    "description": "Gemma 2 延續了輕量化與高效的設計理念。"
  },
  "google/gemma-2-2b-it": {
    "description": "Google的輕量級指令調優模型"
  },
  "google/gemma-2-9b": {
    "description": "Gemma 2 是 Google 推出的高效模型，涵蓋從小型應用到複雜數據處理的多種應用場景。"
  },
  "google/gemma-2-9b-it": {
    "description": "Gemma 2 是 Google 輕量化的開源文本模型系列。"
  },
  "google/gemma-2-9b-it:free": {
    "description": "Gemma 2 是Google輕量化的開源文本模型系列。"
  },
  "google/gemma-2b-it": {
    "description": "Gemma Instruct (2B) 提供基本的指令處理能力，適合輕量級應用。"
  },
  "google/gemma-3-27b-it": {
    "description": "Gemma 3 27B 是谷歌的一款開源語言模型，以其在效率和性能方面設立了新的標準。"
  },
  "gpt-3.5-turbo": {
    "description": "GPT 3.5 Turbo，適用於各種文本生成和理解任務，Currently points to gpt-3.5-turbo-0125"
  },
  "gpt-3.5-turbo-0125": {
    "description": "GPT 3.5 Turbo，適用於各種文本生成和理解任務，Currently points to gpt-3.5-turbo-0125"
  },
  "gpt-3.5-turbo-1106": {
    "description": "GPT 3.5 Turbo，適用於各種文本生成和理解任務，Currently points to gpt-3.5-turbo-0125"
  },
  "gpt-3.5-turbo-instruct": {
    "description": "GPT 3.5 Turbo，適用於各種文本生成和理解任務，Currently points to gpt-3.5-turbo-0125"
  },
  "gpt-35-turbo": {
    "description": "GPT 3.5 Turbo，OpenAI 提供的高效模型，適用於聊天和文本生成任務，支持並行函數調用。"
  },
  "gpt-35-turbo-16k": {
    "description": "GPT 3.5 Turbo 16k，高容量文本生成模型，適合複雜任務。"
  },
  "gpt-4": {
    "description": "GPT-4提供了一個更大的上下文窗口，能夠處理更長的文本輸入，適用於需要廣泛信息整合和數據分析的場景。"
  },
  "gpt-4-0125-preview": {
    "description": "最新的GPT-4 Turbo模型具備視覺功能。現在，視覺請求可以使用JSON模式和函數調用。GPT-4 Turbo是一個增強版本，為多模態任務提供成本效益高的支持。它在準確性和效率之間找到平衡，適合需要進行實時交互的應用程序場景。"
  },
  "gpt-4-0613": {
    "description": "GPT-4提供了一個更大的上下文窗口，能夠處理更長的文本輸入，適用於需要廣泛信息整合和數據分析的場景。"
  },
  "gpt-4-1106-preview": {
    "description": "最新的GPT-4 Turbo模型具備視覺功能。現在，視覺請求可以使用JSON模式和函數調用。GPT-4 Turbo是一個增強版本，為多模態任務提供成本效益高的支持。它在準確性和效率之間找到平衡，適合需要進行實時交互的應用程序場景。"
  },
  "gpt-4-32k": {
    "description": "GPT-4提供了一個更大的上下文窗口，能夠處理更長的文本輸入，適用於需要廣泛信息整合和數據分析的場景。"
  },
  "gpt-4-32k-0613": {
    "description": "GPT-4提供了一個更大的上下文窗口，能夠處理更長的文本輸入，適用於需要廣泛信息整合和數據分析的場景。"
  },
  "gpt-4-turbo": {
    "description": "最新的GPT-4 Turbo模型具備視覺功能。現在，視覺請求可以使用JSON模式和函數調用。GPT-4 Turbo是一個增強版本，為多模態任務提供成本效益高的支持。它在準確性和效率之間找到平衡，適合需要進行實時交互的應用程序場景。"
  },
  "gpt-4-turbo-2024-04-09": {
    "description": "最新的GPT-4 Turbo模型具備視覺功能。現在，視覺請求可以使用JSON模式和函數調用。GPT-4 Turbo是一個增強版本，為多模態任務提供成本效益高的支持。它在準確性和效率之間找到平衡，適合需要進行實時交互的應用程序場景。"
  },
  "gpt-4-turbo-preview": {
    "description": "最新的GPT-4 Turbo模型具備視覺功能。現在，視覺請求可以使用JSON模式和函數調用。GPT-4 Turbo是一個增強版本，為多模態任務提供成本效益高的支持。它在準確性和效率之間找到平衡，適合需要進行實時交互的應用程序場景。"
  },
  "gpt-4-vision-preview": {
    "description": "最新的GPT-4 Turbo模型具備視覺功能。現在，視覺請求可以使用JSON模式和函數調用。GPT-4 Turbo是一個增強版本，為多模態任務提供成本效益高的支持。它在準確性和效率之間找到平衡，適合需要進行實時交互的應用程序場景。"
  },
  "gpt-4.1": {
    "description": "GPT-4.1 是我們用於複雜任務的旗艦模型。它非常適合跨領域解決問題。"
  },
  "gpt-4.1-mini": {
    "description": "GPT-4.1 mini 提供了智能、速度和成本之間的平衡，使其成為許多用例中具吸引力的模型。"
  },
  "gpt-4.1-nano": {
    "description": "GPT-4.1 mini 提供了智能、速度和成本之間的平衡，使其成為許多用例中具吸引力的模型。"
  },
  "gpt-4.5-preview": {
    "description": "GPT-4.5 的研究預覽版，它是我們迄今為止最大、最強大的 GPT 模型。它擁有廣泛的世界知識，並能更好地理解用戶意圖，使其在創造性任務和自主規劃方面表現出色。GPT-4.5 可接受文本和圖像輸入，並生成文本輸出（包括結構化輸出）。支持關鍵的開發者功能，如函數調用、批量 API 和串流輸出。在需要創造性、開放式思考和對話的任務（如寫作、學習或探索新想法）中，GPT-4.5 表現尤為出色。知識截止日期為 2023 年 10 月。"
  },
  "gpt-4o": {
    "description": "ChatGPT-4o是一款動態模型，實時更新以保持當前最新版本。它結合了強大的語言理解與生成能力，適合於大規模應用場景，包括客戶服務、教育和技術支持。"
  },
  "gpt-4o-2024-05-13": {
    "description": "ChatGPT-4o是一款動態模型，實時更新以保持當前最新版本。它結合了強大的語言理解與生成能力，適合於大規模應用場景，包括客戶服務、教育和技術支持。"
  },
  "gpt-4o-2024-08-06": {
    "description": "ChatGPT-4o是一款動態模型，實時更新以保持當前最新版本。它結合了強大的語言理解與生成能力，適合於大規模應用場景，包括客戶服務、教育和技術支持。"
  },
  "gpt-4o-2024-11-20": {
    "description": "ChatGPT-4o 是一款動態模型，實時更新以保持當前最新版本。它結合了強大的語言理解與生成能力，適合於大規模應用場景，包括客戶服務、教育和技術支持。"
  },
  "gpt-4o-audio-preview": {
    "description": "GPT-4o Audio 模型，支持音頻輸入輸出"
  },
  "gpt-4o-mini": {
    "description": "GPT-4o mini是OpenAI在GPT-4 Omni之後推出的最新模型，支持圖文輸入並輸出文本。作為他們最先進的小型模型，它比其他近期的前沿模型便宜很多，並且比GPT-3.5 Turbo便宜超過60%。它保持了最先進的智能，同時具有顯著的性價比。GPT-4o mini在MMLU測試中獲得了82%的得分，目前在聊天偏好上排名高於GPT-4。"
  },
  "gpt-4o-mini-realtime-preview": {
    "description": "GPT-4o-mini 實時版本，支持音頻和文本實時輸入輸出"
  },
  "gpt-4o-mini-tts": {
    "description": "GPT-4o mini TTS 是基於 GPT-4o mini 的文本轉語音模型，提供高品質的語音生成，同時降低成本。"
  },
  "gpt-4o-realtime-preview": {
    "description": "GPT-4o 實時版本，支持音頻和文本實時輸入輸出"
  },
  "gpt-4o-realtime-preview-2024-10-01": {
    "description": "GPT-4o 實時版本，支持音頻和文本實時輸入輸出"
  },
  "gpt-4o-realtime-preview-2024-12-17": {
    "description": "GPT-4o 實時版本，支持音頻和文本實時輸入輸出"
  },
  "grok-2-1212": {
    "description": "該模型在準確性、指令遵循和多語言能力方面有所改進。"
  },
  "grok-2-vision-1212": {
    "description": "該模型在準確性、指令遵循和多語言能力方面有所改進。"
  },
  "grok-3-beta": {
    "description": "旗艦級模型，擅長數據提取、程式設計和文本摘要等企業級應用，擁有金融、醫療、法律和科學等領域的深厚知識。"
  },
  "grok-3-fast-beta": {
    "description": "旗艦級模型，擅長數據提取、程式設計和文本摘要等企業級應用，擁有金融、醫療、法律和科學等領域的深厚知識。"
  },
  "grok-3-mini-beta": {
    "description": "輕量級模型，會在對話前先思考。運行快速、智能，適用於不需要深層領域知識的邏輯任務，並能獲取原始的思維軌跡。"
  },
  "grok-3-mini-fast-beta": {
    "description": "輕量級模型，會在對話前先思考。運行快速、智能，適用於不需要深層領域知識的邏輯任務，並能獲取原始的思維軌跡。"
  },
  "grok-beta": {
    "description": "擁有與 Grok 2 相當的性能，但具備更高的效率、速度和功能。"
  },
  "grok-vision-beta": {
    "description": "最新的圖像理解模型，可以處理各種各樣的視覺信息，包括文檔、圖表、截圖和照片等。"
  },
  "gryphe/mythomax-l2-13b": {
    "description": "MythoMax l2 13B 是一款合併了多個頂尖模型的創意與智能相結合的語言模型。"
  },
  "hunyuan-code": {
    "description": "混元最新代碼生成模型，經過 200B 高質量代碼數據增訓基座模型，迭代半年高質量 SFT 數據訓練，上下文長窗口長度增大到 8K，五大語言代碼生成自動評測指標上位居前列；五大語言 10 項考量各方面綜合代碼任務人工高質量評測上，性能處於第一梯隊。"
  },
  "hunyuan-functioncall": {
    "description": "混元最新 MOE 架構 FunctionCall 模型，經過高質量的 FunctionCall 數據訓練，上下文窗口達 32K，在多個維度的評測指標上處於領先。"
  },
  "hunyuan-large": {
    "description": "Hunyuan-large 模型總參數量約 389B，激活參數量約 52B，是當前業界參數規模最大、效果最好的 Transformer 架構的開源 MoE 模型。"
  },
  "hunyuan-large-longcontext": {
    "description": "擅長處理長文任務如文檔摘要和文檔問答等，同時也具備處理通用文本生成任務的能力。在長文本的分析和生成上表現優異，能有效應對複雜和詳盡的長文內容處理需求。"
  },
  "hunyuan-lite": {
    "description": "升級為 MOE 結構，上下文窗口為 256k，在 NLP、代碼、數學、行業等多項評測集上領先眾多開源模型。"
  },
  "hunyuan-lite-vision": {
    "description": "混元最新7B多模態模型，上下文窗口32K，支持中英文場景的多模態對話、圖像物體識別、文檔表格理解、多模態數學等，在多個維度上評測指標優於7B競品模型。"
  },
  "hunyuan-pro": {
    "description": "萬億級參數規模 MOE-32K 長文模型。在各種 benchmark 上達到絕對領先的水平，具備複雜指令和推理能力，支持 functioncall，在多語言翻譯、金融法律醫療等領域應用重點優化。"
  },
  "hunyuan-role": {
    "description": "混元最新版角色扮演模型，混元官方精調訓練推出的角色扮演模型，基於混元模型結合角色扮演場景數據集進行增訓，在角色扮演場景具有更好的基礎效果。"
  },
  "hunyuan-standard": {
    "description": "採用更優的路由策略，同時緩解了負載均衡和專家趨同的問題。長文方面，大海撈針指標達到 99.9%。MOE-32K 性價比相對更高，在平衡效果和價格的同時，可實現對長文本輸入的處理。"
  },
  "hunyuan-standard-256K": {
    "description": "採用更優的路由策略，同時緩解了負載均衡和專家趨同的問題。長文方面，大海撈針指標達到 99.9%。MOE-256K 在長度和效果上進一步突破，極大地擴展了可輸入長度。"
  },
  "hunyuan-standard-vision": {
    "description": "混元最新多模態模型，支持多語種作答，中英文能力均衡。"
  },
  "hunyuan-t1-20250321": {
    "description": "全面搭建模型文理科能力，長文本信息捕捉能力強。支持推理解答各種難度的數學/邏輯推理/科學/代碼等科學問題。"
  },
  "hunyuan-t1-latest": {
    "description": "業界首個超大規模 Hybrid-Transformer-Mamba 推理模型，擴展推理能力，超強解碼速度，進一步對齊人類偏好。"
  },
  "hunyuan-translation": {
    "description": "支持中文和英語、日語、法語、葡萄牙語、西班牙語、土耳其語、俄語、阿拉伯語、韓語、義大利語、德語、越南語、馬來語、印尼語15種語言互譯，基於多場景翻譯評測集自動化評估COMET評分，在十餘種常用語種中外互譯能力上整體優於市場同規模模型。"
  },
  "hunyuan-translation-lite": {
    "description": "混元翻譯模型支持自然語言對話式翻譯；支持中文和英語、日語、法語、葡萄牙語、西班牙語、土耳其語、俄語、阿拉伯語、韓語、義大利語、德語、越南語、馬來語、印尼語15種語言互譯。"
  },
  "hunyuan-turbo": {
    "description": "混元全新一代大語言模型的預覽版，採用全新的混合專家模型（MoE）結構，相較於 hunyuan-pro 推理效率更快，效果表現更強。"
  },
  "hunyuan-turbo-20241223": {
    "description": "本版本優化：數據指令scaling，大幅提升模型通用泛化能力；大幅提升數學、程式碼、邏輯推理能力；優化文本理解字詞理解相關能力；優化文本創作內容生成質量"
  },
  "hunyuan-turbo-latest": {
    "description": "通用體驗優化，包括NLP理解、文本創作、閒聊、知識問答、翻譯、領域等；提升擬人性，優化模型情商；提升意圖模糊時模型主動澄清能力；提升字詞解析類問題的處理能力；提升創作的質量和可互動性；提升多輪體驗。"
  },
  "hunyuan-turbo-vision": {
    "description": "混元新一代視覺語言旗艦大模型，採用全新的混合專家模型（MoE）結構，在圖文理解相關的基礎識別、內容創作、知識問答、分析推理等能力上相比前一代模型全面提升。"
  },
  "hunyuan-turbos-20250226": {
    "description": "hunyuan-TurboS pv2.1.2 固定版本預訓練底座訓練token數升級；數學/邏輯/代碼等思考能力提升；中英文通用體驗效果提升，包括文本創作、文本理解、知識問答、閒聊等。"
  },
  "hunyuan-turbos-latest": {
    "description": "hunyuan-TurboS 混元旗艦大模型最新版本，具備更強的思考能力，更優的體驗效果。"
  },
  "hunyuan-turbos-longtext-128k-20250325": {
    "description": "擅長處理長文任務如文檔摘要和文檔問答等，同時也具備處理通用文本生成任務的能力。在長文本的分析和生成上表現優異，能有效應對複雜和詳盡的長文內容處理需求。"
  },
  "hunyuan-turbos-vision": {
    "description": "此模型適用於圖文理解場景，是基於混元最新 turbos 的新一代視覺語言旗艦大模型，聚焦圖文理解相關任務，包括基於圖片的實體識別、知識問答、文案創作、拍照解題等方面，相比前一代模型全面提升。"
  },
  "hunyuan-vision": {
    "description": "混元最新多模態模型，支持圖片 + 文本輸入生成文本內容。"
  },
  "internlm/internlm2_5-20b-chat": {
    "description": "創新的開源模型InternLM2.5，通過大規模的參數提高了對話智能。"
  },
  "internlm/internlm2_5-7b-chat": {
    "description": "InternLM2.5 提供多場景下的智能對話解決方案。"
  },
  "internlm2-pro-chat": {
    "description": "我們仍在維護的舊版本模型，有 7B、20B 多種模型參數量可選。"
  },
  "internlm2.5-latest": {
    "description": "我們最新的模型系列，有著卓越的推理性能，支持 1M 的上下文長度以及更強的指令跟隨和工具調用能力。"
  },
  "internlm3-latest": {
    "description": "我們最新的模型系列，有著卓越的推理性能，領跑同量級開源模型。默認指向我們最新發布的 InternLM3 系列模型"
  },
  "jamba-large": {
    "description": "我們最強大、最先進的模型，專為處理企業級複雜任務而設計，具備卓越的性能。"
  },
  "jamba-mini": {
    "description": "在同級別中最高效的模型，兼顧速度與品質，具備更小的體積。"
  },
  "jina-deepsearch-v1": {
    "description": "深度搜索結合了網路搜索、閱讀和推理，可進行全面調查。您可以將其視為一個代理，接受您的研究任務 - 它會進行廣泛搜索並經過多次迭代，然後才能給出答案。這個過程涉及持續的研究、推理和從各個角度解決問題。這與直接從預訓練數據生成答案的標準大模型以及依賴一次性表面搜索的傳統 RAG 系統有著根本的不同。"
  },
  "kimi-latest": {
    "description": "Kimi 智能助手產品使用最新的 Kimi 大模型，可能包含尚未穩定的特性。支持圖片理解，同時會自動根據請求的上下文長度選擇 8k/32k/128k 模型作為計費模型"
  },
  "learnlm-1.5-pro-experimental": {
    "description": "LearnLM 是一個實驗性的、特定於任務的語言模型，經過訓練以符合學習科學原則，可在教學和學習場景中遵循系統指令，充當專家導師等。"
  },
  "lite": {
    "description": "Spark Lite 是一款輕量級大語言模型，具備極低的延遲與高效的處理能力，完全免費開放，支持即時在線搜索功能。其快速響應的特性使其在低算力設備上的推理應用和模型微調中表現出色，為用戶帶來出色的成本效益和智能體驗，尤其在知識問答、內容生成及搜索場景下表現不俗。"
  },
  "llama-2-7b-chat": {
    "description": "Llama2 是由 Meta 開發並開源的大型語言模型（LLM）系列，這是一組從 70 億到 700 億參數不同規模、經過預訓練和微調的生成式文本模型。架構層面，Llama2 是一個使用優化型轉換器架構的自動回歸語言模型。調整後的版本使用有監督的微調（SFT）和帶有人類反饋的強化學習（RLHF）以對齊人類對有用性和安全性的偏好。Llama2 較 Llama 系列在多種學術數據集上有着更加不俗的表現，為大量其他模型提供了設計和開發的思路。"
  },
  "llama-3.1-70b-versatile": {
    "description": "Llama 3.1 70B 提供更強大的 AI 推理能力，適合複雜應用，支持超多的計算處理並保證高效和準確率。"
  },
  "llama-3.1-8b-instant": {
    "description": "Llama 3.1 8B 是一款高效能模型，提供了快速的文本生成能力，非常適合需要大規模效率和成本效益的應用場景。"
  },
  "llama-3.1-instruct": {
    "description": "Llama 3.1 指令微調模型針對對話場景進行了優化，在常見的行業基準測試中，超越了許多現有的開源聊天模型。"
  },
  "llama-3.2-11b-vision-instruct": {
    "description": "在高解析度圖像上表現優異的圖像推理能力，適用於視覺理解應用。"
  },
  "llama-3.2-11b-vision-preview": {
    "description": "Llama 3.2 旨在處理結合視覺和文本數據的任務。它在圖像描述和視覺問答等任務中表現出色，跨越了語言生成和視覺推理之間的鴻溝。"
  },
  "llama-3.2-90b-vision-instruct": {
    "description": "適合視覺理解代理應用的高階圖像推理能力。"
  },
  "llama-3.2-90b-vision-preview": {
    "description": "Llama 3.2 旨在處理結合視覺和文本數據的任務。它在圖像描述和視覺問答等任務中表現出色，跨越了語言生成和視覺推理之間的鴻溝。"
  },
  "llama-3.2-vision-instruct": {
    "description": "Llama 3.2-Vision 指令微調模型針對視覺辨識、圖像推理、圖像描述及回答與圖像相關的常規問題進行了最佳化。"
  },
  "llama-3.3-70b-instruct": {
    "description": "Llama 3.3 是 Llama 系列最先進的多語言開源大型語言模型，以極低成本體驗媲美 405B 模型的性能。基於 Transformer 結構，並透過監督微調（SFT）和人類反饋強化學習（RLHF）提升有用性和安全性。其指令調優版本專為多語言對話優化，在多項行業基準上表現優於眾多開源和封閉聊天模型。知識截止日期為 2023 年 12 月"
  },
  "llama-3.3-70b-versatile": {
    "description": "Meta Llama 3.3 多語言大語言模型 (LLM) 是 70B（文本輸入/文本輸出）中的預訓練和指令調整生成模型。Llama 3.3 指令調整的純文本模型針對多語言對話用例進行了優化，並且在常見行業基準上優於許多可用的開源和封閉式聊天模型。"
  },
  "llama-3.3-instruct": {
    "description": "Llama 3.3 指令微調模型針對對話場景進行了優化，在常見的行業基準測試中，超越了許多現有的開源聊天模型。"
  },
  "llama3-70b-8192": {
    "description": "Meta Llama 3 70B 提供無與倫比的複雜性處理能力，為高要求項目量身定制。"
  },
  "llama3-8b-8192": {
    "description": "Meta Llama 3 8B 帶來優質的推理效能，適合多場景應用需求。"
  },
  "llama3-groq-70b-8192-tool-use-preview": {
    "description": "Llama 3 Groq 70B Tool Use 提供強大的工具調用能力，支持複雜任務的高效處理。"
  },
  "llama3-groq-8b-8192-tool-use-preview": {
    "description": "Llama 3 Groq 8B Tool Use 是針對高效工具使用優化的模型，支持快速並行計算。"
  },
  "llama3.1": {
    "description": "Llama 3.1 是 Meta 推出的領先模型，支持高達 405B 參數，可應用於複雜對話、多語言翻譯和數據分析領域。"
  },
  "llama3.1:405b": {
    "description": "Llama 3.1 是 Meta 推出的領先模型，支持高達 405B 參數，可應用於複雜對話、多語言翻譯和數據分析領域。"
  },
  "llama3.1:70b": {
    "description": "Llama 3.1 是 Meta 推出的領先模型，支持高達 405B 參數，可應用於複雜對話、多語言翻譯和數據分析領域。"
  },
  "llava": {
    "description": "LLaVA 是結合視覺編碼器和 Vicuna 的多模態模型，用於強大的視覺和語言理解。"
  },
  "llava-v1.5-7b-4096-preview": {
    "description": "LLaVA 1.5 7B 提供視覺處理能力融合，通過視覺信息輸入生成複雜輸出。"
  },
  "llava:13b": {
    "description": "LLaVA 是結合視覺編碼器和 Vicuna 的多模態模型，用於強大的視覺和語言理解。"
  },
  "llava:34b": {
    "description": "LLaVA 是結合視覺編碼器和 Vicuna 的多模態模型，用於強大的視覺和語言理解。"
  },
  "mathstral": {
    "description": "MathΣtral 專為科學研究和數學推理設計，提供有效的計算能力和結果解釋。"
  },
  "max-32k": {
    "description": "Spark Max 32K 配置了大上下文處理能力，更強的上下文理解和邏輯推理能力，支持32K tokens的文本輸入，適用於長文檔閱讀、私有知識問答等場景。"
  },
  "megrez-3b-instruct": {
    "description": "Megrez-3B-Instruct 是由無問芯穹完全自主訓練的大語言模型。Megrez-3B-Instruct 旨在通過軟硬協同理念，打造一款極速推理、小巧精悍、極易上手的端側智能解決方案。"
  },
  "meta-llama-3-70b-instruct": {
    "description": "一個強大的70億參數模型，在推理、編碼和廣泛的語言應用中表現出色。"
  },
  "meta-llama-3-8b-instruct": {
    "description": "一個多功能的8億參數模型，優化了對話和文本生成任務。"
  },
  "meta-llama-3.1-405b-instruct": {
    "description": "Llama 3.1指令調整的文本模型，針對多語言對話用例進行優化，並在許多可用的開源和封閉聊天模型中超越了常見行業基準。"
  },
  "meta-llama-3.1-70b-instruct": {
    "description": "Llama 3.1指令調整的文本模型，針對多語言對話用例進行優化，並在許多可用的開源和封閉聊天模型中超越了常見行業基準。"
  },
  "meta-llama-3.1-8b-instruct": {
    "description": "Llama 3.1指令調整的文本模型，針對多語言對話用例進行優化，並在許多可用的開源和封閉聊天模型中超越了常見行業基準。"
  },
  "meta-llama/Llama-2-13b-chat-hf": {
    "description": "LLaMA-2 Chat (13B) 提供優秀的語言處理能力和出色的互動體驗。"
  },
  "meta-llama/Llama-2-70b-hf": {
    "description": "LLaMA-2 提供優秀的語言處理能力和出色的互動體驗。"
  },
  "meta-llama/Llama-3-70b-chat-hf": {
    "description": "LLaMA-3 Chat (70B) 是功能強大的聊天模型，支持複雜的對話需求。"
  },
  "meta-llama/Llama-3-8b-chat-hf": {
    "description": "LLaMA-3 Chat (8B) 提供多語言支持，涵蓋豐富的領域知識。"
  },
  "meta-llama/Llama-3.2-11B-Vision-Instruct-Turbo": {
    "description": "LLaMA 3.2 旨在處理結合視覺和文本數據的任務。它在圖像描述和視覺問答等任務中表現出色，跨越了語言生成和視覺推理之間的鴻溝。"
  },
  "meta-llama/Llama-3.2-3B-Instruct-Turbo": {
    "description": "LLaMA 3.2 旨在處理結合視覺和文本數據的任務。它在圖像描述和視覺問答等任務中表現出色，跨越了語言生成和視覺推理之間的鴻溝。"
  },
  "meta-llama/Llama-3.2-90B-Vision-Instruct-Turbo": {
    "description": "LLaMA 3.2 旨在處理結合視覺和文本數據的任務。它在圖像描述和視覺問答等任務中表現出色，跨越了語言生成和視覺推理之間的鴻溝。"
  },
  "meta-llama/Llama-3.3-70B-Instruct-Turbo": {
    "description": "Meta Llama 3.3 多語言大語言模型 ( LLM ) 是 70B（文本輸入/文本輸出）中的預訓練和指令調整生成模型。 Llama 3.3 指令調整的純文本模型針對多語言對話用例進行了優化，並且在常見行業基準上優於許多可用的開源和封閉式聊天模型。"
  },
  "meta-llama/Llama-Vision-Free": {
    "description": "LLaMA 3.2 旨在處理結合視覺和文本數據的任務。它在圖像描述和視覺問答等任務中表現出色，跨越了語言生成和視覺推理之間的鴻溝。"
  },
  "meta-llama/Meta-Llama-3-70B-Instruct-Lite": {
    "description": "Llama 3 70B Instruct Lite 適合需要高效能和低延遲的環境。"
  },
  "meta-llama/Meta-Llama-3-70B-Instruct-Turbo": {
    "description": "Llama 3 70B Instruct Turbo 提供卓越的語言理解和生成能力，適合最苛刻的計算任務。"
  },
  "meta-llama/Meta-Llama-3-8B-Instruct-Lite": {
    "description": "Llama 3 8B Instruct Lite 適合資源受限的環境，提供出色的平衡性能。"
  },
  "meta-llama/Meta-Llama-3-8B-Instruct-Turbo": {
    "description": "Llama 3 8B Instruct Turbo 是一款高效能的大語言模型，支持廣泛的應用場景。"
  },
  "meta-llama/Meta-Llama-3.1-405B-Instruct": {
    "description": "LLaMA 3.1 405B 是預訓練和指令調整的強大機型。"
  },
  "meta-llama/Meta-Llama-3.1-405B-Instruct-Turbo": {
    "description": "405B 的 Llama 3.1 Turbo 模型，為大數據處理提供超大容量的上下文支持，在超大規模的人工智慧應用中表現突出。"
  },
  "meta-llama/Meta-Llama-3.1-70B": {
    "description": "Llama 3.1 是 Meta 推出的領先模型，支持高達 405B 參數，可應用於複雜對話、多語言翻譯和數據分析領域。"
  },
  "meta-llama/Meta-Llama-3.1-70B-Instruct-Turbo": {
    "description": "Llama 3.1 70B 模型經過精細調整，適用於高負載應用，量化至 FP8 提供更高效的計算能力和準確性，確保在複雜場景中的卓越表現。"
  },
  "meta-llama/Meta-Llama-3.1-8B-Instruct-Turbo": {
    "description": "Llama 3.1 8B 模型採用 FP8 量化，支持高達 131,072 個上下文標記，是開源模型中的佼佼者，適合複雜任務，表現優異於許多行業基準。"
  },
  "meta-llama/llama-3-70b-instruct": {
    "description": "Llama 3 70B Instruct 優化用於高品質對話場景，在各類人類評估中表現優異。"
  },
  "meta-llama/llama-3-8b-instruct": {
    "description": "Llama 3 8B Instruct 優化了高品質對話場景，性能優於許多閉源模型。"
  },
  "meta-llama/llama-3.1-70b-instruct": {
    "description": "Llama 3.1 70B Instruct 專為高品質對話而設計，在人類評估中表現突出，特別適合高互動場景。"
  },
  "meta-llama/llama-3.1-8b-instruct": {
    "description": "Llama 3.1 8B Instruct 是 Meta 推出的最新版本，優化了高品質對話場景，表現優於許多領先的閉源模型。"
  },
  "meta-llama/llama-3.1-8b-instruct:free": {
    "description": "LLaMA 3.1 提供多語言支持，是業界領先的生成模型之一。"
  },
  "meta-llama/llama-3.2-11b-vision-instruct": {
    "description": "LLaMA 3.2 旨在處理結合視覺和文本數據的任務。它在圖像描述和視覺問答等任務中表現出色，跨越了語言生成和視覺推理之間的鴻溝。"
  },
  "meta-llama/llama-3.2-3b-instruct": {
    "description": "meta-llama/llama-3.2-3b-instruct"
  },
  "meta-llama/llama-3.2-90b-vision-instruct": {
    "description": "LLaMA 3.2 旨在處理結合視覺和文本數據的任務。它在圖像描述和視覺問答等任務中表現出色，跨越了語言生成和視覺推理之間的鴻溝。"
  },
  "meta-llama/llama-3.3-70b-instruct": {
    "description": "Llama 3.3 是 Llama 系列最先進的多語言開源大型語言模型，以極低成本體驗媲美 405B 模型的性能。基於 Transformer 結構，並透過監督微調（SFT）和人類反饋強化學習（RLHF）提升有用性和安全性。其指令調優版本專為多語言對話優化，在多項行業基準上表現優於眾多開源和封閉聊天模型。知識截止日期為 2023 年 12 月"
  },
  "meta-llama/llama-3.3-70b-instruct:free": {
    "description": "Llama 3.3 是 Llama 系列最先進的多語言開源大型語言模型，以極低成本體驗媲美 405B 模型的性能。基於 Transformer 結構，並透過監督微調（SFT）和人類反饋強化學習（RLHF）提升有用性和安全性。其指令調優版本專為多語言對話優化，在多項行業基準上表現優於眾多開源和封閉聊天模型。知識截止日期為 2023 年 12 月"
  },
  "meta.llama3-1-405b-instruct-v1:0": {
    "description": "Meta Llama 3.1 405B Instruct 是 Llama 3.1 Instruct 模型中最大、最強大的模型，是一款高度先進的對話推理和合成數據生成模型，也可以用作在特定領域進行專業持續預訓練或微調的基礎。Llama 3.1 提供的多語言大型語言模型 (LLMs) 是一組預訓練的、指令調整的生成模型，包括 8B、70B 和 405B 大小 (文本輸入/輸出)。Llama 3.1 指令調整的文本模型 (8B、70B、405B) 專為多語言對話用例進行了優化，並在常見的行業基準測試中超過了許多可用的開源聊天模型。Llama 3.1 旨在用於多種語言的商業和研究用途。指令調整的文本模型適用於類似助手的聊天，而預訓練模型可以適應各種自然語言生成任務。Llama 3.1 模型還支持利用其模型的輸出來改進其他模型，包括合成數據生成和精煉。Llama 3.1 是使用優化的變壓器架構的自回歸語言模型。調整版本使用監督微調 (SFT) 和帶有人類反饋的強化學習 (RLHF) 來符合人類對幫助性和安全性的偏好。"
  },
  "meta.llama3-1-70b-instruct-v1:0": {
    "description": "Meta Llama 3.1 70B Instruct的更新版，包括擴展的128K上下文長度、多語言性和改進的推理能力。Llama 3.1提供的多語言大型語言模型(LLMs)是一組預訓練的、指令調整的生成模型，包括8B、70B和405B大小(文本輸入/輸出)。Llama 3.1指令調整的文本模型(8B、70B、405B)專為多語言對話用例進行了優化，並在常見的行業基準測試中超過了許多可用的開源聊天模型。Llama 3.1旨在用於多種語言的商業和研究用途。指令調整的文本模型適用於類似助手的聊天，而預訓練模型可以適應各種自然語言生成任務。Llama 3.1模型還支持利用其模型的輸出來改進其他模型，包括合成數據生成和精煉。Llama 3.1是使用優化的變壓器架構的自回歸語言模型。調整版本使用監督微調(SFT)和帶有人類反饋的強化學習(RLHF)來符合人類對幫助性和安全性的偏好。"
  },
  "meta.llama3-1-8b-instruct-v1:0": {
    "description": "Meta Llama 3.1 8B Instruct的更新版，包括擴展的128K上下文長度、多語言性和改進的推理能力。Llama 3.1提供的多語言大型語言模型(LLMs)是一組預訓練的、指令調整的生成模型，包括8B、70B和405B大小(文本輸入/輸出)。Llama 3.1指令調整的文本模型(8B、70B、405B)專為多語言對話用例進行了優化，並在常見的行業基準測試中超過了許多可用的開源聊天模型。Llama 3.1旨在用於多種語言的商業和研究用途。指令調整的文本模型適用於類似助手的聊天，而預訓練模型可以適應各種自然語言生成任務。Llama 3.1模型還支持利用其模型的輸出來改進其他模型，包括合成數據生成和精煉。Llama 3.1是使用優化的變壓器架構的自回歸語言模型。調整版本使用監督微調(SFT)和帶有人類反饋的強化學習(RLHF)來符合人類對幫助性和安全性的偏好。"
  },
  "meta.llama3-70b-instruct-v1:0": {
    "description": "Meta Llama 3 是一款面向開發者、研究人員和企業的開放大型語言模型 (LLM)，旨在幫助他們構建、實驗並負責任地擴展他們的生成 AI 想法。作為全球社區創新的基礎系統的一部分，它非常適合內容創建、對話 AI、語言理解、研發和企業應用。"
  },
  "meta.llama3-8b-instruct-v1:0": {
    "description": "Meta Llama 3 是一款面向開發者、研究人員和企業的開放大型語言模型 (LLM)，旨在幫助他們構建、實驗並負責任地擴展他們的生成 AI 想法。作為全球社區創新的基礎系統的一部分，它非常適合計算能力和資源有限、邊緣設備和更快的訓練時間。"
  },
  "meta/llama-3.1-405b-instruct": {
    "description": "高級 LLM，支持合成數據生成、知識蒸餾和推理，適用於聊天機器人、編程和特定領域任務。"
  },
  "meta/llama-3.1-70b-instruct": {
    "description": "賦能複雜對話，具備卓越的上下文理解、推理能力和文本生成能力。"
  },
  "meta/llama-3.1-8b-instruct": {
    "description": "先進的最尖端模型，具備語言理解、卓越的推理能力和文本生成能力。"
  },
  "meta/llama-3.2-11b-vision-instruct": {
    "description": "尖端的視覺-語言模型，擅長從圖像中進行高品質推理。"
  },
  "meta/llama-3.2-1b-instruct": {
    "description": "先進的最尖端小型語言模型，具備語言理解、卓越的推理能力和文本生成能力。"
  },
  "meta/llama-3.2-3b-instruct": {
    "description": "先進的最尖端小型語言模型，具備語言理解、卓越的推理能力和文本生成能力。"
  },
  "meta/llama-3.2-90b-vision-instruct": {
    "description": "尖端的視覺-語言模型，擅長從圖像中進行高品質推理。"
  },
  "meta/llama-3.3-70b-instruct": {
    "description": "先進的 LLM，擅長推理、數學、常識和函數調用。"
  },
  "microsoft/WizardLM-2-8x22B": {
    "description": "WizardLM 2 是微軟AI提供的語言模型，在複雜對話、多語言、推理和智能助手領域表現尤為出色。"
  },
  "microsoft/wizardlm-2-8x22b": {
    "description": "WizardLM-2 8x22B 是微軟 AI 最先進的 Wizard 模型，顯示出極其競爭力的表現。"
  },
  "minicpm-v": {
    "description": "MiniCPM-V 是 OpenBMB 推出的新一代多模態大模型，具備卓越的 OCR 識別和多模態理解能力，支持廣泛的應用場景。"
  },
  "ministral-3b-latest": {
    "description": "Ministral 3B 是 Mistral 的全球頂尖邊緣模型。"
  },
  "ministral-8b-latest": {
    "description": "Ministral 8B 是 Mistral 的性價比極高的邊緣模型。"
  },
  "mistral": {
    "description": "Mistral 是 Mistral AI 發布的 7B 模型，適合多變的語言處理需求。"
  },
  "mistral-large": {
    "description": "Mixtral Large 是 Mistral 的旗艦模型，結合代碼生成、數學和推理的能力，支持 128k 上下文窗口。"
  },
  "mistral-large-instruct": {
    "description": "Mistral-Large-Instruct-2407 是一款先進的稠密大型語言模型（LLM），擁有 1230 億參數，具備最先進的推理、知識和編碼能力。"
  },
  "mistral-large-latest": {
    "description": "Mistral Large 是旗艦大模型，擅長多語言任務、複雜推理和代碼生成，是高端應用的理想選擇。"
  },
  "mistral-nemo": {
    "description": "Mistral Nemo 由 Mistral AI 和 NVIDIA 合作推出，是高效性能的 12B 模型。"
  },
  "mistral-nemo-instruct": {
    "description": "Mistral-Nemo-Instruct-2407 大型語言模型（LLM）是 Mistral-Nemo-Base-2407 的指令微調版本。"
  },
  "mistral-small": {
    "description": "Mistral Small可用於任何需要高效率和低延遲的語言任務。"
  },
  "mistral-small-latest": {
    "description": "Mistral Small是一個成本效益高、快速且可靠的選擇，適用於翻譯、摘要和情感分析等用例。"
  },
  "mistralai/Mistral-7B-Instruct-v0.1": {
    "description": "Mistral (7B) Instruct 以高性能著稱，適用於多種語言任務。"
  },
  "mistralai/Mistral-7B-Instruct-v0.2": {
    "description": "Mistral 7B 是按需 fine-tuning 的模型，為任務提供優化解答。"
  },
  "mistralai/Mistral-7B-Instruct-v0.3": {
    "description": "Mistral (7B) Instruct v0.3 提供高效的計算能力和自然語言理解，適合廣泛的應用。"
  },
  "mistralai/Mistral-7B-v0.1": {
    "description": "Mistral 7B 是一款緊湊但高效能的模型，擅長批次處理和簡單任務，如分類和文本生成，具有良好的推理能力。"
  },
  "mistralai/Mixtral-8x22B-Instruct-v0.1": {
    "description": "Mixtral-8x22B Instruct (141B) 是一款超級大語言模型，支持極高的處理需求。"
  },
  "mistralai/Mixtral-8x7B-Instruct-v0.1": {
    "description": "Mixtral 8x7B 是預訓練的稀疏混合專家模型，用於通用性文本任務。"
  },
  "mistralai/Mixtral-8x7B-v0.1": {
    "description": "Mixtral 8x7B 是一個稀疏專家模型，利用多個參數提高推理速度，適合處理多語言和代碼生成任務。"
  },
  "mistralai/mistral-7b-instruct": {
    "description": "Mistral 7B Instruct 是一款兼具速度優化和長上下文支持的高性能行業標準模型。"
  },
  "mistralai/mistral-nemo": {
    "description": "Mistral Nemo 是多語言支持和高性能編程的7.3B參數模型。"
  },
  "mixtral": {
    "description": "Mixtral 是 Mistral AI 的專家模型，具有開源權重，並在代碼生成和語言理解方面提供支持。"
  },
  "mixtral-8x7b-32768": {
    "description": "Mixtral 8x7B 提供高容錯的並行計算能力，適合複雜任務。"
  },
  "mixtral:8x22b": {
    "description": "Mixtral 是 Mistral AI 的專家模型，具有開源權重，並在代碼生成和語言理解方面提供支持。"
  },
  "moonshot-v1-128k": {
    "description": "Moonshot V1 128K 是一款擁有超長上下文處理能力的模型，適用於生成超長文本，滿足複雜的生成任務需求，能夠處理多達 128,000 個 tokens 的內容，非常適合科研、學術和大型文檔生成等應用場景。"
  },
  "moonshot-v1-128k-vision-preview": {
    "description": "Kimi 視覺模型（包括 moonshot-v1-8k-vision-preview/moonshot-v1-32k-vision-preview/moonshot-v1-128k-vision-preview 等）能夠理解圖片內容，包括圖片文字、圖片顏色和物體形狀等內容。"
  },
  "moonshot-v1-32k": {
    "description": "Moonshot V1 32K 提供中等長度的上下文處理能力，能夠處理 32,768 個 tokens，特別適合生成各種長文檔和複雜對話，應用於內容創作、報告生成和對話系統等領域。"
  },
  "moonshot-v1-32k-vision-preview": {
    "description": "Kimi 視覺模型（包括 moonshot-v1-8k-vision-preview/moonshot-v1-32k-vision-preview/moonshot-v1-128k-vision-preview 等）能夠理解圖片內容，包括圖片文字、圖片顏色和物體形狀等內容。"
  },
  "moonshot-v1-8k": {
    "description": "Moonshot V1 8K 專為生成短文本任務設計，具有高效的處理性能，能夠處理 8,192 個 tokens，非常適合簡短對話、速記和快速內容生成。"
  },
  "moonshot-v1-8k-vision-preview": {
    "description": "Kimi 視覺模型（包括 moonshot-v1-8k-vision-preview/moonshot-v1-32k-vision-preview/moonshot-v1-128k-vision-preview 等）能夠理解圖片內容，包括圖片文字、圖片顏色和物體形狀等內容。"
  },
  "moonshot-v1-auto": {
    "description": "Moonshot V1 Auto 可以根據當前上下文佔用的 Tokens 數量來選擇合適的模型"
  },
  "nousresearch/hermes-2-pro-llama-3-8b": {
    "description": "Hermes 2 Pro Llama 3 8B 是 Nous Hermes 2 的升級版本，包含最新的內部開發的數據集。"
  },
  "nvidia/Llama-3.1-Nemotron-70B-Instruct-HF": {
    "description": "Llama 3.1 Nemotron 70B 是由 NVIDIA 定制的大型語言模型，旨在提高 LLM 生成的回應對用戶查詢的幫助程度。該模型在 Arena Hard、AlpacaEval 2 LC 和 GPT-4-Turbo MT-Bench 等基準測試中表現出色，截至 2024 年 10 月 1 日，在所有三個自動對齊基準測試中排名第一。該模型使用 RLHF（特別是 REINFORCE）、Llama-3.1-Nemotron-70B-Reward 和 HelpSteer2-Preference 提示在 Llama-3.1-70B-Instruct 模型基礎上進行訓練"
  },
  "nvidia/llama-3.1-nemotron-51b-instruct": {
    "description": "獨特的語言模型，提供無與倫比的準確性和效率表現。"
  },
  "nvidia/llama-3.1-nemotron-70b-instruct": {
    "description": "Llama-3.1-Nemotron-70B-Instruct 是 NVIDIA 定制的大型語言模型，旨在提高 LLM 生成的響應的幫助性。"
  },
  "o1": {
    "description": "專注於高級推理和解決複雜問題，包括數學和科學任務。非常適合需要深入上下文理解和代理工作流程的應用程序。"
  },
  "o1-mini": {
    "description": "o1-mini是一款針對程式設計、數學和科學應用場景而設計的快速、經濟高效的推理模型。該模型具有128K上下文和2023年10月的知識截止日期。"
  },
  "o1-preview": {
    "description": "o1是OpenAI新的推理模型，適用於需要廣泛通用知識的複雜任務。該模型具有128K上下文和2023年10月的知識截止日期。"
  },
  "o3": {
    "description": "o3 是一款全能強大的模型，在多個領域表現出色。它為數學、科學、程式設計和視覺推理任務樹立了新標杆。它也擅長技術寫作和指令遵循。用戶可利用它分析文本、程式碼和圖像，解決多步驟的複雜問題。"
  },
  "o3-mini": {
    "description": "o3-mini 是我們最新的小型推理模型，在與 o1-mini 相同的成本和延遲目標下提供高智能。"
  },
  "o3-mini-high": {
    "description": "o3-mini 高推理等級版，在與 o1-mini 相同的成本和延遲目標下提供高智能。"
  },
  "o4-mini": {
    "description": "o4-mini 是我們最新的小型 o 系列模型。它專為快速有效的推理而優化，在編碼和視覺任務中表現出極高的效率和性能。"
  },
  "open-codestral-mamba": {
    "description": "Codestral Mamba 是專注於代碼生成的 Mamba 2 語言模型，為先進的代碼和推理任務提供強力支持。"
  },
  "open-mistral-7b": {
    "description": "Mistral 7B 是一款緊湊但高性能的模型，擅長批量處理和簡單任務，如分類和文本生成，具有良好的推理能力。"
  },
  "open-mistral-nemo": {
    "description": "Mistral Nemo 是一個與 Nvidia 合作開發的 12B 模型，提供出色的推理和編碼性能，易於集成和替換。"
  },
  "open-mixtral-8x22b": {
    "description": "Mixtral 8x22B 是一個更大的專家模型，專注於複雜任務，提供出色的推理能力和更高的吞吐量。"
  },
  "open-mixtral-8x7b": {
    "description": "Mixtral 8x7B 是一個稀疏專家模型，利用多個參數提高推理速度，適合處理多語言和代碼生成任務。"
  },
  "openai/gpt-4o": {
    "description": "ChatGPT-4o 是一款動態模型，實時更新以保持當前最新版本。它結合了強大的語言理解與生成能力，適合於大規模應用場景，包括客戶服務、教育和技術支持。"
  },
  "openai/gpt-4o-mini": {
    "description": "GPT-4o mini是OpenAI在GPT-4 Omni之後推出的最新模型，支持圖文輸入並輸出文本。作為他們最先進的小型模型，它比其他近期的前沿模型便宜很多，並且比GPT-3.5 Turbo便宜超過60%。它保持了最先進的智能，同時具有顯著的性價比。GPT-4o mini在MMLU測試中獲得了82%的得分，目前在聊天偏好上排名高於GPT-4。"
  },
  "openai/o1-mini": {
    "description": "o1-mini是一款針對程式設計、數學和科學應用場景而設計的快速、經濟高效的推理模型。該模型具有128K上下文和2023年10月的知識截止日期。"
  },
  "openai/o1-preview": {
    "description": "o1是OpenAI新的推理模型，適用於需要廣泛通用知識的複雜任務。該模型具有128K上下文和2023年10月的知識截止日期。"
  },
  "openai/o4-mini": {
    "description": "o4-mini 專為快速有效的推理而優化，在編碼和視覺任務中表現出極高的效率和性能。"
  },
  "openai/o4-mini-high": {
    "description": "o4-mini 高推理等級版，專為快速有效的推理而優化，在編碼和視覺任務中表現出極高的效率和性能。"
  },
  "openrouter/auto": {
    "description": "根據上下文長度、主題和複雜性，你的請求將發送到 Llama 3 70B Instruct、Claude 3.5 Sonnet（自我調節）或 GPT-4o。"
  },
  "phi3": {
    "description": "Phi-3 是微軟推出的輕量級開放模型，適用於高效集成和大規模知識推理。"
  },
  "phi3:14b": {
    "description": "Phi-3 是微軟推出的輕量級開放模型，適用於高效集成和大規模知識推理。"
  },
  "pixtral-12b-2409": {
    "description": "Pixtral模型在圖表和圖理解、文檔問答、多模態推理和指令遵循等任務上表現出強大的能力，能夠以自然分辨率和寬高比攝入圖像，還能夠在長達128K令牌的長上下文窗口中處理任意數量的圖像。"
  },
  "pixtral-large-latest": {
    "description": "Pixtral Large 是一款擁有 1240 億參數的開源多模態模型，基於 Mistral Large 2 構建。這是我們多模態家族中的第二款模型，展現了前沿水平的圖像理解能力。"
  },
  "pro-128k": {
    "description": "Spark Pro 128K 配置了特大上下文處理能力，能夠處理多達128K的上下文信息，特別適合需通篇分析和長期邏輯關聯處理的長文內容，可在複雜文本溝通中提供流暢一致的邏輯與多樣的引用支持。"
  },
  "qvq-72b-preview": {
    "description": "QVQ模型是由 Qwen 團隊開發的實驗性研究模型，專注於提升視覺推理能力，尤其在數學推理領域。"
  },
  "qvq-max": {
    "description": "通義千問QVQ視覺推理模型，支持視覺輸入及思維鏈輸出，在數學、程式設計、視覺分析、創作以及通用任務上都表現了更強的能力。"
  },
  "qwen-coder-plus-latest": {
    "description": "通義千問代碼模型。"
  },
  "qwen-coder-turbo-latest": {
    "description": "通義千問代碼模型。"
  },
  "qwen-long": {
    "description": "通義千問超大規模語言模型，支持長文本上下文，以及基於長文檔、多文檔等多個場景的對話功能。"
  },
  "qwen-math-plus-latest": {
    "description": "通義千問數學模型是專門用於數學解題的語言模型。"
  },
  "qwen-math-turbo-latest": {
    "description": "通義千問數學模型是專門用於數學解題的語言模型。"
  },
  "qwen-max": {
    "description": "通義千問千億級別超大規模語言模型，支持中文、英文等不同語言輸入，當前通義千問 2.5 產品版本背後的 API 模型。"
  },
  "qwen-max-latest": {
    "description": "通義千問千億級別超大規模語言模型，支持中文、英文等不同語言輸入，當前通義千問2.5產品版本背後的API模型。"
  },
  "qwen-omni-turbo-latest": {
    "description": "Qwen-Omni 系列模型支持輸入多種模態的數據，包括視頻、音頻、圖片、文本，並輸出音頻與文本。"
  },
  "qwen-plus": {
    "description": "通義千問超大規模語言模型增強版，支持中文、英文等不同語言輸入。"
  },
  "qwen-plus-latest": {
    "description": "通義千問超大規模語言模型增強版，支持中文、英文等不同語言輸入。"
  },
  "qwen-turbo": {
    "description": "通義千問超大規模語言模型，支持中文、英文等不同語言輸入。"
  },
  "qwen-turbo-latest": {
    "description": "通義千問超大規模語言模型，支持中文、英文等不同語言輸入。"
  },
  "qwen-vl-chat-v1": {
    "description": "通義千問VL支持靈活的交互方式，包括多圖、多輪問答、創作等能力的模型。"
  },
  "qwen-vl-max-latest": {
    "description": "通義千問超大規模視覺語言模型。相比增強版，再次提升視覺推理能力和指令遵循能力，提供更高的視覺感知和認知水平。"
  },
  "qwen-vl-ocr-latest": {
    "description": "通義千問OCR是文字提取專有模型，專注於文檔、表格、試題、手寫體文字等類型圖像的文字提取能力。它能夠識別多種文字，目前支持的語言有：漢語、英語、法語、日語、韓語、德語、俄語、意大利語、越南語、阿拉伯語。"
  },
  "qwen-vl-plus-latest": {
    "description": "通義千問大規模視覺語言模型增強版。大幅提升細節識別能力和文字識別能力，支持超百萬像素解析度和任意長寬比規格的圖像。"
  },
  "qwen-vl-v1": {
    "description": "以Qwen-7B語言模型初始化，添加圖像模型，圖像輸入分辨率為448的預訓練模型。"
  },
  "qwen/qwen-2-7b-instruct": {
    "description": "Qwen2是全新的Qwen大型語言模型系列。Qwen2 7B是一個基於transformer的模型，在語言理解、多語言能力、編程、數學和推理方面表現出色。"
  },
  "qwen/qwen-2-7b-instruct:free": {
    "description": "Qwen2 是全新的大型語言模型系列，具有更強的理解和生成能力。"
  },
  "qwen/qwen-2-vl-72b-instruct": {
    "description": "Qwen2-VL是Qwen-VL模型的最新迭代版本，在視覺理解基準測試中達到了最先進的性能，包括MathVista、DocVQA、RealWorldQA和MTVQA等。Qwen2-VL能夠理解超過20分鐘的視頻，用於高質量的基於視頻的問答、對話和內容創作。它還具備複雜推理和決策能力，可以與移動設備、機器人等集成，基於視覺環境和文本指令進行自動操作。除了英語和中文，Qwen2-VL現在還支持理解圖像中不同語言的文本，包括大多數歐洲語言、日語、韓語、阿拉伯語和越南語等。"
  },
  "qwen/qwen-2.5-72b-instruct": {
    "description": "Qwen2.5-72B-Instruct是阿里雲發布的最新大語言模型系列之一。該72B模型在編碼和數學等領域具有顯著改進的能力。該模型還提供了多語言支持，覆蓋超過29種語言，包括中文、英文等。模型在指令跟隨、理解結構化數據以及生成結構化輸出（尤其是JSON）方面都有顯著提升。"
  },
  "qwen/qwen2.5-32b-instruct": {
    "description": "Qwen2.5-32B-Instruct是阿里雲發布的最新大語言模型系列之一。該32B模型在編碼和數學等領域具有顯著改進的能力。該模型提供了多語言支持，覆蓋超過29種語言，包括中文、英文等。模型在指令跟隨、理解結構化數據以及生成結構化輸出（尤其是JSON）方面都有顯著提升。"
  },
  "qwen/qwen2.5-7b-instruct": {
    "description": "面向中文和英文的 LLM，針對語言、編程、數學、推理等領域。"
  },
  "qwen/qwen2.5-coder-32b-instruct": {
    "description": "高級 LLM，支持代碼生成、推理和修復，涵蓋主流編程語言。"
  },
  "qwen/qwen2.5-coder-7b-instruct": {
    "description": "強大的中型代碼模型，支持 32K 上下文長度，擅長多語言編程。"
  },
  "qwen2": {
    "description": "Qwen2 是阿里巴巴的新一代大規模語言模型，以優異的性能支持多元化的應用需求。"
  },
  "qwen2-72b-instruct": {
    "description": "Qwen2 是 Qwen 團隊推出的新一代大型語言模型系列。它基於 Transformer 架構，並採用 SwiGLU 激活函數、注意力 QKV 偏置(attention QKV bias)、群組查詢注意力(group query attention)、滑動窗口注意力(mixture of sliding window attention)與全注意力的混合等技術。此外，Qwen 團隊還改進了適應多種自然語言和代碼的分詞器。"
  },
  "qwen2-7b-instruct": {
    "description": "Qwen2 是 Qwen 團隊推出的新一代大型語言模型系列。它基於 Transformer 架構，並採用 SwiGLU 激活函數、注意力 QKV 偏置(attention QKV bias)、群組查詢注意力(group query attention)、滑動視窗注意力(mixture of sliding window attention)與全注意力的混合等技術。此外，Qwen 團隊還改進了適應多種自然語言和程式碼的分詞器。"
  },
  "qwen2.5": {
    "description": "Qwen2.5 是阿里巴巴的新一代大規模語言模型，以優異的性能支持多元化的應用需求。"
  },
  "qwen2.5-14b-instruct": {
    "description": "通義千問2.5對外開源的14B規模的模型。"
  },
  "qwen2.5-14b-instruct-1m": {
    "description": "通義千問2.5對外開源的72B規模的模型。"
  },
  "qwen2.5-32b-instruct": {
    "description": "通義千問2.5對外開源的32B規模的模型。"
  },
  "qwen2.5-72b-instruct": {
    "description": "通義千問2.5對外開源的72B規模的模型。"
  },
  "qwen2.5-7b-instruct": {
    "description": "通義千問2.5對外開源的7B規模的模型。"
  },
  "qwen2.5-coder-1.5b-instruct": {
    "description": "通義千問代碼模型開源版。"
  },
  "qwen2.5-coder-32b-instruct": {
    "description": "通義千問代碼模型開源版。"
  },
  "qwen2.5-coder-7b-instruct": {
    "description": "通義千問代碼模型開源版。"
  },
  "qwen2.5-coder-instruct": {
    "description": "Qwen2.5-Coder 是 Qwen 系列中最新的程式碼專用大型語言模型（前身為 CodeQwen）。"
  },
  "qwen2.5-instruct": {
    "description": "Qwen2.5 是 Qwen 大型語言模型的最新系列。對於 Qwen2.5，我們發佈了多個基礎語言模型和指令微調語言模型，參數範圍從 5 億到 72 億不等。"
  },
  "qwen2.5-math-1.5b-instruct": {
    "description": "Qwen-Math 模型具有強大的數學解題能力。"
  },
  "qwen2.5-math-72b-instruct": {
    "description": "Qwen-Math模型具有強大的數學解題能力。"
  },
  "qwen2.5-math-7b-instruct": {
    "description": "Qwen-Math模型具有強大的數學解題能力。"
  },
  "qwen2.5-omni-7b": {
    "description": "Qwen-Omni 系列模型支援輸入多種模態的數據，包括視頻、音頻、圖片、文本，並輸出音頻與文本。"
  },
  "qwen2.5-vl-32b-instruct": {
    "description": "Qwen2.5-VL 系列模型提升了模型的智能水準、實用性和適用性，使其在自然對話、內容創作、專業知識服務及程式碼開發等場景中表現更優。32B 版本使用了強化學習技術優化模型，與 Qwen2.5 VL 系列的其他模型相比，提供了更符合人類偏好的輸出風格、複雜數學問題的推理能力，以及影像細粒度理解與推理能力。"
  },
  "qwen2.5-vl-72b-instruct": {
    "description": "指令跟隨、數學、解題、代碼整體提升，萬物識別能力提升，支持多樣格式直接精準定位視覺元素，支持對長視頻文件（最長10分鐘）進行理解和秒級別的事件時刻定位，能理解時間先後和快慢，基於解析和定位能力支持操控OS或Mobile的Agent，關鍵信息抽取能力和Json格式輸出能力強，此版本為72B版本，本系列能力最強的版本。"
  },
  "qwen2.5-vl-7b-instruct": {
    "description": "指令跟隨、數學、解題、代碼整體提升，萬物識別能力提升，支持多樣格式直接精準定位視覺元素，支持對長視頻文件（最長10分鐘）進行理解和秒級別的事件時刻定位，能理解時間先後和快慢，基於解析和定位能力支持操控OS或Mobile的Agent，關鍵信息抽取能力和Json格式輸出能力強，此版本為72B版本，本系列能力最強的版本。"
  },
  "qwen2.5-vl-instruct": {
    "description": "Qwen2.5-VL 是 Qwen 模型系列中最新版本的視覺語言模型。"
  },
  "qwen2.5:0.5b": {
    "description": "Qwen2.5 是阿里巴巴的新一代大規模語言模型，以優異的性能支持多元化的應用需求。"
  },
  "qwen2.5:1.5b": {
    "description": "Qwen2.5 是阿里巴巴的新一代大規模語言模型，以優異的性能支持多元化的應用需求。"
  },
  "qwen2.5:72b": {
    "description": "Qwen2.5 是阿里巴巴的新一代大規模語言模型，以優異的性能支持多元化的應用需求。"
  },
  "qwen2:0.5b": {
    "description": "Qwen2 是阿里巴巴的新一代大規模語言模型，以優異的性能支持多元化的應用需求。"
  },
  "qwen2:1.5b": {
    "description": "Qwen2 是阿里巴巴的新一代大規模語言模型，以優異的性能支持多元化的應用需求。"
  },
  "qwen2:72b": {
    "description": "Qwen2 是阿里巴巴的新一代大規模語言模型，以優異的性能支持多元化的應用需求。"
  },
  "qwq": {
    "description": "QwQ 是一個實驗研究模型，專注於提高 AI 推理能力。"
  },
  "qwq-32b": {
    "description": "基於 Qwen2.5-32B 模型訓練的 QwQ 推理模型，通過強化學習大幅度提升了模型推理能力。模型數學代碼等核心指標（AIME 24/25、LiveCodeBench）以及部分通用指標（IFEval、LiveBench等）達到 DeepSeek-R1 滿血版水平，各指標均顯著超過同樣基於 Qwen2.5-32B 的 DeepSeek-R1-Distill-Qwen-32B。"
  },
  "qwq-32b-preview": {
    "description": "QwQ模型是由 Qwen 團隊開發的實驗性研究模型，專注於增強 AI 推理能力。"
  },
  "qwq-plus-latest": {
    "description": "基於 Qwen2.5 模型訓練的 QwQ 推理模型，通過強化學習大幅度提升了模型推理能力。模型數學代碼等核心指標（AIME 24/25、LiveCodeBench）以及部分通用指標（IFEval、LiveBench等）達到 DeepSeek-R1 滿血版水平。"
  },
  "qwq_32b": {
    "description": "Qwen 系列中等規模的推理模型。與傳統的指令調優模型相比，具備思考和推理能力的 QwQ 在下游任務中，尤其是在解決難題時，能夠顯著提升性能。"
  },
  "r1-1776": {
    "description": "R1-1776 是 DeepSeek R1 模型的一個版本，經過後訓練，可提供未經審查、無偏見的事實資訊。"
  },
  "solar-mini": {
    "description": "Solar Mini 是一種緊湊型 LLM，性能優於 GPT-3.5，具備強大的多語言能力，支持英語和韓語，提供高效小巧的解決方案。"
  },
  "solar-mini-ja": {
    "description": "Solar Mini (Ja) 擴展了 Solar Mini 的能力，專注於日語，同時在英語和韓語的使用中保持高效和卓越性能。"
  },
  "solar-pro": {
    "description": "Solar Pro 是 Upstage 推出的一款高智能LLM，專注於單GPU的指令跟隨能力，IFEval得分80以上。目前支持英語，正式版本計劃於2024年11月推出，將擴展語言支持和上下文長度。"
  },
  "sonar": {
    "description": "基於搜索上下文的輕量級搜索產品，比 Sonar Pro 更快、更便宜。"
  },
  "sonar-deep-research": {
    "description": "Deep Research 進行全面的專家級研究，並將其綜合成可訪問、可行的報告。"
  },
  "sonar-pro": {
    "description": "支持搜索上下文的高級搜索產品，支持高級查詢和跟進。"
  },
  "sonar-reasoning": {
    "description": "由 DeepSeek 推理模型提供支持的新 API 產品。"
  },
  "sonar-reasoning-pro": {
    "description": "由 DeepSeek 推理模型提供支援的新 API 產品。"
  },
  "step-1-128k": {
    "description": "平衡性能與成本，適合一般場景。"
  },
  "step-1-256k": {
    "description": "具備超長上下文處理能力，尤其適合長文檔分析。"
  },
  "step-1-32k": {
    "description": "支持中等長度的對話，適用於多種應用場景。"
  },
  "step-1-8k": {
    "description": "小型模型，適合輕量級任務。"
  },
  "step-1-flash": {
    "description": "高速模型，適合實時對話。"
  },
  "step-1.5v-mini": {
    "description": "該模型擁有強大的視頻理解能力。"
  },
  "step-1o-turbo-vision": {
    "description": "該模型擁有強大的圖像理解能力，在數理、代碼領域強於1o。模型比1o更小，輸出速度更快。"
  },
  "step-1o-vision-32k": {
    "description": "該模型擁有強大的圖像理解能力。相比於 step-1v 系列模型，擁有更強的視覺性能。"
  },
  "step-1v-32k": {
    "description": "支持視覺輸入，增強多模態交互體驗。"
  },
  "step-1v-8k": {
    "description": "小型視覺模型，適合基本的圖文任務。"
  },
  "step-2-16k": {
    "description": "支持大規模上下文交互，適合複雜對話場景。"
  },
  "step-2-16k-exp": {
    "description": "step-2模型的實驗版本，包含最新的特性，滾動更新中。不推薦在正式生產環境使用。"
  },
  "step-2-mini": {
    "description": "基於新一代自研Attention架構MFA的極速大模型，用極低成本達到和step1類似的效果，同時保持了更高的吞吐和更快響應時延。能夠處理通用任務，在程式碼能力上具備特長。"
  },
  "step-r1-v-mini": {
    "description": "該模型是擁有強大的圖像理解能力的推理大模型，能夠處理圖像和文字信息，經過深度思考後輸出文本生成文本內容。該模型在視覺推理領域表現突出，同時擁有第一梯隊的數學、程式碼、文本推理能力。上下文長度為100k。"
  },
  "taichu_llm": {
    "description": "紫東太初語言大模型具備超強語言理解能力以及文本創作、知識問答、代碼編程、數學計算、邏輯推理、情感分析、文本摘要等能力。創新性地將大數據預訓練與多源豐富知識相結合，通過持續打磨算法技術，並不斷吸收海量文本數據中詞彙、結構、語法、語義等方面的新知識，實現模型效果不斷進化。為用戶提供更加便捷的信息和服務以及更為智能化的體驗。"
  },
  "taichu_o1": {
    "description": "taichu_o1是新一代推理大模型，通過多模態互動和強化學習實現類人思維鏈，支持複雜決策推演，在保持高精度輸出的同時展現可模型推理的思維路徑，適用於策略分析與深度思考等場景。"
  },
  "taichu_vl": {
    "description": "融合了圖像理解、知識遷移、邏輯歸因等能力，在圖文問答領域表現突出。"
  },
  "text-embedding-3-large": {
    "description": "最強大的向量化模型，適用於英文和非英文任務"
  },
  "text-embedding-3-small": {
    "description": "高效且經濟的新一代 Embedding 模型，適用於知識檢索、RAG 應用等場景"
  },
  "thudm/glm-4-9b-chat": {
    "description": "智譜AI發布的GLM-4系列最新一代預訓練模型的開源版本。"
  },
  "togethercomputer/StripedHyena-Nous-7B": {
    "description": "StripedHyena Nous (7B) 通過高效的策略和模型架構，提供增強的計算能力。"
  },
  "tts-1": {
    "description": "最新的文本轉語音模型，針對即時場景優化速度"
  },
  "tts-1-hd": {
    "description": "最新的文本轉語音模型，針對品質進行優化"
  },
  "upstage/SOLAR-10.7B-Instruct-v1.0": {
    "description": "Upstage SOLAR Instruct v1 (11B) 適用於精細化指令任務，提供出色的語言處理能力。"
  },
  "us.anthropic.claude-3-5-sonnet-20241022-v2:0": {
    "description": "Claude 3.5 Sonnet 提升了行業標準，性能超越競爭對手模型和 Claude 3 Opus，在廣泛的評估中表現出色，同時具備我們中等層級模型的速度和成本。"
  },
  "us.anthropic.claude-3-7-sonnet-20250219-v1:0": {
    "description": "Claude 3.7 sonnet 是 Anthropic 最快速的下一代模型。與 Claude 3 Haiku 相比，Claude 3.7 Sonnet 在各項技能上都有所提升，並在許多智力基準測試中超越了上一代最大的模型 Claude 3 Opus。"
  },
  "whisper-1": {
    "description": "通用語音識別模型，支持多語言語音識別、語音翻譯和語言識別"
  },
  "wizardlm2": {
    "description": "WizardLM 2 是微軟 AI 提供的語言模型，在複雜對話、多語言、推理和智能助手領域表現尤為出色。"
  },
  "wizardlm2:8x22b": {
    "description": "WizardLM 2 是微軟 AI 提供的語言模型，在複雜對話、多語言、推理和智能助手領域表現尤為出色。"
  },
  "yi-1.5-34b-chat": {
    "description": "Yi-1.5 是 Yi 的升級版本。它使用 500B Tokens 的高品質語料庫在 Yi 上持續進行預訓練，並在 3M 個多樣化的微調樣本上進行微調。"
  },
  "yi-large": {
    "description": "全新千億參數模型，提供超強問答及文本生成能力。"
  },
  "yi-large-fc": {
    "description": "在 yi-large 模型的基礎上支持並強化了工具調用的能力，適用於各種需要搭建 agent 或 workflow 的業務場景。"
  },
  "yi-large-preview": {
    "description": "初期版本，推薦使用 yi-large（新版本）"
  },
  "yi-large-rag": {
    "description": "基於 yi-large 超強模型的高階服務，結合檢索與生成技術提供精準答案，實時全網檢索信息服務。"
  },
  "yi-large-turbo": {
    "description": "超高性價比、卓越性能。根據性能和推理速度、成本，進行平衡性高精度調優。"
  },
  "yi-lightning": {
    "description": "最新高性能模型，保證高品質輸出同時，推理速度大幅提升。"
  },
  "yi-lightning-lite": {
    "description": "輕量化版本，推薦使用 yi-lightning。"
  },
  "yi-medium": {
    "description": "中型尺寸模型升級微調，能力均衡，性價比高。深度優化指令遵循能力。"
  },
  "yi-medium-200k": {
    "description": "200K 超長上下文窗口，提供長文本深度理解和生成能力。"
  },
  "yi-spark": {
    "description": "小而精悍，輕量极速模型。提供強化數學運算和代碼編寫能力。"
  },
  "yi-vision": {
    "description": "複雜視覺任務模型，提供高性能圖片理解、分析能力。"
  },
  "yi-vision-v2": {
    "description": "複雜視覺任務模型，提供基於多張圖片的高性能理解、分析能力。"
  }
}<|MERGE_RESOLUTION|>--- conflicted
+++ resolved
@@ -68,12 +68,9 @@
   "DeepSeek-R1-Distill-Qwen-7B": {
     "description": "基於 Qwen2.5-Math-7B 的 DeepSeek-R1 蒸餾模型，通過強化學習與冷啟動數據優化推理性能，開源模型刷新多任務標杆。"
   },
-<<<<<<< HEAD
-=======
   "DeepSeek-V3": {
     "description": "DeepSeek-V3 是一款由深度求索公司自研的MoE模型。DeepSeek-V3 多項評測成績超越了 Qwen2.5-72B 和 Llama-3.1-405B 等其他開源模型，並在性能上和世界頂尖的閉源模型 GPT-4o 以及 Claude-3.5-Sonnet 不分伯仲。"
   },
->>>>>>> 1dfd1da6
   "Doubao-1.5-thinking-pro": {
     "description": "Doubao-1.5全新深度思考模型，在數學、程式設計、科學推理等專業領域及創意寫作等通用任務中表現突出，在AIME 2024、Codeforces、GPQA等多項權威基準上達到或接近業界第一梯隊水平。支持128k上下文窗口，16k輸出。"
   },
