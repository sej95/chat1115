{
  "DragUpload": {
    "dragDesc": "拖曳檔案到這裡，支援上傳多個圖片。",
    "dragFileDesc": "拖曳圖片和檔案到這裡，支援上傳多個圖片和檔案。",
    "dragFileTitle": "上傳檔案",
    "dragTitle": "上傳圖片"
  },
  "FileManager": {
    "actions": {
      "addToKnowledgeBase": "添加到知識庫",
      "addToOtherKnowledgeBase": "添加到其他知識庫",
      "batchChunking": "批量分塊",
      "chunking": "分塊",
      "chunkingTooltip": "將文件拆分為多個文本塊並向量化後，可用於語義檢索和文件對話",
      "chunkingUnsupported": "該檔案不支援分塊",
      "confirmDelete": "即將刪除該文件，刪除後將無法找回，請確認你的操作",
      "confirmDeleteMultiFiles": "即將刪除選中的 {{count}} 個文件，刪除後將無法找回，請確認你的操作",
      "confirmRemoveFromKnowledgeBase": "即將從知識庫中移除選中的 {{count}} 個文件，移除後文件仍然可以在全部文件中查看，請確認你的操作",
      "copyUrl": "複製鏈接",
      "copyUrlSuccess": "文件地址複製成功",
      "createChunkingTask": "準備中...",
      "deleteSuccess": "文件刪除成功",
      "downloading": "文件下載中...",
      "removeFromKnowledgeBase": "從知識庫中移除",
      "removeFromKnowledgeBaseSuccess": "文件移除成功"
    },
    "bottom": "已經到底啦",
    "config": {
      "showFilesInKnowledgeBase": "顯示知識庫中內容"
    },
    "emptyStatus": {
      "actions": {
        "file": "上傳文件",
        "folder": "上傳文件夾",
        "knowledgeBase": "新建知識庫"
      },
      "or": "或者",
      "title": "將文件或文件夾拖到這裡"
    },
    "title": {
      "createdAt": "創建時間",
      "size": "大小",
      "title": "文件"
    },
    "total": {
      "fileCount": "共 {{count}} 項",
      "selectedCount": "已選 {{count}} 項"
    }
  },
  "FileParsingStatus": {
    "chunks": {
      "embeddingStatus": {
        "empty": "文本塊尚未完全向量化，將導致語義檢索功能不可用，為提升檢索質量，請對文本塊向量化",
        "error": "向量化失敗",
        "errorResult": "向量化失敗，請檢查後重試。失敗原因：",
        "processing": "文本塊正在向量化，請耐心等待",
        "success": "當前文本塊均已向量化"
      },
      "embeddings": "向量化",
      "status": {
        "error": "分塊失敗",
        "errorResult": "分塊失敗，請檢查後重試。失敗原因：",
        "processing": "分塊中",
        "processingTip": "服務端正在拆分文本塊，關閉頁面不影響分塊進度"
      }
    }
  },
  "GoBack": {
    "back": "返回"
  },
  "MaxTokenSlider": {
    "unlimited": "無限制"
  },
  "ModelSelect": {
    "featureTag": {
      "custom": "自訂模型，預設支援函式呼叫與視覺辨識，請根據實際情況驗證上述能力的可用性",
      "file": "該模型支援上傳檔案讀取與辨識",
      "functionCall": "該模型支援函式呼叫（Function Call）",
<<<<<<< HEAD
      "hot": "此模型為近期最熱門的",
=======
      "reasoning": "該模型支持深度思考",
>>>>>>> 45ad962d
      "tokens": "該模型單一會話最多支援 {{tokens}} Tokens",
      "vision": "該模型支援視覺辨識"
    },
    "removed": "該模型不在清單中，若取消選取將會自動移除"
  },
  "ModelSwitchPanel": {
    "emptyModel": "沒有啟用的模型，請前往設定開啟",
    "provider": "提供商"
  }
}<|MERGE_RESOLUTION|>--- conflicted
+++ resolved
@@ -76,11 +76,8 @@
       "custom": "自訂模型，預設支援函式呼叫與視覺辨識，請根據實際情況驗證上述能力的可用性",
       "file": "該模型支援上傳檔案讀取與辨識",
       "functionCall": "該模型支援函式呼叫（Function Call）",
-<<<<<<< HEAD
+      "reasoning": "該模型支持深度思考",
       "hot": "此模型為近期最熱門的",
-=======
-      "reasoning": "該模型支持深度思考",
->>>>>>> 45ad962d
       "tokens": "該模型單一會話最多支援 {{tokens}} Tokens",
       "vision": "該模型支援視覺辨識"
     },
