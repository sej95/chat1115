{
  "01-ai/Yi-1.5-34B-Chat-16K": {
    "description": "Yi-1.5 34B delivers superior performance in industry applications with a wealth of training samples."
  },
  "01-ai/Yi-1.5-6B-Chat": {
    "description": "Yi-1.5-6B-Chat is a variant of the Yi-1.5 series, belonging to the open-source chat model. Yi-1.5 is an upgraded version of Yi, continuously pre-trained on 500B high-quality corpora and fine-tuned on over 3M diverse samples. Compared to Yi, Yi-1.5 demonstrates stronger capabilities in coding, mathematics, reasoning, and instruction following, while maintaining excellent language understanding, common sense reasoning, and reading comprehension abilities. The model is available in context length versions of 4K, 16K, and 32K, with a total pre-training volume reaching 3.6T tokens."
  },
  "01-ai/Yi-1.5-9B-Chat-16K": {
    "description": "Yi-1.5 9B supports 16K tokens, providing efficient and smooth language generation capabilities."
  },
  "360gpt-pro": {
    "description": "360GPT Pro, as an important member of the 360 AI model series, meets diverse natural language application scenarios with efficient text processing capabilities, supporting long text understanding and multi-turn dialogue."
  },
  "360gpt-turbo": {
    "description": "360GPT Turbo offers powerful computation and dialogue capabilities, with excellent semantic understanding and generation efficiency, making it an ideal intelligent assistant solution for enterprises and developers."
  },
  "360gpt-turbo-responsibility-8k": {
    "description": "360GPT Turbo Responsibility 8K emphasizes semantic safety and responsibility, designed specifically for applications with high content safety requirements, ensuring accuracy and robustness in user experience."
  },
  "360gpt2-pro": {
    "description": "360GPT2 Pro is an advanced natural language processing model launched by 360, featuring exceptional text generation and understanding capabilities, particularly excelling in generation and creative tasks, capable of handling complex language transformations and role-playing tasks."
  },
  "4.0Ultra": {
    "description": "Spark4.0 Ultra is the most powerful version in the Spark large model series, enhancing text content understanding and summarization capabilities while upgrading online search links. It is a comprehensive solution for improving office productivity and accurately responding to demands, leading the industry as an intelligent product."
  },
  "Baichuan2-Turbo": {
    "description": "Utilizes search enhancement technology to achieve comprehensive links between large models and domain knowledge, as well as knowledge from the entire web. Supports uploads of various documents such as PDF and Word, and URL input, providing timely and comprehensive information retrieval with accurate and professional output."
  },
  "Baichuan3-Turbo": {
    "description": "Optimized for high-frequency enterprise scenarios, significantly improving performance and cost-effectiveness. Compared to the Baichuan2 model, content creation improves by 20%, knowledge Q&A by 17%, and role-playing ability by 40%. Overall performance is superior to GPT-3.5."
  },
  "Baichuan3-Turbo-128k": {
    "description": "Features a 128K ultra-long context window, optimized for high-frequency enterprise scenarios, significantly improving performance and cost-effectiveness. Compared to the Baichuan2 model, content creation improves by 20%, knowledge Q&A by 17%, and role-playing ability by 40%. Overall performance is superior to GPT-3.5."
  },
  "Baichuan4": {
    "description": "The model is the best in the country, surpassing mainstream foreign models in Chinese tasks such as knowledge encyclopedias, long texts, and creative generation. It also boasts industry-leading multimodal capabilities, excelling in multiple authoritative evaluation benchmarks."
  },
  "Baichuan4-Air": {
    "description": "The leading model in the country, surpassing mainstream foreign models in Chinese tasks such as knowledge encyclopedias, long texts, and creative generation. It also possesses industry-leading multimodal capabilities, excelling in multiple authoritative evaluation benchmarks."
  },
  "Baichuan4-Turbo": {
    "description": "The leading model in the country, surpassing mainstream foreign models in Chinese tasks such as knowledge encyclopedias, long texts, and creative generation. It also possesses industry-leading multimodal capabilities, excelling in multiple authoritative evaluation benchmarks."
  },
  "Doubao-lite-128k": {
    "description": "Doubao-lite provides extreme response speed and better cost-effectiveness, offering flexible options for various customer scenarios. It supports inference and fine-tuning with a 128k context window."
  },
  "Doubao-lite-32k": {
    "description": "Doubao-lite offers extreme response speed and better cost-effectiveness, providing flexible options for various customer scenarios. It supports inference and fine-tuning with a 32k context window."
  },
  "Doubao-lite-4k": {
    "description": "Doubao-lite boasts extreme response speed and better cost-effectiveness, providing flexible options for various customer scenarios. It supports inference and fine-tuning with a 4k context window."
  },
  "Doubao-pro-128k": {
    "description": "The best-performing primary model designed to handle complex tasks, achieving strong performance in scenarios such as reference Q&A, summarization, creative writing, text classification, and role-playing. It supports inference and fine-tuning with a 128k context window."
  },
  "Doubao-pro-32k": {
    "description": "The best-performing primary model suited for complex tasks, showing great results in reference Q&A, summarization, creative writing, text classification, and role-playing. It supports inference and fine-tuning with a 32k context window."
  },
  "Doubao-pro-4k": {
    "description": "The best-performing primary model suitable for handling complex tasks, demonstrating excellent performance in scenarios such as reference Q&A, summarization, creative writing, text classification, and role-playing. It supports inference and fine-tuning with a 4k context window."
  },
  "ERNIE-3.5-128K": {
    "description": "Baidu's self-developed flagship large-scale language model, covering a vast amount of Chinese and English corpus. It possesses strong general capabilities, meeting the requirements for most dialogue Q&A, creative generation, and plugin application scenarios; it supports automatic integration with Baidu's search plugin to ensure the timeliness of Q&A information."
  },
  "ERNIE-3.5-8K": {
    "description": "Baidu's self-developed flagship large-scale language model, covering a vast amount of Chinese and English corpus. It possesses strong general capabilities, meeting the requirements for most dialogue Q&A, creative generation, and plugin application scenarios; it supports automatic integration with Baidu's search plugin to ensure the timeliness of Q&A information."
  },
  "ERNIE-3.5-8K-Preview": {
    "description": "Baidu's self-developed flagship large-scale language model, covering a vast amount of Chinese and English corpus. It possesses strong general capabilities, meeting the requirements for most dialogue Q&A, creative generation, and plugin application scenarios; it supports automatic integration with Baidu's search plugin to ensure the timeliness of Q&A information."
  },
  "ERNIE-4.0-8K-Latest": {
    "description": "Baidu's self-developed flagship ultra-large-scale language model, which has achieved a comprehensive upgrade in model capabilities compared to ERNIE 3.5, widely applicable to complex task scenarios across various fields; supports automatic integration with Baidu search plugins to ensure the timeliness of Q&A information."
  },
  "ERNIE-4.0-8K-Preview": {
    "description": "Baidu's self-developed flagship ultra-large-scale language model, which has achieved a comprehensive upgrade in model capabilities compared to ERNIE 3.5, widely applicable to complex task scenarios across various fields; supports automatic integration with Baidu search plugins to ensure the timeliness of Q&A information."
  },
  "ERNIE-4.0-Turbo-128K": {
    "description": "Baidu's self-developed flagship ultra-large-scale language model, demonstrating excellent overall performance, widely applicable to complex task scenarios across various fields; supports automatic integration with Baidu search plugins to ensure timely Q&A information. Compared to ERNIE 4.0, it performs even better."
  },
  "ERNIE-4.0-Turbo-8K-Latest": {
    "description": "Baidu's self-developed flagship ultra-large-scale language model, demonstrating excellent overall performance, suitable for complex task scenarios across various fields; supports automatic integration with Baidu search plugins to ensure the timeliness of Q&A information. It offers better performance compared to ERNIE 4.0."
  },
  "ERNIE-4.0-Turbo-8K-Preview": {
    "description": "Baidu's self-developed flagship ultra-large-scale language model, demonstrating excellent overall performance, widely applicable to complex task scenarios across various fields; supports automatic integration with Baidu search plugins to ensure the timeliness of Q&A information. It outperforms ERNIE 4.0 in performance."
  },
  "ERNIE-Character-8K": {
    "description": "Baidu's self-developed vertical scene large language model, suitable for applications such as game NPCs, customer service dialogues, and role-playing conversations, featuring more distinct and consistent character styles, stronger adherence to instructions, and superior inference performance."
  },
  "ERNIE-Lite-Pro-128K": {
    "description": "Baidu's self-developed lightweight large language model, balancing excellent model performance with inference efficiency, offering better results than ERNIE Lite, suitable for inference on low-power AI acceleration cards."
  },
  "ERNIE-Speed-128K": {
    "description": "Baidu's latest self-developed high-performance large language model released in 2024, with outstanding general capabilities, suitable as a base model for fine-tuning, effectively addressing specific scenario issues while also exhibiting excellent inference performance."
  },
  "ERNIE-Speed-Pro-128K": {
    "description": "Baidu's latest self-developed high-performance large language model released in 2024, with outstanding general capabilities, providing better results than ERNIE Speed, suitable as a base model for fine-tuning, effectively addressing specific scenario issues while also exhibiting excellent inference performance."
  },
  "Gryphe/MythoMax-L2-13b": {
    "description": "MythoMax-L2 (13B) is an innovative model suitable for multi-domain applications and complex tasks."
  },
  "InternVL2-8B": {
    "description": "InternVL2-8B is a powerful visual language model that supports multimodal processing of images and text, capable of accurately recognizing image content and generating relevant descriptions or answers."
  },
  "InternVL2.5-26B": {
    "description": "InternVL2.5-26B is a powerful visual language model that supports multimodal processing of images and text, capable of accurately recognizing image content and generating relevant descriptions or answers."
  },
  "LoRA/Qwen/Qwen2.5-72B-Instruct": {
    "description": "Qwen2.5-72B-Instruct is one of the latest large language models released by Alibaba Cloud. This 72B model shows significant improvements in coding and mathematics. It also provides multilingual support, covering over 29 languages, including Chinese and English. The model has made notable advancements in instruction following, understanding structured data, and generating structured outputs, especially JSON."
  },
  "LoRA/Qwen/Qwen2.5-7B-Instruct": {
    "description": "Qwen2.5-7B-Instruct is one of the latest large language models released by Alibaba Cloud. This 7B model shows significant improvements in coding and mathematics. It also provides multilingual support, covering over 29 languages, including Chinese and English. The model has made notable advancements in instruction following, understanding structured data, and generating structured outputs, especially JSON."
  },
  "Nous-Hermes-2-Mixtral-8x7B-DPO": {
    "description": "Hermes 2 Mixtral 8x7B DPO is a highly flexible multi-model fusion designed to provide an exceptional creative experience."
  },
  "NousResearch/Nous-Hermes-2-Mixtral-8x7B-DPO": {
    "description": "Nous Hermes 2 - Mixtral 8x7B-DPO (46.7B) is a high-precision instruction model suitable for complex computations."
  },
  "OpenGVLab/InternVL2-26B": {
    "description": "InternVL2 demonstrates exceptional performance across various visual language tasks, including document and chart understanding, scene text understanding, OCR, and solving scientific and mathematical problems."
  },
  "Phi-3-medium-128k-instruct": {
    "description": "The same Phi-3-medium model, but with a larger context size for RAG or few-shot prompting."
  },
  "Phi-3-medium-4k-instruct": {
    "description": "A 14B parameter model that provides better quality than Phi-3-mini, focusing on high-quality, reasoning-dense data."
  },
  "Phi-3-mini-128k-instruct": {
    "description": "The same Phi-3-mini model, but with a larger context size for RAG or few-shot prompting."
  },
  "Phi-3-mini-4k-instruct": {
    "description": "The smallest member of the Phi-3 family, optimized for both quality and low latency."
  },
  "Phi-3-small-128k-instruct": {
    "description": "The same Phi-3-small model, but with a larger context size for RAG or few-shot prompting."
  },
  "Phi-3-small-8k-instruct": {
    "description": "A 7B parameter model that provides better quality than Phi-3-mini, focusing on high-quality, reasoning-dense data."
  },
  "Phi-3.5-mini-instruct": {
    "description": "An updated version of the Phi-3-mini model."
  },
  "Phi-3.5-vision-instrust": {
    "description": "An updated version of the Phi-3-vision model."
  },
  "Pro/OpenGVLab/InternVL2-8B": {
    "description": "InternVL2 demonstrates exceptional performance across various visual language tasks, including document and chart understanding, scene text understanding, OCR, and solving scientific and mathematical problems."
  },
  "Pro/Qwen/Qwen2-1.5B-Instruct": {
    "description": "Qwen2-1.5B-Instruct is an instruction-tuned large language model in the Qwen2 series, with a parameter size of 1.5B. This model is based on the Transformer architecture and employs techniques such as the SwiGLU activation function, attention QKV bias, and group query attention. It excels in language understanding, generation, multilingual capabilities, coding, mathematics, and reasoning across multiple benchmark tests, surpassing most open-source models. Compared to Qwen1.5-1.8B-Chat, Qwen2-1.5B-Instruct shows significant performance improvements in tests such as MMLU, HumanEval, GSM8K, C-Eval, and IFEval, despite having slightly fewer parameters."
  },
  "Pro/Qwen/Qwen2-7B-Instruct": {
    "description": "Qwen2-7B-Instruct is an instruction-tuned large language model in the Qwen2 series, with a parameter size of 7B. This model is based on the Transformer architecture and employs techniques such as the SwiGLU activation function, attention QKV bias, and group query attention. It can handle large-scale inputs. The model excels in language understanding, generation, multilingual capabilities, coding, mathematics, and reasoning across multiple benchmark tests, surpassing most open-source models and demonstrating competitive performance comparable to proprietary models in certain tasks. Qwen2-7B-Instruct outperforms Qwen1.5-7B-Chat in multiple evaluations, showing significant performance improvements."
  },
  "Pro/Qwen/Qwen2-VL-7B-Instruct": {
    "description": "Qwen2-VL is the latest iteration of the Qwen-VL model, achieving state-of-the-art performance in visual understanding benchmarks."
  },
  "Pro/Qwen/Qwen2.5-7B-Instruct": {
    "description": "Qwen2.5-7B-Instruct is one of the latest large language models released by Alibaba Cloud. This 7B model shows significant improvements in coding and mathematics. It also provides multilingual support, covering over 29 languages, including Chinese and English. The model has made notable advancements in instruction following, understanding structured data, and generating structured outputs, especially JSON."
  },
  "Pro/Qwen/Qwen2.5-Coder-7B-Instruct": {
    "description": "Qwen2.5-Coder-7B-Instruct is the latest version in Alibaba Cloud's series of code-specific large language models. This model significantly enhances code generation, reasoning, and repair capabilities based on Qwen2.5, trained on 55 trillion tokens. It not only improves coding abilities but also maintains advantages in mathematics and general capabilities, providing a more comprehensive foundation for practical applications such as code agents."
  },
  "Pro/THUDM/glm-4-9b-chat": {
    "description": "GLM-4-9B-Chat is the open-source version of the GLM-4 series pre-trained models launched by Zhipu AI. This model excels in semantics, mathematics, reasoning, code, and knowledge. In addition to supporting multi-turn dialogues, GLM-4-9B-Chat also features advanced capabilities such as web browsing, code execution, custom tool invocation (Function Call), and long-text reasoning. The model supports 26 languages, including Chinese, English, Japanese, Korean, and German. In multiple benchmark tests, GLM-4-9B-Chat has demonstrated excellent performance, such as in AlignBench-v2, MT-Bench, MMLU, and C-Eval. The model supports a maximum context length of 128K, making it suitable for academic research and commercial applications."
  },
  "Pro/google/gemma-2-9b-it": {
    "description": "Gemma is one of Google's lightweight, state-of-the-art open model series. It is a large language model with a decoder-only architecture, supporting English, and providing open weights, pre-trained variants, and instruction-tuned variants. The Gemma model is suitable for various text generation tasks, including question answering, summarization, and reasoning. This 9B model is trained on 80 trillion tokens. Its relatively small size allows it to be deployed in resource-constrained environments, such as laptops, desktops, or your own cloud infrastructure, making cutting-edge AI models more accessible and fostering innovation."
  },
  "Pro/meta-llama/Meta-Llama-3.1-8B-Instruct": {
    "description": "Meta Llama 3.1 is a family of multilingual large language models developed by Meta, including pre-trained and instruction-tuned variants with parameter sizes of 8B, 70B, and 405B. This 8B instruction-tuned model is optimized for multilingual dialogue scenarios and performs excellently in multiple industry benchmark tests. The model is trained using over 150 trillion tokens of public data and employs techniques such as supervised fine-tuning and human feedback reinforcement learning to enhance the model's usefulness and safety. Llama 3.1 supports text generation and code generation, with a knowledge cutoff date of December 2023."
  },
  "Qwen/QwQ-32B-Preview": {
    "description": "QwQ-32B-Preview is Qwen's latest experimental research model, focusing on enhancing AI reasoning capabilities. By exploring complex mechanisms such as language mixing and recursive reasoning, its main advantages include strong analytical reasoning, mathematical, and programming abilities. However, it also faces challenges such as language switching issues, reasoning loops, safety considerations, and differences in other capabilities."
  },
  "Qwen/Qwen2-1.5B-Instruct": {
    "description": "Qwen2-1.5B-Instruct is an instruction-tuned large language model in the Qwen2 series, with a parameter size of 1.5B. This model is based on the Transformer architecture and employs techniques such as the SwiGLU activation function, attention QKV bias, and group query attention. It excels in language understanding, generation, multilingual capabilities, coding, mathematics, and reasoning across multiple benchmark tests, surpassing most open-source models. Compared to Qwen1.5-1.8B-Chat, Qwen2-1.5B-Instruct shows significant performance improvements in tests such as MMLU, HumanEval, GSM8K, C-Eval, and IFEval, despite having slightly fewer parameters."
  },
  "Qwen/Qwen2-72B-Instruct": {
    "description": "Qwen2 is an advanced general-purpose language model that supports various types of instructions."
  },
  "Qwen/Qwen2-7B-Instruct": {
    "description": "Qwen2-72B-Instruct is an instruction-tuned large language model in the Qwen2 series, with a parameter size of 72B. This model is based on the Transformer architecture and employs techniques such as the SwiGLU activation function, attention QKV bias, and group query attention. It can handle large-scale inputs. The model excels in language understanding, generation, multilingual capabilities, coding, mathematics, and reasoning across multiple benchmark tests, surpassing most open-source models and demonstrating competitive performance comparable to proprietary models in certain tasks."
  },
  "Qwen/Qwen2-VL-72B-Instruct": {
    "description": "Qwen2-VL is the latest iteration of the Qwen-VL model, achieving state-of-the-art performance in visual understanding benchmarks."
  },
  "Qwen/Qwen2.5-14B-Instruct": {
    "description": "Qwen2.5 is a brand new series of large language models designed to optimize the handling of instruction-based tasks."
  },
  "Qwen/Qwen2.5-32B-Instruct": {
    "description": "Qwen2.5 is a brand new series of large language models designed to optimize the handling of instruction-based tasks."
  },
  "Qwen/Qwen2.5-72B-Instruct": {
    "description": "A large language model developed by the Alibaba Cloud Tongyi Qianwen team"
  },
  "Qwen/Qwen2.5-72B-Instruct-128K": {
    "description": "Qwen2.5 is a new large language model series with enhanced understanding and generation capabilities."
  },
  "Qwen/Qwen2.5-72B-Instruct-Turbo": {
    "description": "Qwen2.5 is a new large language model series designed to optimize instruction-based task processing."
  },
  "Qwen/Qwen2.5-7B-Instruct": {
    "description": "Qwen2.5 is a brand new series of large language models designed to optimize the handling of instruction-based tasks."
  },
  "Qwen/Qwen2.5-7B-Instruct-Turbo": {
    "description": "Qwen2.5 is a new large language model series designed to optimize instruction-based task processing."
  },
  "Qwen/Qwen2.5-Coder-32B-Instruct": {
    "description": "Qwen2.5-Coder focuses on code writing."
  },
  "Qwen/Qwen2.5-Coder-7B-Instruct": {
    "description": "Qwen2.5-Coder-7B-Instruct is the latest version in Alibaba Cloud's series of code-specific large language models. This model significantly enhances code generation, reasoning, and repair capabilities based on Qwen2.5, trained on 55 trillion tokens. It not only improves coding abilities but also maintains advantages in mathematics and general capabilities, providing a more comprehensive foundation for practical applications such as code agents."
  },
  "Qwen2-72B-Instruct": {
    "description": "Qwen2 is the latest series of the Qwen model, supporting 128k context. Compared to the current best open-source models, Qwen2-72B significantly surpasses leading models in natural language understanding, knowledge, coding, mathematics, and multilingual capabilities."
  },
  "Qwen2-7B-Instruct": {
    "description": "Qwen2 is the latest series of the Qwen model, capable of outperforming optimal open-source models of similar size and even larger models. Qwen2 7B has achieved significant advantages in multiple evaluations, especially in coding and Chinese comprehension."
  },
  "Qwen2.5-14B-Instruct": {
    "description": "Qwen2.5-14B-Instruct is a large language model with 14 billion parameters, delivering excellent performance, optimized for Chinese and multilingual scenarios, and supporting applications such as intelligent Q&A and content generation."
  },
  "Qwen2.5-32B-Instruct": {
    "description": "Qwen2.5-32B-Instruct is a large language model with 32 billion parameters, offering balanced performance, optimized for Chinese and multilingual scenarios, and supporting applications such as intelligent Q&A and content generation."
  },
  "Qwen2.5-72B-Instruct": {
    "description": "Qwen2.5-72B-Instruct supports 16k context and generates long texts exceeding 8K. It enables seamless interaction with external systems through function calls, greatly enhancing flexibility and scalability. The model's knowledge has significantly increased, and its coding and mathematical abilities have been greatly improved, with multilingual support for over 29 languages."
  },
  "Qwen2.5-7B-Instruct": {
    "description": "Qwen2.5-7B-Instruct is a large language model with 7 billion parameters, supporting function calls and seamless interaction with external systems, greatly enhancing flexibility and scalability. It is optimized for Chinese and multilingual scenarios, supporting applications such as intelligent Q&A and content generation."
  },
  "Qwen2.5-Coder-32B-Instruct": {
    "description": "Qwen2.5-Coder-32B-Instruct is a large language model specifically designed for code generation, code understanding, and efficient development scenarios, featuring an industry-leading 32 billion parameters to meet diverse programming needs."
  },
  "SenseChat": {
    "description": "Basic version model (V4) with a context length of 4K, featuring strong general capabilities."
  },
  "SenseChat-128K": {
    "description": "Basic version model (V4) with a context length of 128K, excelling in long text comprehension and generation tasks."
  },
  "SenseChat-32K": {
    "description": "Basic version model (V4) with a context length of 32K, flexibly applicable to various scenarios."
  },
  "SenseChat-5": {
    "description": "The latest version model (V5.5) with a context length of 128K shows significant improvements in mathematical reasoning, English conversation, instruction following, and long text comprehension, comparable to GPT-4o."
  },
  "SenseChat-5-Cantonese": {
    "description": "With a context length of 32K, it surpasses GPT-4 in Cantonese conversation comprehension and is competitive with GPT-4 Turbo in knowledge, reasoning, mathematics, and code writing across multiple domains."
  },
  "SenseChat-Character": {
    "description": "Standard version model with an 8K context length and high response speed."
  },
  "SenseChat-Character-Pro": {
    "description": "Advanced version model with a context length of 32K, offering comprehensive capability enhancements and supporting both Chinese and English conversations."
  },
  "SenseChat-Turbo": {
    "description": "Suitable for fast question answering and model fine-tuning scenarios."
  },
  "Skylark2-lite-8k": {
    "description": "Skylark 2nd generation model, Skylark2-lite model is characterized by high response speed, suitable for high real-time requirements, cost-sensitive scenarios, and situations where model accuracy is less critical, with a context window length of 8k."
  },
  "Skylark2-pro-32k": {
    "description": "Skylark 2nd generation model, Skylark2-pro version has high model accuracy, suitable for more complex text generation scenarios such as professional field copy generation, novel writing, and high-quality translation, with a context window length of 32k."
  },
  "Skylark2-pro-4k": {
    "description": "Skylark 2nd generation model, Skylark2-pro model has high model accuracy, suitable for more complex text generation scenarios such as professional field copy generation, novel writing, and high-quality translation, with a context window length of 4k."
  },
  "Skylark2-pro-character-4k": {
    "description": "Skylark 2nd generation model, Skylark2-pro-character has excellent role-playing and chat capabilities, adept at engaging in conversations with users based on their prompt requests, showcasing distinct character styles and flowing dialogue, making it well-suited for building chatbots, virtual assistants, and online customer service, with high response speed."
  },
  "Skylark2-pro-turbo-8k": {
    "description": "Skylark 2nd generation model, Skylark2-pro-turbo-8k provides faster inference at a lower cost, with a context window length of 8k."
  },
  "THUDM/chatglm3-6b": {
    "description": "ChatGLM3-6B is an open-source model from the ChatGLM series, developed by Zhipu AI. This model retains the excellent features of its predecessor, such as smooth dialogue and low deployment barriers, while introducing new features. It utilizes more diverse training data, more extensive training steps, and more reasonable training strategies, performing exceptionally well among pre-trained models under 10B. ChatGLM3-6B supports multi-turn dialogues, tool invocation, code execution, and complex scenarios such as Agent tasks. In addition to the dialogue model, the foundational model ChatGLM-6B-Base and the long-text dialogue model ChatGLM3-6B-32K are also open-sourced. The model is fully open for academic research and allows free commercial use after registration."
  },
  "THUDM/glm-4-9b-chat": {
    "description": "GLM-4 9B is an open-source version that provides an optimized conversational experience for chat applications."
  },
  "TeleAI/TeleChat2": {
    "description": "The TeleChat2 large model is a generative semantic model independently developed from scratch by China Telecom, supporting functions such as encyclopedia Q&A, code generation, and long text generation, providing users with conversational consulting services. It can interact with users, answer questions, assist in creation, and efficiently help users obtain information, knowledge, and inspiration. The model performs well in areas such as hallucination issues, long text generation, and logical understanding."
  },
  "TeleAI/TeleMM": {
    "description": "The TeleMM multimodal large model is a multimodal understanding model independently developed by China Telecom, capable of processing various modal inputs such as text and images, supporting functions like image understanding and chart analysis, providing users with cross-modal understanding services. The model can interact with users in a multimodal manner, accurately understand input content, answer questions, assist in creation, and efficiently provide multimodal information and inspiration support. It excels in fine-grained perception, logical reasoning, and other multimodal tasks."
  },
  "Vendor-A/Qwen/Qwen2.5-72B-Instruct": {
    "description": "Qwen2.5-72B-Instruct is one of the latest large language models released by Alibaba Cloud. This 72B model shows significant improvements in coding and mathematics. It also provides multilingual support, covering over 29 languages, including Chinese and English. The model has made notable advancements in instruction following, understanding structured data, and generating structured outputs, especially JSON."
  },
  "Yi-34B-Chat": {
    "description": "Yi-1.5-34B significantly enhances mathematical logic and coding abilities by incrementally training on 500 billion high-quality tokens while maintaining the excellent general language capabilities of the original series."
  },
  "abab5.5-chat": {
    "description": "Targeted at productivity scenarios, supporting complex task processing and efficient text generation, suitable for professional applications."
  },
  "abab5.5s-chat": {
    "description": "Designed for Chinese persona dialogue scenarios, providing high-quality Chinese dialogue generation capabilities, suitable for various application contexts."
  },
  "abab6.5g-chat": {
    "description": "Designed for multilingual persona dialogue, supporting high-quality dialogue generation in English and other languages."
  },
  "abab6.5s-chat": {
    "description": "Suitable for a wide range of natural language processing tasks, including text generation and dialogue systems."
  },
  "abab6.5t-chat": {
    "description": "Optimized for Chinese persona dialogue scenarios, providing smooth dialogue generation that aligns with Chinese expression habits."
  },
  "abab7-chat-preview": {
<<<<<<< HEAD
    "description": "Significantly improved capabilities in long text, math, writing, and more compared to the abab6.5 series models."
=======
    "description": "Significant improvements in capabilities such as long text, mathematics, and writing compared to the abab6.5 series models."
>>>>>>> 17aca7df
  },
  "accounts/fireworks/models/firefunction-v1": {
    "description": "Fireworks open-source function-calling model provides excellent instruction execution capabilities and customizable features."
  },
  "accounts/fireworks/models/firefunction-v2": {
    "description": "Fireworks' latest Firefunction-v2 is a high-performance function-calling model developed based on Llama-3, optimized for function calls, dialogues, and instruction following."
  },
  "accounts/fireworks/models/firellava-13b": {
    "description": "fireworks-ai/FireLLaVA-13b is a visual language model that can accept both image and text inputs, trained on high-quality data, suitable for multimodal tasks."
  },
  "accounts/fireworks/models/llama-v3-70b-instruct": {
    "description": "Llama 3 70B instruction model, optimized for multilingual dialogues and natural language understanding, outperforming most competitive models."
  },
  "accounts/fireworks/models/llama-v3-70b-instruct-hf": {
    "description": "Llama 3 70B instruction model (HF version), aligned with official implementation results, suitable for high-quality instruction following tasks."
  },
  "accounts/fireworks/models/llama-v3-8b-instruct": {
    "description": "Llama 3 8B instruction model, optimized for dialogues and multilingual tasks, delivering outstanding and efficient performance."
  },
  "accounts/fireworks/models/llama-v3-8b-instruct-hf": {
    "description": "Llama 3 8B instruction model (HF version), consistent with official implementation results, featuring high consistency and cross-platform compatibility."
  },
  "accounts/fireworks/models/llama-v3p1-405b-instruct": {
    "description": "Llama 3.1 405B instruction model, equipped with massive parameters, suitable for complex tasks and instruction following in high-load scenarios."
  },
  "accounts/fireworks/models/llama-v3p1-70b-instruct": {
    "description": "Llama 3.1 70B instruction model provides exceptional natural language understanding and generation capabilities, making it an ideal choice for dialogue and analysis tasks."
  },
  "accounts/fireworks/models/llama-v3p1-8b-instruct": {
    "description": "Llama 3.1 8B instruction model, optimized for multilingual dialogues, capable of surpassing most open-source and closed-source models on common industry benchmarks."
  },
  "accounts/fireworks/models/llama-v3p2-11b-vision-instruct": {
    "description": "Meta's 11B parameter instruction-tuned image reasoning model. This model is optimized for visual recognition, image reasoning, image description, and answering general questions about images. It understands visual data like charts and graphs, generating text descriptions of image details to bridge the gap between vision and language."
  },
  "accounts/fireworks/models/llama-v3p2-1b-instruct": {
    "description": "The Llama 3.2 1B instruction model is a lightweight multilingual model introduced by Meta. This model aims to enhance efficiency, providing significant improvements in latency and cost compared to larger models. Sample use cases include retrieval and summarization."
  },
  "accounts/fireworks/models/llama-v3p2-3b-instruct": {
    "description": "The Llama 3.2 3B instruction model is a lightweight multilingual model introduced by Meta. This model aims to enhance efficiency, providing significant improvements in latency and cost compared to larger models. Sample use cases include querying, prompt rewriting, and writing assistance."
  },
  "accounts/fireworks/models/llama-v3p2-90b-vision-instruct": {
    "description": "Meta's 90B parameter instruction-tuned image reasoning model. This model is optimized for visual recognition, image reasoning, image description, and answering general questions about images. It understands visual data like charts and graphs, generating text descriptions of image details to bridge the gap between vision and language."
  },
  "accounts/fireworks/models/mixtral-8x22b-instruct": {
    "description": "Mixtral MoE 8x22B instruction model, featuring large-scale parameters and a multi-expert architecture, fully supporting efficient processing of complex tasks."
  },
  "accounts/fireworks/models/mixtral-8x7b-instruct": {
    "description": "Mixtral MoE 8x7B instruction model, with a multi-expert architecture providing efficient instruction following and execution."
  },
  "accounts/fireworks/models/mixtral-8x7b-instruct-hf": {
    "description": "Mixtral MoE 8x7B instruction model (HF version), performance consistent with official implementation, suitable for various efficient task scenarios."
  },
  "accounts/fireworks/models/mythomax-l2-13b": {
    "description": "MythoMax L2 13B model, combining novel merging techniques, excels in narrative and role-playing."
  },
  "accounts/fireworks/models/phi-3-vision-128k-instruct": {
    "description": "Phi 3 Vision instruction model, a lightweight multimodal model capable of handling complex visual and textual information, with strong reasoning abilities."
  },
  "accounts/fireworks/models/qwen-qwq-32b-preview": {
    "description": "The QwQ model is an experimental research model developed by the Qwen team, focusing on enhancing AI reasoning capabilities."
  },
  "accounts/fireworks/models/qwen2p5-72b-instruct": {
    "description": "Qwen2.5 is a series of decoder-only language models developed by the Alibaba Cloud Qwen team. These models come in different sizes including 0.5B, 1.5B, 3B, 7B, 14B, 32B, and 72B, available in both base and instruct variants."
  },
  "accounts/fireworks/models/qwen2p5-coder-32b-instruct": {
    "description": "Qwen2.5 Coder 32B Instruct is the latest version in Alibaba Cloud's series of code-specific large language models. This model significantly enhances code generation, reasoning, and repair capabilities based on Qwen2.5, trained on 55 trillion tokens. It not only improves coding abilities but also maintains advantages in mathematics and general capabilities, providing a more comprehensive foundation for practical applications such as code agents."
  },
  "accounts/fireworks/models/starcoder-16b": {
    "description": "StarCoder 15.5B model supports advanced programming tasks, enhanced multilingual capabilities, suitable for complex code generation and understanding."
  },
  "accounts/fireworks/models/starcoder-7b": {
    "description": "StarCoder 7B model, trained on over 80 programming languages, boasts excellent code completion capabilities and contextual understanding."
  },
  "accounts/yi-01-ai/models/yi-large": {
    "description": "Yi-Large model, featuring exceptional multilingual processing capabilities, suitable for various language generation and understanding tasks."
  },
  "ai21-jamba-1.5-large": {
    "description": "A 398B parameter (94B active) multilingual model, offering a 256K long context window, function calling, structured output, and grounded generation."
  },
  "ai21-jamba-1.5-mini": {
    "description": "A 52B parameter (12B active) multilingual model, offering a 256K long context window, function calling, structured output, and grounded generation."
  },
  "anthropic.claude-3-5-sonnet-20240620-v1:0": {
    "description": "Claude 3.5 Sonnet raises the industry standard, outperforming competitor models and Claude 3 Opus, excelling in a wide range of evaluations while maintaining the speed and cost of our mid-tier models."
  },
  "anthropic.claude-3-5-sonnet-20241022-v2:0": {
    "description": "Claude 3.5 Sonnet raises the industry standard, outperforming competing models and Claude 3 Opus, excelling in extensive evaluations while maintaining the speed and cost of our mid-tier models."
  },
  "anthropic.claude-3-haiku-20240307-v1:0": {
    "description": "Claude 3 Haiku is Anthropic's fastest and most compact model, providing near-instantaneous response times. It can quickly answer simple queries and requests. Customers will be able to build seamless AI experiences that mimic human interaction. Claude 3 Haiku can process images and return text output, with a context window of 200K."
  },
  "anthropic.claude-3-opus-20240229-v1:0": {
    "description": "Claude 3 Opus is Anthropic's most powerful AI model, featuring state-of-the-art performance on highly complex tasks. It can handle open-ended prompts and unseen scenarios, demonstrating exceptional fluency and human-like understanding. Claude 3 Opus showcases the forefront of generative AI possibilities. Claude 3 Opus can process images and return text output, with a context window of 200K."
  },
  "anthropic.claude-3-sonnet-20240229-v1:0": {
    "description": "Anthropic's Claude 3 Sonnet strikes an ideal balance between intelligence and speed—especially suited for enterprise workloads. It offers maximum utility at a price lower than competitors and is designed to be a reliable, durable workhorse for scalable AI deployments. Claude 3 Sonnet can process images and return text output, with a context window of 200K."
  },
  "anthropic.claude-instant-v1": {
    "description": "A fast, economical, yet still highly capable model that can handle a range of tasks, including everyday conversations, text analysis, summarization, and document Q&A."
  },
  "anthropic.claude-v2": {
    "description": "Anthropic's model demonstrates high capability across a wide range of tasks, from complex conversations and creative content generation to detailed instruction following."
  },
  "anthropic.claude-v2:1": {
    "description": "An updated version of Claude 2, featuring double the context window and improvements in reliability, hallucination rates, and evidence-based accuracy in long documents and RAG contexts."
  },
  "anthropic/claude-3-haiku": {
    "description": "Claude 3 Haiku is Anthropic's fastest and most compact model, designed for near-instantaneous responses. It features quick and accurate directional performance."
  },
  "anthropic/claude-3-opus": {
    "description": "Claude 3 Opus is Anthropic's most powerful model for handling highly complex tasks. It excels in performance, intelligence, fluency, and comprehension."
  },
  "anthropic/claude-3.5-sonnet": {
    "description": "Claude 3.5 Sonnet offers capabilities that surpass Opus and faster speeds than Sonnet, while maintaining the same pricing as Sonnet. Sonnet excels particularly in programming, data science, visual processing, and agent tasks."
  },
  "aya": {
    "description": "Aya 23 is a multilingual model launched by Cohere, supporting 23 languages, facilitating diverse language applications."
  },
  "aya:35b": {
    "description": "Aya 23 is a multilingual model launched by Cohere, supporting 23 languages, facilitating diverse language applications."
  },
  "charglm-3": {
    "description": "CharGLM-3 is designed for role-playing and emotional companionship, supporting ultra-long multi-turn memory and personalized dialogue, with wide applications."
  },
  "chatgpt-4o-latest": {
    "description": "ChatGPT-4o is a dynamic model that updates in real-time to stay current with the latest version. It combines powerful language understanding and generation capabilities, making it suitable for large-scale applications, including customer service, education, and technical support."
  },
  "claude-2.0": {
    "description": "Claude 2 provides advancements in key capabilities for enterprises, including industry-leading 200K token context, significantly reducing the occurrence of model hallucinations, system prompts, and a new testing feature: tool invocation."
  },
  "claude-2.1": {
    "description": "Claude 2 provides advancements in key capabilities for enterprises, including industry-leading 200K token context, significantly reducing the occurrence of model hallucinations, system prompts, and a new testing feature: tool invocation."
  },
  "claude-3-5-haiku-20241022": {
    "description": "Claude 3.5 Haiku is Anthropic's fastest next-generation model. Compared to Claude 3 Haiku, Claude 3.5 Haiku has improved in various skills and has surpassed the previous generation's largest model, Claude 3 Opus, in many intelligence benchmark tests."
  },
  "claude-3-5-sonnet-20240620": {
    "description": "Claude 3.5 Sonnet offers capabilities that surpass Opus and faster speeds than Sonnet, while maintaining the same price as Sonnet. Sonnet excels particularly in programming, data science, visual processing, and agent tasks."
  },
  "claude-3-5-sonnet-20241022": {
    "description": "Claude 3.5 Sonnet offers capabilities that surpass Opus and faster speeds than Sonnet, while maintaining the same pricing as Sonnet. Sonnet excels particularly in programming, data science, visual processing, and agent tasks."
  },
  "claude-3-haiku-20240307": {
    "description": "Claude 3 Haiku is Anthropic's fastest and most compact model, designed for near-instantaneous responses. It features rapid and accurate directional performance."
  },
  "claude-3-opus-20240229": {
    "description": "Claude 3 Opus is Anthropic's most powerful model for handling highly complex tasks. It excels in performance, intelligence, fluency, and comprehension."
  },
  "claude-3-sonnet-20240229": {
    "description": "Claude 3 Sonnet provides an ideal balance of intelligence and speed for enterprise workloads. It offers maximum utility at a lower price, reliable and suitable for large-scale deployment."
  },
  "code-raccoon-v1": {
    "description": "Code Raccoon is a software intelligent development assistant based on the SenseTime large language model, covering software requirement analysis, architecture design, code writing, software testing, and more, meeting various user needs for code writing and programming learning. Code Raccoon supports over 90 mainstream programming languages, including Python, Java, JavaScript, C++, Go, SQL, and popular IDEs like VS Code and IntelliJ IDEA. In practical applications, Code Raccoon can help developers improve programming efficiency by over 50%."
  },
  "codegeex-4": {
    "description": "CodeGeeX-4 is a powerful AI programming assistant that supports intelligent Q&A and code completion in various programming languages, enhancing development efficiency."
  },
  "codegeex4-all-9b": {
    "description": "CodeGeeX4-ALL-9B is a multilingual code generation model that supports comprehensive functions including code completion and generation, code interpretation, web search, function calls, and repository-level code Q&A, covering various scenarios in software development. It is a top-tier code generation model with fewer than 10B parameters."
  },
  "codegemma": {
    "description": "CodeGemma is a lightweight language model dedicated to various programming tasks, supporting rapid iteration and integration."
  },
  "codegemma:2b": {
    "description": "CodeGemma is a lightweight language model dedicated to various programming tasks, supporting rapid iteration and integration."
  },
  "codellama": {
    "description": "Code Llama is an LLM focused on code generation and discussion, combining extensive programming language support, suitable for developer environments."
  },
  "codellama/CodeLlama-34b-Instruct-hf": {
    "description": "Code Llama is an LLM focused on code generation and discussion, with extensive support for various programming languages, suitable for developer environments."
  },
  "codellama:13b": {
    "description": "Code Llama is an LLM focused on code generation and discussion, combining extensive programming language support, suitable for developer environments."
  },
  "codellama:34b": {
    "description": "Code Llama is an LLM focused on code generation and discussion, combining extensive programming language support, suitable for developer environments."
  },
  "codellama:70b": {
    "description": "Code Llama is an LLM focused on code generation and discussion, combining extensive programming language support, suitable for developer environments."
  },
  "codeqwen": {
    "description": "CodeQwen1.5 is a large language model trained on extensive code data, specifically designed to solve complex programming tasks."
  },
  "codestral": {
    "description": "Codestral is Mistral AI's first code model, providing excellent support for code generation tasks."
  },
  "codestral-latest": {
    "description": "Codestral is a cutting-edge generative model focused on code generation, optimized for intermediate filling and code completion tasks."
  },
  "cognitivecomputations/dolphin-mixtral-8x22b": {
    "description": "Dolphin Mixtral 8x22B is a model designed for instruction following, dialogue, and programming."
  },
  "cohere-command-r": {
    "description": "Command R is a scalable generative model targeting RAG and Tool Use to enable production-scale AI for enterprises."
  },
  "cohere-command-r-plus": {
    "description": "Command R+ is a state-of-the-art RAG-optimized model designed to tackle enterprise-grade workloads."
  },
  "command-r": {
    "description": "Command R is an LLM optimized for dialogue and long context tasks, particularly suitable for dynamic interactions and knowledge management."
  },
  "command-r-plus": {
    "description": "Command R+ is a high-performance large language model designed for real enterprise scenarios and complex applications."
  },
  "dall-e-2": {
    "description": "The second generation DALL·E model, supporting more realistic and accurate image generation, with a resolution four times that of the first generation."
  },
  "dall-e-3": {
    "description": "The latest DALL·E model, released in November 2023. It supports more realistic and accurate image generation with enhanced detail representation."
  },
  "databricks/dbrx-instruct": {
    "description": "DBRX Instruct provides highly reliable instruction processing capabilities, supporting applications across multiple industries."
  },
  "deepseek-ai/DeepSeek-V2.5": {
    "description": "DeepSeek V2.5 combines the excellent features of previous versions, enhancing general and coding capabilities."
  },
  "deepseek-ai/deepseek-llm-67b-chat": {
    "description": "DeepSeek 67B is an advanced model trained for highly complex conversations."
  },
  "deepseek-chat": {
    "description": "A new open-source model that integrates general and coding capabilities, retaining the general conversational abilities of the original Chat model and the powerful code handling capabilities of the Coder model, while better aligning with human preferences. Additionally, DeepSeek-V2.5 has achieved significant improvements in writing tasks, instruction following, and more."
  },
  "deepseek-coder-33B-instruct": {
    "description": "DeepSeek Coder 33B is a code language model trained on 20 trillion data points, of which 87% are code and 13% are in Chinese and English. The model introduces a 16K window size and fill-in-the-blank tasks, providing project-level code completion and snippet filling capabilities."
  },
  "deepseek-coder-v2": {
    "description": "DeepSeek Coder V2 is an open-source hybrid expert code model that performs excellently in coding tasks, comparable to GPT4-Turbo."
  },
  "deepseek-coder-v2:236b": {
    "description": "DeepSeek Coder V2 is an open-source hybrid expert code model that performs excellently in coding tasks, comparable to GPT4-Turbo."
  },
  "deepseek-reasoner": {
    "description": "The reasoning model launched by DeepSeek. Before outputting the final answer, the model first provides a chain of thought to enhance the accuracy of the final response."
  },
  "deepseek-v2": {
    "description": "DeepSeek V2 is an efficient Mixture-of-Experts language model, suitable for cost-effective processing needs."
  },
  "deepseek-v2:236b": {
    "description": "DeepSeek V2 236B is the design code model of DeepSeek, providing powerful code generation capabilities."
  },
  "deepseek/deepseek-chat": {
    "description": "A new open-source model that integrates general and coding capabilities, retaining the general conversational abilities of the original Chat model and the powerful code handling capabilities of the Coder model, while better aligning with human preferences. Additionally, DeepSeek-V2.5 has achieved significant improvements in writing tasks, instruction following, and more."
  },
  "emohaa": {
    "description": "Emohaa is a psychological model with professional counseling capabilities, helping users understand emotional issues."
  },
  "gemini-1.0-pro-001": {
    "description": "Gemini 1.0 Pro 001 (Tuning) offers stable and tunable performance, making it an ideal choice for complex task solutions."
  },
  "gemini-1.0-pro-002": {
    "description": "Gemini 1.0 Pro 002 (Tuning) provides excellent multimodal support, focusing on effective solutions for complex tasks."
  },
  "gemini-1.0-pro-latest": {
    "description": "Gemini 1.0 Pro is Google's high-performance AI model, designed for extensive task scaling."
  },
  "gemini-1.5-flash-001": {
    "description": "Gemini 1.5 Flash 001 is an efficient multimodal model that supports extensive application scaling."
  },
  "gemini-1.5-flash-002": {
    "description": "Gemini 1.5 Flash 002 is an efficient multimodal model that supports a wide range of applications."
  },
  "gemini-1.5-flash-8b": {
    "description": "Gemini 1.5 Flash 8B is an efficient multimodal model that supports a wide range of applications."
  },
  "gemini-1.5-flash-8b-exp-0924": {
    "description": "Gemini 1.5 Flash 8B 0924 is the latest experimental model, showcasing significant performance improvements in both text and multimodal use cases."
  },
  "gemini-1.5-flash-exp-0827": {
    "description": "Gemini 1.5 Flash 0827 provides optimized multimodal processing capabilities, suitable for various complex task scenarios."
  },
  "gemini-1.5-flash-latest": {
    "description": "Gemini 1.5 Flash is Google's latest multimodal AI model, featuring fast processing capabilities and supporting text, image, and video inputs, making it suitable for efficient scaling across various tasks."
  },
  "gemini-1.5-pro-001": {
    "description": "Gemini 1.5 Pro 001 is a scalable multimodal AI solution that supports a wide range of complex tasks."
  },
  "gemini-1.5-pro-002": {
    "description": "Gemini 1.5 Pro 002 is the latest production-ready model, delivering higher quality outputs, with notable enhancements in mathematics, long-context, and visual tasks."
  },
  "gemini-1.5-pro-exp-0801": {
    "description": "Gemini 1.5 Pro 0801 offers excellent multimodal processing capabilities, providing greater flexibility for application development."
  },
  "gemini-1.5-pro-exp-0827": {
    "description": "Gemini 1.5 Pro 0827 combines the latest optimization technologies for more efficient multimodal data processing."
  },
  "gemini-1.5-pro-latest": {
    "description": "Gemini 1.5 Pro supports up to 2 million tokens, making it an ideal choice for medium-sized multimodal models, providing multifaceted support for complex tasks."
  },
  "gemini-2.0-flash-exp": {
    "description": "Gemini 2.0 Flash Exp is Google's latest experimental multimodal AI model, featuring next-generation capabilities, exceptional speed, native tool integration, and multimodal generation."
  },
  "gemini-2.0-flash-thinking-exp-1219": {
    "description": "Gemini 2.0 Flash Exp is Google's latest experimental multimodal AI model, featuring next-generation capabilities, exceptional speed, native tool invocation, and multimodal generation."
  },
  "gemini-exp-1114": {
    "description": "Gemini Exp 1114 is Google's latest experimental multimodal AI model, featuring rapid processing capabilities and supporting text, image, and video inputs, making it suitable for efficient scaling across various tasks."
  },
  "gemini-exp-1121": {
    "description": "Gemini Exp 1121 is Google's latest experimental multimodal AI model, featuring rapid processing capabilities and supporting text, image, and video inputs, making it efficient for a variety of tasks."
  },
  "gemini-exp-1206": {
    "description": "Gemini Exp 1206 is Google's latest experimental multimodal AI model, offering significant quality improvements compared to previous versions."
  },
  "gemma-7b-it": {
    "description": "Gemma 7B is suitable for medium to small-scale task processing, offering cost-effectiveness."
  },
  "gemma2": {
    "description": "Gemma 2 is an efficient model launched by Google, covering a variety of application scenarios from small applications to complex data processing."
  },
  "gemma2-9b-it": {
    "description": "Gemma 2 9B is a model optimized for specific tasks and tool integration."
  },
  "gemma2:27b": {
    "description": "Gemma 2 is an efficient model launched by Google, covering a variety of application scenarios from small applications to complex data processing."
  },
  "gemma2:2b": {
    "description": "Gemma 2 is an efficient model launched by Google, covering a variety of application scenarios from small applications to complex data processing."
  },
  "generalv3": {
    "description": "Spark Pro is a high-performance large language model optimized for professional fields, focusing on mathematics, programming, healthcare, education, and more, supporting online search and built-in plugins for weather, dates, etc. Its optimized model demonstrates excellent performance and efficiency in complex knowledge Q&A, language understanding, and high-level text creation, making it an ideal choice for professional application scenarios."
  },
  "generalv3.5": {
    "description": "Spark3.5 Max is the most comprehensive version, supporting online search and numerous built-in plugins. Its fully optimized core capabilities, along with system role settings and function calling features, enable it to perform exceptionally well in various complex application scenarios."
  },
  "glm-4": {
    "description": "GLM-4 is the old flagship version released in January 2024, currently replaced by the more powerful GLM-4-0520."
  },
  "glm-4-0520": {
    "description": "GLM-4-0520 is the latest model version designed for highly complex and diverse tasks, demonstrating outstanding performance."
  },
  "glm-4-9b-chat": {
    "description": "GLM-4-9B-Chat demonstrates high performance across various aspects, including semantics, mathematics, reasoning, coding, and knowledge. It also features web browsing, code execution, custom tool invocation, and long text reasoning, supporting 26 languages including Japanese, Korean, and German."
  },
  "glm-4-air": {
    "description": "GLM-4-Air is a cost-effective version with performance close to GLM-4, offering fast speed at an affordable price."
  },
  "glm-4-airx": {
    "description": "GLM-4-AirX provides an efficient version of GLM-4-Air, with inference speeds up to 2.6 times faster."
  },
  "glm-4-alltools": {
    "description": "GLM-4-AllTools is a multifunctional intelligent agent model optimized to support complex instruction planning and tool invocation, such as web browsing, code interpretation, and text generation, suitable for multitasking."
  },
  "glm-4-flash": {
    "description": "GLM-4-Flash is the ideal choice for handling simple tasks, being the fastest and most cost-effective."
  },
  "glm-4-flashx": {
    "description": "GLM-4-FlashX is an enhanced version of Flash, featuring ultra-fast inference speed."
  },
  "glm-4-long": {
    "description": "GLM-4-Long supports ultra-long text inputs, suitable for memory-based tasks and large-scale document processing."
  },
  "glm-4-plus": {
    "description": "GLM-4-Plus, as a high-intelligence flagship, possesses strong capabilities for processing long texts and complex tasks, with overall performance improvements."
  },
  "glm-4v": {
    "description": "GLM-4V provides strong image understanding and reasoning capabilities, supporting various visual tasks."
  },
  "glm-4v-flash": {
    "description": "GLM-4V-Flash focuses on efficient single image understanding, suitable for scenarios that require rapid image parsing, such as real-time image analysis or batch image processing."
  },
  "glm-4v-plus": {
    "description": "GLM-4V-Plus has the ability to understand video content and multiple images, suitable for multimodal tasks."
  },
  "google/gemini-flash-1.5": {
    "description": "Gemini 1.5 Flash offers optimized multimodal processing capabilities, suitable for various complex task scenarios."
  },
  "google/gemini-pro-1.5": {
    "description": "Gemini 1.5 Pro combines the latest optimization technologies to deliver more efficient multimodal data processing capabilities."
  },
  "google/gemma-2-27b-it": {
    "description": "Gemma 2 continues the design philosophy of being lightweight and efficient."
  },
  "google/gemma-2-2b-it": {
    "description": "Google's lightweight instruction-tuning model."
  },
  "google/gemma-2-9b-it": {
    "description": "Gemma 2 is Google's lightweight open-source text model series."
  },
  "google/gemma-2-9b-it:free": {
    "description": "Gemma 2 is Google's lightweight open-source text model series."
  },
  "google/gemma-2b-it": {
    "description": "Gemma Instruct (2B) provides basic instruction processing capabilities, suitable for lightweight applications."
  },
  "gpt-3.5-turbo": {
    "description": "GPT 3.5 Turbo is suitable for various text generation and understanding tasks. Currently points to gpt-3.5-turbo-0125."
  },
  "gpt-3.5-turbo-0125": {
    "description": "GPT 3.5 Turbo is suitable for various text generation and understanding tasks. Currently points to gpt-3.5-turbo-0125."
  },
  "gpt-3.5-turbo-1106": {
    "description": "GPT 3.5 Turbo is suitable for various text generation and understanding tasks. Currently points to gpt-3.5-turbo-0125."
  },
  "gpt-3.5-turbo-16k": {
    "description": "GPT 3.5 Turbo 16k, a high-capacity text generation model suitable for complex tasks."
  },
  "gpt-3.5-turbo-instruct": {
    "description": "GPT 3.5 Turbo is suitable for various text generation and understanding tasks. Currently points to gpt-3.5-turbo-0125."
  },
  "gpt-35-turbo": {
    "description": "GPT 3.5 Turbo is an efficient model provided by OpenAI, suitable for chat and text generation tasks, supporting parallel function calls."
  },
  "gpt-35-turbo-16k": {
    "description": "GPT 3.5 Turbo 16k is a high-capacity text generation model suitable for complex tasks."
  },
  "gpt-4": {
    "description": "GPT-4 offers a larger context window, capable of handling longer text inputs, making it suitable for scenarios that require extensive information integration and data analysis."
  },
  "gpt-4-0125-preview": {
    "description": "The latest GPT-4 Turbo model features visual capabilities. Now, visual requests can be made using JSON format and function calls. GPT-4 Turbo is an enhanced version that provides cost-effective support for multimodal tasks. It strikes a balance between accuracy and efficiency, making it suitable for applications requiring real-time interaction."
  },
  "gpt-4-0613": {
    "description": "GPT-4 offers a larger context window, capable of handling longer text inputs, making it suitable for scenarios that require extensive information integration and data analysis."
  },
  "gpt-4-1106-preview": {
    "description": "The latest GPT-4 Turbo model features visual capabilities. Now, visual requests can be made using JSON format and function calls. GPT-4 Turbo is an enhanced version that provides cost-effective support for multimodal tasks. It strikes a balance between accuracy and efficiency, making it suitable for applications requiring real-time interaction."
  },
  "gpt-4-32k": {
    "description": "GPT-4 offers a larger context window, capable of handling longer text inputs, making it suitable for scenarios that require extensive information integration and data analysis."
  },
  "gpt-4-32k-0613": {
    "description": "GPT-4 offers a larger context window, capable of handling longer text inputs, making it suitable for scenarios that require extensive information integration and data analysis."
  },
  "gpt-4-turbo": {
    "description": "The latest GPT-4 Turbo model features visual capabilities. Now, visual requests can be made using JSON format and function calls. GPT-4 Turbo is an enhanced version that provides cost-effective support for multimodal tasks. It strikes a balance between accuracy and efficiency, making it suitable for applications requiring real-time interaction."
  },
  "gpt-4-turbo-2024-04-09": {
    "description": "The latest GPT-4 Turbo model features visual capabilities. Now, visual requests can be made using JSON format and function calls. GPT-4 Turbo is an enhanced version that provides cost-effective support for multimodal tasks. It strikes a balance between accuracy and efficiency, making it suitable for applications requiring real-time interaction."
  },
  "gpt-4-turbo-preview": {
    "description": "The latest GPT-4 Turbo model features visual capabilities. Now, visual requests can be made using JSON format and function calls. GPT-4 Turbo is an enhanced version that provides cost-effective support for multimodal tasks. It strikes a balance between accuracy and efficiency, making it suitable for applications requiring real-time interaction."
  },
  "gpt-4-vision-preview": {
    "description": "The latest GPT-4 Turbo model features visual capabilities. Now, visual requests can be made using JSON format and function calls. GPT-4 Turbo is an enhanced version that provides cost-effective support for multimodal tasks. It strikes a balance between accuracy and efficiency, making it suitable for applications requiring real-time interaction."
  },
  "gpt-4o": {
    "description": "ChatGPT-4o is a dynamic model that updates in real-time to stay current with the latest version. It combines powerful language understanding and generation capabilities, making it suitable for large-scale applications, including customer service, education, and technical support."
  },
  "gpt-4o-2024-05-13": {
    "description": "ChatGPT-4o is a dynamic model that updates in real-time to stay current with the latest version. It combines powerful language understanding and generation capabilities, making it suitable for large-scale applications, including customer service, education, and technical support."
  },
  "gpt-4o-2024-08-06": {
    "description": "ChatGPT-4o is a dynamic model that updates in real-time to stay current with the latest version. It combines powerful language understanding and generation capabilities, making it suitable for large-scale applications, including customer service, education, and technical support."
  },
  "gpt-4o-2024-11-20": {
    "description": "ChatGPT-4o is a dynamic model that updates in real-time to maintain the latest version. It combines powerful language understanding and generation capabilities, making it suitable for large-scale applications including customer service, education, and technical support."
  },
  "gpt-4o-audio-preview": {
    "description": "GPT-4o Audio model, supporting audio input and output."
  },
  "gpt-4o-mini": {
    "description": "GPT-4o mini is the latest model released by OpenAI after GPT-4 Omni, supporting both image and text input while outputting text. As their most advanced small model, it is significantly cheaper than other recent cutting-edge models, costing over 60% less than GPT-3.5 Turbo. It maintains state-of-the-art intelligence while offering remarkable cost-effectiveness. GPT-4o mini scored 82% on the MMLU test and currently ranks higher than GPT-4 in chat preferences."
  },
  "gpt-4o-mini-realtime-preview": {
    "description": "GPT-4o-mini real-time version, supporting real-time audio and text input and output."
  },
  "gpt-4o-realtime-preview": {
    "description": "GPT-4o real-time version, supporting real-time audio and text input and output."
  },
  "gpt-4o-realtime-preview-2024-10-01": {
    "description": "GPT-4o real-time version, supporting real-time audio and text input and output."
  },
  "gpt-4o-realtime-preview-2024-12-17": {
    "description": "GPT-4o real-time version, supporting real-time audio and text input and output."
  },
  "grok-2-1212": {
    "description": "This model has improved in accuracy, instruction adherence, and multilingual capabilities."
  },
  "grok-2-vision-1212": {
    "description": "This model has improved in accuracy, instruction adherence, and multilingual capabilities."
  },
  "grok-beta": {
    "description": "Offers performance comparable to Grok 2 but with higher efficiency, speed, and functionality."
  },
  "grok-vision-beta": {
    "description": "The latest image understanding model that can handle a wide range of visual information, including documents, charts, screenshots, and photographs."
  },
  "gryphe/mythomax-l2-13b": {
    "description": "MythoMax l2 13B is a language model that combines creativity and intelligence by merging multiple top models."
  },
  "hunyuan-code": {
    "description": "The latest code generation model from Hunyuan, trained on a base model with 200B high-quality code data, iteratively trained for six months with high-quality SFT data, increasing the context window length to 8K. It ranks among the top in automatic evaluation metrics for code generation across five major programming languages, and performs in the first tier for comprehensive human quality assessments across ten aspects of coding tasks."
  },
  "hunyuan-functioncall": {
    "description": "The latest MOE architecture FunctionCall model from Hunyuan, trained on high-quality FunctionCall data, with a context window of 32K, leading in multiple dimensions of evaluation metrics."
  },
  "hunyuan-lite": {
    "description": "Upgraded to a MOE structure with a context window of 256k, leading many open-source models in various NLP, coding, mathematics, and industry benchmarks."
  },
  "hunyuan-pro": {
    "description": "A trillion-parameter scale MOE-32K long text model. Achieves absolute leading levels across various benchmarks, capable of handling complex instructions and reasoning, with advanced mathematical abilities, supporting function calls, and optimized for applications in multilingual translation, finance, law, and healthcare."
  },
  "hunyuan-role": {
    "description": "The latest role-playing model from Hunyuan, fine-tuned and trained by Hunyuan's official team, based on the Hunyuan model combined with role-playing scenario datasets for enhanced foundational performance in role-playing contexts."
  },
  "hunyuan-standard": {
    "description": "Utilizes a superior routing strategy while alleviating issues of load balancing and expert convergence. For long texts, the needle-in-a-haystack metric reaches 99.9%. MOE-32K offers a relatively higher cost-performance ratio, balancing effectiveness and price while enabling processing of long text inputs."
  },
  "hunyuan-standard-256K": {
    "description": "Utilizes a superior routing strategy while alleviating issues of load balancing and expert convergence. For long texts, the needle-in-a-haystack metric reaches 99.9%. MOE-256K further breaks through in length and effectiveness, greatly expanding the input length capacity."
  },
  "hunyuan-turbo": {
    "description": "The preview version of the next-generation Hunyuan large language model, featuring a brand-new mixed expert model (MoE) structure, which offers faster inference efficiency and stronger performance compared to Hunyuan Pro."
  },
  "hunyuan-vision": {
    "description": "The latest multimodal model from Hunyuan, supporting image + text input to generate textual content."
  },
  "internlm/internlm2_5-20b-chat": {
    "description": "The innovative open-source model InternLM2.5 enhances dialogue intelligence through a large number of parameters."
  },
  "internlm/internlm2_5-7b-chat": {
    "description": "InternLM2.5 offers intelligent dialogue solutions across multiple scenarios."
  },
  "internlm2-pro-chat": {
    "description": "An older version of the model that we still maintain, available in various parameter sizes of 7B and 20B."
  },
  "internlm2.5-latest": {
    "description": "Our latest model series, featuring exceptional reasoning performance, supporting a context length of 1M, and enhanced instruction following and tool invocation capabilities."
  },
  "learnlm-1.5-pro-experimental": {
    "description": "LearnLM is an experimental, task-specific language model trained to align with learning science principles, capable of following systematic instructions in teaching and learning scenarios, acting as an expert tutor, among other roles."
  },
  "lite": {
    "description": "Spark Lite is a lightweight large language model with extremely low latency and efficient processing capabilities, completely free and open, supporting real-time online search functionality. Its quick response feature makes it excel in inference applications and model fine-tuning on low-power devices, providing users with excellent cost-effectiveness and intelligent experiences, particularly in knowledge Q&A, content generation, and search scenarios."
  },
  "llama-3.1-70b-instruct": {
    "description": "Llama 3.1 70B Instruct model, featuring 70B parameters, delivers outstanding performance in large text generation and instruction tasks."
  },
  "llama-3.1-70b-versatile": {
    "description": "Llama 3.1 70B provides enhanced AI reasoning capabilities, suitable for complex applications, supporting extensive computational processing while ensuring efficiency and accuracy."
  },
  "llama-3.1-8b-instant": {
    "description": "Llama 3.1 8B is a high-performance model that offers rapid text generation capabilities, making it ideal for applications requiring large-scale efficiency and cost-effectiveness."
  },
  "llama-3.1-8b-instruct": {
    "description": "Llama 3.1 8B Instruct model, featuring 8B parameters, supports efficient execution of visual instruction tasks, providing high-quality text generation capabilities."
  },
  "llama-3.1-sonar-huge-128k-online": {
    "description": "Llama 3.1 Sonar Huge Online model, featuring 405B parameters, supports a context length of approximately 127,000 tokens, designed for complex online chat applications."
  },
  "llama-3.1-sonar-large-128k-chat": {
    "description": "Llama 3.1 Sonar Large Chat model, featuring 70B parameters, supports a context length of approximately 127,000 tokens, suitable for complex offline chat tasks."
  },
  "llama-3.1-sonar-large-128k-online": {
    "description": "Llama 3.1 Sonar Large Online model, featuring 70B parameters, supports a context length of approximately 127,000 tokens, suitable for high-capacity and diverse chat tasks."
  },
  "llama-3.1-sonar-small-128k-chat": {
    "description": "Llama 3.1 Sonar Small Chat model, featuring 8B parameters, designed for offline chat, supports a context length of approximately 127,000 tokens."
  },
  "llama-3.1-sonar-small-128k-online": {
    "description": "Llama 3.1 Sonar Small Online model, featuring 8B parameters, supports a context length of approximately 127,000 tokens, designed for online chat, efficiently handling various text interactions."
  },
  "llama-3.2-11b-vision-instruct": {
    "description": "Excellent image reasoning capabilities on high-resolution images, suitable for visual understanding applications."
  },
  "llama-3.2-11b-vision-preview": {
    "description": "Llama 3.2 is designed to handle tasks that combine visual and textual data. It excels in tasks such as image description and visual question answering, bridging the gap between language generation and visual reasoning."
  },
  "llama-3.2-90b-vision-instruct": {
    "description": "Advanced image reasoning capabilities suitable for visual understanding agent applications."
  },
  "llama-3.2-90b-vision-preview": {
    "description": "Llama 3.2 is designed to handle tasks that combine visual and textual data. It excels in tasks such as image description and visual question answering, bridging the gap between language generation and visual reasoning."
  },
  "llama-3.3-70b-versatile": {
    "description": "Meta Llama 3.3 is a multilingual large language model (LLM) with 70 billion parameters (text input/text output), featuring pre-training and instruction-tuning. The instruction-tuned pure text model of Llama 3.3 is optimized for multilingual conversational use cases and outperforms many available open-source and closed chat models on common industry benchmarks."
  },
  "llama3-70b-8192": {
    "description": "Meta Llama 3 70B provides unparalleled complexity handling capabilities, tailored for high-demand projects."
  },
  "llama3-8b-8192": {
    "description": "Meta Llama 3 8B delivers high-quality reasoning performance, suitable for diverse application needs."
  },
  "llama3-groq-70b-8192-tool-use-preview": {
    "description": "Llama 3 Groq 70B Tool Use offers powerful tool invocation capabilities, supporting efficient processing of complex tasks."
  },
  "llama3-groq-8b-8192-tool-use-preview": {
    "description": "Llama 3 Groq 8B Tool Use is a model optimized for efficient tool usage, supporting fast parallel computation."
  },
  "llama3.1": {
    "description": "Llama 3.1 is a leading model launched by Meta, supporting up to 405B parameters, applicable in complex dialogues, multilingual translation, and data analysis."
  },
  "llama3.1:405b": {
    "description": "Llama 3.1 is a leading model launched by Meta, supporting up to 405B parameters, applicable in complex dialogues, multilingual translation, and data analysis."
  },
  "llama3.1:70b": {
    "description": "Llama 3.1 is a leading model launched by Meta, supporting up to 405B parameters, applicable in complex dialogues, multilingual translation, and data analysis."
  },
  "llava": {
    "description": "LLaVA is a multimodal model that combines a visual encoder with Vicuna for powerful visual and language understanding."
  },
  "llava-v1.5-7b-4096-preview": {
    "description": "LLaVA 1.5 7B offers integrated visual processing capabilities, generating complex outputs from visual information inputs."
  },
  "llava:13b": {
    "description": "LLaVA is a multimodal model that combines a visual encoder with Vicuna for powerful visual and language understanding."
  },
  "llava:34b": {
    "description": "LLaVA is a multimodal model that combines a visual encoder with Vicuna for powerful visual and language understanding."
  },
  "mathstral": {
    "description": "MathΣtral is designed for scientific research and mathematical reasoning, providing effective computational capabilities and result interpretation."
  },
  "max-32k": {
    "description": "Spark Max 32K is configured with large context processing capabilities, enhanced contextual understanding, and logical reasoning abilities, supporting text input of 32K tokens, suitable for long document reading, private knowledge Q&A, and other scenarios."
  },
  "meta-llama-3-70b-instruct": {
    "description": "A powerful 70-billion parameter model excelling in reasoning, coding, and broad language applications."
  },
  "meta-llama-3-8b-instruct": {
    "description": "A versatile 8-billion parameter model optimized for dialogue and text generation tasks."
  },
  "meta-llama-3.1-405b-instruct": {
    "description": "The Llama 3.1 instruction-tuned text-only models are optimized for multilingual dialogue use cases and outperform many of the available open-source and closed chat models on common industry benchmarks."
  },
  "meta-llama-3.1-70b-instruct": {
    "description": "The Llama 3.1 instruction-tuned text-only models are optimized for multilingual dialogue use cases and outperform many of the available open-source and closed chat models on common industry benchmarks."
  },
  "meta-llama-3.1-8b-instruct": {
    "description": "The Llama 3.1 instruction-tuned text-only models are optimized for multilingual dialogue use cases and outperform many of the available open-source and closed chat models on common industry benchmarks."
  },
  "meta-llama/Llama-2-13b-chat-hf": {
    "description": "LLaMA-2 Chat (13B) offers excellent language processing capabilities and outstanding interactive experiences."
  },
  "meta-llama/Llama-2-70b-hf": {
    "description": "LLaMA-2 provides excellent language processing capabilities and outstanding interactive experiences."
  },
  "meta-llama/Llama-3-70b-chat-hf": {
    "description": "LLaMA-3 Chat (70B) is a powerful chat model that supports complex conversational needs."
  },
  "meta-llama/Llama-3-8b-chat-hf": {
    "description": "LLaMA-3 Chat (8B) provides multilingual support, covering a rich array of domain knowledge."
  },
  "meta-llama/Llama-3.2-11B-Vision-Instruct-Turbo": {
    "description": "LLaMA 3.2 is designed for tasks involving both visual and textual data. It excels in tasks like image description and visual question answering, bridging the gap between language generation and visual reasoning."
  },
  "meta-llama/Llama-3.2-3B-Instruct-Turbo": {
    "description": "LLaMA 3.2 is designed for tasks involving both visual and textual data. It excels in tasks like image description and visual question answering, bridging the gap between language generation and visual reasoning."
  },
  "meta-llama/Llama-3.2-90B-Vision-Instruct-Turbo": {
    "description": "LLaMA 3.2 is designed for tasks involving both visual and textual data. It excels in tasks like image description and visual question answering, bridging the gap between language generation and visual reasoning."
  },
  "meta-llama/Llama-3.3-70B-Instruct": {
    "description": "Llama 3.3 is the most advanced multilingual open-source large language model in the Llama series, offering performance comparable to 405B models at a very low cost. Based on the Transformer architecture, it enhances usability and safety through supervised fine-tuning (SFT) and reinforcement learning from human feedback (RLHF). Its instruction-tuned version is optimized for multilingual dialogue and outperforms many open-source and closed chat models on multiple industry benchmarks. Knowledge cutoff date is December 2023."
  },
  "meta-llama/Llama-Vision-Free": {
    "description": "LLaMA 3.2 is designed for tasks involving both visual and textual data. It excels in tasks like image description and visual question answering, bridging the gap between language generation and visual reasoning."
  },
  "meta-llama/Meta-Llama-3-70B-Instruct-Lite": {
    "description": "Llama 3 70B Instruct Lite is suitable for environments requiring high performance and low latency."
  },
  "meta-llama/Meta-Llama-3-70B-Instruct-Turbo": {
    "description": "Llama 3 70B Instruct Turbo offers exceptional language understanding and generation capabilities, suitable for the most demanding computational tasks."
  },
  "meta-llama/Meta-Llama-3-8B-Instruct-Lite": {
    "description": "Llama 3 8B Instruct Lite is designed for resource-constrained environments, providing excellent balanced performance."
  },
  "meta-llama/Meta-Llama-3-8B-Instruct-Turbo": {
    "description": "Llama 3 8B Instruct Turbo is a high-performance large language model, supporting a wide range of application scenarios."
  },
  "meta-llama/Meta-Llama-3.1-405B-Instruct": {
    "description": "LLaMA 3.1 405B is a powerful model for pre-training and instruction tuning."
  },
  "meta-llama/Meta-Llama-3.1-405B-Instruct-Turbo": {
    "description": "The 405B Llama 3.1 Turbo model provides massive context support for big data processing, excelling in large-scale AI applications."
  },
  "meta-llama/Meta-Llama-3.1-70B-Instruct": {
    "description": "LLaMA 3.1 70B offers efficient conversational support in multiple languages."
  },
  "meta-llama/Meta-Llama-3.1-70B-Instruct-Turbo": {
    "description": "Llama 3.1 70B model is finely tuned for high-load applications, quantized to FP8 for enhanced computational efficiency and accuracy, ensuring outstanding performance in complex scenarios."
  },
  "meta-llama/Meta-Llama-3.1-8B-Instruct": {
    "description": "LLaMA 3.1 provides multilingual support and is one of the industry's leading generative models."
  },
  "meta-llama/Meta-Llama-3.1-8B-Instruct-Turbo": {
    "description": "Llama 3.1 8B model utilizes FP8 quantization, supporting up to 131,072 context tokens, making it a standout in open-source models, excelling in complex tasks and outperforming many industry benchmarks."
  },
  "meta-llama/llama-3-70b-instruct": {
    "description": "Llama 3 70B Instruct is optimized for high-quality conversational scenarios, demonstrating excellent performance in various human evaluations."
  },
  "meta-llama/llama-3-8b-instruct": {
    "description": "Llama 3 8B Instruct is optimized for high-quality conversational scenarios, performing better than many closed-source models."
  },
  "meta-llama/llama-3.1-405b-instruct": {
    "description": "Llama 3.1 405B Instruct is the latest version from Meta, optimized for generating high-quality dialogues, surpassing many leading closed-source models."
  },
  "meta-llama/llama-3.1-70b-instruct": {
    "description": "Llama 3.1 70B Instruct is designed for high-quality conversations, excelling in human evaluations, particularly in highly interactive scenarios."
  },
  "meta-llama/llama-3.1-8b-instruct": {
    "description": "Llama 3.1 8B Instruct is the latest version released by Meta, optimized for high-quality conversational scenarios, outperforming many leading closed-source models."
  },
  "meta-llama/llama-3.1-8b-instruct:free": {
    "description": "LLaMA 3.1 offers multilingual support and is one of the industry's leading generative models."
  },
  "meta-llama/llama-3.2-11b-vision-instruct": {
    "description": "LLaMA 3.2 is designed to handle tasks that combine visual and textual data. It excels in tasks such as image description and visual question answering, bridging the gap between language generation and visual reasoning."
  },
  "meta-llama/llama-3.2-90b-vision-instruct": {
    "description": "LLaMA 3.2 is designed to handle tasks that combine visual and textual data. It excels in tasks such as image description and visual question answering, bridging the gap between language generation and visual reasoning."
  },
  "meta.llama3-1-405b-instruct-v1:0": {
    "description": "Meta Llama 3.1 405B Instruct is the largest and most powerful model in the Llama 3.1 Instruct series. It is a highly advanced conversational reasoning and synthetic data generation model, which can also serve as a foundation for specialized continuous pre-training or fine-tuning in specific domains. The multilingual large language models (LLMs) provided by Llama 3.1 are a set of pre-trained, instruction-tuned generative models, including sizes of 8B, 70B, and 405B (text input/output). The instruction-tuned text models (8B, 70B, 405B) are optimized for multilingual conversational use cases and have outperformed many available open-source chat models in common industry benchmarks. Llama 3.1 is designed for commercial and research purposes across multiple languages. The instruction-tuned text models are suitable for assistant-like chat, while the pre-trained models can adapt to various natural language generation tasks. The Llama 3.1 models also support improving other models using their outputs, including synthetic data generation and refinement. Llama 3.1 is an autoregressive language model built using an optimized transformer architecture. The tuned versions utilize supervised fine-tuning (SFT) and reinforcement learning with human feedback (RLHF) to align with human preferences for helpfulness and safety."
  },
  "meta.llama3-1-70b-instruct-v1:0": {
    "description": "The updated version of Meta Llama 3.1 70B Instruct includes an extended 128K context length, multilingual capabilities, and improved reasoning abilities. The multilingual large language models (LLMs) provided by Llama 3.1 are a set of pre-trained, instruction-tuned generative models, including sizes of 8B, 70B, and 405B (text input/output). The instruction-tuned text models (8B, 70B, 405B) are optimized for multilingual dialogue use cases and have surpassed many available open-source chat models in common industry benchmarks. Llama 3.1 is designed for commercial and research purposes in multiple languages. The instruction-tuned text models are suitable for assistant-like chat, while the pre-trained models can adapt to various natural language generation tasks. The Llama 3.1 model also supports using its outputs to improve other models, including synthetic data generation and refinement. Llama 3.1 is an autoregressive language model using optimized transformer architecture. The tuned versions use supervised fine-tuning (SFT) and reinforcement learning with human feedback (RLHF) to align with human preferences for helpfulness and safety."
  },
  "meta.llama3-1-8b-instruct-v1:0": {
    "description": "The updated version of Meta Llama 3.1 8B Instruct includes an extended 128K context length, multilingual capabilities, and improved reasoning abilities. The multilingual large language models (LLMs) provided by Llama 3.1 are a set of pre-trained, instruction-tuned generative models, including sizes of 8B, 70B, and 405B (text input/output). The instruction-tuned text models (8B, 70B, 405B) are optimized for multilingual dialogue use cases and have surpassed many available open-source chat models in common industry benchmarks. Llama 3.1 is designed for commercial and research purposes in multiple languages. The instruction-tuned text models are suitable for assistant-like chat, while the pre-trained models can adapt to various natural language generation tasks. The Llama 3.1 model also supports using its outputs to improve other models, including synthetic data generation and refinement. Llama 3.1 is an autoregressive language model using optimized transformer architecture. The tuned versions use supervised fine-tuning (SFT) and reinforcement learning with human feedback (RLHF) to align with human preferences for helpfulness and safety."
  },
  "meta.llama3-70b-instruct-v1:0": {
    "description": "Meta Llama 3 is an open large language model (LLM) aimed at developers, researchers, and enterprises, designed to help them build, experiment, and responsibly scale their generative AI ideas. As part of a foundational system for global community innovation, it is particularly suitable for content creation, conversational AI, language understanding, R&D, and enterprise applications."
  },
  "meta.llama3-8b-instruct-v1:0": {
    "description": "Meta Llama 3 is an open large language model (LLM) aimed at developers, researchers, and enterprises, designed to help them build, experiment, and responsibly scale their generative AI ideas. As part of a foundational system for global community innovation, it is particularly suitable for those with limited computational power and resources, edge devices, and faster training times."
  },
  "microsoft/WizardLM-2-8x22B": {
    "description": "WizardLM 2 is a language model provided by Microsoft AI, excelling in complex dialogues, multilingual capabilities, reasoning, and intelligent assistant tasks."
  },
  "microsoft/wizardlm 2-7b": {
    "description": "WizardLM 2 7B is Microsoft's latest lightweight AI model, performing nearly ten times better than existing leading open-source models."
  },
  "microsoft/wizardlm-2-8x22b": {
    "description": "WizardLM-2 8x22B is Microsoft's state-of-the-art Wizard model, demonstrating extremely competitive performance."
  },
  "minicpm-v": {
    "description": "MiniCPM-V is a next-generation multimodal large model launched by OpenBMB, boasting exceptional OCR recognition and multimodal understanding capabilities, supporting a wide range of application scenarios."
  },
  "ministral-3b-latest": {
    "description": "Ministral 3B is Mistral's top-tier edge model."
  },
  "ministral-8b-latest": {
    "description": "Ministral 8B is Mistral's cost-effective edge model."
  },
  "mistral": {
    "description": "Mistral is a 7B model released by Mistral AI, suitable for diverse language processing needs."
  },
  "mistral-large": {
    "description": "Mixtral Large is Mistral's flagship model, combining capabilities in code generation, mathematics, and reasoning, supporting a 128k context window."
  },
  "mistral-large-latest": {
    "description": "Mistral Large is the flagship model, excelling in multilingual tasks, complex reasoning, and code generation, making it an ideal choice for high-end applications."
  },
  "mistral-nemo": {
    "description": "Mistral Nemo, developed in collaboration with Mistral AI and NVIDIA, is a high-performance 12B model."
  },
  "mistral-small": {
    "description": "Mistral Small can be used for any language-based task that requires high efficiency and low latency."
  },
  "mistral-small-latest": {
    "description": "Mistral Small is a cost-effective, fast, and reliable option suitable for use cases such as translation, summarization, and sentiment analysis."
  },
  "mistralai/Mistral-7B-Instruct-v0.1": {
    "description": "Mistral (7B) Instruct is known for its high performance, suitable for various language tasks."
  },
  "mistralai/Mistral-7B-Instruct-v0.2": {
    "description": "Mistral 7B is a model fine-tuned on demand, providing optimized answers for tasks."
  },
  "mistralai/Mistral-7B-Instruct-v0.3": {
    "description": "Mistral (7B) Instruct v0.3 offers efficient computational power and natural language understanding, suitable for a wide range of applications."
  },
  "mistralai/Mistral-7B-v0.1": {
    "description": "Mistral 7B is a compact yet high-performance model, adept at handling batch processing and simple tasks like classification and text generation, featuring good reasoning capabilities."
  },
  "mistralai/Mixtral-8x22B-Instruct-v0.1": {
    "description": "Mixtral-8x22B Instruct (141B) is a super large language model that supports extremely high processing demands."
  },
  "mistralai/Mixtral-8x7B-Instruct-v0.1": {
    "description": "Mixtral 8x7B is a pre-trained sparse mixture of experts model for general text tasks."
  },
  "mistralai/Mixtral-8x7B-v0.1": {
    "description": "Mixtral 8x7B is a sparse expert model that utilizes multiple parameters to enhance reasoning speed, suitable for multilingual and code generation tasks."
  },
  "mistralai/mistral-7b-instruct": {
    "description": "Mistral 7B Instruct is a high-performance industry-standard model optimized for speed and long context support."
  },
  "mistralai/mistral-nemo": {
    "description": "Mistral Nemo is a multilingual model with 7.3 billion parameters, designed for high-performance programming."
  },
  "mixtral": {
    "description": "Mixtral is an expert model from Mistral AI, featuring open-source weights and providing support in code generation and language understanding."
  },
  "mixtral-8x7b-32768": {
    "description": "Mixtral 8x7B provides high fault-tolerant parallel computing capabilities, suitable for complex tasks."
  },
  "mixtral:8x22b": {
    "description": "Mixtral is an expert model from Mistral AI, featuring open-source weights and providing support in code generation and language understanding."
  },
  "moonshot-v1-128k": {
    "description": "Moonshot V1 128K is a model with ultra-long context processing capabilities, suitable for generating extremely long texts, meeting the demands of complex generation tasks, capable of handling up to 128,000 tokens, making it ideal for research, academia, and large document generation."
  },
  "moonshot-v1-32k": {
    "description": "Moonshot V1 32K offers medium-length context processing capabilities, able to handle 32,768 tokens, particularly suitable for generating various long documents and complex dialogues, applicable in content creation, report generation, and dialogue systems."
  },
  "moonshot-v1-8k": {
    "description": "Moonshot V1 8K is designed for generating short text tasks, featuring efficient processing performance, capable of handling 8,192 tokens, making it ideal for brief dialogues, note-taking, and rapid content generation."
  },
  "nousresearch/hermes-2-pro-llama-3-8b": {
    "description": "Hermes 2 Pro Llama 3 8B is an upgraded version of Nous Hermes 2, featuring the latest internally developed datasets."
  },
  "nvidia/Llama-3.1-Nemotron-70B-Instruct-HF": {
    "description": "Llama 3.1 Nemotron 70B is a large language model customized by NVIDIA, designed to enhance the helpfulness of LLM-generated responses to user queries. The model has excelled in benchmark tests such as Arena Hard, AlpacaEval 2 LC, and GPT-4-Turbo MT-Bench, ranking first in all three automatic alignment benchmarks as of October 1, 2024. The model is trained using RLHF (specifically REINFORCE), Llama-3.1-Nemotron-70B-Reward, and HelpSteer2-Preference prompts based on the Llama-3.1-70B-Instruct model."
  },
  "o1": {
    "description": "Focused on advanced reasoning and solving complex problems, including mathematical and scientific tasks. It is particularly well-suited for applications that require deep contextual understanding and agent workflow."
  },
  "o1-mini": {
    "description": "o1-mini is a fast and cost-effective reasoning model designed for programming, mathematics, and scientific applications. This model features a 128K context and has a knowledge cutoff date of October 2023."
  },
  "o1-preview": {
    "description": "o1 is OpenAI's new reasoning model, suitable for complex tasks that require extensive general knowledge. This model features a 128K context and has a knowledge cutoff date of October 2023."
  },
  "open-codestral-mamba": {
    "description": "Codestral Mamba is a language model focused on code generation, providing strong support for advanced coding and reasoning tasks."
  },
  "open-mistral-7b": {
    "description": "Mistral 7B is a compact yet high-performance model, excelling in batch processing and simple tasks such as classification and text generation, with good reasoning capabilities."
  },
  "open-mistral-nemo": {
    "description": "Mistral Nemo is a 12B model developed in collaboration with Nvidia, offering outstanding reasoning and coding performance, easy to integrate and replace."
  },
  "open-mixtral-8x22b": {
    "description": "Mixtral 8x22B is a larger expert model focused on complex tasks, providing excellent reasoning capabilities and higher throughput."
  },
  "open-mixtral-8x7b": {
    "description": "Mixtral 8x7B is a sparse expert model that leverages multiple parameters to enhance reasoning speed, suitable for handling multilingual and code generation tasks."
  },
  "openai/gpt-4o": {
    "description": "ChatGPT-4o is a dynamic model that updates in real-time to maintain the latest version. It combines powerful language understanding and generation capabilities, suitable for large-scale application scenarios, including customer service, education, and technical support."
  },
  "openai/gpt-4o-mini": {
    "description": "GPT-4o mini is the latest model released by OpenAI following GPT-4 Omni, supporting both text and image input while outputting text. As their most advanced small model, it is significantly cheaper than other recent cutting-edge models and over 60% cheaper than GPT-3.5 Turbo. It maintains state-of-the-art intelligence while offering remarkable cost-effectiveness. GPT-4o mini scored 82% on the MMLU test and currently ranks higher than GPT-4 in chat preferences."
  },
  "openai/o1-mini": {
    "description": "o1-mini is a fast and cost-effective reasoning model designed for programming, mathematics, and scientific applications. This model features a 128K context and has a knowledge cutoff date of October 2023."
  },
  "openai/o1-preview": {
    "description": "o1 is OpenAI's new reasoning model, suitable for complex tasks that require extensive general knowledge. This model features a 128K context and has a knowledge cutoff date of October 2023."
  },
  "openchat/openchat-7b": {
    "description": "OpenChat 7B is an open-source language model library fine-tuned using the 'C-RLFT (Conditional Reinforcement Learning Fine-Tuning)' strategy."
  },
  "openrouter/auto": {
    "description": "Based on context length, topic, and complexity, your request will be sent to Llama 3 70B Instruct, Claude 3.5 Sonnet (self-regulating), or GPT-4o."
  },
  "phi3": {
    "description": "Phi-3 is a lightweight open model launched by Microsoft, suitable for efficient integration and large-scale knowledge reasoning."
  },
  "phi3:14b": {
    "description": "Phi-3 is a lightweight open model launched by Microsoft, suitable for efficient integration and large-scale knowledge reasoning."
  },
  "pixtral-12b-2409": {
    "description": "The Pixtral model demonstrates strong capabilities in tasks such as chart and image understanding, document question answering, multimodal reasoning, and instruction following. It can ingest images at natural resolutions and aspect ratios and handle an arbitrary number of images within a long context window of up to 128K tokens."
  },
  "pixtral-large-latest": {
    "description": "Pixtral Large is an open-source multimodal model with 124 billion parameters, built on Mistral Large 2. This is the second model in our multimodal family, showcasing cutting-edge image understanding capabilities."
  },
  "pro-128k": {
    "description": "Spark Pro 128K is equipped with an extra-large context processing capability, able to handle up to 128K of contextual information, making it particularly suitable for long-form content that requires comprehensive analysis and long-term logical connections, providing smooth and consistent logic and diverse citation support in complex text communication."
  },
  "qwen-coder-plus-latest": {
    "description": "Tongyi Qianwen code model."
  },
  "qwen-coder-turbo-latest": {
    "description": "The Tongyi Qianwen Coder model."
  },
  "qwen-long": {
    "description": "Qwen is a large-scale language model that supports long text contexts and dialogue capabilities based on long documents and multiple documents."
  },
  "qwen-math-plus-latest": {
    "description": "The Tongyi Qianwen Math model is specifically designed for solving mathematical problems."
  },
  "qwen-math-turbo-latest": {
    "description": "The Tongyi Qianwen Math model is specifically designed for solving mathematical problems."
  },
  "qwen-max": {
    "description": "Qwen Max is a trillion-level large-scale language model that supports input in various languages including Chinese and English, and is the API model behind the current Qwen 2.5 product version."
  },
  "qwen-max-latest": {
    "description": "Tongyi Qianwen Max is a large-scale language model with hundreds of billions of parameters, supporting input in various languages, including Chinese and English. It is the API model behind the current Tongyi Qianwen 2.5 product version."
  },
  "qwen-plus": {
    "description": "Qwen Plus is an enhanced large-scale language model supporting input in various languages including Chinese and English."
  },
  "qwen-plus-latest": {
    "description": "Tongyi Qianwen Plus is an enhanced version of the large-scale language model, supporting input in various languages, including Chinese and English."
  },
  "qwen-turbo": {
    "description": "Qwen Turbo is a large-scale language model supporting input in various languages including Chinese and English."
  },
  "qwen-turbo-latest": {
    "description": "Tongyi Qianwen is a large-scale language model that supports input in various languages, including Chinese and English."
  },
  "qwen-vl-chat-v1": {
    "description": "Qwen VL supports flexible interaction methods, including multi-image, multi-turn Q&A, and creative capabilities."
  },
  "qwen-vl-max-latest": {
    "description": "Tongyi Qianwen's ultra-large-scale visual language model. Compared to the enhanced version, it further improves visual reasoning and instruction-following abilities, providing a higher level of visual perception and cognition."
  },
  "qwen-vl-plus-latest": {
    "description": "Tongyi Qianwen's large-scale visual language model enhanced version. Significantly improves detail recognition and text recognition capabilities, supporting ultra-high pixel resolution and images of any aspect ratio."
  },
  "qwen-vl-v1": {
    "description": "Initialized with the Qwen-7B language model, this pre-trained model adds an image model with an input resolution of 448."
  },
  "qwen/qwen-2-7b-instruct:free": {
    "description": "Qwen2 is a brand new series of large language models with enhanced understanding and generation capabilities."
  },
  "qwen2": {
    "description": "Qwen2 is Alibaba's next-generation large-scale language model, supporting diverse application needs with excellent performance."
  },
  "qwen2.5": {
    "description": "Qwen2.5 is Alibaba's next-generation large-scale language model, supporting diverse application needs with outstanding performance."
  },
  "qwen2.5-14b-instruct": {
    "description": "The 14B model of Tongyi Qianwen 2.5 is open-sourced."
  },
  "qwen2.5-32b-instruct": {
    "description": "The 32B model of Tongyi Qianwen 2.5 is open-sourced."
  },
  "qwen2.5-72b-instruct": {
    "description": "The 72B model of Tongyi Qianwen 2.5 is open-sourced."
  },
  "qwen2.5-7b-instruct": {
    "description": "The 7B model of Tongyi Qianwen 2.5 is open-sourced."
  },
  "qwen2.5-coder-1.5b-instruct": {
    "description": "Open-source version of the Qwen coding model."
  },
  "qwen2.5-coder-32b-instruct": {
    "description": "Open-source version of the Tongyi Qianwen code model."
  },
  "qwen2.5-coder-7b-instruct": {
    "description": "The open-source version of the Tongyi Qianwen Coder model."
  },
  "qwen2.5-math-1.5b-instruct": {
    "description": "Qwen-Math model has powerful mathematical problem-solving capabilities."
  },
  "qwen2.5-math-72b-instruct": {
    "description": "The Qwen-Math model possesses strong capabilities for solving mathematical problems."
  },
  "qwen2.5-math-7b-instruct": {
    "description": "The Qwen-Math model possesses strong capabilities for solving mathematical problems."
  },
  "qwen2.5:0.5b": {
    "description": "Qwen2.5 is Alibaba's next-generation large-scale language model, supporting diverse application needs with outstanding performance."
  },
  "qwen2.5:1.5b": {
    "description": "Qwen2.5 is Alibaba's next-generation large-scale language model, supporting diverse application needs with outstanding performance."
  },
  "qwen2.5:72b": {
    "description": "Qwen2.5 is Alibaba's next-generation large-scale language model, supporting diverse application needs with outstanding performance."
  },
  "qwen2:0.5b": {
    "description": "Qwen2 is Alibaba's next-generation large-scale language model, supporting diverse application needs with excellent performance."
  },
  "qwen2:1.5b": {
    "description": "Qwen2 is Alibaba's next-generation large-scale language model, supporting diverse application needs with excellent performance."
  },
  "qwen2:72b": {
    "description": "Qwen2 is Alibaba's next-generation large-scale language model, supporting diverse application needs with excellent performance."
  },
  "qwq": {
    "description": "QwQ is an experimental research model focused on improving AI reasoning capabilities."
  },
  "qwq-32b-preview": {
    "description": "The QwQ model is an experimental research model developed by the Qwen team, focusing on enhancing AI reasoning capabilities."
  },
  "solar-1-mini-chat": {
    "description": "Solar Mini is a compact LLM that outperforms GPT-3.5, featuring strong multilingual capabilities, supporting English and Korean, and providing an efficient and compact solution."
  },
  "solar-1-mini-chat-ja": {
    "description": "Solar Mini (Ja) extends the capabilities of Solar Mini, focusing on Japanese while maintaining efficiency and excellent performance in English and Korean usage."
  },
  "solar-pro": {
    "description": "Solar Pro is a highly intelligent LLM launched by Upstage, focusing on single-GPU instruction-following capabilities, with an IFEval score above 80. Currently supports English, with a formal version planned for release in November 2024, which will expand language support and context length."
  },
  "step-1-128k": {
    "description": "Balances performance and cost, suitable for general scenarios."
  },
  "step-1-256k": {
    "description": "Equipped with ultra-long context processing capabilities, especially suitable for long document analysis."
  },
  "step-1-32k": {
    "description": "Supports medium-length dialogues, applicable to various application scenarios."
  },
  "step-1-8k": {
    "description": "Small model, suitable for lightweight tasks."
  },
  "step-1-flash": {
    "description": "High-speed model, suitable for real-time dialogues."
  },
  "step-1.5v-mini": {
    "description": "This model has powerful video understanding capabilities."
  },
  "step-1v-32k": {
    "description": "Supports visual input, enhancing multimodal interaction experiences."
  },
  "step-1v-8k": {
    "description": "A small visual model suitable for basic text and image tasks."
  },
  "step-2-16k": {
    "description": "Supports large-scale context interactions, suitable for complex dialogue scenarios."
  },
  "taichu_llm": {
    "description": "The ZD Taichu language model possesses strong language understanding capabilities and excels in text creation, knowledge Q&A, code programming, mathematical calculations, logical reasoning, sentiment analysis, and text summarization. It innovatively combines large-scale pre-training with rich knowledge from multiple sources, continuously refining algorithmic techniques and absorbing new knowledge in vocabulary, structure, grammar, and semantics from vast text data, resulting in an evolving model performance. It provides users with more convenient information and services, as well as a more intelligent experience."
  },
  "text-embedding-3-large": {
    "description": "The most powerful vectorization model, suitable for both English and non-English tasks."
  },
  "text-embedding-3-small": {
    "description": "An efficient and cost-effective next-generation embedding model, suitable for knowledge retrieval, RAG applications, and more."
  },
  "togethercomputer/StripedHyena-Nous-7B": {
    "description": "StripedHyena Nous (7B) provides enhanced computational capabilities through efficient strategies and model architecture."
  },
  "tts-1": {
    "description": "The latest text-to-speech model, optimized for speed in real-time scenarios."
  },
  "tts-1-hd": {
    "description": "The latest text-to-speech model, optimized for quality."
  },
  "upstage/SOLAR-10.7B-Instruct-v1.0": {
    "description": "Upstage SOLAR Instruct v1 (11B) is suitable for refined instruction tasks, offering excellent language processing capabilities."
  },
  "us.anthropic.claude-3-5-sonnet-20241022-v2:0": {
    "description": "Claude 3.5 Sonnet raises the industry standard, outperforming competitor models and Claude 3 Opus, excelling in a wide range of evaluations while maintaining the speed and cost of our mid-tier models."
  },
  "whisper-1": {
    "description": "A universal speech recognition model that supports multilingual speech recognition, speech translation, and language identification."
  },
  "wizardlm2": {
    "description": "WizardLM 2 is a language model provided by Microsoft AI, excelling in complex dialogues, multilingual capabilities, reasoning, and intelligent assistant applications."
  },
  "wizardlm2:8x22b": {
    "description": "WizardLM 2 is a language model provided by Microsoft AI, excelling in complex dialogues, multilingual capabilities, reasoning, and intelligent assistant applications."
  },
  "yi-large": {
    "description": "A new trillion-parameter model, providing super strong question-answering and text generation capabilities."
  },
  "yi-large-fc": {
    "description": "Based on the yi-large model, supports and enhances tool invocation capabilities, suitable for various business scenarios requiring agent or workflow construction."
  },
  "yi-large-preview": {
    "description": "Initial version, recommended to use yi-large (new version)."
  },
  "yi-large-rag": {
    "description": "High-level service based on the yi-large super strong model, combining retrieval and generation techniques to provide precise answers and real-time information retrieval services."
  },
  "yi-large-turbo": {
    "description": "Exceptional performance at a high cost-performance ratio. Conducts high-precision tuning based on performance, inference speed, and cost."
  },
  "yi-lightning": {
    "description": "The latest high-performance model, ensuring high-quality output while significantly improving reasoning speed."
  },
  "yi-lightning-lite": {
    "description": "A lightweight version, recommended to use yi-lightning."
  },
  "yi-medium": {
    "description": "Medium-sized model upgraded and fine-tuned, balanced capabilities, and high cost-performance ratio. Deeply optimized instruction-following capabilities."
  },
  "yi-medium-200k": {
    "description": "200K ultra-long context window, providing deep understanding and generation capabilities for long texts."
  },
  "yi-spark": {
    "description": "Small yet powerful, lightweight and fast model. Provides enhanced mathematical computation and coding capabilities."
  },
  "yi-vision": {
    "description": "Model for complex visual tasks, providing high-performance image understanding and analysis capabilities."
  }
}<|MERGE_RESOLUTION|>--- conflicted
+++ resolved
@@ -306,11 +306,7 @@
     "description": "Optimized for Chinese persona dialogue scenarios, providing smooth dialogue generation that aligns with Chinese expression habits."
   },
   "abab7-chat-preview": {
-<<<<<<< HEAD
-    "description": "Significantly improved capabilities in long text, math, writing, and more compared to the abab6.5 series models."
-=======
     "description": "Significant improvements in capabilities such as long text, mathematics, and writing compared to the abab6.5 series models."
->>>>>>> 17aca7df
   },
   "accounts/fireworks/models/firefunction-v1": {
     "description": "Fireworks open-source function-calling model provides excellent instruction execution capabilities and customizable features."
