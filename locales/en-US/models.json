{
  "01-ai/Yi-1.5-34B-Chat-16K": {
    "description": "Yi-1.5 34B delivers superior performance in industry applications with a wealth of training samples."
  },
  "01-ai/Yi-1.5-6B-Chat": {
    "description": "Yi-1.5-6B-Chat is a variant of the Yi-1.5 series, belonging to the open-source chat model. Yi-1.5 is an upgraded version of Yi, continuously pre-trained on 500B high-quality corpora and fine-tuned on over 3M diverse samples. Compared to Yi, Yi-1.5 demonstrates stronger capabilities in coding, mathematics, reasoning, and instruction following, while maintaining excellent language understanding, common sense reasoning, and reading comprehension abilities. The model is available in context length versions of 4K, 16K, and 32K, with a total pre-training volume reaching 3.6T tokens."
  },
  "01-ai/Yi-1.5-9B-Chat-16K": {
    "description": "Yi-1.5 9B supports 16K tokens, providing efficient and smooth language generation capabilities."
  },
  "01-ai/yi-1.5-34b-chat": {
    "description": "Zero One Everything, the latest open-source fine-tuned model with 34 billion parameters, supports various dialogue scenarios with high-quality training data aligned with human preferences."
  },
  "01-ai/yi-1.5-9b-chat": {
    "description": "Zero One Everything, the latest open-source fine-tuned model with 9 billion parameters, supports various dialogue scenarios with high-quality training data aligned with human preferences."
  },
  "360gpt-pro": {
    "description": "360GPT Pro, as an important member of the 360 AI model series, meets diverse natural language application scenarios with efficient text processing capabilities, supporting long text understanding and multi-turn dialogue."
  },
  "360gpt-turbo": {
    "description": "360GPT Turbo offers powerful computation and dialogue capabilities, with excellent semantic understanding and generation efficiency, making it an ideal intelligent assistant solution for enterprises and developers."
  },
  "360gpt-turbo-responsibility-8k": {
    "description": "360GPT Turbo Responsibility 8K emphasizes semantic safety and responsibility, designed specifically for applications with high content safety requirements, ensuring accuracy and robustness in user experience."
  },
  "360gpt2-o1": {
    "description": "360gpt2-o1 builds a chain of thought using tree search and incorporates a reflection mechanism, trained with reinforcement learning, enabling the model to self-reflect and correct errors."
  },
  "360gpt2-pro": {
    "description": "360GPT2 Pro is an advanced natural language processing model launched by 360, featuring exceptional text generation and understanding capabilities, particularly excelling in generation and creative tasks, capable of handling complex language transformations and role-playing tasks."
  },
  "360zhinao2-o1": {
    "description": "360zhinao2-o1 uses tree search to build a chain of thought and introduces a reflection mechanism, utilizing reinforcement learning for training, enabling the model to possess self-reflection and error-correction capabilities."
  },
  "4.0Ultra": {
    "description": "Spark4.0 Ultra is the most powerful version in the Spark large model series, enhancing text content understanding and summarization capabilities while upgrading online search links. It is a comprehensive solution for improving office productivity and accurately responding to demands, leading the industry as an intelligent product."
  },
  "Baichuan2-Turbo": {
    "description": "Utilizes search enhancement technology to achieve comprehensive links between large models and domain knowledge, as well as knowledge from the entire web. Supports uploads of various documents such as PDF and Word, and URL input, providing timely and comprehensive information retrieval with accurate and professional output."
  },
  "Baichuan3-Turbo": {
    "description": "Optimized for high-frequency enterprise scenarios, significantly improving performance and cost-effectiveness. Compared to the Baichuan2 model, content creation improves by 20%, knowledge Q&A by 17%, and role-playing ability by 40%. Overall performance is superior to GPT-3.5."
  },
  "Baichuan3-Turbo-128k": {
    "description": "Features a 128K ultra-long context window, optimized for high-frequency enterprise scenarios, significantly improving performance and cost-effectiveness. Compared to the Baichuan2 model, content creation improves by 20%, knowledge Q&A by 17%, and role-playing ability by 40%. Overall performance is superior to GPT-3.5."
  },
  "Baichuan4": {
    "description": "The model is the best in the country, surpassing mainstream foreign models in Chinese tasks such as knowledge encyclopedias, long texts, and creative generation. It also boasts industry-leading multimodal capabilities, excelling in multiple authoritative evaluation benchmarks."
  },
  "Baichuan4-Air": {
    "description": "The leading model in the country, surpassing mainstream foreign models in Chinese tasks such as knowledge encyclopedias, long texts, and creative generation. It also possesses industry-leading multimodal capabilities, excelling in multiple authoritative evaluation benchmarks."
  },
  "Baichuan4-Turbo": {
    "description": "The leading model in the country, surpassing mainstream foreign models in Chinese tasks such as knowledge encyclopedias, long texts, and creative generation. It also possesses industry-leading multimodal capabilities, excelling in multiple authoritative evaluation benchmarks."
  },
  "DeepSeek-R1": {
    "description": "A state-of-the-art efficient LLM, skilled in reasoning, mathematics, and programming."
  },
  "DeepSeek-R1-Distill-Llama-70B": {
    "description": "DeepSeek R1— the larger and smarter model in the DeepSeek suite— distilled into the Llama 70B architecture. Based on benchmark testing and human evaluation, this model is smarter than the original Llama 70B, particularly excelling in tasks requiring mathematical and factual accuracy."
  },
  "DeepSeek-R1-Distill-Qwen-1.5B": {
    "description": "The DeepSeek-R1 distillation model based on Qwen2.5-Math-1.5B optimizes inference performance through reinforcement learning and cold-start data, refreshing the benchmark for open-source models across multiple tasks."
  },
  "DeepSeek-R1-Distill-Qwen-14B": {
    "description": "The DeepSeek-R1 distillation model based on Qwen2.5-14B optimizes inference performance through reinforcement learning and cold-start data, refreshing the benchmark for open-source models across multiple tasks."
  },
  "DeepSeek-R1-Distill-Qwen-32B": {
    "description": "The DeepSeek-R1 series optimizes inference performance through reinforcement learning and cold-start data, refreshing the benchmark for open-source models across multiple tasks, surpassing the level of OpenAI-o1-mini."
  },
  "DeepSeek-R1-Distill-Qwen-7B": {
    "description": "The DeepSeek-R1 distillation model based on Qwen2.5-Math-7B optimizes inference performance through reinforcement learning and cold-start data, refreshing the benchmark for open-source models across multiple tasks."
  },
  "Doubao-1.5-vision-pro-32k": {
    "description": "Doubao-1.5-vision-pro is a newly upgraded multimodal large model that supports image recognition at any resolution and extreme aspect ratios, enhancing visual reasoning, document recognition, detail understanding, and instruction-following capabilities."
  },
  "Doubao-lite-128k": {
    "description": "Doubao-lite provides extreme response speed and better cost-effectiveness, offering flexible options for various customer scenarios. It supports inference and fine-tuning with a 128k context window."
  },
  "Doubao-lite-32k": {
    "description": "Doubao-lite offers extreme response speed and better cost-effectiveness, providing flexible options for various customer scenarios. It supports inference and fine-tuning with a 32k context window."
  },
  "Doubao-lite-4k": {
    "description": "Doubao-lite boasts extreme response speed and better cost-effectiveness, providing flexible options for various customer scenarios. It supports inference and fine-tuning with a 4k context window."
  },
  "Doubao-pro-128k": {
    "description": "The best-performing primary model designed to handle complex tasks, achieving strong performance in scenarios such as reference Q&A, summarization, creative writing, text classification, and role-playing. It supports inference and fine-tuning with a 128k context window."
  },
  "Doubao-pro-256k": {
    "description": "The best-performing flagship model, suitable for handling complex tasks, with excellent results in reference Q&A, summarization, creative writing, text classification, role-playing, and more. It supports reasoning and fine-tuning with a 256k context window."
  },
  "Doubao-pro-32k": {
    "description": "The best-performing primary model suited for complex tasks, showing great results in reference Q&A, summarization, creative writing, text classification, and role-playing. It supports inference and fine-tuning with a 32k context window."
  },
  "Doubao-pro-4k": {
    "description": "The best-performing primary model suitable for handling complex tasks, demonstrating excellent performance in scenarios such as reference Q&A, summarization, creative writing, text classification, and role-playing. It supports inference and fine-tuning with a 4k context window."
  },
  "Doubao-vision-lite-32k": {
    "description": "The Doubao-vision model is a multimodal large model launched by Doubao, featuring powerful image understanding and reasoning capabilities, as well as precise instruction comprehension. The model has demonstrated strong performance in image-text information extraction and image-based reasoning tasks, making it applicable to more complex and broader visual question-answering tasks."
  },
  "Doubao-vision-pro-32k": {
    "description": "The Doubao-vision model is a multimodal large model launched by Doubao, featuring powerful image understanding and reasoning capabilities, as well as precise instruction comprehension. The model has demonstrated strong performance in image-text information extraction and image-based reasoning tasks, making it applicable to more complex and broader visual question-answering tasks."
  },
  "ERNIE-3.5-128K": {
    "description": "Baidu's self-developed flagship large-scale language model, covering a vast amount of Chinese and English corpus. It possesses strong general capabilities, meeting the requirements for most dialogue Q&A, creative generation, and plugin application scenarios; it supports automatic integration with Baidu's search plugin to ensure the timeliness of Q&A information."
  },
  "ERNIE-3.5-8K": {
    "description": "Baidu's self-developed flagship large-scale language model, covering a vast amount of Chinese and English corpus. It possesses strong general capabilities, meeting the requirements for most dialogue Q&A, creative generation, and plugin application scenarios; it supports automatic integration with Baidu's search plugin to ensure the timeliness of Q&A information."
  },
  "ERNIE-3.5-8K-Preview": {
    "description": "Baidu's self-developed flagship large-scale language model, covering a vast amount of Chinese and English corpus. It possesses strong general capabilities, meeting the requirements for most dialogue Q&A, creative generation, and plugin application scenarios; it supports automatic integration with Baidu's search plugin to ensure the timeliness of Q&A information."
  },
  "ERNIE-4.0-8K-Latest": {
    "description": "Baidu's self-developed flagship ultra-large-scale language model, which has achieved a comprehensive upgrade in model capabilities compared to ERNIE 3.5, widely applicable to complex task scenarios across various fields; supports automatic integration with Baidu search plugins to ensure the timeliness of Q&A information."
  },
  "ERNIE-4.0-8K-Preview": {
    "description": "Baidu's self-developed flagship ultra-large-scale language model, which has achieved a comprehensive upgrade in model capabilities compared to ERNIE 3.5, widely applicable to complex task scenarios across various fields; supports automatic integration with Baidu search plugins to ensure the timeliness of Q&A information."
  },
  "ERNIE-4.0-Turbo-8K-Latest": {
    "description": "Baidu's self-developed flagship ultra-large-scale language model, demonstrating excellent overall performance, suitable for complex task scenarios across various fields; supports automatic integration with Baidu search plugins to ensure the timeliness of Q&A information. It offers better performance compared to ERNIE 4.0."
  },
  "ERNIE-4.0-Turbo-8K-Preview": {
    "description": "Baidu's self-developed flagship ultra-large-scale language model, demonstrating excellent overall performance, widely applicable to complex task scenarios across various fields; supports automatic integration with Baidu search plugins to ensure the timeliness of Q&A information. It outperforms ERNIE 4.0 in performance."
  },
  "ERNIE-Character-8K": {
    "description": "Baidu's self-developed vertical scene large language model, suitable for applications such as game NPCs, customer service dialogues, and role-playing conversations, featuring more distinct and consistent character styles, stronger adherence to instructions, and superior inference performance."
  },
  "ERNIE-Lite-Pro-128K": {
    "description": "Baidu's self-developed lightweight large language model, balancing excellent model performance with inference efficiency, offering better results than ERNIE Lite, suitable for inference on low-power AI acceleration cards."
  },
  "ERNIE-Speed-128K": {
    "description": "Baidu's latest self-developed high-performance large language model released in 2024, with outstanding general capabilities, suitable as a base model for fine-tuning, effectively addressing specific scenario issues while also exhibiting excellent inference performance."
  },
  "ERNIE-Speed-Pro-128K": {
    "description": "Baidu's latest self-developed high-performance large language model released in 2024, with outstanding general capabilities, providing better results than ERNIE Speed, suitable as a base model for fine-tuning, effectively addressing specific scenario issues while also exhibiting excellent inference performance."
  },
  "Gryphe/MythoMax-L2-13b": {
    "description": "MythoMax-L2 (13B) is an innovative model suitable for multi-domain applications and complex tasks."
  },
  "InternVL2-8B": {
    "description": "InternVL2-8B is a powerful visual language model that supports multimodal processing of images and text, capable of accurately recognizing image content and generating relevant descriptions or answers."
  },
  "InternVL2.5-26B": {
    "description": "InternVL2.5-26B is a powerful visual language model that supports multimodal processing of images and text, capable of accurately recognizing image content and generating relevant descriptions or answers."
  },
  "Llama-3.2-11B-Vision-Instruct": {
    "description": "Exhibits outstanding image reasoning capabilities on high-resolution images, suitable for visual understanding applications."
  },
  "Llama-3.2-90B-Vision-Instruct\t": {
    "description": "Advanced image reasoning capabilities suitable for visual understanding agent applications."
  },
  "LoRA/Qwen/Qwen2.5-72B-Instruct": {
    "description": "Qwen2.5-72B-Instruct is one of the latest large language models released by Alibaba Cloud. This 72B model shows significant improvements in coding and mathematics. It also provides multilingual support, covering over 29 languages, including Chinese and English. The model has made notable advancements in instruction following, understanding structured data, and generating structured outputs, especially JSON."
  },
  "LoRA/Qwen/Qwen2.5-7B-Instruct": {
    "description": "Qwen2.5-7B-Instruct is one of the latest large language models released by Alibaba Cloud. This 7B model shows significant improvements in coding and mathematics. It also provides multilingual support, covering over 29 languages, including Chinese and English. The model has made notable advancements in instruction following, understanding structured data, and generating structured outputs, especially JSON."
  },
  "Meta-Llama-3.1-405B-Instruct": {
    "description": "Llama 3.1 instruction-tuned text model optimized for multilingual dialogue use cases, performing excellently on common industry benchmarks among many available open-source and closed chat models."
  },
  "Meta-Llama-3.1-70B-Instruct": {
    "description": "Llama 3.1 instruction-tuned text model optimized for multilingual dialogue use cases, performing excellently on common industry benchmarks among many available open-source and closed chat models."
  },
  "Meta-Llama-3.1-8B-Instruct": {
    "description": "Llama 3.1 instruction-tuned text model optimized for multilingual dialogue use cases, performing excellently on common industry benchmarks among many available open-source and closed chat models."
  },
  "Meta-Llama-3.2-1B-Instruct": {
    "description": "An advanced cutting-edge small language model with language understanding, excellent reasoning capabilities, and text generation abilities."
  },
  "Meta-Llama-3.2-3B-Instruct": {
    "description": "An advanced cutting-edge small language model with language understanding, excellent reasoning capabilities, and text generation abilities."
  },
  "Meta-Llama-3.3-70B-Instruct": {
    "description": "Llama 3.3 is the most advanced multilingual open-source large language model in the Llama series, offering performance comparable to a 405B model at a very low cost. Based on the Transformer architecture, it enhances usability and safety through supervised fine-tuning (SFT) and reinforcement learning from human feedback (RLHF). Its instruction-tuned version is optimized for multilingual dialogue and outperforms many open-source and closed chat models on various industry benchmarks. Knowledge cutoff date is December 2023."
  },
  "MiniMax-Text-01": {
    "description": "In the MiniMax-01 series of models, we have made bold innovations: for the first time, we have implemented a linear attention mechanism on a large scale, making the traditional Transformer architecture no longer the only option. This model has a parameter count of up to 456 billion, with a single activation of 45.9 billion. Its overall performance rivals that of top overseas models while efficiently handling the world's longest context of 4 million tokens, which is 32 times that of GPT-4o and 20 times that of Claude-3.5-Sonnet."
  },
  "NousResearch/Nous-Hermes-2-Mixtral-8x7B-DPO": {
    "description": "Nous Hermes 2 - Mixtral 8x7B-DPO (46.7B) is a high-precision instruction model suitable for complex computations."
  },
  "OpenGVLab/InternVL2-26B": {
    "description": "InternVL2 demonstrates exceptional performance across various visual language tasks, including document and chart understanding, scene text understanding, OCR, and solving scientific and mathematical problems."
  },
  "Phi-3-medium-128k-instruct": {
    "description": "The same Phi-3-medium model, but with a larger context size for RAG or few-shot prompting."
  },
  "Phi-3-medium-4k-instruct": {
    "description": "A 14B parameter model that provides better quality than Phi-3-mini, focusing on high-quality, reasoning-dense data."
  },
  "Phi-3-mini-128k-instruct": {
    "description": "The same Phi-3-mini model, but with a larger context size for RAG or few-shot prompting."
  },
  "Phi-3-mini-4k-instruct": {
    "description": "The smallest member of the Phi-3 family, optimized for both quality and low latency."
  },
  "Phi-3-small-128k-instruct": {
    "description": "The same Phi-3-small model, but with a larger context size for RAG or few-shot prompting."
  },
  "Phi-3-small-8k-instruct": {
    "description": "A 7B parameter model that provides better quality than Phi-3-mini, focusing on high-quality, reasoning-dense data."
  },
  "Phi-3.5-mini-instruct": {
    "description": "An updated version of the Phi-3-mini model."
  },
  "Phi-3.5-vision-instrust": {
    "description": "An updated version of the Phi-3-vision model."
  },
  "Pro/OpenGVLab/InternVL2-8B": {
    "description": "InternVL2 demonstrates exceptional performance across various visual language tasks, including document and chart understanding, scene text understanding, OCR, and solving scientific and mathematical problems."
  },
  "Pro/Qwen/Qwen2-1.5B-Instruct": {
    "description": "Qwen2-1.5B-Instruct is an instruction-tuned large language model in the Qwen2 series, with a parameter size of 1.5B. This model is based on the Transformer architecture and employs techniques such as the SwiGLU activation function, attention QKV bias, and group query attention. It excels in language understanding, generation, multilingual capabilities, coding, mathematics, and reasoning across multiple benchmark tests, surpassing most open-source models. Compared to Qwen1.5-1.8B-Chat, Qwen2-1.5B-Instruct shows significant performance improvements in tests such as MMLU, HumanEval, GSM8K, C-Eval, and IFEval, despite having slightly fewer parameters."
  },
  "Pro/Qwen/Qwen2-7B-Instruct": {
    "description": "Qwen2-7B-Instruct is an instruction-tuned large language model in the Qwen2 series, with a parameter size of 7B. This model is based on the Transformer architecture and employs techniques such as the SwiGLU activation function, attention QKV bias, and group query attention. It can handle large-scale inputs. The model excels in language understanding, generation, multilingual capabilities, coding, mathematics, and reasoning across multiple benchmark tests, surpassing most open-source models and demonstrating competitive performance comparable to proprietary models in certain tasks. Qwen2-7B-Instruct outperforms Qwen1.5-7B-Chat in multiple evaluations, showing significant performance improvements."
  },
  "Pro/Qwen/Qwen2-VL-7B-Instruct": {
    "description": "Qwen2-VL is the latest iteration of the Qwen-VL model, achieving state-of-the-art performance in visual understanding benchmarks."
  },
  "Pro/Qwen/Qwen2.5-7B-Instruct": {
    "description": "Qwen2.5-7B-Instruct is one of the latest large language models released by Alibaba Cloud. This 7B model shows significant improvements in coding and mathematics. It also provides multilingual support, covering over 29 languages, including Chinese and English. The model has made notable advancements in instruction following, understanding structured data, and generating structured outputs, especially JSON."
  },
  "Pro/Qwen/Qwen2.5-Coder-7B-Instruct": {
    "description": "Qwen2.5-Coder-7B-Instruct is the latest version in Alibaba Cloud's series of code-specific large language models. This model significantly enhances code generation, reasoning, and repair capabilities based on Qwen2.5, trained on 55 trillion tokens. It not only improves coding abilities but also maintains advantages in mathematics and general capabilities, providing a more comprehensive foundation for practical applications such as code agents."
  },
  "Pro/THUDM/glm-4-9b-chat": {
    "description": "GLM-4-9B-Chat is the open-source version of the GLM-4 series pre-trained models launched by Zhipu AI. This model excels in semantics, mathematics, reasoning, code, and knowledge. In addition to supporting multi-turn dialogues, GLM-4-9B-Chat also features advanced capabilities such as web browsing, code execution, custom tool invocation (Function Call), and long-text reasoning. The model supports 26 languages, including Chinese, English, Japanese, Korean, and German. In multiple benchmark tests, GLM-4-9B-Chat has demonstrated excellent performance, such as in AlignBench-v2, MT-Bench, MMLU, and C-Eval. The model supports a maximum context length of 128K, making it suitable for academic research and commercial applications."
  },
  "Pro/deepseek-ai/DeepSeek-R1": {
    "description": "DeepSeek-R1 is a reinforcement learning (RL) driven inference model that addresses issues of repetitiveness and readability in models. Prior to RL, DeepSeek-R1 introduced cold start data to further optimize inference performance. It performs comparably to OpenAI-o1 in mathematical, coding, and reasoning tasks, and enhances overall effectiveness through carefully designed training methods."
  },
  "Pro/deepseek-ai/DeepSeek-V3": {
    "description": "DeepSeek-V3 is a mixed expert (MoE) language model with 671 billion parameters, utilizing multi-head latent attention (MLA) and the DeepSeekMoE architecture, combined with a load balancing strategy without auxiliary loss to optimize inference and training efficiency. Pre-trained on 14.8 trillion high-quality tokens and fine-tuned with supervision and reinforcement learning, DeepSeek-V3 outperforms other open-source models and approaches leading closed-source models."
  },
  "Pro/google/gemma-2-9b-it": {
    "description": "Gemma is one of Google's lightweight, state-of-the-art open model series. It is a large language model with a decoder-only architecture, supporting English, and providing open weights, pre-trained variants, and instruction-tuned variants. The Gemma model is suitable for various text generation tasks, including question answering, summarization, and reasoning. This 9B model is trained on 80 trillion tokens. Its relatively small size allows it to be deployed in resource-constrained environments, such as laptops, desktops, or your own cloud infrastructure, making cutting-edge AI models more accessible and fostering innovation."
  },
  "Pro/meta-llama/Meta-Llama-3.1-8B-Instruct": {
    "description": "Meta Llama 3.1 is a family of multilingual large language models developed by Meta, including pre-trained and instruction-tuned variants with parameter sizes of 8B, 70B, and 405B. This 8B instruction-tuned model is optimized for multilingual dialogue scenarios and performs excellently in multiple industry benchmark tests. The model is trained using over 150 trillion tokens of public data and employs techniques such as supervised fine-tuning and human feedback reinforcement learning to enhance the model's usefulness and safety. Llama 3.1 supports text generation and code generation, with a knowledge cutoff date of December 2023."
  },
  "QwQ-32B-Preview": {
    "description": "QwQ-32B-Preview is an innovative natural language processing model capable of efficiently handling complex dialogue generation and context understanding tasks."
  },
  "Qwen/QVQ-72B-Preview": {
    "description": "QVQ-72B-Preview is a research-oriented model developed by the Qwen team, focusing on visual reasoning capabilities, with unique advantages in understanding complex scenes and solving visually related mathematical problems."
  },
  "Qwen/QwQ-32B": {
    "description": "QwQ is the inference model of the Qwen series. Compared to traditional instruction-tuned models, QwQ possesses reasoning and cognitive abilities, achieving significantly enhanced performance in downstream tasks, especially in solving difficult problems. QwQ-32B is a medium-sized inference model that competes effectively against state-of-the-art inference models (such as DeepSeek-R1 and o1-mini). This model employs technologies such as RoPE, SwiGLU, RMSNorm, and Attention QKV bias, featuring a 64-layer network structure and 40 Q attention heads (with 8 KV heads in the GQA architecture)."
  },
  "Qwen/QwQ-32B-Preview": {
    "description": "QwQ-32B-Preview is Qwen's latest experimental research model, focusing on enhancing AI reasoning capabilities. By exploring complex mechanisms such as language mixing and recursive reasoning, its main advantages include strong analytical reasoning, mathematical, and programming abilities. However, it also faces challenges such as language switching issues, reasoning loops, safety considerations, and differences in other capabilities."
  },
  "Qwen/Qwen2-1.5B-Instruct": {
    "description": "Qwen2-1.5B-Instruct is an instruction-tuned large language model in the Qwen2 series, with a parameter size of 1.5B. This model is based on the Transformer architecture and employs techniques such as the SwiGLU activation function, attention QKV bias, and group query attention. It excels in language understanding, generation, multilingual capabilities, coding, mathematics, and reasoning across multiple benchmark tests, surpassing most open-source models. Compared to Qwen1.5-1.8B-Chat, Qwen2-1.5B-Instruct shows significant performance improvements in tests such as MMLU, HumanEval, GSM8K, C-Eval, and IFEval, despite having slightly fewer parameters."
  },
  "Qwen/Qwen2-72B-Instruct": {
    "description": "Qwen2 is an advanced general-purpose language model that supports various types of instructions."
  },
  "Qwen/Qwen2-7B-Instruct": {
    "description": "Qwen2-72B-Instruct is an instruction-tuned large language model in the Qwen2 series, with a parameter size of 72B. This model is based on the Transformer architecture and employs techniques such as the SwiGLU activation function, attention QKV bias, and group query attention. It can handle large-scale inputs. The model excels in language understanding, generation, multilingual capabilities, coding, mathematics, and reasoning across multiple benchmark tests, surpassing most open-source models and demonstrating competitive performance comparable to proprietary models in certain tasks."
  },
  "Qwen/Qwen2-VL-72B-Instruct": {
    "description": "Qwen2-VL is the latest iteration of the Qwen-VL model, achieving state-of-the-art performance in visual understanding benchmarks."
  },
  "Qwen/Qwen2.5-14B-Instruct": {
    "description": "Qwen2.5 is a brand new series of large language models designed to optimize the handling of instruction-based tasks."
  },
  "Qwen/Qwen2.5-32B-Instruct": {
    "description": "Qwen2.5 is a brand new series of large language models designed to optimize the handling of instruction-based tasks."
  },
  "Qwen/Qwen2.5-72B-Instruct": {
    "description": "A large language model developed by the Alibaba Cloud Tongyi Qianwen team"
  },
  "Qwen/Qwen2.5-72B-Instruct-128K": {
    "description": "Qwen2.5 is a new large language model series with enhanced understanding and generation capabilities."
  },
  "Qwen/Qwen2.5-72B-Instruct-Turbo": {
    "description": "Qwen2.5 is a new large language model series designed to optimize instruction-based task processing."
  },
  "Qwen/Qwen2.5-7B-Instruct": {
    "description": "Qwen2.5 is a brand new series of large language models designed to optimize the handling of instruction-based tasks."
  },
  "Qwen/Qwen2.5-7B-Instruct-Turbo": {
    "description": "Qwen2.5 is a new large language model series designed to optimize instruction-based task processing."
  },
  "Qwen/Qwen2.5-Coder-32B-Instruct": {
    "description": "Qwen2.5-Coder focuses on code writing."
  },
  "Qwen/Qwen2.5-Coder-7B-Instruct": {
    "description": "Qwen2.5-Coder-7B-Instruct is the latest version in Alibaba Cloud's series of code-specific large language models. This model significantly enhances code generation, reasoning, and repair capabilities based on Qwen2.5, trained on 55 trillion tokens. It not only improves coding abilities but also maintains advantages in mathematics and general capabilities, providing a more comprehensive foundation for practical applications such as code agents."
  },
  "Qwen2-72B-Instruct": {
    "description": "Qwen2 is the latest series of the Qwen model, supporting 128k context. Compared to the current best open-source models, Qwen2-72B significantly surpasses leading models in natural language understanding, knowledge, coding, mathematics, and multilingual capabilities."
  },
  "Qwen2-7B-Instruct": {
    "description": "Qwen2 is the latest series of the Qwen model, capable of outperforming optimal open-source models of similar size and even larger models. Qwen2 7B has achieved significant advantages in multiple evaluations, especially in coding and Chinese comprehension."
  },
  "Qwen2-VL-72B": {
    "description": "Qwen2-VL-72B is a powerful visual language model that supports multimodal processing of images and text, capable of accurately recognizing image content and generating relevant descriptions or answers."
  },
  "Qwen2.5-14B-Instruct": {
    "description": "Qwen2.5-14B-Instruct is a large language model with 14 billion parameters, delivering excellent performance, optimized for Chinese and multilingual scenarios, and supporting applications such as intelligent Q&A and content generation."
  },
  "Qwen2.5-32B-Instruct": {
    "description": "Qwen2.5-32B-Instruct is a large language model with 32 billion parameters, offering balanced performance, optimized for Chinese and multilingual scenarios, and supporting applications such as intelligent Q&A and content generation."
  },
  "Qwen2.5-72B-Instruct": {
    "description": "Qwen2.5-72B-Instruct supports 16k context and generates long texts exceeding 8K. It enables seamless interaction with external systems through function calls, greatly enhancing flexibility and scalability. The model's knowledge has significantly increased, and its coding and mathematical abilities have been greatly improved, with multilingual support for over 29 languages."
  },
  "Qwen2.5-7B-Instruct": {
    "description": "Qwen2.5-7B-Instruct is a large language model with 7 billion parameters, supporting function calls and seamless interaction with external systems, greatly enhancing flexibility and scalability. It is optimized for Chinese and multilingual scenarios, supporting applications such as intelligent Q&A and content generation."
  },
  "Qwen2.5-Coder-14B-Instruct": {
    "description": "Qwen2.5-Coder-14B-Instruct is a large-scale pre-trained programming instruction model with strong code understanding and generation capabilities, efficiently handling various programming tasks, particularly suited for intelligent code writing, automated script generation, and programming problem-solving."
  },
  "Qwen2.5-Coder-32B-Instruct": {
    "description": "Qwen2.5-Coder-32B-Instruct is a large language model specifically designed for code generation, code understanding, and efficient development scenarios, featuring an industry-leading 32 billion parameters to meet diverse programming needs."
  },
  "SenseChat": {
    "description": "Basic version model (V4) with a context length of 4K, featuring strong general capabilities."
  },
  "SenseChat-128K": {
    "description": "Basic version model (V4) with a context length of 128K, excelling in long text comprehension and generation tasks."
  },
  "SenseChat-32K": {
    "description": "Basic version model (V4) with a context length of 32K, flexibly applicable to various scenarios."
  },
  "SenseChat-5": {
    "description": "The latest version model (V5.5) with a context length of 128K shows significant improvements in mathematical reasoning, English conversation, instruction following, and long text comprehension, comparable to GPT-4o."
  },
  "SenseChat-5-1202": {
    "description": "This is the latest version based on V5.5, showing significant improvements in basic capabilities in Chinese and English, chatting, scientific knowledge, humanities knowledge, writing, mathematical logic, and word count control compared to the previous version."
  },
  "SenseChat-5-Cantonese": {
    "description": "With a context length of 32K, it surpasses GPT-4 in Cantonese conversation comprehension and is competitive with GPT-4 Turbo in knowledge, reasoning, mathematics, and code writing across multiple domains."
  },
  "SenseChat-Character": {
    "description": "Standard version model with an 8K context length and high response speed."
  },
  "SenseChat-Character-Pro": {
    "description": "Advanced version model with a context length of 32K, offering comprehensive capability enhancements and supporting both Chinese and English conversations."
  },
  "SenseChat-Turbo": {
    "description": "Suitable for fast question answering and model fine-tuning scenarios."
  },
  "SenseChat-Turbo-1202": {
    "description": "This is the latest lightweight version model, achieving over 90% of the full model's capabilities while significantly reducing inference costs."
  },
  "SenseChat-Vision": {
    "description": "The latest version model (V5.5) supports multi-image input and fully optimizes the model's basic capabilities, achieving significant improvements in object attribute recognition, spatial relationships, action event recognition, scene understanding, emotion recognition, logical reasoning, and text understanding and generation."
  },
  "Skylark2-lite-8k": {
    "description": "Skylark 2nd generation model, Skylark2-lite model is characterized by high response speed, suitable for high real-time requirements, cost-sensitive scenarios, and situations where model accuracy is less critical, with a context window length of 8k."
  },
  "Skylark2-pro-32k": {
    "description": "Skylark 2nd generation model, Skylark2-pro version has high model accuracy, suitable for more complex text generation scenarios such as professional field copy generation, novel writing, and high-quality translation, with a context window length of 32k."
  },
  "Skylark2-pro-4k": {
    "description": "Skylark 2nd generation model, Skylark2-pro model has high model accuracy, suitable for more complex text generation scenarios such as professional field copy generation, novel writing, and high-quality translation, with a context window length of 4k."
  },
  "Skylark2-pro-character-4k": {
    "description": "Skylark 2nd generation model, Skylark2-pro-character has excellent role-playing and chat capabilities, adept at engaging in conversations with users based on their prompt requests, showcasing distinct character styles and flowing dialogue, making it well-suited for building chatbots, virtual assistants, and online customer service, with high response speed."
  },
  "Skylark2-pro-turbo-8k": {
    "description": "Skylark 2nd generation model, Skylark2-pro-turbo-8k provides faster inference at a lower cost, with a context window length of 8k."
  },
  "THUDM/chatglm3-6b": {
    "description": "ChatGLM3-6B is an open-source model from the ChatGLM series, developed by Zhipu AI. This model retains the excellent features of its predecessor, such as smooth dialogue and low deployment barriers, while introducing new features. It utilizes more diverse training data, more extensive training steps, and more reasonable training strategies, performing exceptionally well among pre-trained models under 10B. ChatGLM3-6B supports multi-turn dialogues, tool invocation, code execution, and complex scenarios such as Agent tasks. In addition to the dialogue model, the foundational model ChatGLM-6B-Base and the long-text dialogue model ChatGLM3-6B-32K are also open-sourced. The model is fully open for academic research and allows free commercial use after registration."
  },
  "THUDM/glm-4-9b-chat": {
    "description": "GLM-4 9B is an open-source version that provides an optimized conversational experience for chat applications."
  },
  "TeleAI/TeleChat2": {
    "description": "The TeleChat2 large model is a generative semantic model independently developed from scratch by China Telecom, supporting functions such as encyclopedia Q&A, code generation, and long text generation, providing users with conversational consulting services. It can interact with users, answer questions, assist in creation, and efficiently help users obtain information, knowledge, and inspiration. The model performs well in areas such as hallucination issues, long text generation, and logical understanding."
  },
  "TeleAI/TeleMM": {
    "description": "The TeleMM multimodal large model is a multimodal understanding model independently developed by China Telecom, capable of processing various modal inputs such as text and images, supporting functions like image understanding and chart analysis, providing users with cross-modal understanding services. The model can interact with users in a multimodal manner, accurately understand input content, answer questions, assist in creation, and efficiently provide multimodal information and inspiration support. It excels in fine-grained perception, logical reasoning, and other multimodal tasks."
  },
  "Vendor-A/Qwen/Qwen2.5-72B-Instruct": {
    "description": "Qwen2.5-72B-Instruct is one of the latest large language models released by Alibaba Cloud. This 72B model shows significant improvements in coding and mathematics. It also provides multilingual support, covering over 29 languages, including Chinese and English. The model has made notable advancements in instruction following, understanding structured data, and generating structured outputs, especially JSON."
  },
  "Yi-34B-Chat": {
    "description": "Yi-1.5-34B significantly enhances mathematical logic and coding abilities by incrementally training on 500 billion high-quality tokens while maintaining the excellent general language capabilities of the original series."
  },
  "abab5.5-chat": {
    "description": "Targeted at productivity scenarios, supporting complex task processing and efficient text generation, suitable for professional applications."
  },
  "abab5.5s-chat": {
    "description": "Designed for Chinese persona dialogue scenarios, providing high-quality Chinese dialogue generation capabilities, suitable for various application contexts."
  },
  "abab6.5g-chat": {
    "description": "Designed for multilingual persona dialogue, supporting high-quality dialogue generation in English and other languages."
  },
  "abab6.5s-chat": {
    "description": "Suitable for a wide range of natural language processing tasks, including text generation and dialogue systems."
  },
  "abab6.5t-chat": {
    "description": "Optimized for Chinese persona dialogue scenarios, providing smooth dialogue generation that aligns with Chinese expression habits."
  },
  "accounts/fireworks/models/deepseek-r1": {
    "description": "DeepSeek-R1 is a state-of-the-art large language model optimized through reinforcement learning and cold-start data, excelling in reasoning, mathematics, and programming performance."
  },
  "accounts/fireworks/models/deepseek-v3": {
    "description": "A powerful Mixture-of-Experts (MoE) language model provided by Deepseek, with a total parameter count of 671B, activating 37B parameters per token."
  },
  "accounts/fireworks/models/llama-v3-70b-instruct": {
    "description": "Llama 3 70B instruction model, optimized for multilingual dialogues and natural language understanding, outperforming most competitive models."
  },
  "accounts/fireworks/models/llama-v3-8b-instruct": {
    "description": "Llama 3 8B instruction model, optimized for dialogues and multilingual tasks, delivering outstanding and efficient performance."
  },
  "accounts/fireworks/models/llama-v3-8b-instruct-hf": {
    "description": "Llama 3 8B instruction model (HF version), consistent with official implementation results, featuring high consistency and cross-platform compatibility."
  },
  "accounts/fireworks/models/llama-v3p1-405b-instruct": {
    "description": "Llama 3.1 405B instruction model, equipped with massive parameters, suitable for complex tasks and instruction following in high-load scenarios."
  },
  "accounts/fireworks/models/llama-v3p1-70b-instruct": {
    "description": "Llama 3.1 70B instruction model provides exceptional natural language understanding and generation capabilities, making it an ideal choice for dialogue and analysis tasks."
  },
  "accounts/fireworks/models/llama-v3p1-8b-instruct": {
    "description": "Llama 3.1 8B instruction model, optimized for multilingual dialogues, capable of surpassing most open-source and closed-source models on common industry benchmarks."
  },
  "accounts/fireworks/models/llama-v3p2-11b-vision-instruct": {
    "description": "Meta's 11B parameter instruction-tuned image reasoning model. This model is optimized for visual recognition, image reasoning, image description, and answering general questions about images. It understands visual data like charts and graphs, generating text descriptions of image details to bridge the gap between vision and language."
  },
  "accounts/fireworks/models/llama-v3p2-3b-instruct": {
    "description": "The Llama 3.2 3B instruction model is a lightweight multilingual model introduced by Meta. This model aims to enhance efficiency, providing significant improvements in latency and cost compared to larger models. Sample use cases include querying, prompt rewriting, and writing assistance."
  },
  "accounts/fireworks/models/llama-v3p2-90b-vision-instruct": {
    "description": "Meta's 90B parameter instruction-tuned image reasoning model. This model is optimized for visual recognition, image reasoning, image description, and answering general questions about images. It understands visual data like charts and graphs, generating text descriptions of image details to bridge the gap between vision and language."
  },
  "accounts/fireworks/models/llama-v3p3-70b-instruct": {
    "description": "Llama 3.3 70B Instruct is the December update of Llama 3.1 70B. This model builds upon Llama 3.1 70B (released in July 2024) with enhancements in tool invocation, multilingual text support, mathematics, and programming capabilities. It achieves industry-leading performance in reasoning, mathematics, and instruction following, providing similar performance to 3.1 405B while offering significant advantages in speed and cost."
  },
  "accounts/fireworks/models/mistral-small-24b-instruct-2501": {
    "description": "A 24B parameter model that possesses state-of-the-art capabilities comparable to larger models."
  },
  "accounts/fireworks/models/mixtral-8x22b-instruct": {
    "description": "Mixtral MoE 8x22B instruction model, featuring large-scale parameters and a multi-expert architecture, fully supporting efficient processing of complex tasks."
  },
  "accounts/fireworks/models/mixtral-8x7b-instruct": {
    "description": "Mixtral MoE 8x7B instruction model, with a multi-expert architecture providing efficient instruction following and execution."
  },
  "accounts/fireworks/models/mythomax-l2-13b": {
    "description": "MythoMax L2 13B model, combining novel merging techniques, excels in narrative and role-playing."
  },
  "accounts/fireworks/models/phi-3-vision-128k-instruct": {
    "description": "Phi 3 Vision instruction model, a lightweight multimodal model capable of handling complex visual and textual information, with strong reasoning abilities."
  },
  "accounts/fireworks/models/qwen-qwq-32b-preview": {
    "description": "The QwQ model is an experimental research model developed by the Qwen team, focusing on enhancing AI reasoning capabilities."
  },
  "accounts/fireworks/models/qwen2-vl-72b-instruct": {
    "description": "The 72B version of the Qwen-VL model is the latest iteration from Alibaba, representing nearly a year of innovation."
  },
  "accounts/fireworks/models/qwen2p5-72b-instruct": {
    "description": "Qwen2.5 is a series of decoder-only language models developed by the Alibaba Cloud Qwen team. These models come in different sizes including 0.5B, 1.5B, 3B, 7B, 14B, 32B, and 72B, available in both base and instruct variants."
  },
  "accounts/fireworks/models/qwen2p5-coder-32b-instruct": {
    "description": "Qwen2.5 Coder 32B Instruct is the latest version in Alibaba Cloud's series of code-specific large language models. This model significantly enhances code generation, reasoning, and repair capabilities based on Qwen2.5, trained on 55 trillion tokens. It not only improves coding abilities but also maintains advantages in mathematics and general capabilities, providing a more comprehensive foundation for practical applications such as code agents."
  },
  "accounts/yi-01-ai/models/yi-large": {
    "description": "Yi-Large model, featuring exceptional multilingual processing capabilities, suitable for various language generation and understanding tasks."
  },
  "ai21-jamba-1.5-large": {
    "description": "A 398B parameter (94B active) multilingual model, offering a 256K long context window, function calling, structured output, and grounded generation."
  },
  "ai21-jamba-1.5-mini": {
    "description": "A 52B parameter (12B active) multilingual model, offering a 256K long context window, function calling, structured output, and grounded generation."
  },
  "anthropic.claude-3-5-sonnet-20240620-v1:0": {
    "description": "Claude 3.5 Sonnet raises the industry standard, outperforming competitor models and Claude 3 Opus, excelling in a wide range of evaluations while maintaining the speed and cost of our mid-tier models."
  },
  "anthropic.claude-3-5-sonnet-20241022-v2:0": {
    "description": "Claude 3.5 Sonnet raises the industry standard, outperforming competing models and Claude 3 Opus, excelling in extensive evaluations while maintaining the speed and cost of our mid-tier models."
  },
  "anthropic.claude-3-haiku-20240307-v1:0": {
    "description": "Claude 3 Haiku is Anthropic's fastest and most compact model, providing near-instantaneous response times. It can quickly answer simple queries and requests. Customers will be able to build seamless AI experiences that mimic human interaction. Claude 3 Haiku can process images and return text output, with a context window of 200K."
  },
  "anthropic.claude-3-opus-20240229-v1:0": {
    "description": "Claude 3 Opus is Anthropic's most powerful AI model, featuring state-of-the-art performance on highly complex tasks. It can handle open-ended prompts and unseen scenarios, demonstrating exceptional fluency and human-like understanding. Claude 3 Opus showcases the forefront of generative AI possibilities. Claude 3 Opus can process images and return text output, with a context window of 200K."
  },
  "anthropic.claude-3-sonnet-20240229-v1:0": {
    "description": "Anthropic's Claude 3 Sonnet strikes an ideal balance between intelligence and speed—especially suited for enterprise workloads. It offers maximum utility at a price lower than competitors and is designed to be a reliable, durable workhorse for scalable AI deployments. Claude 3 Sonnet can process images and return text output, with a context window of 200K."
  },
  "anthropic.claude-instant-v1": {
    "description": "A fast, economical, yet still highly capable model that can handle a range of tasks, including everyday conversations, text analysis, summarization, and document Q&A."
  },
  "anthropic.claude-v2": {
    "description": "Anthropic's model demonstrates high capability across a wide range of tasks, from complex conversations and creative content generation to detailed instruction following."
  },
  "anthropic.claude-v2:1": {
    "description": "An updated version of Claude 2, featuring double the context window and improvements in reliability, hallucination rates, and evidence-based accuracy in long documents and RAG contexts."
  },
  "anthropic/claude-3-haiku": {
    "description": "Claude 3 Haiku is Anthropic's fastest and most compact model, designed for near-instantaneous responses. It features quick and accurate directional performance."
  },
  "anthropic/claude-3-opus": {
    "description": "Claude 3 Opus is Anthropic's most powerful model for handling highly complex tasks. It excels in performance, intelligence, fluency, and comprehension."
  },
  "anthropic/claude-3.5-haiku": {
    "description": "Claude 3.5 Haiku is Anthropic's fastest next-generation model. Compared to Claude 3 Haiku, Claude 3.5 Haiku shows improvements across various skills and surpasses the previous generation's largest model, Claude 3 Opus, in many intelligence benchmarks."
  },
  "anthropic/claude-3.5-sonnet": {
    "description": "Claude 3.5 Sonnet offers capabilities that surpass Opus and faster speeds than Sonnet, while maintaining the same pricing as Sonnet. Sonnet excels particularly in programming, data science, visual processing, and agent tasks."
  },
  "anthropic/claude-3.7-sonnet": {
    "description": "Claude 3.7 Sonnet is Anthropic's most advanced model to date and the first hybrid reasoning model on the market. Claude 3.7 Sonnet can generate near-instant responses or extended step-by-step reasoning, allowing users to clearly observe these processes. Sonnet excels particularly in programming, data science, visual processing, and agent tasks."
  },
  "aya": {
    "description": "Aya 23 is a multilingual model launched by Cohere, supporting 23 languages, facilitating diverse language applications."
  },
  "aya:35b": {
    "description": "Aya 23 is a multilingual model launched by Cohere, supporting 23 languages, facilitating diverse language applications."
  },
  "baichuan/baichuan2-13b-chat": {
    "description": "Baichuan-13B is an open-source, commercially usable large language model developed by Baichuan Intelligence, containing 13 billion parameters, achieving the best results in its size on authoritative Chinese and English benchmarks."
  },
<<<<<<< HEAD
=======
  "c4ai-aya-expanse-32b": {
    "description": "Aya Expanse is a high-performance 32B multilingual model designed to challenge the performance of single-language models through innovations in instruction tuning, data arbitrage, preference training, and model merging. It supports 23 languages."
  },
  "c4ai-aya-expanse-8b": {
    "description": "Aya Expanse is a high-performance 8B multilingual model designed to challenge the performance of single-language models through innovations in instruction tuning, data arbitrage, preference training, and model merging. It supports 23 languages."
  },
  "c4ai-aya-vision-32b": {
    "description": "Aya Vision is a state-of-the-art multimodal model that excels in multiple key benchmarks for language, text, and image capabilities. This 32 billion parameter version focuses on cutting-edge multilingual performance and supports 23 languages."
  },
  "c4ai-aya-vision-8b": {
    "description": "Aya Vision is a state-of-the-art multimodal model that excels in multiple key benchmarks for language, text, and image capabilities. This 8 billion parameter version focuses on low latency and optimal performance."
  },
>>>>>>> 31fba1c9
  "charglm-3": {
    "description": "CharGLM-3 is designed for role-playing and emotional companionship, supporting ultra-long multi-turn memory and personalized dialogue, with wide applications."
  },
  "chatglm3": {
    "description": "ChatGLM3 is a closed-source model released by Zhipu AI and Tsinghua KEG Lab. It has been pre-trained on a massive amount of Chinese and English identifiers and fine-tuned with human preference alignment. Compared to the first-generation model, it has achieved improvements of 16%, 36%, and 280% in MMLU, C-Eval, and GSM8K, respectively, and topped the Chinese task leaderboard C-Eval. It is suitable for scenarios that require a high level of knowledge, reasoning, and creativity, such as advertising copywriting, novel writing, knowledge-based writing, and code generation."
  },
  "chatglm3-6b-base": {
    "description": "ChatGLM3-6b-base is the latest generation of the ChatGLM series, a 6 billion parameter open-source base model developed by Zhipu."
  },
  "chatgpt-4o-latest": {
    "description": "ChatGPT-4o is a dynamic model that updates in real-time to stay current with the latest version. It combines powerful language understanding and generation capabilities, making it suitable for large-scale applications, including customer service, education, and technical support."
  },
  "claude-2.0": {
    "description": "Claude 2 provides advancements in key capabilities for enterprises, including industry-leading 200K token context, significantly reducing the occurrence of model hallucinations, system prompts, and a new testing feature: tool invocation."
  },
  "claude-2.1": {
    "description": "Claude 2 provides advancements in key capabilities for enterprises, including industry-leading 200K token context, significantly reducing the occurrence of model hallucinations, system prompts, and a new testing feature: tool invocation."
  },
  "claude-3-5-haiku-20241022": {
    "description": "Claude 3.5 Haiku is Anthropic's fastest next-generation model. Compared to Claude 3 Haiku, Claude 3.5 Haiku has improved in various skills and has surpassed the previous generation's largest model, Claude 3 Opus, in many intelligence benchmark tests."
  },
  "claude-3-5-sonnet-20240620": {
    "description": "Claude 3.5 Sonnet offers capabilities that surpass Opus and faster speeds than Sonnet, while maintaining the same price as Sonnet. Sonnet excels particularly in programming, data science, visual processing, and agent tasks."
  },
  "claude-3-5-sonnet-20241022": {
    "description": "Claude 3.5 Sonnet offers capabilities that surpass Opus and faster speeds than Sonnet, while maintaining the same pricing as Sonnet. Sonnet excels particularly in programming, data science, visual processing, and agent tasks."
  },
  "claude-3-7-sonnet-20250219": {
    "description": "Claude 3.7 Sonnet is Anthropic's latest model, offering a balance of speed and performance. It excels in a wide range of tasks, including programming, data science, visual processing, and agent tasks."
  },
  "claude-3-haiku-20240307": {
    "description": "Claude 3 Haiku is Anthropic's fastest and most compact model, designed for near-instantaneous responses. It features rapid and accurate directional performance."
  },
  "claude-3-opus-20240229": {
    "description": "Claude 3 Opus is Anthropic's most powerful model for handling highly complex tasks. It excels in performance, intelligence, fluency, and comprehension."
  },
  "claude-3-sonnet-20240229": {
    "description": "Claude 3 Sonnet provides an ideal balance of intelligence and speed for enterprise workloads. It offers maximum utility at a lower price, reliable and suitable for large-scale deployment."
  },
  "codegeex-4": {
    "description": "CodeGeeX-4 is a powerful AI programming assistant that supports intelligent Q&A and code completion in various programming languages, enhancing development efficiency."
  },
  "codegeex4-all-9b": {
    "description": "CodeGeeX4-ALL-9B is a multilingual code generation model that supports comprehensive functions including code completion and generation, code interpretation, web search, function calls, and repository-level code Q&A, covering various scenarios in software development. It is a top-tier code generation model with fewer than 10B parameters."
  },
  "codegemma": {
    "description": "CodeGemma is a lightweight language model dedicated to various programming tasks, supporting rapid iteration and integration."
  },
  "codegemma:2b": {
    "description": "CodeGemma is a lightweight language model dedicated to various programming tasks, supporting rapid iteration and integration."
  },
  "codellama": {
    "description": "Code Llama is an LLM focused on code generation and discussion, combining extensive programming language support, suitable for developer environments."
  },
  "codellama/CodeLlama-34b-Instruct-hf": {
    "description": "Code Llama is an LLM focused on code generation and discussion, with extensive support for various programming languages, suitable for developer environments."
  },
  "codellama:13b": {
    "description": "Code Llama is an LLM focused on code generation and discussion, combining extensive programming language support, suitable for developer environments."
  },
  "codellama:34b": {
    "description": "Code Llama is an LLM focused on code generation and discussion, combining extensive programming language support, suitable for developer environments."
  },
  "codellama:70b": {
    "description": "Code Llama is an LLM focused on code generation and discussion, combining extensive programming language support, suitable for developer environments."
  },
  "codeqwen": {
    "description": "CodeQwen1.5 is a large language model trained on extensive code data, specifically designed to solve complex programming tasks."
  },
  "codestral": {
    "description": "Codestral is Mistral AI's first code model, providing excellent support for code generation tasks."
  },
  "codestral-latest": {
    "description": "Codestral is a cutting-edge generative model focused on code generation, optimized for intermediate filling and code completion tasks."
  },
  "cognitivecomputations/dolphin-mixtral-8x22b": {
    "description": "Dolphin Mixtral 8x22B is a model designed for instruction following, dialogue, and programming."
  },
  "cohere-command-r": {
    "description": "Command R is a scalable generative model targeting RAG and Tool Use to enable production-scale AI for enterprises."
  },
  "cohere-command-r-plus": {
    "description": "Command R+ is a state-of-the-art RAG-optimized model designed to tackle enterprise-grade workloads."
  },
  "command": {
    "description": "An instruction-following dialogue model that delivers high quality and reliability in language tasks, with a longer context length compared to our base generation models."
  },
  "command-a-03-2025": {
    "description": "Command A is our most powerful model to date, excelling in tool usage, agent tasks, retrieval-augmented generation (RAG), and multilingual applications. Command A features a context length of 256K and can run on just two GPUs, achieving a 150% increase in throughput compared to Command R+ 08-2024."
  },
  "command-light": {
    "description": "A smaller, faster version of Command that is nearly as powerful but operates at a higher speed."
  },
  "command-light-nightly": {
    "description": "To shorten the time interval between major version releases, we have launched nightly versions of the Command model. For the command-light series, this version is called command-light-nightly. Please note that command-light-nightly is the latest, most experimental, and (potentially) unstable version. Nightly versions are updated regularly without prior notice, so they are not recommended for production use."
  },
  "command-nightly": {
    "description": "To shorten the time interval between major version releases, we have launched nightly versions of the Command model. For the Command series, this version is called command-cightly. Please note that command-nightly is the latest, most experimental, and (potentially) unstable version. Nightly versions are updated regularly without prior notice, so they are not recommended for production use."
  },
  "command-r": {
    "description": "Command R is an LLM optimized for dialogue and long context tasks, particularly suitable for dynamic interactions and knowledge management."
  },
  "command-r-03-2024": {
    "description": "Command R is an instruction-following dialogue model that provides higher quality and reliability in language tasks, with a longer context length than previous models. It can be used for complex workflows such as code generation, retrieval-augmented generation (RAG), tool usage, and agent tasks."
  },
  "command-r-08-2024": {
    "description": "command-r-08-2024 is an updated version of the Command R model, released in August 2024."
  },
  "command-r-plus": {
    "description": "Command R+ is a high-performance large language model designed for real enterprise scenarios and complex applications."
  },
  "command-r-plus-04-2024": {
    "description": "Command R+ is an instruction-following dialogue model that delivers higher quality and reliability in language tasks, with a longer context length than previous models. It is best suited for complex RAG workflows and multi-step tool usage."
  },
  "command-r7b-12-2024": {
    "description": "command-r7b-12-2024 is a compact and efficient updated version, released in December 2024. It excels in tasks requiring complex reasoning and multi-step processing, such as RAG, tool usage, and agent tasks."
  },
  "dall-e-2": {
    "description": "The second generation DALL·E model, supporting more realistic and accurate image generation, with a resolution four times that of the first generation."
  },
  "dall-e-3": {
    "description": "The latest DALL·E model, released in November 2023. It supports more realistic and accurate image generation with enhanced detail representation."
  },
  "databricks/dbrx-instruct": {
    "description": "DBRX Instruct provides highly reliable instruction processing capabilities, supporting applications across multiple industries."
  },
  "deepseek-ai/DeepSeek-R1": {
    "description": "DeepSeek-R1 is a reinforcement learning (RL) driven inference model that addresses issues of repetitiveness and readability within the model. Prior to RL, DeepSeek-R1 introduced cold start data to further optimize inference performance. It performs comparably to OpenAI-o1 in mathematical, coding, and reasoning tasks, and enhances overall effectiveness through meticulously designed training methods."
  },
  "deepseek-ai/DeepSeek-R1-Distill-Llama-70B": {
    "description": "The DeepSeek-R1 distillation model optimizes inference performance through reinforcement learning and cold-start data, refreshing the benchmark for open-source models across multiple tasks."
  },
  "deepseek-ai/DeepSeek-R1-Distill-Llama-8B": {
    "description": "DeepSeek-R1-Distill-Llama-8B is a distillation model developed based on Llama-3.1-8B. This model is fine-tuned using samples generated by DeepSeek-R1, demonstrating excellent reasoning capabilities. It has performed well in multiple benchmark tests, achieving an 89.1% accuracy rate on MATH-500, a 50.4% pass rate on AIME 2024, and a score of 1205 on CodeForces, showcasing strong mathematical and programming abilities as an 8B scale model."
  },
  "deepseek-ai/DeepSeek-R1-Distill-Qwen-1.5B": {
    "description": "The DeepSeek-R1 distillation model optimizes inference performance through reinforcement learning and cold-start data, refreshing the benchmark for open-source models across multiple tasks."
  },
  "deepseek-ai/DeepSeek-R1-Distill-Qwen-14B": {
    "description": "The DeepSeek-R1 distillation model optimizes inference performance through reinforcement learning and cold-start data, refreshing the benchmark for open-source models across multiple tasks."
  },
  "deepseek-ai/DeepSeek-R1-Distill-Qwen-32B": {
    "description": "DeepSeek-R1-Distill-Qwen-32B is a model obtained through knowledge distillation based on Qwen2.5-32B. This model is fine-tuned using 800,000 selected samples generated by DeepSeek-R1, demonstrating exceptional performance in mathematics, programming, and reasoning across multiple domains. It has achieved excellent results in various benchmark tests, including a 94.3% accuracy rate on MATH-500, showcasing strong mathematical reasoning capabilities."
  },
  "deepseek-ai/DeepSeek-R1-Distill-Qwen-7B": {
    "description": "DeepSeek-R1-Distill-Qwen-7B is a model obtained through knowledge distillation based on Qwen2.5-Math-7B. This model is fine-tuned using 800,000 selected samples generated by DeepSeek-R1, demonstrating excellent reasoning capabilities. It has performed outstandingly in multiple benchmark tests, achieving a 92.8% accuracy rate on MATH-500, a 55.5% pass rate on AIME 2024, and a score of 1189 on CodeForces, showcasing strong mathematical and programming abilities as a 7B scale model."
  },
  "deepseek-ai/DeepSeek-V2.5": {
    "description": "DeepSeek V2.5 combines the excellent features of previous versions, enhancing general and coding capabilities."
  },
  "deepseek-ai/DeepSeek-V3": {
    "description": "DeepSeek-V3 is a mixture of experts (MoE) language model with 671 billion parameters, utilizing multi-head latent attention (MLA) and the DeepSeekMoE architecture, combined with a load balancing strategy that does not rely on auxiliary loss, optimizing inference and training efficiency. Pre-trained on 14.8 trillion high-quality tokens and fine-tuned with supervision and reinforcement learning, DeepSeek-V3 outperforms other open-source models and approaches leading closed-source models in performance."
  },
  "deepseek-ai/deepseek-llm-67b-chat": {
    "description": "DeepSeek 67B is an advanced model trained for highly complex conversations."
  },
  "deepseek-ai/deepseek-r1": {
    "description": "A state-of-the-art efficient LLM skilled in reasoning, mathematics, and programming."
  },
  "deepseek-ai/deepseek-vl2": {
    "description": "DeepSeek-VL2 is a mixture of experts (MoE) visual language model developed based on DeepSeekMoE-27B, employing a sparsely activated MoE architecture that achieves outstanding performance while activating only 4.5 billion parameters. This model excels in various tasks, including visual question answering, optical character recognition, document/table/chart understanding, and visual localization."
  },
  "deepseek-chat": {
    "description": "A new open-source model that integrates general and coding capabilities, retaining the general conversational abilities of the original Chat model and the powerful code handling capabilities of the Coder model, while better aligning with human preferences. Additionally, DeepSeek-V2.5 has achieved significant improvements in writing tasks, instruction following, and more."
  },
  "deepseek-coder-33B-instruct": {
    "description": "DeepSeek Coder 33B is a code language model trained on 20 trillion data points, of which 87% are code and 13% are in Chinese and English. The model introduces a 16K window size and fill-in-the-blank tasks, providing project-level code completion and snippet filling capabilities."
  },
  "deepseek-coder-v2": {
    "description": "DeepSeek Coder V2 is an open-source hybrid expert code model that performs excellently in coding tasks, comparable to GPT4-Turbo."
  },
  "deepseek-coder-v2:236b": {
    "description": "DeepSeek Coder V2 is an open-source hybrid expert code model that performs excellently in coding tasks, comparable to GPT4-Turbo."
  },
  "deepseek-r1": {
    "description": "DeepSeek-R1 is a reinforcement learning (RL) driven inference model that addresses issues of repetitiveness and readability within the model. Prior to RL, DeepSeek-R1 introduced cold start data to further optimize inference performance. It performs comparably to OpenAI-o1 in mathematical, coding, and reasoning tasks, and enhances overall effectiveness through meticulously designed training methods."
  },
  "deepseek-r1-70b-fast-online": {
    "description": "DeepSeek R1 70B fast version, supporting real-time online search, providing faster response times while maintaining model performance."
  },
  "deepseek-r1-70b-online": {
    "description": "DeepSeek R1 70B standard version, supporting real-time online search, suitable for dialogue and text processing tasks that require the latest information."
  },
  "deepseek-r1-distill-llama-70b": {
    "description": "DeepSeek R1—the larger and smarter model in the DeepSeek suite—has been distilled into the Llama 70B architecture. Based on benchmark tests and human evaluations, this model is smarter than the original Llama 70B, especially excelling in tasks requiring mathematical and factual accuracy."
  },
  "deepseek-r1-distill-llama-8b": {
    "description": "The DeepSeek-R1-Distill series models are fine-tuned versions of samples generated by DeepSeek-R1, using knowledge distillation techniques on open-source models like Qwen and Llama."
  },
  "deepseek-r1-distill-qianfan-llama-70b": {
    "description": "First released on February 14, 2025, distilled by the Qianfan model development team using Llama3_70B as the base model (Built with Meta Llama), with Qianfan's corpus also added to the distilled data."
  },
  "deepseek-r1-distill-qianfan-llama-8b": {
    "description": "First released on February 14, 2025, distilled by the Qianfan model development team using Llama3_8B as the base model (Built with Meta Llama), with Qianfan's corpus also added to the distilled data."
  },
  "deepseek-r1-distill-qwen-1.5b": {
    "description": "The DeepSeek-R1-Distill series models are fine-tuned versions of samples generated by DeepSeek-R1, using knowledge distillation techniques on open-source models like Qwen and Llama."
  },
  "deepseek-r1-distill-qwen-14b": {
    "description": "The DeepSeek-R1-Distill series models are fine-tuned versions of samples generated by DeepSeek-R1, using knowledge distillation techniques on open-source models like Qwen and Llama."
  },
  "deepseek-r1-distill-qwen-32b": {
    "description": "The DeepSeek-R1-Distill series models are fine-tuned versions of samples generated by DeepSeek-R1, using knowledge distillation techniques on open-source models like Qwen and Llama."
  },
  "deepseek-r1-distill-qwen-7b": {
    "description": "The DeepSeek-R1-Distill series models are fine-tuned versions of samples generated by DeepSeek-R1, using knowledge distillation techniques on open-source models like Qwen and Llama."
  },
  "deepseek-r1-fast-online": {
    "description": "DeepSeek R1 full fast version, supporting real-time online search, combining the powerful capabilities of 671B parameters with faster response times."
  },
  "deepseek-r1-online": {
    "description": "DeepSeek R1 full version, with 671B parameters, supporting real-time online search, offering enhanced understanding and generation capabilities."
  },
  "deepseek-reasoner": {
    "description": "The reasoning model launched by DeepSeek. Before outputting the final answer, the model first provides a chain of thought to enhance the accuracy of the final response."
  },
  "deepseek-v2": {
    "description": "DeepSeek V2 is an efficient Mixture-of-Experts language model, suitable for cost-effective processing needs."
  },
  "deepseek-v2:236b": {
    "description": "DeepSeek V2 236B is the design code model of DeepSeek, providing powerful code generation capabilities."
  },
  "deepseek-v3": {
    "description": "DeepSeek-V3 is a MoE model developed by Hangzhou DeepSeek Artificial Intelligence Technology Research Co., Ltd., achieving outstanding results in multiple evaluations and ranking first among open-source models on mainstream leaderboards. Compared to the V2.5 model, V3 has achieved a threefold increase in generation speed, providing users with a faster and smoother experience."
  },
  "deepseek/deepseek-chat": {
    "description": "A new open-source model that integrates general and coding capabilities, retaining the general conversational abilities of the original Chat model and the powerful code handling capabilities of the Coder model, while better aligning with human preferences. Additionally, DeepSeek-V2.5 has achieved significant improvements in writing tasks, instruction following, and more."
  },
  "deepseek/deepseek-r1": {
    "description": "DeepSeek-R1 significantly enhances model reasoning capabilities with minimal labeled data. Before outputting the final answer, the model first provides a chain of thought to improve the accuracy of the final response."
  },
  "deepseek/deepseek-r1-distill-llama-70b": {
    "description": "DeepSeek R1 Distill Llama 70B is a large language model based on Llama3.3 70B, which achieves competitive performance comparable to large cutting-edge models by utilizing fine-tuning from DeepSeek R1 outputs."
  },
  "deepseek/deepseek-r1-distill-llama-8b": {
    "description": "DeepSeek R1 Distill Llama 8B is a distilled large language model based on Llama-3.1-8B-Instruct, trained using outputs from DeepSeek R1."
  },
  "deepseek/deepseek-r1-distill-qwen-14b": {
    "description": "DeepSeek R1 Distill Qwen 14B is a distilled large language model based on Qwen 2.5 14B, trained using outputs from DeepSeek R1. This model has surpassed OpenAI's o1-mini in several benchmark tests, achieving state-of-the-art results for dense models. Here are some benchmark results:\nAIME 2024 pass@1: 69.7\nMATH-500 pass@1: 93.9\nCodeForces Rating: 1481\nThis model demonstrates competitive performance comparable to larger cutting-edge models through fine-tuning from DeepSeek R1 outputs."
  },
  "deepseek/deepseek-r1-distill-qwen-32b": {
    "description": "DeepSeek R1 Distill Qwen 32B is a distilled large language model based on Qwen 2.5 32B, trained using outputs from DeepSeek R1. This model has surpassed OpenAI's o1-mini in several benchmark tests, achieving state-of-the-art results for dense models. Here are some benchmark results:\nAIME 2024 pass@1: 72.6\nMATH-500 pass@1: 94.3\nCodeForces Rating: 1691\nThis model demonstrates competitive performance comparable to larger cutting-edge models through fine-tuning from DeepSeek R1 outputs."
  },
  "deepseek/deepseek-r1/community": {
    "description": "DeepSeek R1 is the latest open-source model released by the DeepSeek team, featuring impressive inference performance, particularly in mathematics, programming, and reasoning tasks, reaching levels comparable to OpenAI's o1 model."
  },
  "deepseek/deepseek-r1:free": {
    "description": "DeepSeek-R1 significantly enhances model reasoning capabilities with minimal labeled data. Before outputting the final answer, the model first provides a chain of thought to improve the accuracy of the final response."
  },
  "deepseek/deepseek-v3": {
    "description": "DeepSeek-V3 has achieved a significant breakthrough in inference speed compared to previous models. It ranks first among open-source models and can compete with the world's most advanced closed-source models. DeepSeek-V3 employs Multi-Head Latent Attention (MLA) and DeepSeekMoE architectures, which have been thoroughly validated in DeepSeek-V2. Additionally, DeepSeek-V3 introduces an auxiliary lossless strategy for load balancing and sets multi-label prediction training objectives for enhanced performance."
  },
  "deepseek/deepseek-v3/community": {
    "description": "DeepSeek-V3 has achieved a significant breakthrough in inference speed compared to previous models. It ranks first among open-source models and can compete with the world's most advanced closed-source models. DeepSeek-V3 employs Multi-Head Latent Attention (MLA) and DeepSeekMoE architectures, which have been thoroughly validated in DeepSeek-V2. Additionally, DeepSeek-V3 introduces an auxiliary lossless strategy for load balancing and sets multi-label prediction training objectives for enhanced performance."
  },
  "doubao-1.5-lite-32k": {
    "description": "Doubao-1.5-lite is a new generation lightweight model, offering extreme response speed with performance and latency at a world-class level."
  },
  "doubao-1.5-pro-256k": {
    "description": "Doubao-1.5-pro-256k is an upgraded version of Doubao-1.5-Pro, significantly enhancing overall performance by 10%. It supports reasoning with a 256k context window and an output length of up to 12k tokens. With higher performance, a larger window, and exceptional cost-effectiveness, it is suitable for a wider range of applications."
  },
  "doubao-1.5-pro-32k": {
    "description": "Doubao-1.5-pro is a new generation flagship model with comprehensive performance upgrades, excelling in knowledge, coding, reasoning, and more."
  },
  "emohaa": {
    "description": "Emohaa is a psychological model with professional counseling capabilities, helping users understand emotional issues."
  },
  "ernie-3.5-128k": {
    "description": "Baidu's flagship large-scale language model, covering a vast amount of Chinese and English corpus, possesses strong general capabilities to meet the requirements of most dialogue Q&A, creative generation, and plugin application scenarios; it supports automatic integration with Baidu search plugins to ensure the timeliness of Q&A information."
  },
  "ernie-3.5-8k": {
    "description": "Baidu's flagship large-scale language model, covering a vast amount of Chinese and English corpus, possesses strong general capabilities to meet the requirements of most dialogue Q&A, creative generation, and plugin application scenarios; it supports automatic integration with Baidu search plugins to ensure the timeliness of Q&A information."
  },
  "ernie-3.5-8k-preview": {
    "description": "Baidu's flagship large-scale language model, covering a vast amount of Chinese and English corpus, possesses strong general capabilities to meet the requirements of most dialogue Q&A, creative generation, and plugin application scenarios; it supports automatic integration with Baidu search plugins to ensure the timeliness of Q&A information."
  },
  "ernie-4.0-8k-latest": {
    "description": "Baidu's flagship ultra-large-scale language model, which has achieved a comprehensive upgrade in model capabilities compared to ERNIE 3.5, widely applicable to complex task scenarios across various fields; it supports automatic integration with Baidu search plugins to ensure the timeliness of Q&A information."
  },
  "ernie-4.0-8k-preview": {
    "description": "Baidu's flagship ultra-large-scale language model, which has achieved a comprehensive upgrade in model capabilities compared to ERNIE 3.5, widely applicable to complex task scenarios across various fields; it supports automatic integration with Baidu search plugins to ensure the timeliness of Q&A information."
  },
  "ernie-4.0-turbo-128k": {
    "description": "Baidu's flagship ultra-large-scale language model, demonstrating outstanding overall performance, widely applicable to complex task scenarios across various fields; it supports automatic integration with Baidu search plugins to ensure the timeliness of Q&A information. It performs better than ERNIE 4.0 in terms of performance."
  },
  "ernie-4.0-turbo-8k-latest": {
    "description": "Baidu's flagship ultra-large-scale language model, demonstrating outstanding overall performance, widely applicable to complex task scenarios across various fields; it supports automatic integration with Baidu search plugins to ensure the timeliness of Q&A information. It performs better than ERNIE 4.0 in terms of performance."
  },
  "ernie-4.0-turbo-8k-preview": {
    "description": "Baidu's flagship ultra-large-scale language model, demonstrating outstanding overall performance, widely applicable to complex task scenarios across various fields; it supports automatic integration with Baidu search plugins to ensure the timeliness of Q&A information. It performs better than ERNIE 4.0 in terms of performance."
  },
  "ernie-4.5-8k-preview": {
    "description": "ERNIE 4.5 is Baidu's self-developed next-generation native multimodal foundational model, achieving collaborative optimization through joint modeling of multiple modalities, with excellent multimodal understanding capabilities; it features enhanced language abilities, with significant improvements in understanding, generation, logic, and memory, as well as reduced hallucinations and improved logical reasoning and coding capabilities."
  },
  "ernie-char-8k": {
    "description": "Baidu's vertical scene large language model, suitable for applications such as game NPCs, customer service dialogues, and role-playing conversations, with a more distinct and consistent character style, stronger instruction-following capabilities, and superior inference performance."
  },
  "ernie-char-fiction-8k": {
    "description": "Baidu's vertical scene large language model, suitable for applications such as game NPCs, customer service dialogues, and role-playing conversations, with a more distinct and consistent character style, stronger instruction-following capabilities, and superior inference performance."
  },
  "ernie-lite-8k": {
    "description": "ERNIE Lite is Baidu's lightweight large language model, balancing excellent model performance with inference efficiency, suitable for low-power AI acceleration card inference."
  },
  "ernie-lite-pro-128k": {
    "description": "Baidu's lightweight large language model, balancing excellent model performance with inference efficiency, offering better performance than ERNIE Lite, suitable for low-power AI acceleration card inference."
  },
  "ernie-novel-8k": {
    "description": "Baidu's general-purpose large language model, which has a significant advantage in novel continuation capabilities and can also be used in short plays, movies, and other scenarios."
  },
  "ernie-speed-128k": {
    "description": "Baidu's latest self-developed high-performance large language model released in 2024, with excellent general capabilities, suitable as a base model for fine-tuning to better address specific scenario issues while also demonstrating excellent inference performance."
  },
  "ernie-speed-pro-128k": {
    "description": "Baidu's latest self-developed high-performance large language model released in 2024, with excellent general capabilities, offering better performance than ERNIE Speed, suitable as a base model for fine-tuning to better address specific scenario issues while also demonstrating excellent inference performance."
  },
  "ernie-tiny-8k": {
    "description": "ERNIE Tiny is Baidu's ultra-high-performance large language model, with the lowest deployment and fine-tuning costs among the Wenxin series models."
  },
  "gemini-1.0-pro-001": {
    "description": "Gemini 1.0 Pro 001 (Tuning) offers stable and tunable performance, making it an ideal choice for complex task solutions."
  },
  "gemini-1.0-pro-002": {
    "description": "Gemini 1.0 Pro 002 (Tuning) provides excellent multimodal support, focusing on effective solutions for complex tasks."
  },
  "gemini-1.0-pro-latest": {
    "description": "Gemini 1.0 Pro is Google's high-performance AI model, designed for extensive task scaling."
  },
  "gemini-1.5-flash": {
    "description": "Gemini 1.5 Flash is Google's latest multimodal AI model, featuring rapid processing capabilities and supporting text, image, and video inputs, making it efficient for scaling across various tasks."
  },
  "gemini-1.5-flash-001": {
    "description": "Gemini 1.5 Flash 001 is an efficient multimodal model that supports extensive application scaling."
  },
  "gemini-1.5-flash-002": {
    "description": "Gemini 1.5 Flash 002 is an efficient multimodal model that supports a wide range of applications."
  },
  "gemini-1.5-flash-8b": {
    "description": "Gemini 1.5 Flash 8B is an efficient multimodal model that supports a wide range of applications."
  },
  "gemini-1.5-flash-8b-exp-0924": {
    "description": "Gemini 1.5 Flash 8B 0924 is the latest experimental model, showcasing significant performance improvements in both text and multimodal use cases."
  },
  "gemini-1.5-flash-exp-0827": {
    "description": "Gemini 1.5 Flash 0827 provides optimized multimodal processing capabilities, suitable for various complex task scenarios."
  },
  "gemini-1.5-flash-latest": {
    "description": "Gemini 1.5 Flash is Google's latest multimodal AI model, featuring fast processing capabilities and supporting text, image, and video inputs, making it suitable for efficient scaling across various tasks."
  },
  "gemini-1.5-pro-001": {
    "description": "Gemini 1.5 Pro 001 is a scalable multimodal AI solution that supports a wide range of complex tasks."
  },
  "gemini-1.5-pro-002": {
    "description": "Gemini 1.5 Pro 002 is the latest production-ready model, delivering higher quality outputs, with notable enhancements in mathematics, long-context, and visual tasks."
  },
  "gemini-1.5-pro-exp-0801": {
    "description": "Gemini 1.5 Pro 0801 offers excellent multimodal processing capabilities, providing greater flexibility for application development."
  },
  "gemini-1.5-pro-exp-0827": {
    "description": "Gemini 1.5 Pro 0827 combines the latest optimization technologies for more efficient multimodal data processing."
  },
  "gemini-1.5-pro-latest": {
    "description": "Gemini 1.5 Pro supports up to 2 million tokens, making it an ideal choice for medium-sized multimodal models, providing multifaceted support for complex tasks."
  },
  "gemini-2.0-flash": {
    "description": "Gemini 2.0 Flash offers next-generation features and improvements, including exceptional speed, native tool usage, multimodal generation, and a 1M token context window."
  },
  "gemini-2.0-flash-001": {
    "description": "Gemini 2.0 Flash offers next-generation features and improvements, including exceptional speed, native tool usage, multimodal generation, and a 1M token context window."
  },
  "gemini-2.0-flash-exp": {
    "description": "Gemini 2.0 Flash model variant optimized for cost-effectiveness and low latency."
  },
  "gemini-2.0-flash-exp-image-generation": {
    "description": "Gemini 2.0 Flash experimental model, supports image generation"
  },
  "gemini-2.0-flash-lite": {
    "description": "Gemini 2.0 Flash is a variant of the model optimized for cost-effectiveness and low latency."
  },
  "gemini-2.0-flash-lite-001": {
    "description": "Gemini 2.0 Flash is a variant of the model optimized for cost-effectiveness and low latency."
  },
  "gemini-2.0-flash-lite-preview-02-05": {
    "description": "A Gemini 2.0 Flash model optimized for cost-effectiveness and low latency."
  },
  "gemini-2.0-flash-thinking-exp": {
    "description": "Gemini 2.0 Flash Exp is Google's latest experimental multimodal AI model, featuring next-generation capabilities, exceptional speed, native tool invocation, and multimodal generation."
  },
  "gemini-2.0-flash-thinking-exp-01-21": {
    "description": "Gemini 2.0 Flash Exp is Google's latest experimental multimodal AI model, featuring next-generation capabilities, exceptional speed, native tool invocation, and multimodal generation."
  },
  "gemini-2.0-pro-exp-02-05": {
    "description": "Gemini 2.0 Pro Experimental is Google's latest experimental multimodal AI model, showing a quality improvement compared to previous versions, especially in world knowledge, coding, and long context."
  },
  "gemini-2.5-pro-exp-03-25": {
    "description": "Gemini 2.5 Pro Experimental is Google's most advanced thinking model, capable of reasoning about complex problems in code, mathematics, and STEM fields, as well as analyzing large datasets, codebases, and documents using long context."
  },
  "gemma-7b-it": {
    "description": "Gemma 7B is suitable for medium to small-scale task processing, offering cost-effectiveness."
  },
  "gemma2": {
    "description": "Gemma 2 is an efficient model launched by Google, covering a variety of application scenarios from small applications to complex data processing."
  },
  "gemma2-9b-it": {
    "description": "Gemma 2 9B is a model optimized for specific tasks and tool integration."
  },
  "gemma2:27b": {
    "description": "Gemma 2 is an efficient model launched by Google, covering a variety of application scenarios from small applications to complex data processing."
  },
  "gemma2:2b": {
    "description": "Gemma 2 is an efficient model launched by Google, covering a variety of application scenarios from small applications to complex data processing."
  },
  "generalv3": {
    "description": "Spark Pro is a high-performance large language model optimized for professional fields, focusing on mathematics, programming, healthcare, education, and more, supporting online search and built-in plugins for weather, dates, etc. Its optimized model demonstrates excellent performance and efficiency in complex knowledge Q&A, language understanding, and high-level text creation, making it an ideal choice for professional application scenarios."
  },
  "generalv3.5": {
    "description": "Spark3.5 Max is the most comprehensive version, supporting online search and numerous built-in plugins. Its fully optimized core capabilities, along with system role settings and function calling features, enable it to perform exceptionally well in various complex application scenarios."
  },
  "glm-4": {
    "description": "GLM-4 is the old flagship version released in January 2024, currently replaced by the more powerful GLM-4-0520."
  },
  "glm-4-0520": {
    "description": "GLM-4-0520 is the latest model version designed for highly complex and diverse tasks, demonstrating outstanding performance."
  },
  "glm-4-9b-chat": {
    "description": "GLM-4-9B-Chat demonstrates high performance across various aspects, including semantics, mathematics, reasoning, coding, and knowledge. It also features web browsing, code execution, custom tool invocation, and long text reasoning, supporting 26 languages including Japanese, Korean, and German."
  },
  "glm-4-air": {
    "description": "GLM-4-Air is a cost-effective version with performance close to GLM-4, offering fast speed at an affordable price."
  },
  "glm-4-airx": {
    "description": "GLM-4-AirX provides an efficient version of GLM-4-Air, with inference speeds up to 2.6 times faster."
  },
  "glm-4-alltools": {
    "description": "GLM-4-AllTools is a multifunctional intelligent agent model optimized to support complex instruction planning and tool invocation, such as web browsing, code interpretation, and text generation, suitable for multitasking."
  },
  "glm-4-flash": {
    "description": "GLM-4-Flash is the ideal choice for handling simple tasks, being the fastest and most cost-effective."
  },
  "glm-4-flashx": {
    "description": "GLM-4-FlashX is an enhanced version of Flash, featuring ultra-fast inference speed."
  },
  "glm-4-long": {
    "description": "GLM-4-Long supports ultra-long text inputs, suitable for memory-based tasks and large-scale document processing."
  },
  "glm-4-plus": {
    "description": "GLM-4-Plus, as a high-intelligence flagship, possesses strong capabilities for processing long texts and complex tasks, with overall performance improvements."
  },
  "glm-4v": {
    "description": "GLM-4V provides strong image understanding and reasoning capabilities, supporting various visual tasks."
  },
  "glm-4v-flash": {
    "description": "GLM-4V-Flash focuses on efficient single image understanding, suitable for scenarios that require rapid image parsing, such as real-time image analysis or batch image processing."
  },
  "glm-4v-plus": {
    "description": "GLM-4V-Plus has the ability to understand video content and multiple images, suitable for multimodal tasks."
  },
  "glm-zero-preview": {
    "description": "GLM-Zero-Preview possesses strong complex reasoning abilities, excelling in logical reasoning, mathematics, programming, and other fields."
  },
  "google/gemini-2.0-flash-001": {
    "description": "Gemini 2.0 Flash offers next-generation features and improvements, including exceptional speed, native tool usage, multimodal generation, and a 1M token context window."
  },
  "google/gemini-2.0-pro-exp-02-05:free": {
    "description": "Gemini 2.0 Pro Experimental is Google's latest experimental multimodal AI model, showing a quality improvement compared to previous versions, especially in world knowledge, coding, and long context."
  },
  "google/gemini-flash-1.5": {
    "description": "Gemini 1.5 Flash offers optimized multimodal processing capabilities, suitable for various complex task scenarios."
  },
  "google/gemini-pro-1.5": {
    "description": "Gemini 1.5 Pro combines the latest optimization technologies to deliver more efficient multimodal data processing capabilities."
  },
  "google/gemma-2-27b": {
    "description": "Gemma 2 is an efficient model launched by Google, covering a variety of application scenarios from small applications to complex data processing."
  },
  "google/gemma-2-27b-it": {
    "description": "Gemma 2 continues the design philosophy of being lightweight and efficient."
  },
  "google/gemma-2-2b-it": {
    "description": "Google's lightweight instruction-tuning model."
  },
  "google/gemma-2-9b": {
    "description": "Gemma 2 is an efficient model launched by Google, covering a variety of application scenarios from small applications to complex data processing."
  },
  "google/gemma-2-9b-it": {
    "description": "Gemma 2 is Google's lightweight open-source text model series."
  },
  "google/gemma-2-9b-it:free": {
    "description": "Gemma 2 is Google's lightweight open-source text model series."
  },
  "google/gemma-2b-it": {
    "description": "Gemma Instruct (2B) provides basic instruction processing capabilities, suitable for lightweight applications."
  },
  "gpt-3.5-turbo": {
    "description": "GPT 3.5 Turbo is suitable for various text generation and understanding tasks. Currently points to gpt-3.5-turbo-0125."
  },
  "gpt-3.5-turbo-0125": {
    "description": "GPT 3.5 Turbo is suitable for various text generation and understanding tasks. Currently points to gpt-3.5-turbo-0125."
  },
  "gpt-3.5-turbo-1106": {
    "description": "GPT 3.5 Turbo is suitable for various text generation and understanding tasks. Currently points to gpt-3.5-turbo-0125."
  },
  "gpt-3.5-turbo-instruct": {
    "description": "GPT 3.5 Turbo is suitable for various text generation and understanding tasks. Currently points to gpt-3.5-turbo-0125."
  },
  "gpt-35-turbo": {
    "description": "GPT 3.5 Turbo is an efficient model provided by OpenAI, suitable for chat and text generation tasks, supporting parallel function calls."
  },
  "gpt-35-turbo-16k": {
    "description": "GPT 3.5 Turbo 16k is a high-capacity text generation model suitable for complex tasks."
  },
  "gpt-4": {
    "description": "GPT-4 offers a larger context window, capable of handling longer text inputs, making it suitable for scenarios that require extensive information integration and data analysis."
  },
  "gpt-4-0125-preview": {
    "description": "The latest GPT-4 Turbo model features visual capabilities. Now, visual requests can be made using JSON format and function calls. GPT-4 Turbo is an enhanced version that provides cost-effective support for multimodal tasks. It strikes a balance between accuracy and efficiency, making it suitable for applications requiring real-time interaction."
  },
  "gpt-4-0613": {
    "description": "GPT-4 offers a larger context window, capable of handling longer text inputs, making it suitable for scenarios that require extensive information integration and data analysis."
  },
  "gpt-4-1106-preview": {
    "description": "The latest GPT-4 Turbo model features visual capabilities. Now, visual requests can be made using JSON format and function calls. GPT-4 Turbo is an enhanced version that provides cost-effective support for multimodal tasks. It strikes a balance between accuracy and efficiency, making it suitable for applications requiring real-time interaction."
  },
  "gpt-4-32k": {
    "description": "GPT-4 offers a larger context window, capable of handling longer text inputs, making it suitable for scenarios that require extensive information integration and data analysis."
  },
  "gpt-4-32k-0613": {
    "description": "GPT-4 offers a larger context window, capable of handling longer text inputs, making it suitable for scenarios that require extensive information integration and data analysis."
  },
  "gpt-4-turbo": {
    "description": "The latest GPT-4 Turbo model features visual capabilities. Now, visual requests can be made using JSON format and function calls. GPT-4 Turbo is an enhanced version that provides cost-effective support for multimodal tasks. It strikes a balance between accuracy and efficiency, making it suitable for applications requiring real-time interaction."
  },
  "gpt-4-turbo-2024-04-09": {
    "description": "The latest GPT-4 Turbo model features visual capabilities. Now, visual requests can be made using JSON format and function calls. GPT-4 Turbo is an enhanced version that provides cost-effective support for multimodal tasks. It strikes a balance between accuracy and efficiency, making it suitable for applications requiring real-time interaction."
  },
  "gpt-4-turbo-preview": {
    "description": "The latest GPT-4 Turbo model features visual capabilities. Now, visual requests can be made using JSON format and function calls. GPT-4 Turbo is an enhanced version that provides cost-effective support for multimodal tasks. It strikes a balance between accuracy and efficiency, making it suitable for applications requiring real-time interaction."
  },
  "gpt-4-vision-preview": {
    "description": "The latest GPT-4 Turbo model features visual capabilities. Now, visual requests can be made using JSON format and function calls. GPT-4 Turbo is an enhanced version that provides cost-effective support for multimodal tasks. It strikes a balance between accuracy and efficiency, making it suitable for applications requiring real-time interaction."
  },
  "gpt-4.5-preview": {
    "description": "The research preview of GPT-4.5, our largest and most powerful GPT model to date. It possesses extensive world knowledge and better understands user intent, excelling in creative tasks and autonomous planning. GPT-4.5 accepts both text and image inputs and generates text outputs (including structured outputs). It supports key developer features such as function calling, batch API, and streaming output. GPT-4.5 particularly shines in tasks that require creativity, open-ended thinking, and dialogue, such as writing, learning, or exploring new ideas. Knowledge cutoff date is October 2023."
  },
  "gpt-4o": {
    "description": "ChatGPT-4o is a dynamic model that updates in real-time to stay current with the latest version. It combines powerful language understanding and generation capabilities, making it suitable for large-scale applications, including customer service, education, and technical support."
  },
  "gpt-4o-2024-05-13": {
    "description": "ChatGPT-4o is a dynamic model that updates in real-time to stay current with the latest version. It combines powerful language understanding and generation capabilities, making it suitable for large-scale applications, including customer service, education, and technical support."
  },
  "gpt-4o-2024-08-06": {
    "description": "ChatGPT-4o is a dynamic model that updates in real-time to stay current with the latest version. It combines powerful language understanding and generation capabilities, making it suitable for large-scale applications, including customer service, education, and technical support."
  },
  "gpt-4o-2024-11-20": {
    "description": "ChatGPT-4o is a dynamic model that updates in real-time to maintain the latest version. It combines powerful language understanding and generation capabilities, making it suitable for large-scale applications including customer service, education, and technical support."
  },
  "gpt-4o-audio-preview": {
    "description": "GPT-4o Audio model, supporting audio input and output."
  },
  "gpt-4o-mini": {
    "description": "GPT-4o mini is the latest model released by OpenAI after GPT-4 Omni, supporting both image and text input while outputting text. As their most advanced small model, it is significantly cheaper than other recent cutting-edge models, costing over 60% less than GPT-3.5 Turbo. It maintains state-of-the-art intelligence while offering remarkable cost-effectiveness. GPT-4o mini scored 82% on the MMLU test and currently ranks higher than GPT-4 in chat preferences."
  },
  "gpt-4o-mini-realtime-preview": {
    "description": "GPT-4o-mini real-time version, supporting real-time audio and text input and output."
  },
  "gpt-4o-realtime-preview": {
    "description": "GPT-4o real-time version, supporting real-time audio and text input and output."
  },
  "gpt-4o-realtime-preview-2024-10-01": {
    "description": "GPT-4o real-time version, supporting real-time audio and text input and output."
  },
  "gpt-4o-realtime-preview-2024-12-17": {
    "description": "GPT-4o real-time version, supporting real-time audio and text input and output."
  },
  "grok-2-1212": {
    "description": "This model has improved in accuracy, instruction adherence, and multilingual capabilities."
  },
  "grok-2-vision-1212": {
    "description": "This model has improved in accuracy, instruction adherence, and multilingual capabilities."
  },
  "grok-beta": {
    "description": "Offers performance comparable to Grok 2 but with higher efficiency, speed, and functionality."
  },
  "grok-vision-beta": {
    "description": "The latest image understanding model that can handle a wide range of visual information, including documents, charts, screenshots, and photographs."
  },
  "gryphe/mythomax-l2-13b": {
    "description": "MythoMax l2 13B is a language model that combines creativity and intelligence by merging multiple top models."
  },
  "hunyuan-code": {
    "description": "The latest code generation model from Hunyuan, trained on a base model with 200B high-quality code data, iteratively trained for six months with high-quality SFT data, increasing the context window length to 8K. It ranks among the top in automatic evaluation metrics for code generation across five major programming languages, and performs in the first tier for comprehensive human quality assessments across ten aspects of coding tasks."
  },
  "hunyuan-functioncall": {
    "description": "The latest MOE architecture FunctionCall model from Hunyuan, trained on high-quality FunctionCall data, with a context window of 32K, leading in multiple dimensions of evaluation metrics."
  },
  "hunyuan-large": {
    "description": "The Hunyuan-large model has a total parameter count of approximately 389B, with about 52B active parameters, making it the largest and most effective open-source MoE model in the industry based on the Transformer architecture."
  },
  "hunyuan-large-longcontext": {
    "description": "Specializes in handling long text tasks such as document summarization and question answering, while also capable of general text generation tasks. It excels in analyzing and generating long texts, effectively addressing complex and detailed long-form content processing needs."
  },
  "hunyuan-lite": {
    "description": "Upgraded to a MOE structure with a context window of 256k, leading many open-source models in various NLP, coding, mathematics, and industry benchmarks."
  },
  "hunyuan-lite-vision": {
    "description": "The latest 7B multimodal model from Hunyuan, with a context window of 32K, supports multimodal dialogue in both Chinese and English scenarios, image object recognition, document table understanding, and multimodal mathematics, outperforming 7B competing models across multiple evaluation dimensions."
  },
  "hunyuan-pro": {
    "description": "A trillion-parameter scale MOE-32K long text model. Achieves absolute leading levels across various benchmarks, capable of handling complex instructions and reasoning, with advanced mathematical abilities, supporting function calls, and optimized for applications in multilingual translation, finance, law, and healthcare."
  },
  "hunyuan-role": {
    "description": "The latest role-playing model from Hunyuan, fine-tuned and trained by Hunyuan's official team, based on the Hunyuan model combined with role-playing scenario datasets for enhanced foundational performance in role-playing contexts."
  },
  "hunyuan-standard": {
    "description": "Utilizes a superior routing strategy while alleviating issues of load balancing and expert convergence. For long texts, the needle-in-a-haystack metric reaches 99.9%. MOE-32K offers a relatively higher cost-performance ratio, balancing effectiveness and price while enabling processing of long text inputs."
  },
  "hunyuan-standard-256K": {
    "description": "Utilizes a superior routing strategy while alleviating issues of load balancing and expert convergence. For long texts, the needle-in-a-haystack metric reaches 99.9%. MOE-256K further breaks through in length and effectiveness, greatly expanding the input length capacity."
  },
  "hunyuan-standard-vision": {
    "description": "The latest multimodal model from Hunyuan, supporting multilingual responses with balanced capabilities in both Chinese and English."
  },
  "hunyuan-t1-20250321": {
    "description": "Comprehensively builds model capabilities in both arts and sciences, with strong long-text information capture ability. Supports reasoning and answering various scientific questions, including mathematics, logic, science, and code, of varying difficulty."
  },
  "hunyuan-t1-latest": {
    "description": "The industry's first ultra-large-scale Hybrid-Transformer-Mamba inference model, enhancing reasoning capabilities with exceptional decoding speed, further aligning with human preferences."
  },
  "hunyuan-translation": {
    "description": "Supports translation between Chinese and 15 other languages including English, Japanese, French, Portuguese, Spanish, Turkish, Russian, Arabic, Korean, Italian, German, Vietnamese, Malay, and Indonesian. It is based on a multi-scenario translation evaluation set with automated COMET scoring, demonstrating overall superior translation capabilities compared to similarly scaled models in the market."
  },
  "hunyuan-translation-lite": {
    "description": "The Hunyuan translation model supports natural language conversational translation; it supports translation between Chinese and 15 other languages including English, Japanese, French, Portuguese, Spanish, Turkish, Russian, Arabic, Korean, Italian, German, Vietnamese, Malay, and Indonesian."
  },
  "hunyuan-turbo": {
    "description": "The preview version of the next-generation Hunyuan large language model, featuring a brand-new mixed expert model (MoE) structure, which offers faster inference efficiency and stronger performance compared to Hunyuan Pro."
  },
  "hunyuan-turbo-20241223": {
    "description": "This version optimizes: data instruction scaling, significantly enhancing the model's generalization capabilities; greatly improving mathematical, coding, and logical reasoning abilities; optimizing text understanding and word comprehension capabilities; enhancing the quality of content generation in text creation."
  },
  "hunyuan-turbo-latest": {
    "description": "General experience optimization, including NLP understanding, text creation, casual conversation, knowledge Q&A, translation, and domain-specific tasks; enhanced personification and emotional intelligence of the model; improved the model's ability to clarify when intentions are ambiguous; enhanced handling of word parsing-related questions; improved the quality and interactivity of creative outputs; enhanced multi-turn experience."
  },
  "hunyuan-turbo-vision": {
    "description": "The next-generation flagship visual language model from Hunyuan, utilizing a new mixed expert model (MoE) structure, with comprehensive improvements in basic recognition, content creation, knowledge Q&A, and analytical reasoning capabilities compared to the previous generation model."
  },
  "hunyuan-turbos-20250226": {
    "description": "hunyuan-TurboS pv2.1.2 fixed version with upgraded training tokens; enhanced reasoning capabilities in mathematics, logic, and coding; improved performance in both Chinese and English across text creation, comprehension, knowledge Q&A, and casual conversation."
  },
  "hunyuan-turbos-20250313": {
    "description": "Unifies the style of mathematical problem-solving steps and enhances multi-turn Q&A in mathematics. Optimizes the response style for text creation, removing AI-like characteristics and adding literary flair."
  },
  "hunyuan-turbos-latest": {
    "description": "The latest version of hunyuan-TurboS, the flagship model of Hunyuan, features enhanced reasoning capabilities and improved user experience."
  },
  "hunyuan-vision": {
    "description": "The latest multimodal model from Hunyuan, supporting image + text input to generate textual content."
  },
  "internlm/internlm2_5-20b-chat": {
    "description": "The innovative open-source model InternLM2.5 enhances dialogue intelligence through a large number of parameters."
  },
  "internlm/internlm2_5-7b-chat": {
    "description": "InternLM2.5 offers intelligent dialogue solutions across multiple scenarios."
  },
  "internlm2-pro-chat": {
    "description": "An older version of the model that we still maintain, available in various parameter sizes of 7B and 20B."
  },
  "internlm2.5-latest": {
    "description": "Our latest model series, featuring exceptional reasoning performance, supporting a context length of 1M, and enhanced instruction following and tool invocation capabilities."
  },
  "internlm3-latest": {
    "description": "Our latest model series boasts exceptional inference performance, leading the pack among open-source models of similar scale. It defaults to our most recently released InternLM3 series models."
  },
  "jina-deepsearch-v1": {
    "description": "DeepSearch combines web search, reading, and reasoning for comprehensive investigations. You can think of it as an agent that takes on your research tasks—it conducts extensive searches and iterates multiple times before providing answers. This process involves ongoing research, reasoning, and problem-solving from various angles. This fundamentally differs from standard large models that generate answers directly from pre-trained data and traditional RAG systems that rely on one-time surface searches."
  },
  "kimi-latest": {
    "description": "The Kimi Smart Assistant product uses the latest Kimi large model, which may include features that are not yet stable. It supports image understanding and will automatically select the 8k/32k/128k model as the billing model based on the length of the request context."
  },
  "learnlm-1.5-pro-experimental": {
    "description": "LearnLM is an experimental, task-specific language model trained to align with learning science principles, capable of following systematic instructions in teaching and learning scenarios, acting as an expert tutor, among other roles."
  },
  "lite": {
    "description": "Spark Lite is a lightweight large language model with extremely low latency and efficient processing capabilities, completely free and open, supporting real-time online search functionality. Its quick response feature makes it excel in inference applications and model fine-tuning on low-power devices, providing users with excellent cost-effectiveness and intelligent experiences, particularly in knowledge Q&A, content generation, and search scenarios."
  },
  "llama-2-7b-chat": {
    "description": "Llama2 is a series of large language models (LLMs) developed and open-sourced by Meta. This series includes generative text models of varying sizes, ranging from 7 billion to 70 billion parameters, which have been pre-trained and fine-tuned. Architecturally, Llama2 is an autoregressive language model that uses an optimized transformer architecture. The fine-tuned versions leverage supervised fine-tuning (SFT) and reinforcement learning with human feedback (RLHF) to align with human preferences for usefulness and safety. Llama2 outperforms the Llama series on multiple academic datasets and provides valuable insights for the design and development of other models."
  },
  "llama-3.1-70b-versatile": {
    "description": "Llama 3.1 70B provides enhanced AI reasoning capabilities, suitable for complex applications, supporting extensive computational processing while ensuring efficiency and accuracy."
  },
  "llama-3.1-8b-instant": {
    "description": "Llama 3.1 8B is a high-performance model that offers rapid text generation capabilities, making it ideal for applications requiring large-scale efficiency and cost-effectiveness."
  },
  "llama-3.2-11b-vision-instruct": {
    "description": "Excellent image reasoning capabilities on high-resolution images, suitable for visual understanding applications."
  },
  "llama-3.2-11b-vision-preview": {
    "description": "Llama 3.2 is designed to handle tasks that combine visual and textual data. It excels in tasks such as image description and visual question answering, bridging the gap between language generation and visual reasoning."
  },
  "llama-3.2-90b-vision-instruct": {
    "description": "Advanced image reasoning capabilities suitable for visual understanding agent applications."
  },
  "llama-3.2-90b-vision-preview": {
    "description": "Llama 3.2 is designed to handle tasks that combine visual and textual data. It excels in tasks such as image description and visual question answering, bridging the gap between language generation and visual reasoning."
  },
  "llama-3.3-70b-instruct": {
    "description": "Llama 3.3 is the most advanced multilingual open-source large language model in the Llama series, offering performance comparable to a 405B model at an extremely low cost. Based on the Transformer architecture, it enhances usability and safety through supervised fine-tuning (SFT) and reinforcement learning from human feedback (RLHF). Its instruction-tuned version is optimized for multilingual dialogue and outperforms many open-source and closed chat models on various industry benchmarks. Knowledge cutoff date is December 2023."
  },
  "llama-3.3-70b-versatile": {
    "description": "Meta Llama 3.3 is a multilingual large language model (LLM) with 70 billion parameters (text input/text output), featuring pre-training and instruction-tuning. The instruction-tuned pure text model of Llama 3.3 is optimized for multilingual conversational use cases and outperforms many available open-source and closed chat models on common industry benchmarks."
  },
  "llama3-70b-8192": {
    "description": "Meta Llama 3 70B provides unparalleled complexity handling capabilities, tailored for high-demand projects."
  },
  "llama3-8b-8192": {
    "description": "Meta Llama 3 8B delivers high-quality reasoning performance, suitable for diverse application needs."
  },
  "llama3-groq-70b-8192-tool-use-preview": {
    "description": "Llama 3 Groq 70B Tool Use offers powerful tool invocation capabilities, supporting efficient processing of complex tasks."
  },
  "llama3-groq-8b-8192-tool-use-preview": {
    "description": "Llama 3 Groq 8B Tool Use is a model optimized for efficient tool usage, supporting fast parallel computation."
  },
  "llama3.1": {
    "description": "Llama 3.1 is a leading model launched by Meta, supporting up to 405B parameters, applicable in complex dialogues, multilingual translation, and data analysis."
  },
  "llama3.1:405b": {
    "description": "Llama 3.1 is a leading model launched by Meta, supporting up to 405B parameters, applicable in complex dialogues, multilingual translation, and data analysis."
  },
  "llama3.1:70b": {
    "description": "Llama 3.1 is a leading model launched by Meta, supporting up to 405B parameters, applicable in complex dialogues, multilingual translation, and data analysis."
  },
  "llava": {
    "description": "LLaVA is a multimodal model that combines a visual encoder with Vicuna for powerful visual and language understanding."
  },
  "llava-v1.5-7b-4096-preview": {
    "description": "LLaVA 1.5 7B offers integrated visual processing capabilities, generating complex outputs from visual information inputs."
  },
  "llava:13b": {
    "description": "LLaVA is a multimodal model that combines a visual encoder with Vicuna for powerful visual and language understanding."
  },
  "llava:34b": {
    "description": "LLaVA is a multimodal model that combines a visual encoder with Vicuna for powerful visual and language understanding."
  },
  "mathstral": {
    "description": "MathΣtral is designed for scientific research and mathematical reasoning, providing effective computational capabilities and result interpretation."
  },
  "max-32k": {
    "description": "Spark Max 32K is configured with large context processing capabilities, enhanced contextual understanding, and logical reasoning abilities, supporting text input of 32K tokens, suitable for long document reading, private knowledge Q&A, and other scenarios."
  },
  "megrez-3b-instruct": {
    "description": "Megrez-3B-Instruct is a large language model fully trained by Wuwen Xin Qiong. Megrez-3B-Instruct aims to create an ultra-fast, compact, and easy-to-use intelligent solution for edge devices through the concept of hardware-software co-design."
  },
  "meta-llama-3-70b-instruct": {
    "description": "A powerful 70-billion parameter model excelling in reasoning, coding, and broad language applications."
  },
  "meta-llama-3-8b-instruct": {
    "description": "A versatile 8-billion parameter model optimized for dialogue and text generation tasks."
  },
  "meta-llama-3.1-405b-instruct": {
    "description": "The Llama 3.1 instruction-tuned text-only models are optimized for multilingual dialogue use cases and outperform many of the available open-source and closed chat models on common industry benchmarks."
  },
  "meta-llama-3.1-70b-instruct": {
    "description": "The Llama 3.1 instruction-tuned text-only models are optimized for multilingual dialogue use cases and outperform many of the available open-source and closed chat models on common industry benchmarks."
  },
  "meta-llama-3.1-8b-instruct": {
    "description": "The Llama 3.1 instruction-tuned text-only models are optimized for multilingual dialogue use cases and outperform many of the available open-source and closed chat models on common industry benchmarks."
  },
  "meta-llama/Llama-2-13b-chat-hf": {
    "description": "LLaMA-2 Chat (13B) offers excellent language processing capabilities and outstanding interactive experiences."
  },
  "meta-llama/Llama-2-70b-hf": {
    "description": "LLaMA-2 provides excellent language processing capabilities and outstanding interactive experiences."
  },
  "meta-llama/Llama-3-70b-chat-hf": {
    "description": "LLaMA-3 Chat (70B) is a powerful chat model that supports complex conversational needs."
  },
  "meta-llama/Llama-3-8b-chat-hf": {
    "description": "LLaMA-3 Chat (8B) provides multilingual support, covering a rich array of domain knowledge."
  },
  "meta-llama/Llama-3.2-11B-Vision-Instruct-Turbo": {
    "description": "LLaMA 3.2 is designed for tasks involving both visual and textual data. It excels in tasks like image description and visual question answering, bridging the gap between language generation and visual reasoning."
  },
  "meta-llama/Llama-3.2-3B-Instruct-Turbo": {
    "description": "LLaMA 3.2 is designed for tasks involving both visual and textual data. It excels in tasks like image description and visual question answering, bridging the gap between language generation and visual reasoning."
  },
  "meta-llama/Llama-3.2-90B-Vision-Instruct-Turbo": {
    "description": "LLaMA 3.2 is designed for tasks involving both visual and textual data. It excels in tasks like image description and visual question answering, bridging the gap between language generation and visual reasoning."
  },
  "meta-llama/Llama-3.3-70B-Instruct": {
    "description": "Llama 3.3 is the most advanced multilingual open-source large language model in the Llama series, offering performance comparable to 405B models at a very low cost. Based on the Transformer architecture, it enhances usability and safety through supervised fine-tuning (SFT) and reinforcement learning from human feedback (RLHF). Its instruction-tuned version is optimized for multilingual dialogue and outperforms many open-source and closed chat models on multiple industry benchmarks. Knowledge cutoff date is December 2023."
  },
  "meta-llama/Llama-3.3-70B-Instruct-Turbo": {
    "description": "Meta Llama 3.3 is a multilingual large language model (LLM) that is a pre-trained and instruction-tuned generative model within the 70B (text input/text output) framework. The instruction-tuned pure text model is optimized for multilingual dialogue use cases and outperforms many available open-source and closed chat models on common industry benchmarks."
  },
  "meta-llama/Llama-Vision-Free": {
    "description": "LLaMA 3.2 is designed for tasks involving both visual and textual data. It excels in tasks like image description and visual question answering, bridging the gap between language generation and visual reasoning."
  },
  "meta-llama/Meta-Llama-3-70B-Instruct-Lite": {
    "description": "Llama 3 70B Instruct Lite is suitable for environments requiring high performance and low latency."
  },
  "meta-llama/Meta-Llama-3-70B-Instruct-Turbo": {
    "description": "Llama 3 70B Instruct Turbo offers exceptional language understanding and generation capabilities, suitable for the most demanding computational tasks."
  },
  "meta-llama/Meta-Llama-3-8B-Instruct-Lite": {
    "description": "Llama 3 8B Instruct Lite is designed for resource-constrained environments, providing excellent balanced performance."
  },
  "meta-llama/Meta-Llama-3-8B-Instruct-Turbo": {
    "description": "Llama 3 8B Instruct Turbo is a high-performance large language model, supporting a wide range of application scenarios."
  },
  "meta-llama/Meta-Llama-3.1-405B-Instruct": {
    "description": "LLaMA 3.1 405B is a powerful model for pre-training and instruction tuning."
  },
  "meta-llama/Meta-Llama-3.1-405B-Instruct-Turbo": {
    "description": "The 405B Llama 3.1 Turbo model provides massive context support for big data processing, excelling in large-scale AI applications."
  },
  "meta-llama/Meta-Llama-3.1-70B": {
    "description": "Llama 3.1 is a leading model launched by Meta, supporting up to 405B parameters, applicable in complex conversations, multilingual translation, and data analysis."
  },
  "meta-llama/Meta-Llama-3.1-70B-Instruct": {
    "description": "LLaMA 3.1 70B offers efficient conversational support in multiple languages."
  },
  "meta-llama/Meta-Llama-3.1-70B-Instruct-Turbo": {
    "description": "Llama 3.1 70B model is finely tuned for high-load applications, quantized to FP8 for enhanced computational efficiency and accuracy, ensuring outstanding performance in complex scenarios."
  },
  "meta-llama/Meta-Llama-3.1-8B-Instruct": {
    "description": "LLaMA 3.1 provides multilingual support and is one of the industry's leading generative models."
  },
  "meta-llama/Meta-Llama-3.1-8B-Instruct-Turbo": {
    "description": "Llama 3.1 8B model utilizes FP8 quantization, supporting up to 131,072 context tokens, making it a standout in open-source models, excelling in complex tasks and outperforming many industry benchmarks."
  },
  "meta-llama/llama-3-70b-instruct": {
    "description": "Llama 3 70B Instruct is optimized for high-quality conversational scenarios, demonstrating excellent performance in various human evaluations."
  },
  "meta-llama/llama-3-8b-instruct": {
    "description": "Llama 3 8B Instruct is optimized for high-quality conversational scenarios, performing better than many closed-source models."
  },
  "meta-llama/llama-3.1-70b-instruct": {
    "description": "Llama 3.1 70B Instruct is designed for high-quality conversations, excelling in human evaluations, particularly in highly interactive scenarios."
  },
  "meta-llama/llama-3.1-8b-instruct": {
    "description": "Llama 3.1 8B Instruct is the latest version released by Meta, optimized for high-quality conversational scenarios, outperforming many leading closed-source models."
  },
  "meta-llama/llama-3.1-8b-instruct:free": {
    "description": "LLaMA 3.1 offers multilingual support and is one of the industry's leading generative models."
  },
  "meta-llama/llama-3.2-11b-vision-instruct": {
    "description": "LLaMA 3.2 is designed to handle tasks that combine visual and textual data. It excels in tasks such as image description and visual question answering, bridging the gap between language generation and visual reasoning."
  },
  "meta-llama/llama-3.2-3b-instruct": {
    "description": "meta-llama/llama-3.2-3b-instruct"
  },
  "meta-llama/llama-3.2-90b-vision-instruct": {
    "description": "LLaMA 3.2 is designed to handle tasks that combine visual and textual data. It excels in tasks such as image description and visual question answering, bridging the gap between language generation and visual reasoning."
  },
  "meta-llama/llama-3.3-70b-instruct": {
    "description": "Llama 3.3 is the most advanced multilingual open-source large language model in the Llama series, offering performance comparable to a 405B model at an extremely low cost. Based on the Transformer architecture, it enhances usability and safety through supervised fine-tuning (SFT) and reinforcement learning from human feedback (RLHF). Its instruction-tuned version is optimized for multilingual dialogue and outperforms many open-source and closed chat models on various industry benchmarks. Knowledge cutoff date is December 2023."
  },
  "meta-llama/llama-3.3-70b-instruct:free": {
    "description": "Llama 3.3 is the most advanced multilingual open-source large language model in the Llama series, offering performance comparable to a 405B model at an extremely low cost. Based on the Transformer architecture, it enhances usability and safety through supervised fine-tuning (SFT) and reinforcement learning from human feedback (RLHF). Its instruction-tuned version is optimized for multilingual dialogue and outperforms many open-source and closed chat models on various industry benchmarks. Knowledge cutoff date is December 2023."
  },
  "meta.llama3-1-405b-instruct-v1:0": {
    "description": "Meta Llama 3.1 405B Instruct is the largest and most powerful model in the Llama 3.1 Instruct series. It is a highly advanced conversational reasoning and synthetic data generation model, which can also serve as a foundation for specialized continuous pre-training or fine-tuning in specific domains. The multilingual large language models (LLMs) provided by Llama 3.1 are a set of pre-trained, instruction-tuned generative models, including sizes of 8B, 70B, and 405B (text input/output). The instruction-tuned text models (8B, 70B, 405B) are optimized for multilingual conversational use cases and have outperformed many available open-source chat models in common industry benchmarks. Llama 3.1 is designed for commercial and research purposes across multiple languages. The instruction-tuned text models are suitable for assistant-like chat, while the pre-trained models can adapt to various natural language generation tasks. The Llama 3.1 models also support improving other models using their outputs, including synthetic data generation and refinement. Llama 3.1 is an autoregressive language model built using an optimized transformer architecture. The tuned versions utilize supervised fine-tuning (SFT) and reinforcement learning with human feedback (RLHF) to align with human preferences for helpfulness and safety."
  },
  "meta.llama3-1-70b-instruct-v1:0": {
    "description": "The updated version of Meta Llama 3.1 70B Instruct includes an extended 128K context length, multilingual capabilities, and improved reasoning abilities. The multilingual large language models (LLMs) provided by Llama 3.1 are a set of pre-trained, instruction-tuned generative models, including sizes of 8B, 70B, and 405B (text input/output). The instruction-tuned text models (8B, 70B, 405B) are optimized for multilingual dialogue use cases and have surpassed many available open-source chat models in common industry benchmarks. Llama 3.1 is designed for commercial and research purposes in multiple languages. The instruction-tuned text models are suitable for assistant-like chat, while the pre-trained models can adapt to various natural language generation tasks. The Llama 3.1 model also supports using its outputs to improve other models, including synthetic data generation and refinement. Llama 3.1 is an autoregressive language model using optimized transformer architecture. The tuned versions use supervised fine-tuning (SFT) and reinforcement learning with human feedback (RLHF) to align with human preferences for helpfulness and safety."
  },
  "meta.llama3-1-8b-instruct-v1:0": {
    "description": "The updated version of Meta Llama 3.1 8B Instruct includes an extended 128K context length, multilingual capabilities, and improved reasoning abilities. The multilingual large language models (LLMs) provided by Llama 3.1 are a set of pre-trained, instruction-tuned generative models, including sizes of 8B, 70B, and 405B (text input/output). The instruction-tuned text models (8B, 70B, 405B) are optimized for multilingual dialogue use cases and have surpassed many available open-source chat models in common industry benchmarks. Llama 3.1 is designed for commercial and research purposes in multiple languages. The instruction-tuned text models are suitable for assistant-like chat, while the pre-trained models can adapt to various natural language generation tasks. The Llama 3.1 model also supports using its outputs to improve other models, including synthetic data generation and refinement. Llama 3.1 is an autoregressive language model using optimized transformer architecture. The tuned versions use supervised fine-tuning (SFT) and reinforcement learning with human feedback (RLHF) to align with human preferences for helpfulness and safety."
  },
  "meta.llama3-70b-instruct-v1:0": {
    "description": "Meta Llama 3 is an open large language model (LLM) aimed at developers, researchers, and enterprises, designed to help them build, experiment, and responsibly scale their generative AI ideas. As part of a foundational system for global community innovation, it is particularly suitable for content creation, conversational AI, language understanding, R&D, and enterprise applications."
  },
  "meta.llama3-8b-instruct-v1:0": {
    "description": "Meta Llama 3 is an open large language model (LLM) aimed at developers, researchers, and enterprises, designed to help them build, experiment, and responsibly scale their generative AI ideas. As part of a foundational system for global community innovation, it is particularly suitable for those with limited computational power and resources, edge devices, and faster training times."
  },
  "meta/llama-3.1-405b-instruct": {
    "description": "An advanced LLM supporting synthetic data generation, knowledge distillation, and reasoning, suitable for chatbots, programming, and domain-specific tasks."
  },
  "meta/llama-3.1-70b-instruct": {
    "description": "Empowering complex conversations with exceptional context understanding, reasoning capabilities, and text generation abilities."
  },
  "meta/llama-3.1-8b-instruct": {
    "description": "An advanced cutting-edge model with language understanding, excellent reasoning capabilities, and text generation abilities."
  },
  "meta/llama-3.2-11b-vision-instruct": {
    "description": "A state-of-the-art vision-language model adept at high-quality reasoning from images."
  },
  "meta/llama-3.2-1b-instruct": {
    "description": "A cutting-edge small language model with language understanding, excellent reasoning capabilities, and text generation abilities."
  },
  "meta/llama-3.2-3b-instruct": {
    "description": "A cutting-edge small language model with language understanding, excellent reasoning capabilities, and text generation abilities."
  },
  "meta/llama-3.2-90b-vision-instruct": {
    "description": "A state-of-the-art vision-language model adept at high-quality reasoning from images."
  },
  "meta/llama-3.3-70b-instruct": {
    "description": "An advanced LLM skilled in reasoning, mathematics, common sense, and function calling."
  },
  "microsoft/WizardLM-2-8x22B": {
    "description": "WizardLM 2 is a language model provided by Microsoft AI, excelling in complex dialogues, multilingual capabilities, reasoning, and intelligent assistant tasks."
  },
  "microsoft/wizardlm-2-8x22b": {
    "description": "WizardLM-2 8x22B is Microsoft's state-of-the-art Wizard model, demonstrating extremely competitive performance."
  },
  "minicpm-v": {
    "description": "MiniCPM-V is a next-generation multimodal large model launched by OpenBMB, boasting exceptional OCR recognition and multimodal understanding capabilities, supporting a wide range of application scenarios."
  },
  "ministral-3b-latest": {
    "description": "Ministral 3B is Mistral's top-tier edge model."
  },
  "ministral-8b-latest": {
    "description": "Ministral 8B is Mistral's cost-effective edge model."
  },
  "mistral": {
    "description": "Mistral is a 7B model released by Mistral AI, suitable for diverse language processing needs."
  },
  "mistral-large": {
    "description": "Mixtral Large is Mistral's flagship model, combining capabilities in code generation, mathematics, and reasoning, supporting a 128k context window."
  },
  "mistral-large-latest": {
    "description": "Mistral Large is the flagship model, excelling in multilingual tasks, complex reasoning, and code generation, making it an ideal choice for high-end applications."
  },
  "mistral-nemo": {
    "description": "Mistral Nemo, developed in collaboration with Mistral AI and NVIDIA, is a high-performance 12B model."
  },
  "mistral-small": {
    "description": "Mistral Small can be used for any language-based task that requires high efficiency and low latency."
  },
  "mistral-small-latest": {
    "description": "Mistral Small is a cost-effective, fast, and reliable option suitable for use cases such as translation, summarization, and sentiment analysis."
  },
  "mistralai/Mistral-7B-Instruct-v0.1": {
    "description": "Mistral (7B) Instruct is known for its high performance, suitable for various language tasks."
  },
  "mistralai/Mistral-7B-Instruct-v0.2": {
    "description": "Mistral 7B is a model fine-tuned on demand, providing optimized answers for tasks."
  },
  "mistralai/Mistral-7B-Instruct-v0.3": {
    "description": "Mistral (7B) Instruct v0.3 offers efficient computational power and natural language understanding, suitable for a wide range of applications."
  },
  "mistralai/Mistral-7B-v0.1": {
    "description": "Mistral 7B is a compact yet high-performance model, adept at handling batch processing and simple tasks like classification and text generation, featuring good reasoning capabilities."
  },
  "mistralai/Mixtral-8x22B-Instruct-v0.1": {
    "description": "Mixtral-8x22B Instruct (141B) is a super large language model that supports extremely high processing demands."
  },
  "mistralai/Mixtral-8x7B-Instruct-v0.1": {
    "description": "Mixtral 8x7B is a pre-trained sparse mixture of experts model for general text tasks."
  },
  "mistralai/Mixtral-8x7B-v0.1": {
    "description": "Mixtral 8x7B is a sparse expert model that utilizes multiple parameters to enhance reasoning speed, suitable for multilingual and code generation tasks."
  },
  "mistralai/mistral-7b-instruct": {
    "description": "Mistral 7B Instruct is a high-performance industry-standard model optimized for speed and long context support."
  },
  "mistralai/mistral-nemo": {
    "description": "Mistral Nemo is a multilingual model with 7.3 billion parameters, designed for high-performance programming."
  },
  "mixtral": {
    "description": "Mixtral is an expert model from Mistral AI, featuring open-source weights and providing support in code generation and language understanding."
  },
  "mixtral-8x7b-32768": {
    "description": "Mixtral 8x7B provides high fault-tolerant parallel computing capabilities, suitable for complex tasks."
  },
  "mixtral:8x22b": {
    "description": "Mixtral is an expert model from Mistral AI, featuring open-source weights and providing support in code generation and language understanding."
  },
  "moonshot-v1-128k": {
    "description": "Moonshot V1 128K is a model with ultra-long context processing capabilities, suitable for generating extremely long texts, meeting the demands of complex generation tasks, capable of handling up to 128,000 tokens, making it ideal for research, academia, and large document generation."
  },
  "moonshot-v1-128k-vision-preview": {
    "description": "The Kimi visual model (including moonshot-v1-8k-vision-preview, moonshot-v1-32k-vision-preview, moonshot-v1-128k-vision-preview, etc.) can understand image content, including text in images, colors, and shapes of objects."
  },
  "moonshot-v1-32k": {
    "description": "Moonshot V1 32K offers medium-length context processing capabilities, able to handle 32,768 tokens, particularly suitable for generating various long documents and complex dialogues, applicable in content creation, report generation, and dialogue systems."
  },
  "moonshot-v1-32k-vision-preview": {
    "description": "The Kimi visual model (including moonshot-v1-8k-vision-preview, moonshot-v1-32k-vision-preview, moonshot-v1-128k-vision-preview, etc.) can understand image content, including text in images, colors, and shapes of objects."
  },
  "moonshot-v1-8k": {
    "description": "Moonshot V1 8K is designed for generating short text tasks, featuring efficient processing performance, capable of handling 8,192 tokens, making it ideal for brief dialogues, note-taking, and rapid content generation."
  },
  "moonshot-v1-8k-vision-preview": {
    "description": "The Kimi visual model (including moonshot-v1-8k-vision-preview, moonshot-v1-32k-vision-preview, moonshot-v1-128k-vision-preview, etc.) can understand image content, including text in images, colors, and shapes of objects."
  },
  "moonshot-v1-auto": {
    "description": "Moonshot V1 Auto can select the appropriate model based on the number of tokens used in the current context."
  },
  "nousresearch/hermes-2-pro-llama-3-8b": {
    "description": "Hermes 2 Pro Llama 3 8B is an upgraded version of Nous Hermes 2, featuring the latest internally developed datasets."
  },
  "nvidia/Llama-3.1-Nemotron-70B-Instruct-HF": {
    "description": "Llama 3.1 Nemotron 70B is a large language model customized by NVIDIA, designed to enhance the helpfulness of LLM-generated responses to user queries. The model has excelled in benchmark tests such as Arena Hard, AlpacaEval 2 LC, and GPT-4-Turbo MT-Bench, ranking first in all three automatic alignment benchmarks as of October 1, 2024. The model is trained using RLHF (specifically REINFORCE), Llama-3.1-Nemotron-70B-Reward, and HelpSteer2-Preference prompts based on the Llama-3.1-70B-Instruct model."
  },
  "nvidia/llama-3.1-nemotron-51b-instruct": {
    "description": "A unique language model offering unparalleled accuracy and efficiency."
  },
  "nvidia/llama-3.1-nemotron-70b-instruct": {
    "description": "Llama-3.1-Nemotron-70B-Instruct is a custom large language model by NVIDIA designed to enhance the helpfulness of LLM-generated responses."
  },
  "o1": {
    "description": "Focused on advanced reasoning and solving complex problems, including mathematical and scientific tasks. It is particularly well-suited for applications that require deep contextual understanding and agent workflow."
  },
  "o1-mini": {
    "description": "o1-mini is a fast and cost-effective reasoning model designed for programming, mathematics, and scientific applications. This model features a 128K context and has a knowledge cutoff date of October 2023."
  },
  "o1-preview": {
    "description": "o1 is OpenAI's new reasoning model, suitable for complex tasks that require extensive general knowledge. This model features a 128K context and has a knowledge cutoff date of October 2023."
  },
  "o3-mini": {
    "description": "o3-mini is our latest small inference model that delivers high intelligence while maintaining the same cost and latency targets as o1-mini."
  },
  "open-codestral-mamba": {
    "description": "Codestral Mamba is a language model focused on code generation, providing strong support for advanced coding and reasoning tasks."
  },
  "open-mistral-7b": {
    "description": "Mistral 7B is a compact yet high-performance model, excelling in batch processing and simple tasks such as classification and text generation, with good reasoning capabilities."
  },
  "open-mistral-nemo": {
    "description": "Mistral Nemo is a 12B model developed in collaboration with Nvidia, offering outstanding reasoning and coding performance, easy to integrate and replace."
  },
  "open-mixtral-8x22b": {
    "description": "Mixtral 8x22B is a larger expert model focused on complex tasks, providing excellent reasoning capabilities and higher throughput."
  },
  "open-mixtral-8x7b": {
    "description": "Mixtral 8x7B is a sparse expert model that leverages multiple parameters to enhance reasoning speed, suitable for handling multilingual and code generation tasks."
  },
  "openai/gpt-4o": {
    "description": "ChatGPT-4o is a dynamic model that updates in real-time to maintain the latest version. It combines powerful language understanding and generation capabilities, suitable for large-scale application scenarios, including customer service, education, and technical support."
  },
  "openai/gpt-4o-mini": {
    "description": "GPT-4o mini is the latest model released by OpenAI following GPT-4 Omni, supporting both text and image input while outputting text. As their most advanced small model, it is significantly cheaper than other recent cutting-edge models and over 60% cheaper than GPT-3.5 Turbo. It maintains state-of-the-art intelligence while offering remarkable cost-effectiveness. GPT-4o mini scored 82% on the MMLU test and currently ranks higher than GPT-4 in chat preferences."
  },
  "openai/o1-mini": {
    "description": "o1-mini is a fast and cost-effective reasoning model designed for programming, mathematics, and scientific applications. This model features a 128K context and has a knowledge cutoff date of October 2023."
  },
  "openai/o1-preview": {
    "description": "o1 is OpenAI's new reasoning model, suitable for complex tasks that require extensive general knowledge. This model features a 128K context and has a knowledge cutoff date of October 2023."
  },
  "openchat/openchat-7b": {
    "description": "OpenChat 7B is an open-source language model library fine-tuned using the 'C-RLFT (Conditional Reinforcement Learning Fine-Tuning)' strategy."
  },
  "openrouter/auto": {
    "description": "Based on context length, topic, and complexity, your request will be sent to Llama 3 70B Instruct, Claude 3.5 Sonnet (self-regulating), or GPT-4o."
  },
  "phi3": {
    "description": "Phi-3 is a lightweight open model launched by Microsoft, suitable for efficient integration and large-scale knowledge reasoning."
  },
  "phi3:14b": {
    "description": "Phi-3 is a lightweight open model launched by Microsoft, suitable for efficient integration and large-scale knowledge reasoning."
  },
  "pixtral-12b-2409": {
    "description": "The Pixtral model demonstrates strong capabilities in tasks such as chart and image understanding, document question answering, multimodal reasoning, and instruction following. It can ingest images at natural resolutions and aspect ratios and handle an arbitrary number of images within a long context window of up to 128K tokens."
  },
  "pixtral-large-latest": {
    "description": "Pixtral Large is an open-source multimodal model with 124 billion parameters, built on Mistral Large 2. This is the second model in our multimodal family, showcasing cutting-edge image understanding capabilities."
  },
  "pro-128k": {
    "description": "Spark Pro 128K is equipped with an extra-large context processing capability, able to handle up to 128K of contextual information, making it particularly suitable for long-form content that requires comprehensive analysis and long-term logical connections, providing smooth and consistent logic and diverse citation support in complex text communication."
  },
  "qvq-72b-preview": {
    "description": "The QVQ model is an experimental research model developed by the Qwen team, focusing on enhancing visual reasoning capabilities, particularly in the field of mathematical reasoning."
  },
  "qwen-coder-plus-latest": {
    "description": "Tongyi Qianwen code model."
  },
  "qwen-coder-turbo-latest": {
    "description": "The Tongyi Qianwen Coder model."
  },
  "qwen-long": {
    "description": "Qwen is a large-scale language model that supports long text contexts and dialogue capabilities based on long documents and multiple documents."
  },
  "qwen-math-plus-latest": {
    "description": "The Tongyi Qianwen Math model is specifically designed for solving mathematical problems."
  },
  "qwen-math-turbo-latest": {
    "description": "The Tongyi Qianwen Math model is specifically designed for solving mathematical problems."
  },
  "qwen-max": {
    "description": "Qwen Max is a trillion-level large-scale language model that supports input in various languages including Chinese and English, and is the API model behind the current Qwen 2.5 product version."
  },
  "qwen-max-latest": {
    "description": "Tongyi Qianwen Max is a large-scale language model with hundreds of billions of parameters, supporting input in various languages, including Chinese and English. It is the API model behind the current Tongyi Qianwen 2.5 product version."
  },
  "qwen-omni-turbo-latest": {
    "description": "The Qwen-Omni series of models supports input of various modalities, including video, audio, images, and text, and outputs both audio and text."
  },
  "qwen-plus": {
    "description": "Qwen Plus is an enhanced large-scale language model supporting input in various languages including Chinese and English."
  },
  "qwen-plus-latest": {
    "description": "Tongyi Qianwen Plus is an enhanced version of the large-scale language model, supporting input in various languages, including Chinese and English."
  },
  "qwen-turbo": {
    "description": "Qwen Turbo is a large-scale language model supporting input in various languages including Chinese and English."
  },
  "qwen-turbo-latest": {
    "description": "Tongyi Qianwen is a large-scale language model that supports input in various languages, including Chinese and English."
  },
  "qwen-vl-chat-v1": {
    "description": "Qwen VL supports flexible interaction methods, including multi-image, multi-turn Q&A, and creative capabilities."
  },
  "qwen-vl-max-latest": {
    "description": "Tongyi Qianwen's ultra-large-scale visual language model. Compared to the enhanced version, it further improves visual reasoning and instruction-following abilities, providing a higher level of visual perception and cognition."
  },
  "qwen-vl-ocr-latest": {
    "description": "The Tongyi Qianwen OCR is a proprietary model for text extraction, focusing on the ability to extract text from images of documents, tables, exam papers, and handwritten text. It can recognize multiple languages, currently supporting: Chinese, English, French, Japanese, Korean, German, Russian, Italian, Vietnamese, and Arabic."
  },
  "qwen-vl-plus-latest": {
    "description": "Tongyi Qianwen's large-scale visual language model enhanced version. Significantly improves detail recognition and text recognition capabilities, supporting ultra-high pixel resolution and images of any aspect ratio."
  },
  "qwen-vl-v1": {
    "description": "Initialized with the Qwen-7B language model, this pre-trained model adds an image model with an input resolution of 448."
  },
  "qwen/qwen-2-7b-instruct": {
    "description": "Qwen2 is a brand new series of large language models. Qwen2 7B is a transformer-based model that excels in language understanding, multilingual capabilities, programming, mathematics, and reasoning."
  },
  "qwen/qwen-2-7b-instruct:free": {
    "description": "Qwen2 is a brand new series of large language models with enhanced understanding and generation capabilities."
  },
  "qwen/qwen-2-vl-72b-instruct": {
    "description": "Qwen2-VL is the latest iteration of the Qwen-VL model, achieving state-of-the-art performance in visual understanding benchmarks, including MathVista, DocVQA, RealWorldQA, and MTVQA. Qwen2-VL can understand videos over 20 minutes long for high-quality video-based Q&A, dialogue, and content creation. It also possesses complex reasoning and decision-making capabilities, allowing integration with mobile devices, robots, and more for automated operations based on visual environments and text instructions. In addition to English and Chinese, Qwen2-VL now supports understanding text in different languages within images, including most European languages, Japanese, Korean, Arabic, and Vietnamese."
  },
  "qwen/qwen-2.5-72b-instruct": {
    "description": "Qwen2.5-72B-Instruct is one of the latest large language model series released by Alibaba Cloud. This 72B model has significantly improved capabilities in coding and mathematics. The model also offers multilingual support, covering over 29 languages, including Chinese and English. It shows significant enhancements in instruction following, understanding structured data, and generating structured outputs (especially JSON)."
  },
  "qwen/qwen2.5-32b-instruct": {
    "description": "Qwen2.5-32B-Instruct is one of the latest large language model series released by Alibaba Cloud. This 32B model has significantly improved capabilities in coding and mathematics. The model provides multilingual support, covering over 29 languages, including Chinese and English. It shows significant enhancements in instruction following, understanding structured data, and generating structured outputs (especially JSON)."
  },
  "qwen/qwen2.5-7b-instruct": {
    "description": "An LLM focused on both Chinese and English, targeting language, programming, mathematics, reasoning, and more."
  },
  "qwen/qwen2.5-coder-32b-instruct": {
    "description": "An advanced LLM supporting code generation, reasoning, and debugging, covering mainstream programming languages."
  },
  "qwen/qwen2.5-coder-7b-instruct": {
    "description": "A powerful medium-sized code model supporting 32K context length, proficient in multilingual programming."
  },
  "qwen1.5-14b-chat": {
    "description": "The Qwen1.5 series is the Beta version of Qwen2, a Transformer-based decoder-only language model pre-trained on a vast amount of data. Compared to previously released versions of Qwen, both the base and chat models in the Qwen1.5 series support multiple languages and have seen improvements in overall chat and foundational capabilities. Qwen1.5-14b-chat is a 14 billion parameter model specifically designed for chat scenarios, representing a mainstream size in the field."
  },
  "qwen1.5-32b-chat": {
    "description": "The Qwen1.5 series is the Beta version of Qwen2, a Transformer-based decoder-only language model pre-trained on a vast amount of data. Compared to previously released versions of the Qwen series, the Qwen1.5 series, including both the base and chat models, supports multiple languages and has seen improvements in overall chat and foundational capabilities. Qwen1.5-32b-chat is a 32 billion parameter model specifically designed for chat scenarios, offering stronger performance in agent scenarios compared to the 14 billion parameter model, and lower inference costs compared to the 72 billion parameter model."
  },
  "qwen1.5-72b-chat": {
    "description": "The Qwen1.5 series is the Beta version of Qwen2, a decoder-only language model based on the Transformer architecture, pre-trained on a vast amount of data. Compared to previously released versions of the Qwen series, the Qwen1.5 series, including both the base and chat models, supports multiple languages and has seen improvements in overall chat and foundational capabilities. Qwen1.5-72b-chat is a 72 billion parameter model specifically designed for chat scenarios."
  },
  "qwen2": {
    "description": "Qwen2 is Alibaba's next-generation large-scale language model, supporting diverse application needs with excellent performance."
  },
  "qwen2-72b-instruct": {
    "description": "Qwen2 is the new generation of large language model series introduced by the Qwen team. It is based on the Transformer architecture and incorporates technologies such as the SwiGLU activation function, attention QKV bias, group query attention, a mixture of sliding window attention, and full attention. Additionally, the Qwen team has improved the tokenizer to better adapt to multiple natural languages and code."
  },
  "qwen2-7b-instruct": {
    "description": "Qwen2 is the new generation of large language model series introduced by the Qwen team. It is based on the Transformer architecture and incorporates technologies such as the SwiGLU activation function, attention QKV bias, group query attention, a mixture of sliding window attention, and full attention. Additionally, the Qwen team has improved the tokenizer to better adapt to multiple natural languages and code."
  },
  "qwen2.5": {
    "description": "Qwen2.5 is Alibaba's next-generation large-scale language model, supporting diverse application needs with outstanding performance."
  },
  "qwen2.5-14b-instruct": {
    "description": "The 14B model of Tongyi Qianwen 2.5 is open-sourced."
  },
  "qwen2.5-14b-instruct-1m": {
    "description": "The Tongyi Qianwen 2.5 model is open-sourced at a scale of 72B."
  },
  "qwen2.5-32b-instruct": {
    "description": "The 32B model of Tongyi Qianwen 2.5 is open-sourced."
  },
  "qwen2.5-72b-instruct": {
    "description": "The 72B model of Tongyi Qianwen 2.5 is open-sourced."
  },
  "qwen2.5-7b-instruct": {
    "description": "The 7B model of Tongyi Qianwen 2.5 is open-sourced."
  },
  "qwen2.5-coder-1.5b-instruct": {
    "description": "Open-source version of the Qwen coding model."
  },
  "qwen2.5-coder-32b-instruct": {
    "description": "Open-source version of the Tongyi Qianwen code model."
  },
  "qwen2.5-coder-7b-instruct": {
    "description": "The open-source version of the Tongyi Qianwen Coder model."
  },
  "qwen2.5-math-1.5b-instruct": {
    "description": "Qwen-Math model has powerful mathematical problem-solving capabilities."
  },
  "qwen2.5-math-72b-instruct": {
    "description": "The Qwen-Math model possesses strong capabilities for solving mathematical problems."
  },
  "qwen2.5-math-7b-instruct": {
    "description": "The Qwen-Math model possesses strong capabilities for solving mathematical problems."
  },
  "qwen2.5-vl-72b-instruct": {
    "description": "This version enhances instruction following, mathematics, problem-solving, and coding capabilities, improving the ability to recognize various formats and accurately locate visual elements. It supports understanding long video files (up to 10 minutes) and pinpointing events in seconds, comprehending the sequence and speed of time, and based on parsing and locating capabilities, it supports controlling OS or Mobile agents. It has strong key information extraction and JSON output capabilities, and this version is the most powerful in the series at 72B."
  },
  "qwen2.5-vl-7b-instruct": {
    "description": "This version enhances instruction following, mathematics, problem-solving, and coding capabilities, improving the ability to recognize various formats and accurately locate visual elements. It supports understanding long video files (up to 10 minutes) and pinpointing events in seconds, comprehending the sequence and speed of time, and based on parsing and locating capabilities, it supports controlling OS or Mobile agents. It has strong key information extraction and JSON output capabilities, and this version is the most powerful in the series at 72B."
  },
  "qwen2.5:0.5b": {
    "description": "Qwen2.5 is Alibaba's next-generation large-scale language model, supporting diverse application needs with outstanding performance."
  },
  "qwen2.5:1.5b": {
    "description": "Qwen2.5 is Alibaba's next-generation large-scale language model, supporting diverse application needs with outstanding performance."
  },
  "qwen2.5:72b": {
    "description": "Qwen2.5 is Alibaba's next-generation large-scale language model, supporting diverse application needs with outstanding performance."
  },
  "qwen2:0.5b": {
    "description": "Qwen2 is Alibaba's next-generation large-scale language model, supporting diverse application needs with excellent performance."
  },
  "qwen2:1.5b": {
    "description": "Qwen2 is Alibaba's next-generation large-scale language model, supporting diverse application needs with excellent performance."
  },
  "qwen2:72b": {
    "description": "Qwen2 is Alibaba's next-generation large-scale language model, supporting diverse application needs with excellent performance."
  },
  "qwq": {
    "description": "QwQ is an experimental research model focused on improving AI reasoning capabilities."
  },
  "qwq-32b": {
    "description": "The QwQ inference model is trained based on the Qwen2.5-32B model, significantly enhancing its reasoning capabilities through reinforcement learning. The core metrics of the model, including mathematical code (AIME 24/25, LiveCodeBench) and some general metrics (IFEval, LiveBench, etc.), reach the level of the full version of DeepSeek-R1, with all metrics significantly surpassing those of DeepSeek-R1-Distill-Qwen-32B, which is also based on Qwen2.5-32B."
  },
  "qwq-32b-preview": {
    "description": "The QwQ model is an experimental research model developed by the Qwen team, focusing on enhancing AI reasoning capabilities."
  },
  "qwq-plus-latest": {
    "description": "The QwQ inference model is trained based on the Qwen2.5 model, significantly enhancing its reasoning capabilities through reinforcement learning. The core metrics of the model, including mathematical code (AIME 24/25, LiveCodeBench) and some general metrics (IFEval, LiveBench, etc.), reach the level of the full version of DeepSeek-R1."
  },
  "r1-1776": {
    "description": "R1-1776 is a version of the DeepSeek R1 model, fine-tuned to provide unfiltered, unbiased factual information."
  },
  "solar-mini": {
    "description": "Solar Mini is a compact LLM that outperforms GPT-3.5, featuring strong multilingual capabilities and supporting English and Korean, providing an efficient and compact solution."
  },
  "solar-mini-ja": {
    "description": "Solar Mini (Ja) extends the capabilities of Solar Mini, focusing on Japanese while maintaining efficiency and excellent performance in English and Korean usage."
  },
  "solar-pro": {
    "description": "Solar Pro is a highly intelligent LLM launched by Upstage, focusing on single-GPU instruction-following capabilities, with an IFEval score above 80. Currently supports English, with a formal version planned for release in November 2024, which will expand language support and context length."
  },
  "sonar": {
    "description": "A lightweight search product based on contextual search, faster and cheaper than Sonar Pro."
  },
  "sonar-deep-research": {
    "description": "Deep Research conducts comprehensive expert-level studies and synthesizes them into accessible, actionable reports."
  },
  "sonar-pro": {
    "description": "An advanced search product that supports contextual search, advanced queries, and follow-ups."
  },
  "sonar-reasoning": {
    "description": "A new API product powered by the DeepSeek reasoning model."
  },
  "sonar-reasoning-pro": {
    "description": "A new API product powered by the DeepSeek reasoning model."
  },
  "step-1-128k": {
    "description": "Balances performance and cost, suitable for general scenarios."
  },
  "step-1-256k": {
    "description": "Equipped with ultra-long context processing capabilities, especially suitable for long document analysis."
  },
  "step-1-32k": {
    "description": "Supports medium-length dialogues, applicable to various application scenarios."
  },
  "step-1-8k": {
    "description": "Small model, suitable for lightweight tasks."
  },
  "step-1-flash": {
    "description": "High-speed model, suitable for real-time dialogues."
  },
  "step-1.5v-mini": {
    "description": "This model has powerful video understanding capabilities."
  },
  "step-1o-turbo-vision": {
    "description": "This model has powerful image understanding capabilities, outperforming 1o in mathematical and coding fields. The model is smaller than 1o and has a faster output speed."
  },
  "step-1o-vision-32k": {
    "description": "This model possesses powerful image understanding capabilities. Compared to the step-1v series models, it offers enhanced visual performance."
  },
  "step-1v-32k": {
    "description": "Supports visual input, enhancing multimodal interaction experiences."
  },
  "step-1v-8k": {
    "description": "A small visual model suitable for basic text and image tasks."
  },
  "step-2-16k": {
    "description": "Supports large-scale context interactions, suitable for complex dialogue scenarios."
  },
  "step-2-mini": {
    "description": "A high-speed large model based on the next-generation self-developed Attention architecture MFA, achieving results similar to step-1 at a very low cost, while maintaining higher throughput and faster response times. It is capable of handling general tasks and has specialized skills in coding."
  },
  "taichu_llm": {
    "description": "The ZD Taichu language model possesses strong language understanding capabilities and excels in text creation, knowledge Q&A, code programming, mathematical calculations, logical reasoning, sentiment analysis, and text summarization. It innovatively combines large-scale pre-training with rich knowledge from multiple sources, continuously refining algorithmic techniques and absorbing new knowledge in vocabulary, structure, grammar, and semantics from vast text data, resulting in an evolving model performance. It provides users with more convenient information and services, as well as a more intelligent experience."
  },
  "taichu_vl": {
    "description": "Integrates capabilities in image understanding, knowledge transfer, and logical attribution, excelling in the field of image-text question answering."
  },
  "text-embedding-3-large": {
    "description": "The most powerful vectorization model, suitable for both English and non-English tasks."
  },
  "text-embedding-3-small": {
    "description": "An efficient and cost-effective next-generation embedding model, suitable for knowledge retrieval, RAG applications, and more."
  },
  "thudm/glm-4-9b-chat": {
    "description": "The open-source version of the latest generation pre-trained model from the GLM-4 series released by Zhiyuan AI."
  },
  "togethercomputer/StripedHyena-Nous-7B": {
    "description": "StripedHyena Nous (7B) provides enhanced computational capabilities through efficient strategies and model architecture."
  },
  "tts-1": {
    "description": "The latest text-to-speech model, optimized for speed in real-time scenarios."
  },
  "tts-1-hd": {
    "description": "The latest text-to-speech model, optimized for quality."
  },
  "upstage/SOLAR-10.7B-Instruct-v1.0": {
    "description": "Upstage SOLAR Instruct v1 (11B) is suitable for refined instruction tasks, offering excellent language processing capabilities."
  },
  "us.anthropic.claude-3-5-sonnet-20241022-v2:0": {
    "description": "Claude 3.5 Sonnet raises the industry standard, outperforming competitor models and Claude 3 Opus, excelling in a wide range of evaluations while maintaining the speed and cost of our mid-tier models."
  },
  "us.anthropic.claude-3-7-sonnet-20250219-v1:0": {
    "description": "Claude 3.7 Sonnet is Anthropic's fastest next-generation model. Compared to Claude 3 Haiku, Claude 3.7 Sonnet shows improvements across various skills and surpasses the previous generation's largest model, Claude 3 Opus, in many intelligence benchmark tests."
  },
  "whisper-1": {
    "description": "A universal speech recognition model that supports multilingual speech recognition, speech translation, and language identification."
  },
  "wizardlm2": {
    "description": "WizardLM 2 is a language model provided by Microsoft AI, excelling in complex dialogues, multilingual capabilities, reasoning, and intelligent assistant applications."
  },
  "wizardlm2:8x22b": {
    "description": "WizardLM 2 is a language model provided by Microsoft AI, excelling in complex dialogues, multilingual capabilities, reasoning, and intelligent assistant applications."
  },
  "yi-1.5-34b-chat": {
    "description": "Yi-1.5 is an upgraded version of Yi. It continues pre-training on Yi using a high-quality corpus of 500B tokens and is fine-tuned on 3M diverse samples."
  },
  "yi-large": {
    "description": "A new trillion-parameter model, providing super strong question-answering and text generation capabilities."
  },
  "yi-large-fc": {
    "description": "Based on the yi-large model, supports and enhances tool invocation capabilities, suitable for various business scenarios requiring agent or workflow construction."
  },
  "yi-large-preview": {
    "description": "Initial version, recommended to use yi-large (new version)."
  },
  "yi-large-rag": {
    "description": "High-level service based on the yi-large super strong model, combining retrieval and generation techniques to provide precise answers and real-time information retrieval services."
  },
  "yi-large-turbo": {
    "description": "Exceptional performance at a high cost-performance ratio. Conducts high-precision tuning based on performance, inference speed, and cost."
  },
  "yi-lightning": {
    "description": "The latest high-performance model, ensuring high-quality output while significantly improving reasoning speed."
  },
  "yi-lightning-lite": {
    "description": "A lightweight version, recommended to use yi-lightning."
  },
  "yi-medium": {
    "description": "Medium-sized model upgraded and fine-tuned, balanced capabilities, and high cost-performance ratio. Deeply optimized instruction-following capabilities."
  },
  "yi-medium-200k": {
    "description": "200K ultra-long context window, providing deep understanding and generation capabilities for long texts."
  },
  "yi-spark": {
    "description": "Small yet powerful, lightweight and fast model. Provides enhanced mathematical computation and coding capabilities."
  },
  "yi-vision": {
    "description": "Model for complex visual tasks, providing high-performance image understanding and analysis capabilities."
  },
  "yi-vision-v2": {
    "description": "A complex visual task model that provides high-performance understanding and analysis capabilities based on multiple images."
  }
}<|MERGE_RESOLUTION|>--- conflicted
+++ resolved
@@ -518,8 +518,6 @@
   "baichuan/baichuan2-13b-chat": {
     "description": "Baichuan-13B is an open-source, commercially usable large language model developed by Baichuan Intelligence, containing 13 billion parameters, achieving the best results in its size on authoritative Chinese and English benchmarks."
   },
-<<<<<<< HEAD
-=======
   "c4ai-aya-expanse-32b": {
     "description": "Aya Expanse is a high-performance 32B multilingual model designed to challenge the performance of single-language models through innovations in instruction tuning, data arbitrage, preference training, and model merging. It supports 23 languages."
   },
@@ -532,7 +530,6 @@
   "c4ai-aya-vision-8b": {
     "description": "Aya Vision is a state-of-the-art multimodal model that excels in multiple key benchmarks for language, text, and image capabilities. This 8 billion parameter version focuses on low latency and optimal performance."
   },
->>>>>>> 31fba1c9
   "charglm-3": {
     "description": "CharGLM-3 is designed for role-playing and emotional companionship, supporting ultra-long multi-turn memory and personalized dialogue, with wide applications."
   },
