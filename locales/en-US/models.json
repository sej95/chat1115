{
  "01-ai/Yi-1.5-34B-Chat-16K": {
    "description": "Yi-1.5 34B delivers superior performance in industry applications with a wealth of training samples."
  },
  "01-ai/Yi-1.5-6B-Chat": {
    "description": "Yi-1.5-6B-Chat is a variant of the Yi-1.5 series, belonging to the open-source chat model. Yi-1.5 is an upgraded version of Yi, continuously pre-trained on 500B high-quality corpora and fine-tuned on over 3M diverse samples. Compared to Yi, Yi-1.5 demonstrates stronger capabilities in coding, mathematics, reasoning, and instruction following, while maintaining excellent language understanding, common sense reasoning, and reading comprehension abilities. The model is available in context length versions of 4K, 16K, and 32K, with a total pre-training volume reaching 3.6T tokens."
  },
  "01-ai/Yi-1.5-9B-Chat-16K": {
    "description": "Yi-1.5 9B supports 16K tokens, providing efficient and smooth language generation capabilities."
  },
  "360gpt-pro": {
    "description": "360GPT Pro, as an important member of the 360 AI model series, meets diverse natural language application scenarios with efficient text processing capabilities, supporting long text understanding and multi-turn dialogue."
  },
  "360gpt-turbo": {
    "description": "360GPT Turbo offers powerful computation and dialogue capabilities, with excellent semantic understanding and generation efficiency, making it an ideal intelligent assistant solution for enterprises and developers."
  },
  "360gpt-turbo-responsibility-8k": {
    "description": "360GPT Turbo Responsibility 8K emphasizes semantic safety and responsibility, designed specifically for applications with high content safety requirements, ensuring accuracy and robustness in user experience."
  },
  "360gpt2-o1": {
    "description": "360gpt2-o1 builds a chain of thought using tree search and incorporates a reflection mechanism, trained with reinforcement learning, enabling the model to self-reflect and correct errors."
  },
  "360gpt2-pro": {
    "description": "360GPT2 Pro is an advanced natural language processing model launched by 360, featuring exceptional text generation and understanding capabilities, particularly excelling in generation and creative tasks, capable of handling complex language transformations and role-playing tasks."
  },
  "4.0Ultra": {
    "description": "Spark4.0 Ultra is the most powerful version in the Spark large model series, enhancing text content understanding and summarization capabilities while upgrading online search links. It is a comprehensive solution for improving office productivity and accurately responding to demands, leading the industry as an intelligent product."
  },
  "Baichuan2-Turbo": {
    "description": "Utilizes search enhancement technology to achieve comprehensive links between large models and domain knowledge, as well as knowledge from the entire web. Supports uploads of various documents such as PDF and Word, and URL input, providing timely and comprehensive information retrieval with accurate and professional output."
  },
  "Baichuan3-Turbo": {
    "description": "Optimized for high-frequency enterprise scenarios, significantly improving performance and cost-effectiveness. Compared to the Baichuan2 model, content creation improves by 20%, knowledge Q&A by 17%, and role-playing ability by 40%. Overall performance is superior to GPT-3.5."
  },
  "Baichuan3-Turbo-128k": {
    "description": "Features a 128K ultra-long context window, optimized for high-frequency enterprise scenarios, significantly improving performance and cost-effectiveness. Compared to the Baichuan2 model, content creation improves by 20%, knowledge Q&A by 17%, and role-playing ability by 40%. Overall performance is superior to GPT-3.5."
  },
  "Baichuan4": {
    "description": "The model is the best in the country, surpassing mainstream foreign models in Chinese tasks such as knowledge encyclopedias, long texts, and creative generation. It also boasts industry-leading multimodal capabilities, excelling in multiple authoritative evaluation benchmarks."
  },
  "Baichuan4-Air": {
    "description": "The leading model in the country, surpassing mainstream foreign models in Chinese tasks such as knowledge encyclopedias, long texts, and creative generation. It also possesses industry-leading multimodal capabilities, excelling in multiple authoritative evaluation benchmarks."
  },
  "Baichuan4-Turbo": {
    "description": "The leading model in the country, surpassing mainstream foreign models in Chinese tasks such as knowledge encyclopedias, long texts, and creative generation. It also possesses industry-leading multimodal capabilities, excelling in multiple authoritative evaluation benchmarks."
  },
  "Doubao-lite-128k": {
    "description": "Doubao-lite provides extreme response speed and better cost-effectiveness, offering flexible options for various customer scenarios. It supports inference and fine-tuning with a 128k context window."
  },
  "Doubao-lite-32k": {
    "description": "Doubao-lite offers extreme response speed and better cost-effectiveness, providing flexible options for various customer scenarios. It supports inference and fine-tuning with a 32k context window."
  },
  "Doubao-lite-4k": {
    "description": "Doubao-lite boasts extreme response speed and better cost-effectiveness, providing flexible options for various customer scenarios. It supports inference and fine-tuning with a 4k context window."
  },
  "Doubao-pro-128k": {
    "description": "The best-performing primary model designed to handle complex tasks, achieving strong performance in scenarios such as reference Q&A, summarization, creative writing, text classification, and role-playing. It supports inference and fine-tuning with a 128k context window."
  },
  "Doubao-pro-32k": {
    "description": "The best-performing primary model suited for complex tasks, showing great results in reference Q&A, summarization, creative writing, text classification, and role-playing. It supports inference and fine-tuning with a 32k context window."
  },
  "Doubao-pro-4k": {
    "description": "The best-performing primary model suitable for handling complex tasks, demonstrating excellent performance in scenarios such as reference Q&A, summarization, creative writing, text classification, and role-playing. It supports inference and fine-tuning with a 4k context window."
  },
  "ERNIE-3.5-128K": {
    "description": "Baidu's self-developed flagship large-scale language model, covering a vast amount of Chinese and English corpus. It possesses strong general capabilities, meeting the requirements for most dialogue Q&A, creative generation, and plugin application scenarios; it supports automatic integration with Baidu's search plugin to ensure the timeliness of Q&A information."
  },
  "ERNIE-3.5-8K": {
    "description": "Baidu's self-developed flagship large-scale language model, covering a vast amount of Chinese and English corpus. It possesses strong general capabilities, meeting the requirements for most dialogue Q&A, creative generation, and plugin application scenarios; it supports automatic integration with Baidu's search plugin to ensure the timeliness of Q&A information."
  },
  "ERNIE-3.5-8K-Preview": {
    "description": "Baidu's self-developed flagship large-scale language model, covering a vast amount of Chinese and English corpus. It possesses strong general capabilities, meeting the requirements for most dialogue Q&A, creative generation, and plugin application scenarios; it supports automatic integration with Baidu's search plugin to ensure the timeliness of Q&A information."
  },
  "ERNIE-4.0-8K-Latest": {
    "description": "Baidu's self-developed flagship ultra-large-scale language model, which has achieved a comprehensive upgrade in model capabilities compared to ERNIE 3.5, widely applicable to complex task scenarios across various fields; supports automatic integration with Baidu search plugins to ensure the timeliness of Q&A information."
  },
  "ERNIE-4.0-8K-Preview": {
    "description": "Baidu's self-developed flagship ultra-large-scale language model, which has achieved a comprehensive upgrade in model capabilities compared to ERNIE 3.5, widely applicable to complex task scenarios across various fields; supports automatic integration with Baidu search plugins to ensure the timeliness of Q&A information."
  },
  "ERNIE-4.0-Turbo-128K": {
    "description": "Baidu's self-developed flagship ultra-large-scale language model, demonstrating excellent overall performance, widely applicable to complex task scenarios across various fields; supports automatic integration with Baidu search plugins to ensure timely Q&A information. Compared to ERNIE 4.0, it performs even better."
  },
  "ERNIE-4.0-Turbo-8K-Latest": {
    "description": "Baidu's self-developed flagship ultra-large-scale language model, demonstrating excellent overall performance, suitable for complex task scenarios across various fields; supports automatic integration with Baidu search plugins to ensure the timeliness of Q&A information. It offers better performance compared to ERNIE 4.0."
  },
  "ERNIE-4.0-Turbo-8K-Preview": {
    "description": "Baidu's self-developed flagship ultra-large-scale language model, demonstrating excellent overall performance, widely applicable to complex task scenarios across various fields; supports automatic integration with Baidu search plugins to ensure the timeliness of Q&A information. It outperforms ERNIE 4.0 in performance."
  },
  "ERNIE-Character-8K": {
    "description": "Baidu's self-developed vertical scene large language model, suitable for applications such as game NPCs, customer service dialogues, and role-playing conversations, featuring more distinct and consistent character styles, stronger adherence to instructions, and superior inference performance."
  },
  "ERNIE-Lite-Pro-128K": {
    "description": "Baidu's self-developed lightweight large language model, balancing excellent model performance with inference efficiency, offering better results than ERNIE Lite, suitable for inference on low-power AI acceleration cards."
  },
  "ERNIE-Speed-128K": {
    "description": "Baidu's latest self-developed high-performance large language model released in 2024, with outstanding general capabilities, suitable as a base model for fine-tuning, effectively addressing specific scenario issues while also exhibiting excellent inference performance."
  },
  "ERNIE-Speed-Pro-128K": {
    "description": "Baidu's latest self-developed high-performance large language model released in 2024, with outstanding general capabilities, providing better results than ERNIE Speed, suitable as a base model for fine-tuning, effectively addressing specific scenario issues while also exhibiting excellent inference performance."
  },
  "Gryphe/MythoMax-L2-13b": {
    "description": "MythoMax-L2 (13B) is an innovative model suitable for multi-domain applications and complex tasks."
  },
  "InternVL2-8B": {
    "description": "InternVL2-8B is a powerful visual language model that supports multimodal processing of images and text, capable of accurately recognizing image content and generating relevant descriptions or answers."
  },
  "InternVL2.5-26B": {
    "description": "InternVL2.5-26B is a powerful visual language model that supports multimodal processing of images and text, capable of accurately recognizing image content and generating relevant descriptions or answers."
  },
  "LoRA/Qwen/Qwen2.5-72B-Instruct": {
    "description": "Qwen2.5-72B-Instruct is one of the latest large language models released by Alibaba Cloud. This 72B model shows significant improvements in coding and mathematics. It also provides multilingual support, covering over 29 languages, including Chinese and English. The model has made notable advancements in instruction following, understanding structured data, and generating structured outputs, especially JSON."
  },
  "LoRA/Qwen/Qwen2.5-7B-Instruct": {
    "description": "Qwen2.5-7B-Instruct is one of the latest large language models released by Alibaba Cloud. This 7B model shows significant improvements in coding and mathematics. It also provides multilingual support, covering over 29 languages, including Chinese and English. The model has made notable advancements in instruction following, understanding structured data, and generating structured outputs, especially JSON."
  },
  "MiniMax-Text-01": {
<<<<<<< HEAD
    "description": "In the MiniMax-01 series of models, we have made bold innovations: for the first time, we have implemented a linear attention mechanism on a large scale, making the traditional Transformer architecture no longer the only option. This model has a parameter count of up to 456 billion, with a single activation of 45.9 billion. The model's overall performance is on par with leading models from overseas while efficiently handling a global context of up to 4 million tokens, which is 32 times that of GPT-4o and 20 times that of Claude-3.5-Sonnet."
=======
    "description": "In the MiniMax-01 series of models, we have made bold innovations: for the first time, we have implemented a linear attention mechanism on a large scale, making the traditional Transformer architecture no longer the only option. This model has a parameter count of up to 456 billion, with a single activation of 45.9 billion. Its overall performance rivals that of top overseas models while efficiently handling the world's longest context of 4 million tokens, which is 32 times that of GPT-4o and 20 times that of Claude-3.5-Sonnet."
>>>>>>> 6dc10b06
  },
  "Nous-Hermes-2-Mixtral-8x7B-DPO": {
    "description": "Hermes 2 Mixtral 8x7B DPO is a highly flexible multi-model fusion designed to provide an exceptional creative experience."
  },
  "NousResearch/Nous-Hermes-2-Mixtral-8x7B-DPO": {
    "description": "Nous Hermes 2 - Mixtral 8x7B-DPO (46.7B) is a high-precision instruction model suitable for complex computations."
  },
  "OpenGVLab/InternVL2-26B": {
    "description": "InternVL2 demonstrates exceptional performance across various visual language tasks, including document and chart understanding, scene text understanding, OCR, and solving scientific and mathematical problems."
  },
  "Phi-3-medium-128k-instruct": {
    "description": "The same Phi-3-medium model, but with a larger context size for RAG or few-shot prompting."
  },
  "Phi-3-medium-4k-instruct": {
    "description": "A 14B parameter model that provides better quality than Phi-3-mini, focusing on high-quality, reasoning-dense data."
  },
  "Phi-3-mini-128k-instruct": {
    "description": "The same Phi-3-mini model, but with a larger context size for RAG or few-shot prompting."
  },
  "Phi-3-mini-4k-instruct": {
    "description": "The smallest member of the Phi-3 family, optimized for both quality and low latency."
  },
  "Phi-3-small-128k-instruct": {
    "description": "The same Phi-3-small model, but with a larger context size for RAG or few-shot prompting."
  },
  "Phi-3-small-8k-instruct": {
    "description": "A 7B parameter model that provides better quality than Phi-3-mini, focusing on high-quality, reasoning-dense data."
  },
  "Phi-3.5-mini-instruct": {
    "description": "An updated version of the Phi-3-mini model."
  },
  "Phi-3.5-vision-instrust": {
    "description": "An updated version of the Phi-3-vision model."
  },
  "Pro/OpenGVLab/InternVL2-8B": {
    "description": "InternVL2 demonstrates exceptional performance across various visual language tasks, including document and chart understanding, scene text understanding, OCR, and solving scientific and mathematical problems."
  },
  "Pro/Qwen/Qwen2-1.5B-Instruct": {
    "description": "Qwen2-1.5B-Instruct is an instruction-tuned large language model in the Qwen2 series, with a parameter size of 1.5B. This model is based on the Transformer architecture and employs techniques such as the SwiGLU activation function, attention QKV bias, and group query attention. It excels in language understanding, generation, multilingual capabilities, coding, mathematics, and reasoning across multiple benchmark tests, surpassing most open-source models. Compared to Qwen1.5-1.8B-Chat, Qwen2-1.5B-Instruct shows significant performance improvements in tests such as MMLU, HumanEval, GSM8K, C-Eval, and IFEval, despite having slightly fewer parameters."
  },
  "Pro/Qwen/Qwen2-7B-Instruct": {
    "description": "Qwen2-7B-Instruct is an instruction-tuned large language model in the Qwen2 series, with a parameter size of 7B. This model is based on the Transformer architecture and employs techniques such as the SwiGLU activation function, attention QKV bias, and group query attention. It can handle large-scale inputs. The model excels in language understanding, generation, multilingual capabilities, coding, mathematics, and reasoning across multiple benchmark tests, surpassing most open-source models and demonstrating competitive performance comparable to proprietary models in certain tasks. Qwen2-7B-Instruct outperforms Qwen1.5-7B-Chat in multiple evaluations, showing significant performance improvements."
  },
  "Pro/Qwen/Qwen2-VL-7B-Instruct": {
    "description": "Qwen2-VL is the latest iteration of the Qwen-VL model, achieving state-of-the-art performance in visual understanding benchmarks."
  },
  "Pro/Qwen/Qwen2.5-7B-Instruct": {
    "description": "Qwen2.5-7B-Instruct is one of the latest large language models released by Alibaba Cloud. This 7B model shows significant improvements in coding and mathematics. It also provides multilingual support, covering over 29 languages, including Chinese and English. The model has made notable advancements in instruction following, understanding structured data, and generating structured outputs, especially JSON."
  },
  "Pro/Qwen/Qwen2.5-Coder-7B-Instruct": {
    "description": "Qwen2.5-Coder-7B-Instruct is the latest version in Alibaba Cloud's series of code-specific large language models. This model significantly enhances code generation, reasoning, and repair capabilities based on Qwen2.5, trained on 55 trillion tokens. It not only improves coding abilities but also maintains advantages in mathematics and general capabilities, providing a more comprehensive foundation for practical applications such as code agents."
  },
  "Pro/THUDM/glm-4-9b-chat": {
    "description": "GLM-4-9B-Chat is the open-source version of the GLM-4 series pre-trained models launched by Zhipu AI. This model excels in semantics, mathematics, reasoning, code, and knowledge. In addition to supporting multi-turn dialogues, GLM-4-9B-Chat also features advanced capabilities such as web browsing, code execution, custom tool invocation (Function Call), and long-text reasoning. The model supports 26 languages, including Chinese, English, Japanese, Korean, and German. In multiple benchmark tests, GLM-4-9B-Chat has demonstrated excellent performance, such as in AlignBench-v2, MT-Bench, MMLU, and C-Eval. The model supports a maximum context length of 128K, making it suitable for academic research and commercial applications."
  },
  "Pro/google/gemma-2-9b-it": {
    "description": "Gemma is one of Google's lightweight, state-of-the-art open model series. It is a large language model with a decoder-only architecture, supporting English, and providing open weights, pre-trained variants, and instruction-tuned variants. The Gemma model is suitable for various text generation tasks, including question answering, summarization, and reasoning. This 9B model is trained on 80 trillion tokens. Its relatively small size allows it to be deployed in resource-constrained environments, such as laptops, desktops, or your own cloud infrastructure, making cutting-edge AI models more accessible and fostering innovation."
  },
  "Pro/meta-llama/Meta-Llama-3.1-8B-Instruct": {
    "description": "Meta Llama 3.1 is a family of multilingual large language models developed by Meta, including pre-trained and instruction-tuned variants with parameter sizes of 8B, 70B, and 405B. This 8B instruction-tuned model is optimized for multilingual dialogue scenarios and performs excellently in multiple industry benchmark tests. The model is trained using over 150 trillion tokens of public data and employs techniques such as supervised fine-tuning and human feedback reinforcement learning to enhance the model's usefulness and safety. Llama 3.1 supports text generation and code generation, with a knowledge cutoff date of December 2023."
  },
  "Qwen/QwQ-32B-Preview": {
    "description": "QwQ-32B-Preview is Qwen's latest experimental research model, focusing on enhancing AI reasoning capabilities. By exploring complex mechanisms such as language mixing and recursive reasoning, its main advantages include strong analytical reasoning, mathematical, and programming abilities. However, it also faces challenges such as language switching issues, reasoning loops, safety considerations, and differences in other capabilities."
  },
  "Qwen/Qwen2-1.5B-Instruct": {
    "description": "Qwen2-1.5B-Instruct is an instruction-tuned large language model in the Qwen2 series, with a parameter size of 1.5B. This model is based on the Transformer architecture and employs techniques such as the SwiGLU activation function, attention QKV bias, and group query attention. It excels in language understanding, generation, multilingual capabilities, coding, mathematics, and reasoning across multiple benchmark tests, surpassing most open-source models. Compared to Qwen1.5-1.8B-Chat, Qwen2-1.5B-Instruct shows significant performance improvements in tests such as MMLU, HumanEval, GSM8K, C-Eval, and IFEval, despite having slightly fewer parameters."
  },
  "Qwen/Qwen2-72B-Instruct": {
    "description": "Qwen2 is an advanced general-purpose language model that supports various types of instructions."
  },
  "Qwen/Qwen2-7B-Instruct": {
    "description": "Qwen2-72B-Instruct is an instruction-tuned large language model in the Qwen2 series, with a parameter size of 72B. This model is based on the Transformer architecture and employs techniques such as the SwiGLU activation function, attention QKV bias, and group query attention. It can handle large-scale inputs. The model excels in language understanding, generation, multilingual capabilities, coding, mathematics, and reasoning across multiple benchmark tests, surpassing most open-source models and demonstrating competitive performance comparable to proprietary models in certain tasks."
  },
  "Qwen/Qwen2-VL-72B-Instruct": {
    "description": "Qwen2-VL is the latest iteration of the Qwen-VL model, achieving state-of-the-art performance in visual understanding benchmarks."
  },
  "Qwen/Qwen2.5-14B-Instruct": {
    "description": "Qwen2.5 is a brand new series of large language models designed to optimize the handling of instruction-based tasks."
  },
  "Qwen/Qwen2.5-32B-Instruct": {
    "description": "Qwen2.5 is a brand new series of large language models designed to optimize the handling of instruction-based tasks."
  },
  "Qwen/Qwen2.5-72B-Instruct": {
    "description": "A large language model developed by the Alibaba Cloud Tongyi Qianwen team"
  },
  "Qwen/Qwen2.5-72B-Instruct-128K": {
    "description": "Qwen2.5 is a new large language model series with enhanced understanding and generation capabilities."
  },
  "Qwen/Qwen2.5-72B-Instruct-Turbo": {
    "description": "Qwen2.5 is a new large language model series designed to optimize instruction-based task processing."
  },
  "Qwen/Qwen2.5-7B-Instruct": {
    "description": "Qwen2.5 is a brand new series of large language models designed to optimize the handling of instruction-based tasks."
  },
  "Qwen/Qwen2.5-7B-Instruct-Turbo": {
    "description": "Qwen2.5 is a new large language model series designed to optimize instruction-based task processing."
  },
  "Qwen/Qwen2.5-Coder-32B-Instruct": {
    "description": "Qwen2.5-Coder focuses on code writing."
  },
  "Qwen/Qwen2.5-Coder-7B-Instruct": {
    "description": "Qwen2.5-Coder-7B-Instruct is the latest version in Alibaba Cloud's series of code-specific large language models. This model significantly enhances code generation, reasoning, and repair capabilities based on Qwen2.5, trained on 55 trillion tokens. It not only improves coding abilities but also maintains advantages in mathematics and general capabilities, providing a more comprehensive foundation for practical applications such as code agents."
  },
  "Qwen2-72B-Instruct": {
    "description": "Qwen2 is the latest series of the Qwen model, supporting 128k context. Compared to the current best open-source models, Qwen2-72B significantly surpasses leading models in natural language understanding, knowledge, coding, mathematics, and multilingual capabilities."
  },
  "Qwen2-7B-Instruct": {
    "description": "Qwen2 is the latest series of the Qwen model, capable of outperforming optimal open-source models of similar size and even larger models. Qwen2 7B has achieved significant advantages in multiple evaluations, especially in coding and Chinese comprehension."
  },
  "Qwen2-VL-72B": {
<<<<<<< HEAD
    "description": "Qwen2-VL-72B is a powerful visual language model that supports multimodal processing of images and text, accurately identifying image content and generating relevant descriptions or answers."
=======
    "description": "Qwen2-VL-72B is a powerful visual language model that supports multimodal processing of images and text, capable of accurately recognizing image content and generating relevant descriptions or answers."
>>>>>>> 6dc10b06
  },
  "Qwen2.5-14B-Instruct": {
    "description": "Qwen2.5-14B-Instruct is a large language model with 14 billion parameters, delivering excellent performance, optimized for Chinese and multilingual scenarios, and supporting applications such as intelligent Q&A and content generation."
  },
  "Qwen2.5-32B-Instruct": {
    "description": "Qwen2.5-32B-Instruct is a large language model with 32 billion parameters, offering balanced performance, optimized for Chinese and multilingual scenarios, and supporting applications such as intelligent Q&A and content generation."
  },
  "Qwen2.5-72B-Instruct": {
    "description": "Qwen2.5-72B-Instruct supports 16k context and generates long texts exceeding 8K. It enables seamless interaction with external systems through function calls, greatly enhancing flexibility and scalability. The model's knowledge has significantly increased, and its coding and mathematical abilities have been greatly improved, with multilingual support for over 29 languages."
  },
  "Qwen2.5-7B-Instruct": {
    "description": "Qwen2.5-7B-Instruct is a large language model with 7 billion parameters, supporting function calls and seamless interaction with external systems, greatly enhancing flexibility and scalability. It is optimized for Chinese and multilingual scenarios, supporting applications such as intelligent Q&A and content generation."
  },
  "Qwen2.5-Coder-14B-Instruct": {
<<<<<<< HEAD
    "description": "Qwen2.5-Coder-14B-Instruct is a large-scale pre-trained programming instruction model with robust code understanding and generation capabilities, efficiently handling various programming tasks, particularly suited for intelligent code writing, automated script generation, and programming problem-solving."
=======
    "description": "Qwen2.5-Coder-14B-Instruct is a large-scale pre-trained programming instruction model with strong code understanding and generation capabilities, efficiently handling various programming tasks, particularly suited for intelligent code writing, automated script generation, and programming problem-solving."
>>>>>>> 6dc10b06
  },
  "Qwen2.5-Coder-32B-Instruct": {
    "description": "Qwen2.5-Coder-32B-Instruct is a large language model specifically designed for code generation, code understanding, and efficient development scenarios, featuring an industry-leading 32 billion parameters to meet diverse programming needs."
  },
  "SenseChat": {
    "description": "Basic version model (V4) with a context length of 4K, featuring strong general capabilities."
  },
  "SenseChat-128K": {
    "description": "Basic version model (V4) with a context length of 128K, excelling in long text comprehension and generation tasks."
  },
  "SenseChat-32K": {
    "description": "Basic version model (V4) with a context length of 32K, flexibly applicable to various scenarios."
  },
  "SenseChat-5": {
    "description": "The latest version model (V5.5) with a context length of 128K shows significant improvements in mathematical reasoning, English conversation, instruction following, and long text comprehension, comparable to GPT-4o."
  },
  "SenseChat-5-Cantonese": {
    "description": "With a context length of 32K, it surpasses GPT-4 in Cantonese conversation comprehension and is competitive with GPT-4 Turbo in knowledge, reasoning, mathematics, and code writing across multiple domains."
  },
  "SenseChat-Character": {
    "description": "Standard version model with an 8K context length and high response speed."
  },
  "SenseChat-Character-Pro": {
    "description": "Advanced version model with a context length of 32K, offering comprehensive capability enhancements and supporting both Chinese and English conversations."
  },
  "SenseChat-Turbo": {
    "description": "Suitable for fast question answering and model fine-tuning scenarios."
  },
  "Skylark2-lite-8k": {
    "description": "Skylark 2nd generation model, Skylark2-lite model is characterized by high response speed, suitable for high real-time requirements, cost-sensitive scenarios, and situations where model accuracy is less critical, with a context window length of 8k."
  },
  "Skylark2-pro-32k": {
    "description": "Skylark 2nd generation model, Skylark2-pro version has high model accuracy, suitable for more complex text generation scenarios such as professional field copy generation, novel writing, and high-quality translation, with a context window length of 32k."
  },
  "Skylark2-pro-4k": {
    "description": "Skylark 2nd generation model, Skylark2-pro model has high model accuracy, suitable for more complex text generation scenarios such as professional field copy generation, novel writing, and high-quality translation, with a context window length of 4k."
  },
  "Skylark2-pro-character-4k": {
    "description": "Skylark 2nd generation model, Skylark2-pro-character has excellent role-playing and chat capabilities, adept at engaging in conversations with users based on their prompt requests, showcasing distinct character styles and flowing dialogue, making it well-suited for building chatbots, virtual assistants, and online customer service, with high response speed."
  },
  "Skylark2-pro-turbo-8k": {
    "description": "Skylark 2nd generation model, Skylark2-pro-turbo-8k provides faster inference at a lower cost, with a context window length of 8k."
  },
  "THUDM/chatglm3-6b": {
    "description": "ChatGLM3-6B is an open-source model from the ChatGLM series, developed by Zhipu AI. This model retains the excellent features of its predecessor, such as smooth dialogue and low deployment barriers, while introducing new features. It utilizes more diverse training data, more extensive training steps, and more reasonable training strategies, performing exceptionally well among pre-trained models under 10B. ChatGLM3-6B supports multi-turn dialogues, tool invocation, code execution, and complex scenarios such as Agent tasks. In addition to the dialogue model, the foundational model ChatGLM-6B-Base and the long-text dialogue model ChatGLM3-6B-32K are also open-sourced. The model is fully open for academic research and allows free commercial use after registration."
  },
  "THUDM/glm-4-9b-chat": {
    "description": "GLM-4 9B is an open-source version that provides an optimized conversational experience for chat applications."
  },
  "TeleAI/TeleChat2": {
    "description": "The TeleChat2 large model is a generative semantic model independently developed from scratch by China Telecom, supporting functions such as encyclopedia Q&A, code generation, and long text generation, providing users with conversational consulting services. It can interact with users, answer questions, assist in creation, and efficiently help users obtain information, knowledge, and inspiration. The model performs well in areas such as hallucination issues, long text generation, and logical understanding."
  },
  "TeleAI/TeleMM": {
    "description": "The TeleMM multimodal large model is a multimodal understanding model independently developed by China Telecom, capable of processing various modal inputs such as text and images, supporting functions like image understanding and chart analysis, providing users with cross-modal understanding services. The model can interact with users in a multimodal manner, accurately understand input content, answer questions, assist in creation, and efficiently provide multimodal information and inspiration support. It excels in fine-grained perception, logical reasoning, and other multimodal tasks."
  },
  "Vendor-A/Qwen/Qwen2.5-72B-Instruct": {
    "description": "Qwen2.5-72B-Instruct is one of the latest large language models released by Alibaba Cloud. This 72B model shows significant improvements in coding and mathematics. It also provides multilingual support, covering over 29 languages, including Chinese and English. The model has made notable advancements in instruction following, understanding structured data, and generating structured outputs, especially JSON."
  },
  "Yi-34B-Chat": {
    "description": "Yi-1.5-34B significantly enhances mathematical logic and coding abilities by incrementally training on 500 billion high-quality tokens while maintaining the excellent general language capabilities of the original series."
  },
  "abab5.5-chat": {
    "description": "Targeted at productivity scenarios, supporting complex task processing and efficient text generation, suitable for professional applications."
  },
  "abab5.5s-chat": {
    "description": "Designed for Chinese persona dialogue scenarios, providing high-quality Chinese dialogue generation capabilities, suitable for various application contexts."
  },
  "abab6.5g-chat": {
    "description": "Designed for multilingual persona dialogue, supporting high-quality dialogue generation in English and other languages."
  },
  "abab6.5s-chat": {
    "description": "Suitable for a wide range of natural language processing tasks, including text generation and dialogue systems."
  },
  "abab6.5t-chat": {
    "description": "Optimized for Chinese persona dialogue scenarios, providing smooth dialogue generation that aligns with Chinese expression habits."
  },
  "abab7-chat-preview": {
    "description": "Significant improvements in capabilities such as long text, mathematics, and writing compared to the abab6.5 series models."
  },
  "accounts/fireworks/models/firefunction-v1": {
    "description": "Fireworks open-source function-calling model provides excellent instruction execution capabilities and customizable features."
  },
  "accounts/fireworks/models/firefunction-v2": {
    "description": "Fireworks' latest Firefunction-v2 is a high-performance function-calling model developed based on Llama-3, optimized for function calls, dialogues, and instruction following."
  },
  "accounts/fireworks/models/firellava-13b": {
    "description": "fireworks-ai/FireLLaVA-13b is a visual language model that can accept both image and text inputs, trained on high-quality data, suitable for multimodal tasks."
  },
  "accounts/fireworks/models/llama-v3-70b-instruct": {
    "description": "Llama 3 70B instruction model, optimized for multilingual dialogues and natural language understanding, outperforming most competitive models."
  },
  "accounts/fireworks/models/llama-v3-70b-instruct-hf": {
    "description": "Llama 3 70B instruction model (HF version), aligned with official implementation results, suitable for high-quality instruction following tasks."
  },
  "accounts/fireworks/models/llama-v3-8b-instruct": {
    "description": "Llama 3 8B instruction model, optimized for dialogues and multilingual tasks, delivering outstanding and efficient performance."
  },
  "accounts/fireworks/models/llama-v3-8b-instruct-hf": {
    "description": "Llama 3 8B instruction model (HF version), consistent with official implementation results, featuring high consistency and cross-platform compatibility."
  },
  "accounts/fireworks/models/llama-v3p1-405b-instruct": {
    "description": "Llama 3.1 405B instruction model, equipped with massive parameters, suitable for complex tasks and instruction following in high-load scenarios."
  },
  "accounts/fireworks/models/llama-v3p1-70b-instruct": {
    "description": "Llama 3.1 70B instruction model provides exceptional natural language understanding and generation capabilities, making it an ideal choice for dialogue and analysis tasks."
  },
  "accounts/fireworks/models/llama-v3p1-8b-instruct": {
    "description": "Llama 3.1 8B instruction model, optimized for multilingual dialogues, capable of surpassing most open-source and closed-source models on common industry benchmarks."
  },
  "accounts/fireworks/models/llama-v3p2-11b-vision-instruct": {
    "description": "Meta's 11B parameter instruction-tuned image reasoning model. This model is optimized for visual recognition, image reasoning, image description, and answering general questions about images. It understands visual data like charts and graphs, generating text descriptions of image details to bridge the gap between vision and language."
  },
  "accounts/fireworks/models/llama-v3p2-1b-instruct": {
    "description": "The Llama 3.2 1B instruction model is a lightweight multilingual model introduced by Meta. This model aims to enhance efficiency, providing significant improvements in latency and cost compared to larger models. Sample use cases include retrieval and summarization."
  },
  "accounts/fireworks/models/llama-v3p2-3b-instruct": {
    "description": "The Llama 3.2 3B instruction model is a lightweight multilingual model introduced by Meta. This model aims to enhance efficiency, providing significant improvements in latency and cost compared to larger models. Sample use cases include querying, prompt rewriting, and writing assistance."
  },
  "accounts/fireworks/models/llama-v3p2-90b-vision-instruct": {
    "description": "Meta's 90B parameter instruction-tuned image reasoning model. This model is optimized for visual recognition, image reasoning, image description, and answering general questions about images. It understands visual data like charts and graphs, generating text descriptions of image details to bridge the gap between vision and language."
  },
  "accounts/fireworks/models/mixtral-8x22b-instruct": {
    "description": "Mixtral MoE 8x22B instruction model, featuring large-scale parameters and a multi-expert architecture, fully supporting efficient processing of complex tasks."
  },
  "accounts/fireworks/models/mixtral-8x7b-instruct": {
    "description": "Mixtral MoE 8x7B instruction model, with a multi-expert architecture providing efficient instruction following and execution."
  },
  "accounts/fireworks/models/mixtral-8x7b-instruct-hf": {
    "description": "Mixtral MoE 8x7B instruction model (HF version), performance consistent with official implementation, suitable for various efficient task scenarios."
  },
  "accounts/fireworks/models/mythomax-l2-13b": {
    "description": "MythoMax L2 13B model, combining novel merging techniques, excels in narrative and role-playing."
  },
  "accounts/fireworks/models/phi-3-vision-128k-instruct": {
    "description": "Phi 3 Vision instruction model, a lightweight multimodal model capable of handling complex visual and textual information, with strong reasoning abilities."
  },
  "accounts/fireworks/models/qwen-qwq-32b-preview": {
    "description": "The QwQ model is an experimental research model developed by the Qwen team, focusing on enhancing AI reasoning capabilities."
  },
  "accounts/fireworks/models/qwen2p5-72b-instruct": {
    "description": "Qwen2.5 is a series of decoder-only language models developed by the Alibaba Cloud Qwen team. These models come in different sizes including 0.5B, 1.5B, 3B, 7B, 14B, 32B, and 72B, available in both base and instruct variants."
  },
  "accounts/fireworks/models/qwen2p5-coder-32b-instruct": {
    "description": "Qwen2.5 Coder 32B Instruct is the latest version in Alibaba Cloud's series of code-specific large language models. This model significantly enhances code generation, reasoning, and repair capabilities based on Qwen2.5, trained on 55 trillion tokens. It not only improves coding abilities but also maintains advantages in mathematics and general capabilities, providing a more comprehensive foundation for practical applications such as code agents."
  },
  "accounts/fireworks/models/starcoder-16b": {
    "description": "StarCoder 15.5B model supports advanced programming tasks, enhanced multilingual capabilities, suitable for complex code generation and understanding."
  },
  "accounts/fireworks/models/starcoder-7b": {
    "description": "StarCoder 7B model, trained on over 80 programming languages, boasts excellent code completion capabilities and contextual understanding."
  },
  "accounts/yi-01-ai/models/yi-large": {
    "description": "Yi-Large model, featuring exceptional multilingual processing capabilities, suitable for various language generation and understanding tasks."
  },
  "ai21-jamba-1.5-large": {
    "description": "A 398B parameter (94B active) multilingual model, offering a 256K long context window, function calling, structured output, and grounded generation."
  },
  "ai21-jamba-1.5-mini": {
    "description": "A 52B parameter (12B active) multilingual model, offering a 256K long context window, function calling, structured output, and grounded generation."
  },
  "anthropic.claude-3-5-sonnet-20240620-v1:0": {
    "description": "Claude 3.5 Sonnet raises the industry standard, outperforming competitor models and Claude 3 Opus, excelling in a wide range of evaluations while maintaining the speed and cost of our mid-tier models."
  },
  "anthropic.claude-3-5-sonnet-20241022-v2:0": {
    "description": "Claude 3.5 Sonnet raises the industry standard, outperforming competing models and Claude 3 Opus, excelling in extensive evaluations while maintaining the speed and cost of our mid-tier models."
  },
  "anthropic.claude-3-haiku-20240307-v1:0": {
    "description": "Claude 3 Haiku is Anthropic's fastest and most compact model, providing near-instantaneous response times. It can quickly answer simple queries and requests. Customers will be able to build seamless AI experiences that mimic human interaction. Claude 3 Haiku can process images and return text output, with a context window of 200K."
  },
  "anthropic.claude-3-opus-20240229-v1:0": {
    "description": "Claude 3 Opus is Anthropic's most powerful AI model, featuring state-of-the-art performance on highly complex tasks. It can handle open-ended prompts and unseen scenarios, demonstrating exceptional fluency and human-like understanding. Claude 3 Opus showcases the forefront of generative AI possibilities. Claude 3 Opus can process images and return text output, with a context window of 200K."
  },
  "anthropic.claude-3-sonnet-20240229-v1:0": {
    "description": "Anthropic's Claude 3 Sonnet strikes an ideal balance between intelligence and speed—especially suited for enterprise workloads. It offers maximum utility at a price lower than competitors and is designed to be a reliable, durable workhorse for scalable AI deployments. Claude 3 Sonnet can process images and return text output, with a context window of 200K."
  },
  "anthropic.claude-instant-v1": {
    "description": "A fast, economical, yet still highly capable model that can handle a range of tasks, including everyday conversations, text analysis, summarization, and document Q&A."
  },
  "anthropic.claude-v2": {
    "description": "Anthropic's model demonstrates high capability across a wide range of tasks, from complex conversations and creative content generation to detailed instruction following."
  },
  "anthropic.claude-v2:1": {
    "description": "An updated version of Claude 2, featuring double the context window and improvements in reliability, hallucination rates, and evidence-based accuracy in long documents and RAG contexts."
  },
  "anthropic/claude-3-haiku": {
    "description": "Claude 3 Haiku is Anthropic's fastest and most compact model, designed for near-instantaneous responses. It features quick and accurate directional performance."
  },
  "anthropic/claude-3-opus": {
    "description": "Claude 3 Opus is Anthropic's most powerful model for handling highly complex tasks. It excels in performance, intelligence, fluency, and comprehension."
  },
  "anthropic/claude-3.5-sonnet": {
    "description": "Claude 3.5 Sonnet offers capabilities that surpass Opus and faster speeds than Sonnet, while maintaining the same pricing as Sonnet. Sonnet excels particularly in programming, data science, visual processing, and agent tasks."
  },
  "aya": {
    "description": "Aya 23 is a multilingual model launched by Cohere, supporting 23 languages, facilitating diverse language applications."
  },
  "aya:35b": {
    "description": "Aya 23 is a multilingual model launched by Cohere, supporting 23 languages, facilitating diverse language applications."
  },
  "charglm-3": {
    "description": "CharGLM-3 is designed for role-playing and emotional companionship, supporting ultra-long multi-turn memory and personalized dialogue, with wide applications."
  },
  "chatgpt-4o-latest": {
    "description": "ChatGPT-4o is a dynamic model that updates in real-time to stay current with the latest version. It combines powerful language understanding and generation capabilities, making it suitable for large-scale applications, including customer service, education, and technical support."
  },
  "claude-2.0": {
    "description": "Claude 2 provides advancements in key capabilities for enterprises, including industry-leading 200K token context, significantly reducing the occurrence of model hallucinations, system prompts, and a new testing feature: tool invocation."
  },
  "claude-2.1": {
    "description": "Claude 2 provides advancements in key capabilities for enterprises, including industry-leading 200K token context, significantly reducing the occurrence of model hallucinations, system prompts, and a new testing feature: tool invocation."
  },
  "claude-3-5-haiku-20241022": {
    "description": "Claude 3.5 Haiku is Anthropic's fastest next-generation model. Compared to Claude 3 Haiku, Claude 3.5 Haiku has improved in various skills and has surpassed the previous generation's largest model, Claude 3 Opus, in many intelligence benchmark tests."
  },
  "claude-3-5-sonnet-20240620": {
    "description": "Claude 3.5 Sonnet offers capabilities that surpass Opus and faster speeds than Sonnet, while maintaining the same price as Sonnet. Sonnet excels particularly in programming, data science, visual processing, and agent tasks."
  },
  "claude-3-5-sonnet-20241022": {
    "description": "Claude 3.5 Sonnet offers capabilities that surpass Opus and faster speeds than Sonnet, while maintaining the same pricing as Sonnet. Sonnet excels particularly in programming, data science, visual processing, and agent tasks."
  },
  "claude-3-haiku-20240307": {
    "description": "Claude 3 Haiku is Anthropic's fastest and most compact model, designed for near-instantaneous responses. It features rapid and accurate directional performance."
  },
  "claude-3-opus-20240229": {
    "description": "Claude 3 Opus is Anthropic's most powerful model for handling highly complex tasks. It excels in performance, intelligence, fluency, and comprehension."
  },
  "claude-3-sonnet-20240229": {
    "description": "Claude 3 Sonnet provides an ideal balance of intelligence and speed for enterprise workloads. It offers maximum utility at a lower price, reliable and suitable for large-scale deployment."
  },
  "codegeex-4": {
    "description": "CodeGeeX-4 is a powerful AI programming assistant that supports intelligent Q&A and code completion in various programming languages, enhancing development efficiency."
  },
  "codegeex4-all-9b": {
    "description": "CodeGeeX4-ALL-9B is a multilingual code generation model that supports comprehensive functions including code completion and generation, code interpretation, web search, function calls, and repository-level code Q&A, covering various scenarios in software development. It is a top-tier code generation model with fewer than 10B parameters."
  },
  "codegemma": {
    "description": "CodeGemma is a lightweight language model dedicated to various programming tasks, supporting rapid iteration and integration."
  },
  "codegemma:2b": {
    "description": "CodeGemma is a lightweight language model dedicated to various programming tasks, supporting rapid iteration and integration."
  },
  "codellama": {
    "description": "Code Llama is an LLM focused on code generation and discussion, combining extensive programming language support, suitable for developer environments."
  },
  "codellama/CodeLlama-34b-Instruct-hf": {
    "description": "Code Llama is an LLM focused on code generation and discussion, with extensive support for various programming languages, suitable for developer environments."
  },
  "codellama:13b": {
    "description": "Code Llama is an LLM focused on code generation and discussion, combining extensive programming language support, suitable for developer environments."
  },
  "codellama:34b": {
    "description": "Code Llama is an LLM focused on code generation and discussion, combining extensive programming language support, suitable for developer environments."
  },
  "codellama:70b": {
    "description": "Code Llama is an LLM focused on code generation and discussion, combining extensive programming language support, suitable for developer environments."
  },
  "codeqwen": {
    "description": "CodeQwen1.5 is a large language model trained on extensive code data, specifically designed to solve complex programming tasks."
  },
  "codestral": {
    "description": "Codestral is Mistral AI's first code model, providing excellent support for code generation tasks."
  },
  "codestral-latest": {
    "description": "Codestral is a cutting-edge generative model focused on code generation, optimized for intermediate filling and code completion tasks."
  },
  "cognitivecomputations/dolphin-mixtral-8x22b": {
    "description": "Dolphin Mixtral 8x22B is a model designed for instruction following, dialogue, and programming."
  },
  "cohere-command-r": {
    "description": "Command R is a scalable generative model targeting RAG and Tool Use to enable production-scale AI for enterprises."
  },
  "cohere-command-r-plus": {
    "description": "Command R+ is a state-of-the-art RAG-optimized model designed to tackle enterprise-grade workloads."
  },
  "command-r": {
    "description": "Command R is an LLM optimized for dialogue and long context tasks, particularly suitable for dynamic interactions and knowledge management."
  },
  "command-r-plus": {
    "description": "Command R+ is a high-performance large language model designed for real enterprise scenarios and complex applications."
  },
  "dall-e-2": {
    "description": "The second generation DALL·E model, supporting more realistic and accurate image generation, with a resolution four times that of the first generation."
  },
  "dall-e-3": {
    "description": "The latest DALL·E model, released in November 2023. It supports more realistic and accurate image generation with enhanced detail representation."
  },
  "databricks/dbrx-instruct": {
    "description": "DBRX Instruct provides highly reliable instruction processing capabilities, supporting applications across multiple industries."
  },
  "deepseek-ai/DeepSeek-V2.5": {
    "description": "DeepSeek V2.5 combines the excellent features of previous versions, enhancing general and coding capabilities."
  },
  "deepseek-ai/deepseek-llm-67b-chat": {
    "description": "DeepSeek 67B is an advanced model trained for highly complex conversations."
  },
  "deepseek-chat": {
    "description": "A new open-source model that integrates general and coding capabilities, retaining the general conversational abilities of the original Chat model and the powerful code handling capabilities of the Coder model, while better aligning with human preferences. Additionally, DeepSeek-V2.5 has achieved significant improvements in writing tasks, instruction following, and more."
  },
  "deepseek-coder-33B-instruct": {
    "description": "DeepSeek Coder 33B is a code language model trained on 20 trillion data points, of which 87% are code and 13% are in Chinese and English. The model introduces a 16K window size and fill-in-the-blank tasks, providing project-level code completion and snippet filling capabilities."
  },
  "deepseek-coder-v2": {
    "description": "DeepSeek Coder V2 is an open-source hybrid expert code model that performs excellently in coding tasks, comparable to GPT4-Turbo."
  },
  "deepseek-coder-v2:236b": {
    "description": "DeepSeek Coder V2 is an open-source hybrid expert code model that performs excellently in coding tasks, comparable to GPT4-Turbo."
  },
  "deepseek-reasoner": {
    "description": "The reasoning model launched by DeepSeek. Before outputting the final answer, the model first provides a chain of thought to enhance the accuracy of the final response."
  },
  "deepseek-v2": {
    "description": "DeepSeek V2 is an efficient Mixture-of-Experts language model, suitable for cost-effective processing needs."
  },
  "deepseek-v2:236b": {
    "description": "DeepSeek V2 236B is the design code model of DeepSeek, providing powerful code generation capabilities."
  },
  "deepseek/deepseek-chat": {
    "description": "A new open-source model that integrates general and coding capabilities, retaining the general conversational abilities of the original Chat model and the powerful code handling capabilities of the Coder model, while better aligning with human preferences. Additionally, DeepSeek-V2.5 has achieved significant improvements in writing tasks, instruction following, and more."
  },
  "emohaa": {
    "description": "Emohaa is a psychological model with professional counseling capabilities, helping users understand emotional issues."
  },
  "gemini-1.0-pro-001": {
    "description": "Gemini 1.0 Pro 001 (Tuning) offers stable and tunable performance, making it an ideal choice for complex task solutions."
  },
  "gemini-1.0-pro-002": {
    "description": "Gemini 1.0 Pro 002 (Tuning) provides excellent multimodal support, focusing on effective solutions for complex tasks."
  },
  "gemini-1.0-pro-latest": {
    "description": "Gemini 1.0 Pro is Google's high-performance AI model, designed for extensive task scaling."
  },
  "gemini-1.5-flash-001": {
    "description": "Gemini 1.5 Flash 001 is an efficient multimodal model that supports extensive application scaling."
  },
  "gemini-1.5-flash-002": {
    "description": "Gemini 1.5 Flash 002 is an efficient multimodal model that supports a wide range of applications."
  },
  "gemini-1.5-flash-8b": {
    "description": "Gemini 1.5 Flash 8B is an efficient multimodal model that supports a wide range of applications."
  },
  "gemini-1.5-flash-8b-exp-0924": {
    "description": "Gemini 1.5 Flash 8B 0924 is the latest experimental model, showcasing significant performance improvements in both text and multimodal use cases."
  },
  "gemini-1.5-flash-exp-0827": {
    "description": "Gemini 1.5 Flash 0827 provides optimized multimodal processing capabilities, suitable for various complex task scenarios."
  },
  "gemini-1.5-flash-latest": {
    "description": "Gemini 1.5 Flash is Google's latest multimodal AI model, featuring fast processing capabilities and supporting text, image, and video inputs, making it suitable for efficient scaling across various tasks."
  },
  "gemini-1.5-pro-001": {
    "description": "Gemini 1.5 Pro 001 is a scalable multimodal AI solution that supports a wide range of complex tasks."
  },
  "gemini-1.5-pro-002": {
    "description": "Gemini 1.5 Pro 002 is the latest production-ready model, delivering higher quality outputs, with notable enhancements in mathematics, long-context, and visual tasks."
  },
  "gemini-1.5-pro-exp-0801": {
    "description": "Gemini 1.5 Pro 0801 offers excellent multimodal processing capabilities, providing greater flexibility for application development."
  },
  "gemini-1.5-pro-exp-0827": {
    "description": "Gemini 1.5 Pro 0827 combines the latest optimization technologies for more efficient multimodal data processing."
  },
  "gemini-1.5-pro-latest": {
    "description": "Gemini 1.5 Pro supports up to 2 million tokens, making it an ideal choice for medium-sized multimodal models, providing multifaceted support for complex tasks."
  },
  "gemini-2.0-flash-exp": {
    "description": "Gemini 2.0 Flash Exp is Google's latest experimental multimodal AI model, featuring next-generation capabilities, exceptional speed, native tool integration, and multimodal generation."
  },
  "gemini-2.0-flash-thinking-exp-01-21": {
    "description": "Gemini 2.0 Flash Exp is Google's latest experimental multimodal AI model, featuring next-generation capabilities, exceptional speed, native tool invocation, and multimodal generation."
  },
  "gemini-2.0-flash-thinking-exp-1219": {
    "description": "Gemini 2.0 Flash Exp is Google's latest experimental multimodal AI model, featuring next-generation capabilities, exceptional speed, native tool invocation, and multimodal generation."
  },
  "gemini-exp-1114": {
    "description": "Gemini Exp 1114 is Google's latest experimental multimodal AI model, featuring rapid processing capabilities and supporting text, image, and video inputs, making it suitable for efficient scaling across various tasks."
  },
  "gemini-exp-1121": {
    "description": "Gemini Exp 1121 is Google's latest experimental multimodal AI model, featuring rapid processing capabilities and supporting text, image, and video inputs, making it efficient for a variety of tasks."
  },
  "gemini-exp-1206": {
    "description": "Gemini Exp 1206 is Google's latest experimental multimodal AI model, offering significant quality improvements compared to previous versions."
  },
  "gemma-7b-it": {
    "description": "Gemma 7B is suitable for medium to small-scale task processing, offering cost-effectiveness."
  },
  "gemma2": {
    "description": "Gemma 2 is an efficient model launched by Google, covering a variety of application scenarios from small applications to complex data processing."
  },
  "gemma2-9b-it": {
    "description": "Gemma 2 9B is a model optimized for specific tasks and tool integration."
  },
  "gemma2:27b": {
    "description": "Gemma 2 is an efficient model launched by Google, covering a variety of application scenarios from small applications to complex data processing."
  },
  "gemma2:2b": {
    "description": "Gemma 2 is an efficient model launched by Google, covering a variety of application scenarios from small applications to complex data processing."
  },
  "generalv3": {
    "description": "Spark Pro is a high-performance large language model optimized for professional fields, focusing on mathematics, programming, healthcare, education, and more, supporting online search and built-in plugins for weather, dates, etc. Its optimized model demonstrates excellent performance and efficiency in complex knowledge Q&A, language understanding, and high-level text creation, making it an ideal choice for professional application scenarios."
  },
  "generalv3.5": {
    "description": "Spark3.5 Max is the most comprehensive version, supporting online search and numerous built-in plugins. Its fully optimized core capabilities, along with system role settings and function calling features, enable it to perform exceptionally well in various complex application scenarios."
  },
  "glm-4": {
    "description": "GLM-4 is the old flagship version released in January 2024, currently replaced by the more powerful GLM-4-0520."
  },
  "glm-4-0520": {
    "description": "GLM-4-0520 is the latest model version designed for highly complex and diverse tasks, demonstrating outstanding performance."
  },
  "glm-4-9b-chat": {
    "description": "GLM-4-9B-Chat demonstrates high performance across various aspects, including semantics, mathematics, reasoning, coding, and knowledge. It also features web browsing, code execution, custom tool invocation, and long text reasoning, supporting 26 languages including Japanese, Korean, and German."
  },
  "glm-4-air": {
    "description": "GLM-4-Air is a cost-effective version with performance close to GLM-4, offering fast speed at an affordable price."
  },
  "glm-4-airx": {
    "description": "GLM-4-AirX provides an efficient version of GLM-4-Air, with inference speeds up to 2.6 times faster."
  },
  "glm-4-alltools": {
    "description": "GLM-4-AllTools is a multifunctional intelligent agent model optimized to support complex instruction planning and tool invocation, such as web browsing, code interpretation, and text generation, suitable for multitasking."
  },
  "glm-4-flash": {
    "description": "GLM-4-Flash is the ideal choice for handling simple tasks, being the fastest and most cost-effective."
  },
  "glm-4-flashx": {
    "description": "GLM-4-FlashX is an enhanced version of Flash, featuring ultra-fast inference speed."
  },
  "glm-4-long": {
    "description": "GLM-4-Long supports ultra-long text inputs, suitable for memory-based tasks and large-scale document processing."
  },
  "glm-4-plus": {
    "description": "GLM-4-Plus, as a high-intelligence flagship, possesses strong capabilities for processing long texts and complex tasks, with overall performance improvements."
  },
  "glm-4v": {
    "description": "GLM-4V provides strong image understanding and reasoning capabilities, supporting various visual tasks."
  },
  "glm-4v-flash": {
    "description": "GLM-4V-Flash focuses on efficient single image understanding, suitable for scenarios that require rapid image parsing, such as real-time image analysis or batch image processing."
  },
  "glm-4v-plus": {
    "description": "GLM-4V-Plus has the ability to understand video content and multiple images, suitable for multimodal tasks."
  },
  "glm-zero-preview": {
<<<<<<< HEAD
    "description": "GLM-Zero-Preview has strong complex reasoning capabilities, excelling in areas of logical reasoning, mathematics, and programming."
=======
    "description": "GLM-Zero-Preview possesses strong complex reasoning abilities, excelling in logical reasoning, mathematics, programming, and other fields."
>>>>>>> 6dc10b06
  },
  "google/gemini-flash-1.5": {
    "description": "Gemini 1.5 Flash offers optimized multimodal processing capabilities, suitable for various complex task scenarios."
  },
  "google/gemini-pro-1.5": {
    "description": "Gemini 1.5 Pro combines the latest optimization technologies to deliver more efficient multimodal data processing capabilities."
  },
  "google/gemma-2-27b-it": {
    "description": "Gemma 2 continues the design philosophy of being lightweight and efficient."
  },
  "google/gemma-2-2b-it": {
    "description": "Google's lightweight instruction-tuning model."
  },
  "google/gemma-2-9b-it": {
    "description": "Gemma 2 is Google's lightweight open-source text model series."
  },
  "google/gemma-2-9b-it:free": {
    "description": "Gemma 2 is Google's lightweight open-source text model series."
  },
  "google/gemma-2b-it": {
    "description": "Gemma Instruct (2B) provides basic instruction processing capabilities, suitable for lightweight applications."
  },
  "gpt-3.5-turbo": {
    "description": "GPT 3.5 Turbo is suitable for various text generation and understanding tasks. Currently points to gpt-3.5-turbo-0125."
  },
  "gpt-3.5-turbo-0125": {
    "description": "GPT 3.5 Turbo is suitable for various text generation and understanding tasks. Currently points to gpt-3.5-turbo-0125."
  },
  "gpt-3.5-turbo-1106": {
    "description": "GPT 3.5 Turbo is suitable for various text generation and understanding tasks. Currently points to gpt-3.5-turbo-0125."
  },
  "gpt-3.5-turbo-16k": {
    "description": "GPT 3.5 Turbo 16k, a high-capacity text generation model suitable for complex tasks."
  },
  "gpt-3.5-turbo-instruct": {
    "description": "GPT 3.5 Turbo is suitable for various text generation and understanding tasks. Currently points to gpt-3.5-turbo-0125."
  },
  "gpt-35-turbo": {
    "description": "GPT 3.5 Turbo is an efficient model provided by OpenAI, suitable for chat and text generation tasks, supporting parallel function calls."
  },
  "gpt-35-turbo-16k": {
    "description": "GPT 3.5 Turbo 16k is a high-capacity text generation model suitable for complex tasks."
  },
  "gpt-4": {
    "description": "GPT-4 offers a larger context window, capable of handling longer text inputs, making it suitable for scenarios that require extensive information integration and data analysis."
  },
  "gpt-4-0125-preview": {
    "description": "The latest GPT-4 Turbo model features visual capabilities. Now, visual requests can be made using JSON format and function calls. GPT-4 Turbo is an enhanced version that provides cost-effective support for multimodal tasks. It strikes a balance between accuracy and efficiency, making it suitable for applications requiring real-time interaction."
  },
  "gpt-4-0613": {
    "description": "GPT-4 offers a larger context window, capable of handling longer text inputs, making it suitable for scenarios that require extensive information integration and data analysis."
  },
  "gpt-4-1106-preview": {
    "description": "The latest GPT-4 Turbo model features visual capabilities. Now, visual requests can be made using JSON format and function calls. GPT-4 Turbo is an enhanced version that provides cost-effective support for multimodal tasks. It strikes a balance between accuracy and efficiency, making it suitable for applications requiring real-time interaction."
  },
  "gpt-4-32k": {
    "description": "GPT-4 offers a larger context window, capable of handling longer text inputs, making it suitable for scenarios that require extensive information integration and data analysis."
  },
  "gpt-4-32k-0613": {
    "description": "GPT-4 offers a larger context window, capable of handling longer text inputs, making it suitable for scenarios that require extensive information integration and data analysis."
  },
  "gpt-4-turbo": {
    "description": "The latest GPT-4 Turbo model features visual capabilities. Now, visual requests can be made using JSON format and function calls. GPT-4 Turbo is an enhanced version that provides cost-effective support for multimodal tasks. It strikes a balance between accuracy and efficiency, making it suitable for applications requiring real-time interaction."
  },
  "gpt-4-turbo-2024-04-09": {
    "description": "The latest GPT-4 Turbo model features visual capabilities. Now, visual requests can be made using JSON format and function calls. GPT-4 Turbo is an enhanced version that provides cost-effective support for multimodal tasks. It strikes a balance between accuracy and efficiency, making it suitable for applications requiring real-time interaction."
  },
  "gpt-4-turbo-preview": {
    "description": "The latest GPT-4 Turbo model features visual capabilities. Now, visual requests can be made using JSON format and function calls. GPT-4 Turbo is an enhanced version that provides cost-effective support for multimodal tasks. It strikes a balance between accuracy and efficiency, making it suitable for applications requiring real-time interaction."
  },
  "gpt-4-vision-preview": {
    "description": "The latest GPT-4 Turbo model features visual capabilities. Now, visual requests can be made using JSON format and function calls. GPT-4 Turbo is an enhanced version that provides cost-effective support for multimodal tasks. It strikes a balance between accuracy and efficiency, making it suitable for applications requiring real-time interaction."
  },
  "gpt-4o": {
    "description": "ChatGPT-4o is a dynamic model that updates in real-time to stay current with the latest version. It combines powerful language understanding and generation capabilities, making it suitable for large-scale applications, including customer service, education, and technical support."
  },
  "gpt-4o-2024-05-13": {
    "description": "ChatGPT-4o is a dynamic model that updates in real-time to stay current with the latest version. It combines powerful language understanding and generation capabilities, making it suitable for large-scale applications, including customer service, education, and technical support."
  },
  "gpt-4o-2024-08-06": {
    "description": "ChatGPT-4o is a dynamic model that updates in real-time to stay current with the latest version. It combines powerful language understanding and generation capabilities, making it suitable for large-scale applications, including customer service, education, and technical support."
  },
  "gpt-4o-2024-11-20": {
    "description": "ChatGPT-4o is a dynamic model that updates in real-time to maintain the latest version. It combines powerful language understanding and generation capabilities, making it suitable for large-scale applications including customer service, education, and technical support."
  },
  "gpt-4o-audio-preview": {
    "description": "GPT-4o Audio model, supporting audio input and output."
  },
  "gpt-4o-mini": {
    "description": "GPT-4o mini is the latest model released by OpenAI after GPT-4 Omni, supporting both image and text input while outputting text. As their most advanced small model, it is significantly cheaper than other recent cutting-edge models, costing over 60% less than GPT-3.5 Turbo. It maintains state-of-the-art intelligence while offering remarkable cost-effectiveness. GPT-4o mini scored 82% on the MMLU test and currently ranks higher than GPT-4 in chat preferences."
  },
  "gpt-4o-mini-realtime-preview": {
    "description": "GPT-4o-mini real-time version, supporting real-time audio and text input and output."
  },
  "gpt-4o-realtime-preview": {
    "description": "GPT-4o real-time version, supporting real-time audio and text input and output."
  },
  "gpt-4o-realtime-preview-2024-10-01": {
    "description": "GPT-4o real-time version, supporting real-time audio and text input and output."
  },
  "gpt-4o-realtime-preview-2024-12-17": {
    "description": "GPT-4o real-time version, supporting real-time audio and text input and output."
  },
  "grok-2-1212": {
    "description": "This model has improved in accuracy, instruction adherence, and multilingual capabilities."
  },
  "grok-2-vision-1212": {
    "description": "This model has improved in accuracy, instruction adherence, and multilingual capabilities."
  },
  "grok-beta": {
    "description": "Offers performance comparable to Grok 2 but with higher efficiency, speed, and functionality."
  },
  "grok-vision-beta": {
    "description": "The latest image understanding model that can handle a wide range of visual information, including documents, charts, screenshots, and photographs."
  },
  "gryphe/mythomax-l2-13b": {
    "description": "MythoMax l2 13B is a language model that combines creativity and intelligence by merging multiple top models."
  },
  "hunyuan-code": {
    "description": "The latest code generation model from Hunyuan, trained on a base model with 200B high-quality code data, iteratively trained for six months with high-quality SFT data, increasing the context window length to 8K. It ranks among the top in automatic evaluation metrics for code generation across five major programming languages, and performs in the first tier for comprehensive human quality assessments across ten aspects of coding tasks."
  },
  "hunyuan-functioncall": {
    "description": "The latest MOE architecture FunctionCall model from Hunyuan, trained on high-quality FunctionCall data, with a context window of 32K, leading in multiple dimensions of evaluation metrics."
  },
  "hunyuan-lite": {
    "description": "Upgraded to a MOE structure with a context window of 256k, leading many open-source models in various NLP, coding, mathematics, and industry benchmarks."
  },
  "hunyuan-pro": {
    "description": "A trillion-parameter scale MOE-32K long text model. Achieves absolute leading levels across various benchmarks, capable of handling complex instructions and reasoning, with advanced mathematical abilities, supporting function calls, and optimized for applications in multilingual translation, finance, law, and healthcare."
  },
  "hunyuan-role": {
    "description": "The latest role-playing model from Hunyuan, fine-tuned and trained by Hunyuan's official team, based on the Hunyuan model combined with role-playing scenario datasets for enhanced foundational performance in role-playing contexts."
  },
  "hunyuan-standard": {
    "description": "Utilizes a superior routing strategy while alleviating issues of load balancing and expert convergence. For long texts, the needle-in-a-haystack metric reaches 99.9%. MOE-32K offers a relatively higher cost-performance ratio, balancing effectiveness and price while enabling processing of long text inputs."
  },
  "hunyuan-standard-256K": {
    "description": "Utilizes a superior routing strategy while alleviating issues of load balancing and expert convergence. For long texts, the needle-in-a-haystack metric reaches 99.9%. MOE-256K further breaks through in length and effectiveness, greatly expanding the input length capacity."
  },
  "hunyuan-turbo": {
    "description": "The preview version of the next-generation Hunyuan large language model, featuring a brand-new mixed expert model (MoE) structure, which offers faster inference efficiency and stronger performance compared to Hunyuan Pro."
  },
  "hunyuan-vision": {
    "description": "The latest multimodal model from Hunyuan, supporting image + text input to generate textual content."
  },
  "internlm/internlm2_5-20b-chat": {
    "description": "The innovative open-source model InternLM2.5 enhances dialogue intelligence through a large number of parameters."
  },
  "internlm/internlm2_5-7b-chat": {
    "description": "InternLM2.5 offers intelligent dialogue solutions across multiple scenarios."
  },
  "internlm2-pro-chat": {
    "description": "An older version of the model that we still maintain, available in various parameter sizes of 7B and 20B."
  },
  "internlm2.5-latest": {
    "description": "Our latest model series, featuring exceptional reasoning performance, supporting a context length of 1M, and enhanced instruction following and tool invocation capabilities."
  },
  "learnlm-1.5-pro-experimental": {
    "description": "LearnLM is an experimental, task-specific language model trained to align with learning science principles, capable of following systematic instructions in teaching and learning scenarios, acting as an expert tutor, among other roles."
  },
  "lite": {
    "description": "Spark Lite is a lightweight large language model with extremely low latency and efficient processing capabilities, completely free and open, supporting real-time online search functionality. Its quick response feature makes it excel in inference applications and model fine-tuning on low-power devices, providing users with excellent cost-effectiveness and intelligent experiences, particularly in knowledge Q&A, content generation, and search scenarios."
  },
  "llama-3.1-70b-instruct": {
    "description": "Llama 3.1 70B Instruct model, featuring 70B parameters, delivers outstanding performance in large text generation and instruction tasks."
  },
  "llama-3.1-70b-versatile": {
    "description": "Llama 3.1 70B provides enhanced AI reasoning capabilities, suitable for complex applications, supporting extensive computational processing while ensuring efficiency and accuracy."
  },
  "llama-3.1-8b-instant": {
    "description": "Llama 3.1 8B is a high-performance model that offers rapid text generation capabilities, making it ideal for applications requiring large-scale efficiency and cost-effectiveness."
  },
  "llama-3.1-8b-instruct": {
    "description": "Llama 3.1 8B Instruct model, featuring 8B parameters, supports efficient execution of visual instruction tasks, providing high-quality text generation capabilities."
  },
  "llama-3.1-sonar-huge-128k-online": {
    "description": "Llama 3.1 Sonar Huge Online model, featuring 405B parameters, supports a context length of approximately 127,000 tokens, designed for complex online chat applications."
  },
  "llama-3.1-sonar-large-128k-chat": {
    "description": "Llama 3.1 Sonar Large Chat model, featuring 70B parameters, supports a context length of approximately 127,000 tokens, suitable for complex offline chat tasks."
  },
  "llama-3.1-sonar-large-128k-online": {
    "description": "Llama 3.1 Sonar Large Online model, featuring 70B parameters, supports a context length of approximately 127,000 tokens, suitable for high-capacity and diverse chat tasks."
  },
  "llama-3.1-sonar-small-128k-chat": {
    "description": "Llama 3.1 Sonar Small Chat model, featuring 8B parameters, designed for offline chat, supports a context length of approximately 127,000 tokens."
  },
  "llama-3.1-sonar-small-128k-online": {
    "description": "Llama 3.1 Sonar Small Online model, featuring 8B parameters, supports a context length of approximately 127,000 tokens, designed for online chat, efficiently handling various text interactions."
  },
  "llama-3.2-11b-vision-instruct": {
    "description": "Excellent image reasoning capabilities on high-resolution images, suitable for visual understanding applications."
  },
  "llama-3.2-11b-vision-preview": {
    "description": "Llama 3.2 is designed to handle tasks that combine visual and textual data. It excels in tasks such as image description and visual question answering, bridging the gap between language generation and visual reasoning."
  },
  "llama-3.2-90b-vision-instruct": {
    "description": "Advanced image reasoning capabilities suitable for visual understanding agent applications."
  },
  "llama-3.2-90b-vision-preview": {
    "description": "Llama 3.2 is designed to handle tasks that combine visual and textual data. It excels in tasks such as image description and visual question answering, bridging the gap between language generation and visual reasoning."
  },
  "llama-3.3-70b-versatile": {
    "description": "Meta Llama 3.3 is a multilingual large language model (LLM) with 70 billion parameters (text input/text output), featuring pre-training and instruction-tuning. The instruction-tuned pure text model of Llama 3.3 is optimized for multilingual conversational use cases and outperforms many available open-source and closed chat models on common industry benchmarks."
  },
  "llama3-70b-8192": {
    "description": "Meta Llama 3 70B provides unparalleled complexity handling capabilities, tailored for high-demand projects."
  },
  "llama3-8b-8192": {
    "description": "Meta Llama 3 8B delivers high-quality reasoning performance, suitable for diverse application needs."
  },
  "llama3-groq-70b-8192-tool-use-preview": {
    "description": "Llama 3 Groq 70B Tool Use offers powerful tool invocation capabilities, supporting efficient processing of complex tasks."
  },
  "llama3-groq-8b-8192-tool-use-preview": {
    "description": "Llama 3 Groq 8B Tool Use is a model optimized for efficient tool usage, supporting fast parallel computation."
  },
  "llama3.1": {
    "description": "Llama 3.1 is a leading model launched by Meta, supporting up to 405B parameters, applicable in complex dialogues, multilingual translation, and data analysis."
  },
  "llama3.1:405b": {
    "description": "Llama 3.1 is a leading model launched by Meta, supporting up to 405B parameters, applicable in complex dialogues, multilingual translation, and data analysis."
  },
  "llama3.1:70b": {
    "description": "Llama 3.1 is a leading model launched by Meta, supporting up to 405B parameters, applicable in complex dialogues, multilingual translation, and data analysis."
  },
  "llava": {
    "description": "LLaVA is a multimodal model that combines a visual encoder with Vicuna for powerful visual and language understanding."
  },
  "llava-v1.5-7b-4096-preview": {
    "description": "LLaVA 1.5 7B offers integrated visual processing capabilities, generating complex outputs from visual information inputs."
  },
  "llava:13b": {
    "description": "LLaVA is a multimodal model that combines a visual encoder with Vicuna for powerful visual and language understanding."
  },
  "llava:34b": {
    "description": "LLaVA is a multimodal model that combines a visual encoder with Vicuna for powerful visual and language understanding."
  },
  "mathstral": {
    "description": "MathΣtral is designed for scientific research and mathematical reasoning, providing effective computational capabilities and result interpretation."
  },
  "max-32k": {
    "description": "Spark Max 32K is configured with large context processing capabilities, enhanced contextual understanding, and logical reasoning abilities, supporting text input of 32K tokens, suitable for long document reading, private knowledge Q&A, and other scenarios."
  },
  "meta-llama-3-70b-instruct": {
    "description": "A powerful 70-billion parameter model excelling in reasoning, coding, and broad language applications."
  },
  "meta-llama-3-8b-instruct": {
    "description": "A versatile 8-billion parameter model optimized for dialogue and text generation tasks."
  },
  "meta-llama-3.1-405b-instruct": {
    "description": "The Llama 3.1 instruction-tuned text-only models are optimized for multilingual dialogue use cases and outperform many of the available open-source and closed chat models on common industry benchmarks."
  },
  "meta-llama-3.1-70b-instruct": {
    "description": "The Llama 3.1 instruction-tuned text-only models are optimized for multilingual dialogue use cases and outperform many of the available open-source and closed chat models on common industry benchmarks."
  },
  "meta-llama-3.1-8b-instruct": {
    "description": "The Llama 3.1 instruction-tuned text-only models are optimized for multilingual dialogue use cases and outperform many of the available open-source and closed chat models on common industry benchmarks."
  },
  "meta-llama/Llama-2-13b-chat-hf": {
    "description": "LLaMA-2 Chat (13B) offers excellent language processing capabilities and outstanding interactive experiences."
  },
  "meta-llama/Llama-2-70b-hf": {
    "description": "LLaMA-2 provides excellent language processing capabilities and outstanding interactive experiences."
  },
  "meta-llama/Llama-3-70b-chat-hf": {
    "description": "LLaMA-3 Chat (70B) is a powerful chat model that supports complex conversational needs."
  },
  "meta-llama/Llama-3-8b-chat-hf": {
    "description": "LLaMA-3 Chat (8B) provides multilingual support, covering a rich array of domain knowledge."
  },
  "meta-llama/Llama-3.2-11B-Vision-Instruct-Turbo": {
    "description": "LLaMA 3.2 is designed for tasks involving both visual and textual data. It excels in tasks like image description and visual question answering, bridging the gap between language generation and visual reasoning."
  },
  "meta-llama/Llama-3.2-3B-Instruct-Turbo": {
    "description": "LLaMA 3.2 is designed for tasks involving both visual and textual data. It excels in tasks like image description and visual question answering, bridging the gap between language generation and visual reasoning."
  },
  "meta-llama/Llama-3.2-90B-Vision-Instruct-Turbo": {
    "description": "LLaMA 3.2 is designed for tasks involving both visual and textual data. It excels in tasks like image description and visual question answering, bridging the gap between language generation and visual reasoning."
  },
  "meta-llama/Llama-3.3-70B-Instruct": {
    "description": "Llama 3.3 is the most advanced multilingual open-source large language model in the Llama series, offering performance comparable to 405B models at a very low cost. Based on the Transformer architecture, it enhances usability and safety through supervised fine-tuning (SFT) and reinforcement learning from human feedback (RLHF). Its instruction-tuned version is optimized for multilingual dialogue and outperforms many open-source and closed chat models on multiple industry benchmarks. Knowledge cutoff date is December 2023."
  },
  "meta-llama/Llama-Vision-Free": {
    "description": "LLaMA 3.2 is designed for tasks involving both visual and textual data. It excels in tasks like image description and visual question answering, bridging the gap between language generation and visual reasoning."
  },
  "meta-llama/Meta-Llama-3-70B-Instruct-Lite": {
    "description": "Llama 3 70B Instruct Lite is suitable for environments requiring high performance and low latency."
  },
  "meta-llama/Meta-Llama-3-70B-Instruct-Turbo": {
    "description": "Llama 3 70B Instruct Turbo offers exceptional language understanding and generation capabilities, suitable for the most demanding computational tasks."
  },
  "meta-llama/Meta-Llama-3-8B-Instruct-Lite": {
    "description": "Llama 3 8B Instruct Lite is designed for resource-constrained environments, providing excellent balanced performance."
  },
  "meta-llama/Meta-Llama-3-8B-Instruct-Turbo": {
    "description": "Llama 3 8B Instruct Turbo is a high-performance large language model, supporting a wide range of application scenarios."
  },
  "meta-llama/Meta-Llama-3.1-405B-Instruct": {
    "description": "LLaMA 3.1 405B is a powerful model for pre-training and instruction tuning."
  },
  "meta-llama/Meta-Llama-3.1-405B-Instruct-Turbo": {
    "description": "The 405B Llama 3.1 Turbo model provides massive context support for big data processing, excelling in large-scale AI applications."
  },
  "meta-llama/Meta-Llama-3.1-70B-Instruct": {
    "description": "LLaMA 3.1 70B offers efficient conversational support in multiple languages."
  },
  "meta-llama/Meta-Llama-3.1-70B-Instruct-Turbo": {
    "description": "Llama 3.1 70B model is finely tuned for high-load applications, quantized to FP8 for enhanced computational efficiency and accuracy, ensuring outstanding performance in complex scenarios."
  },
  "meta-llama/Meta-Llama-3.1-8B-Instruct": {
    "description": "LLaMA 3.1 provides multilingual support and is one of the industry's leading generative models."
  },
  "meta-llama/Meta-Llama-3.1-8B-Instruct-Turbo": {
    "description": "Llama 3.1 8B model utilizes FP8 quantization, supporting up to 131,072 context tokens, making it a standout in open-source models, excelling in complex tasks and outperforming many industry benchmarks."
  },
  "meta-llama/llama-3-70b-instruct": {
    "description": "Llama 3 70B Instruct is optimized for high-quality conversational scenarios, demonstrating excellent performance in various human evaluations."
  },
  "meta-llama/llama-3-8b-instruct": {
    "description": "Llama 3 8B Instruct is optimized for high-quality conversational scenarios, performing better than many closed-source models."
  },
  "meta-llama/llama-3.1-405b-instruct": {
    "description": "Llama 3.1 405B Instruct is the latest version from Meta, optimized for generating high-quality dialogues, surpassing many leading closed-source models."
  },
  "meta-llama/llama-3.1-70b-instruct": {
    "description": "Llama 3.1 70B Instruct is designed for high-quality conversations, excelling in human evaluations, particularly in highly interactive scenarios."
  },
  "meta-llama/llama-3.1-8b-instruct": {
    "description": "Llama 3.1 8B Instruct is the latest version released by Meta, optimized for high-quality conversational scenarios, outperforming many leading closed-source models."
  },
  "meta-llama/llama-3.1-8b-instruct:free": {
    "description": "LLaMA 3.1 offers multilingual support and is one of the industry's leading generative models."
  },
  "meta-llama/llama-3.2-11b-vision-instruct": {
    "description": "LLaMA 3.2 is designed to handle tasks that combine visual and textual data. It excels in tasks such as image description and visual question answering, bridging the gap between language generation and visual reasoning."
  },
  "meta-llama/llama-3.2-90b-vision-instruct": {
    "description": "LLaMA 3.2 is designed to handle tasks that combine visual and textual data. It excels in tasks such as image description and visual question answering, bridging the gap between language generation and visual reasoning."
  },
  "meta.llama3-1-405b-instruct-v1:0": {
    "description": "Meta Llama 3.1 405B Instruct is the largest and most powerful model in the Llama 3.1 Instruct series. It is a highly advanced conversational reasoning and synthetic data generation model, which can also serve as a foundation for specialized continuous pre-training or fine-tuning in specific domains. The multilingual large language models (LLMs) provided by Llama 3.1 are a set of pre-trained, instruction-tuned generative models, including sizes of 8B, 70B, and 405B (text input/output). The instruction-tuned text models (8B, 70B, 405B) are optimized for multilingual conversational use cases and have outperformed many available open-source chat models in common industry benchmarks. Llama 3.1 is designed for commercial and research purposes across multiple languages. The instruction-tuned text models are suitable for assistant-like chat, while the pre-trained models can adapt to various natural language generation tasks. The Llama 3.1 models also support improving other models using their outputs, including synthetic data generation and refinement. Llama 3.1 is an autoregressive language model built using an optimized transformer architecture. The tuned versions utilize supervised fine-tuning (SFT) and reinforcement learning with human feedback (RLHF) to align with human preferences for helpfulness and safety."
  },
  "meta.llama3-1-70b-instruct-v1:0": {
    "description": "The updated version of Meta Llama 3.1 70B Instruct includes an extended 128K context length, multilingual capabilities, and improved reasoning abilities. The multilingual large language models (LLMs) provided by Llama 3.1 are a set of pre-trained, instruction-tuned generative models, including sizes of 8B, 70B, and 405B (text input/output). The instruction-tuned text models (8B, 70B, 405B) are optimized for multilingual dialogue use cases and have surpassed many available open-source chat models in common industry benchmarks. Llama 3.1 is designed for commercial and research purposes in multiple languages. The instruction-tuned text models are suitable for assistant-like chat, while the pre-trained models can adapt to various natural language generation tasks. The Llama 3.1 model also supports using its outputs to improve other models, including synthetic data generation and refinement. Llama 3.1 is an autoregressive language model using optimized transformer architecture. The tuned versions use supervised fine-tuning (SFT) and reinforcement learning with human feedback (RLHF) to align with human preferences for helpfulness and safety."
  },
  "meta.llama3-1-8b-instruct-v1:0": {
    "description": "The updated version of Meta Llama 3.1 8B Instruct includes an extended 128K context length, multilingual capabilities, and improved reasoning abilities. The multilingual large language models (LLMs) provided by Llama 3.1 are a set of pre-trained, instruction-tuned generative models, including sizes of 8B, 70B, and 405B (text input/output). The instruction-tuned text models (8B, 70B, 405B) are optimized for multilingual dialogue use cases and have surpassed many available open-source chat models in common industry benchmarks. Llama 3.1 is designed for commercial and research purposes in multiple languages. The instruction-tuned text models are suitable for assistant-like chat, while the pre-trained models can adapt to various natural language generation tasks. The Llama 3.1 model also supports using its outputs to improve other models, including synthetic data generation and refinement. Llama 3.1 is an autoregressive language model using optimized transformer architecture. The tuned versions use supervised fine-tuning (SFT) and reinforcement learning with human feedback (RLHF) to align with human preferences for helpfulness and safety."
  },
  "meta.llama3-70b-instruct-v1:0": {
    "description": "Meta Llama 3 is an open large language model (LLM) aimed at developers, researchers, and enterprises, designed to help them build, experiment, and responsibly scale their generative AI ideas. As part of a foundational system for global community innovation, it is particularly suitable for content creation, conversational AI, language understanding, R&D, and enterprise applications."
  },
  "meta.llama3-8b-instruct-v1:0": {
    "description": "Meta Llama 3 is an open large language model (LLM) aimed at developers, researchers, and enterprises, designed to help them build, experiment, and responsibly scale their generative AI ideas. As part of a foundational system for global community innovation, it is particularly suitable for those with limited computational power and resources, edge devices, and faster training times."
  },
  "microsoft/WizardLM-2-8x22B": {
    "description": "WizardLM 2 is a language model provided by Microsoft AI, excelling in complex dialogues, multilingual capabilities, reasoning, and intelligent assistant tasks."
  },
  "microsoft/wizardlm 2-7b": {
    "description": "WizardLM 2 7B is Microsoft's latest lightweight AI model, performing nearly ten times better than existing leading open-source models."
  },
  "microsoft/wizardlm-2-8x22b": {
    "description": "WizardLM-2 8x22B is Microsoft's state-of-the-art Wizard model, demonstrating extremely competitive performance."
  },
  "minicpm-v": {
    "description": "MiniCPM-V is a next-generation multimodal large model launched by OpenBMB, boasting exceptional OCR recognition and multimodal understanding capabilities, supporting a wide range of application scenarios."
  },
  "ministral-3b-latest": {
    "description": "Ministral 3B is Mistral's top-tier edge model."
  },
  "ministral-8b-latest": {
    "description": "Ministral 8B is Mistral's cost-effective edge model."
  },
  "mistral": {
    "description": "Mistral is a 7B model released by Mistral AI, suitable for diverse language processing needs."
  },
  "mistral-large": {
    "description": "Mixtral Large is Mistral's flagship model, combining capabilities in code generation, mathematics, and reasoning, supporting a 128k context window."
  },
  "mistral-large-latest": {
    "description": "Mistral Large is the flagship model, excelling in multilingual tasks, complex reasoning, and code generation, making it an ideal choice for high-end applications."
  },
  "mistral-nemo": {
    "description": "Mistral Nemo, developed in collaboration with Mistral AI and NVIDIA, is a high-performance 12B model."
  },
  "mistral-small": {
    "description": "Mistral Small can be used for any language-based task that requires high efficiency and low latency."
  },
  "mistral-small-latest": {
    "description": "Mistral Small is a cost-effective, fast, and reliable option suitable for use cases such as translation, summarization, and sentiment analysis."
  },
  "mistralai/Mistral-7B-Instruct-v0.1": {
    "description": "Mistral (7B) Instruct is known for its high performance, suitable for various language tasks."
  },
  "mistralai/Mistral-7B-Instruct-v0.2": {
    "description": "Mistral 7B is a model fine-tuned on demand, providing optimized answers for tasks."
  },
  "mistralai/Mistral-7B-Instruct-v0.3": {
    "description": "Mistral (7B) Instruct v0.3 offers efficient computational power and natural language understanding, suitable for a wide range of applications."
  },
  "mistralai/Mistral-7B-v0.1": {
    "description": "Mistral 7B is a compact yet high-performance model, adept at handling batch processing and simple tasks like classification and text generation, featuring good reasoning capabilities."
  },
  "mistralai/Mixtral-8x22B-Instruct-v0.1": {
    "description": "Mixtral-8x22B Instruct (141B) is a super large language model that supports extremely high processing demands."
  },
  "mistralai/Mixtral-8x7B-Instruct-v0.1": {
    "description": "Mixtral 8x7B is a pre-trained sparse mixture of experts model for general text tasks."
  },
  "mistralai/Mixtral-8x7B-v0.1": {
    "description": "Mixtral 8x7B is a sparse expert model that utilizes multiple parameters to enhance reasoning speed, suitable for multilingual and code generation tasks."
  },
  "mistralai/mistral-7b-instruct": {
    "description": "Mistral 7B Instruct is a high-performance industry-standard model optimized for speed and long context support."
  },
  "mistralai/mistral-nemo": {
    "description": "Mistral Nemo is a multilingual model with 7.3 billion parameters, designed for high-performance programming."
  },
  "mixtral": {
    "description": "Mixtral is an expert model from Mistral AI, featuring open-source weights and providing support in code generation and language understanding."
  },
  "mixtral-8x7b-32768": {
    "description": "Mixtral 8x7B provides high fault-tolerant parallel computing capabilities, suitable for complex tasks."
  },
  "mixtral:8x22b": {
    "description": "Mixtral is an expert model from Mistral AI, featuring open-source weights and providing support in code generation and language understanding."
  },
  "moonshot-v1-128k": {
    "description": "Moonshot V1 128K is a model with ultra-long context processing capabilities, suitable for generating extremely long texts, meeting the demands of complex generation tasks, capable of handling up to 128,000 tokens, making it ideal for research, academia, and large document generation."
  },
  "moonshot-v1-128k-vision-preview": {
<<<<<<< HEAD
    "description": "The Kimi visual models (including moonshot-v1-8k-vision-preview, moonshot-v1-32k-vision-preview, moonshot-v1-128k-vision-preview, etc.) can understand image content, including text within images, colors, and shapes of objects."
=======
    "description": "The Kimi visual model (including moonshot-v1-8k-vision-preview, moonshot-v1-32k-vision-preview, moonshot-v1-128k-vision-preview, etc.) can understand image content, including text in images, colors, and shapes of objects."
>>>>>>> 6dc10b06
  },
  "moonshot-v1-32k": {
    "description": "Moonshot V1 32K offers medium-length context processing capabilities, able to handle 32,768 tokens, particularly suitable for generating various long documents and complex dialogues, applicable in content creation, report generation, and dialogue systems."
  },
  "moonshot-v1-32k-vision-preview": {
<<<<<<< HEAD
    "description": "The Kimi visual models (including moonshot-v1-8k-vision-preview, moonshot-v1-32k-vision-preview, moonshot-v1-128k-vision-preview, etc.) can understand image content, including text within images, colors, and shapes of objects."
=======
    "description": "The Kimi visual model (including moonshot-v1-8k-vision-preview, moonshot-v1-32k-vision-preview, moonshot-v1-128k-vision-preview, etc.) can understand image content, including text in images, colors, and shapes of objects."
>>>>>>> 6dc10b06
  },
  "moonshot-v1-8k": {
    "description": "Moonshot V1 8K is designed for generating short text tasks, featuring efficient processing performance, capable of handling 8,192 tokens, making it ideal for brief dialogues, note-taking, and rapid content generation."
  },
  "moonshot-v1-8k-vision-preview": {
<<<<<<< HEAD
    "description": "The Kimi visual models (including moonshot-v1-8k-vision-preview, moonshot-v1-32k-vision-preview, moonshot-v1-128k-vision-preview, etc.) can understand image content, including text within images, colors, and shapes of objects."
=======
    "description": "The Kimi visual model (including moonshot-v1-8k-vision-preview, moonshot-v1-32k-vision-preview, moonshot-v1-128k-vision-preview, etc.) can understand image content, including text in images, colors, and shapes of objects."
>>>>>>> 6dc10b06
  },
  "nousresearch/hermes-2-pro-llama-3-8b": {
    "description": "Hermes 2 Pro Llama 3 8B is an upgraded version of Nous Hermes 2, featuring the latest internally developed datasets."
  },
  "nvidia/Llama-3.1-Nemotron-70B-Instruct-HF": {
    "description": "Llama 3.1 Nemotron 70B is a large language model customized by NVIDIA, designed to enhance the helpfulness of LLM-generated responses to user queries. The model has excelled in benchmark tests such as Arena Hard, AlpacaEval 2 LC, and GPT-4-Turbo MT-Bench, ranking first in all three automatic alignment benchmarks as of October 1, 2024. The model is trained using RLHF (specifically REINFORCE), Llama-3.1-Nemotron-70B-Reward, and HelpSteer2-Preference prompts based on the Llama-3.1-70B-Instruct model."
  },
  "o1": {
    "description": "Focused on advanced reasoning and solving complex problems, including mathematical and scientific tasks. It is particularly well-suited for applications that require deep contextual understanding and agent workflow."
  },
  "o1-mini": {
    "description": "o1-mini is a fast and cost-effective reasoning model designed for programming, mathematics, and scientific applications. This model features a 128K context and has a knowledge cutoff date of October 2023."
  },
  "o1-preview": {
    "description": "o1 is OpenAI's new reasoning model, suitable for complex tasks that require extensive general knowledge. This model features a 128K context and has a knowledge cutoff date of October 2023."
  },
  "open-codestral-mamba": {
    "description": "Codestral Mamba is a language model focused on code generation, providing strong support for advanced coding and reasoning tasks."
  },
  "open-mistral-7b": {
    "description": "Mistral 7B is a compact yet high-performance model, excelling in batch processing and simple tasks such as classification and text generation, with good reasoning capabilities."
  },
  "open-mistral-nemo": {
    "description": "Mistral Nemo is a 12B model developed in collaboration with Nvidia, offering outstanding reasoning and coding performance, easy to integrate and replace."
  },
  "open-mixtral-8x22b": {
    "description": "Mixtral 8x22B is a larger expert model focused on complex tasks, providing excellent reasoning capabilities and higher throughput."
  },
  "open-mixtral-8x7b": {
    "description": "Mixtral 8x7B is a sparse expert model that leverages multiple parameters to enhance reasoning speed, suitable for handling multilingual and code generation tasks."
  },
  "openai/gpt-4o": {
    "description": "ChatGPT-4o is a dynamic model that updates in real-time to maintain the latest version. It combines powerful language understanding and generation capabilities, suitable for large-scale application scenarios, including customer service, education, and technical support."
  },
  "openai/gpt-4o-mini": {
    "description": "GPT-4o mini is the latest model released by OpenAI following GPT-4 Omni, supporting both text and image input while outputting text. As their most advanced small model, it is significantly cheaper than other recent cutting-edge models and over 60% cheaper than GPT-3.5 Turbo. It maintains state-of-the-art intelligence while offering remarkable cost-effectiveness. GPT-4o mini scored 82% on the MMLU test and currently ranks higher than GPT-4 in chat preferences."
  },
  "openai/o1-mini": {
    "description": "o1-mini is a fast and cost-effective reasoning model designed for programming, mathematics, and scientific applications. This model features a 128K context and has a knowledge cutoff date of October 2023."
  },
  "openai/o1-preview": {
    "description": "o1 is OpenAI's new reasoning model, suitable for complex tasks that require extensive general knowledge. This model features a 128K context and has a knowledge cutoff date of October 2023."
  },
  "openchat/openchat-7b": {
    "description": "OpenChat 7B is an open-source language model library fine-tuned using the 'C-RLFT (Conditional Reinforcement Learning Fine-Tuning)' strategy."
  },
  "openrouter/auto": {
    "description": "Based on context length, topic, and complexity, your request will be sent to Llama 3 70B Instruct, Claude 3.5 Sonnet (self-regulating), or GPT-4o."
  },
  "phi3": {
    "description": "Phi-3 is a lightweight open model launched by Microsoft, suitable for efficient integration and large-scale knowledge reasoning."
  },
  "phi3:14b": {
    "description": "Phi-3 is a lightweight open model launched by Microsoft, suitable for efficient integration and large-scale knowledge reasoning."
  },
  "pixtral-12b-2409": {
    "description": "The Pixtral model demonstrates strong capabilities in tasks such as chart and image understanding, document question answering, multimodal reasoning, and instruction following. It can ingest images at natural resolutions and aspect ratios and handle an arbitrary number of images within a long context window of up to 128K tokens."
  },
  "pixtral-large-latest": {
    "description": "Pixtral Large is an open-source multimodal model with 124 billion parameters, built on Mistral Large 2. This is the second model in our multimodal family, showcasing cutting-edge image understanding capabilities."
  },
  "pro-128k": {
    "description": "Spark Pro 128K is equipped with an extra-large context processing capability, able to handle up to 128K of contextual information, making it particularly suitable for long-form content that requires comprehensive analysis and long-term logical connections, providing smooth and consistent logic and diverse citation support in complex text communication."
  },
  "qwen-coder-plus-latest": {
    "description": "Tongyi Qianwen code model."
  },
  "qwen-coder-turbo-latest": {
    "description": "The Tongyi Qianwen Coder model."
  },
  "qwen-long": {
    "description": "Qwen is a large-scale language model that supports long text contexts and dialogue capabilities based on long documents and multiple documents."
  },
  "qwen-math-plus-latest": {
    "description": "The Tongyi Qianwen Math model is specifically designed for solving mathematical problems."
  },
  "qwen-math-turbo-latest": {
    "description": "The Tongyi Qianwen Math model is specifically designed for solving mathematical problems."
  },
  "qwen-max": {
    "description": "Qwen Max is a trillion-level large-scale language model that supports input in various languages including Chinese and English, and is the API model behind the current Qwen 2.5 product version."
  },
  "qwen-max-latest": {
    "description": "Tongyi Qianwen Max is a large-scale language model with hundreds of billions of parameters, supporting input in various languages, including Chinese and English. It is the API model behind the current Tongyi Qianwen 2.5 product version."
  },
  "qwen-plus": {
    "description": "Qwen Plus is an enhanced large-scale language model supporting input in various languages including Chinese and English."
  },
  "qwen-plus-latest": {
    "description": "Tongyi Qianwen Plus is an enhanced version of the large-scale language model, supporting input in various languages, including Chinese and English."
  },
  "qwen-turbo": {
    "description": "Qwen Turbo is a large-scale language model supporting input in various languages including Chinese and English."
  },
  "qwen-turbo-latest": {
    "description": "Tongyi Qianwen is a large-scale language model that supports input in various languages, including Chinese and English."
  },
  "qwen-vl-chat-v1": {
    "description": "Qwen VL supports flexible interaction methods, including multi-image, multi-turn Q&A, and creative capabilities."
  },
  "qwen-vl-max-latest": {
    "description": "Tongyi Qianwen's ultra-large-scale visual language model. Compared to the enhanced version, it further improves visual reasoning and instruction-following abilities, providing a higher level of visual perception and cognition."
  },
  "qwen-vl-plus-latest": {
    "description": "Tongyi Qianwen's large-scale visual language model enhanced version. Significantly improves detail recognition and text recognition capabilities, supporting ultra-high pixel resolution and images of any aspect ratio."
  },
  "qwen-vl-v1": {
    "description": "Initialized with the Qwen-7B language model, this pre-trained model adds an image model with an input resolution of 448."
  },
  "qwen/qwen-2-7b-instruct:free": {
    "description": "Qwen2 is a brand new series of large language models with enhanced understanding and generation capabilities."
  },
  "qwen2": {
    "description": "Qwen2 is Alibaba's next-generation large-scale language model, supporting diverse application needs with excellent performance."
  },
  "qwen2.5": {
    "description": "Qwen2.5 is Alibaba's next-generation large-scale language model, supporting diverse application needs with outstanding performance."
  },
  "qwen2.5-14b-instruct": {
    "description": "The 14B model of Tongyi Qianwen 2.5 is open-sourced."
  },
  "qwen2.5-32b-instruct": {
    "description": "The 32B model of Tongyi Qianwen 2.5 is open-sourced."
  },
  "qwen2.5-72b-instruct": {
    "description": "The 72B model of Tongyi Qianwen 2.5 is open-sourced."
  },
  "qwen2.5-7b-instruct": {
    "description": "The 7B model of Tongyi Qianwen 2.5 is open-sourced."
  },
  "qwen2.5-coder-1.5b-instruct": {
    "description": "Open-source version of the Qwen coding model."
  },
  "qwen2.5-coder-32b-instruct": {
    "description": "Open-source version of the Tongyi Qianwen code model."
  },
  "qwen2.5-coder-7b-instruct": {
    "description": "The open-source version of the Tongyi Qianwen Coder model."
  },
  "qwen2.5-math-1.5b-instruct": {
    "description": "Qwen-Math model has powerful mathematical problem-solving capabilities."
  },
  "qwen2.5-math-72b-instruct": {
    "description": "The Qwen-Math model possesses strong capabilities for solving mathematical problems."
  },
  "qwen2.5-math-7b-instruct": {
    "description": "The Qwen-Math model possesses strong capabilities for solving mathematical problems."
  },
  "qwen2.5:0.5b": {
    "description": "Qwen2.5 is Alibaba's next-generation large-scale language model, supporting diverse application needs with outstanding performance."
  },
  "qwen2.5:1.5b": {
    "description": "Qwen2.5 is Alibaba's next-generation large-scale language model, supporting diverse application needs with outstanding performance."
  },
  "qwen2.5:72b": {
    "description": "Qwen2.5 is Alibaba's next-generation large-scale language model, supporting diverse application needs with outstanding performance."
  },
  "qwen2:0.5b": {
    "description": "Qwen2 is Alibaba's next-generation large-scale language model, supporting diverse application needs with excellent performance."
  },
  "qwen2:1.5b": {
    "description": "Qwen2 is Alibaba's next-generation large-scale language model, supporting diverse application needs with excellent performance."
  },
  "qwen2:72b": {
    "description": "Qwen2 is Alibaba's next-generation large-scale language model, supporting diverse application needs with excellent performance."
  },
  "qwq": {
    "description": "QwQ is an experimental research model focused on improving AI reasoning capabilities."
  },
  "qwq-32b-preview": {
    "description": "The QwQ model is an experimental research model developed by the Qwen team, focusing on enhancing AI reasoning capabilities."
  },
  "solar-1-mini-chat": {
    "description": "Solar Mini is a compact LLM that outperforms GPT-3.5, featuring strong multilingual capabilities, supporting English and Korean, and providing an efficient and compact solution."
  },
  "solar-1-mini-chat-ja": {
    "description": "Solar Mini (Ja) extends the capabilities of Solar Mini, focusing on Japanese while maintaining efficiency and excellent performance in English and Korean usage."
  },
  "solar-pro": {
    "description": "Solar Pro is a highly intelligent LLM launched by Upstage, focusing on single-GPU instruction-following capabilities, with an IFEval score above 80. Currently supports English, with a formal version planned for release in November 2024, which will expand language support and context length."
  },
  "step-1-128k": {
    "description": "Balances performance and cost, suitable for general scenarios."
  },
  "step-1-256k": {
    "description": "Equipped with ultra-long context processing capabilities, especially suitable for long document analysis."
  },
  "step-1-32k": {
    "description": "Supports medium-length dialogues, applicable to various application scenarios."
  },
  "step-1-8k": {
    "description": "Small model, suitable for lightweight tasks."
  },
  "step-1-flash": {
    "description": "High-speed model, suitable for real-time dialogues."
  },
  "step-1.5v-mini": {
    "description": "This model has powerful video understanding capabilities."
  },
  "step-1v-32k": {
    "description": "Supports visual input, enhancing multimodal interaction experiences."
  },
  "step-1v-8k": {
    "description": "A small visual model suitable for basic text and image tasks."
  },
  "step-2-16k": {
    "description": "Supports large-scale context interactions, suitable for complex dialogue scenarios."
  },
  "taichu2_mm": {
<<<<<<< HEAD
    "description": "Integrating capabilities in image understanding, knowledge transfer, and logical attribution, it performs exceptionally well in the field of image and text question answering."
=======
    "description": "Integrating capabilities in image understanding, knowledge transfer, and logical attribution, it excels in the field of image-text question answering."
>>>>>>> 6dc10b06
  },
  "taichu_llm": {
    "description": "The ZD Taichu language model possesses strong language understanding capabilities and excels in text creation, knowledge Q&A, code programming, mathematical calculations, logical reasoning, sentiment analysis, and text summarization. It innovatively combines large-scale pre-training with rich knowledge from multiple sources, continuously refining algorithmic techniques and absorbing new knowledge in vocabulary, structure, grammar, and semantics from vast text data, resulting in an evolving model performance. It provides users with more convenient information and services, as well as a more intelligent experience."
  },
  "text-embedding-3-large": {
    "description": "The most powerful vectorization model, suitable for both English and non-English tasks."
  },
  "text-embedding-3-small": {
    "description": "An efficient and cost-effective next-generation embedding model, suitable for knowledge retrieval, RAG applications, and more."
  },
  "togethercomputer/StripedHyena-Nous-7B": {
    "description": "StripedHyena Nous (7B) provides enhanced computational capabilities through efficient strategies and model architecture."
  },
  "tts-1": {
    "description": "The latest text-to-speech model, optimized for speed in real-time scenarios."
  },
  "tts-1-hd": {
    "description": "The latest text-to-speech model, optimized for quality."
  },
  "upstage/SOLAR-10.7B-Instruct-v1.0": {
    "description": "Upstage SOLAR Instruct v1 (11B) is suitable for refined instruction tasks, offering excellent language processing capabilities."
  },
  "us.anthropic.claude-3-5-sonnet-20241022-v2:0": {
    "description": "Claude 3.5 Sonnet raises the industry standard, outperforming competitor models and Claude 3 Opus, excelling in a wide range of evaluations while maintaining the speed and cost of our mid-tier models."
  },
  "whisper-1": {
    "description": "A universal speech recognition model that supports multilingual speech recognition, speech translation, and language identification."
  },
  "wizardlm2": {
    "description": "WizardLM 2 is a language model provided by Microsoft AI, excelling in complex dialogues, multilingual capabilities, reasoning, and intelligent assistant applications."
  },
  "wizardlm2:8x22b": {
    "description": "WizardLM 2 is a language model provided by Microsoft AI, excelling in complex dialogues, multilingual capabilities, reasoning, and intelligent assistant applications."
  },
  "yi-large": {
    "description": "A new trillion-parameter model, providing super strong question-answering and text generation capabilities."
  },
  "yi-large-fc": {
    "description": "Based on the yi-large model, supports and enhances tool invocation capabilities, suitable for various business scenarios requiring agent or workflow construction."
  },
  "yi-large-preview": {
    "description": "Initial version, recommended to use yi-large (new version)."
  },
  "yi-large-rag": {
    "description": "High-level service based on the yi-large super strong model, combining retrieval and generation techniques to provide precise answers and real-time information retrieval services."
  },
  "yi-large-turbo": {
    "description": "Exceptional performance at a high cost-performance ratio. Conducts high-precision tuning based on performance, inference speed, and cost."
  },
  "yi-lightning": {
    "description": "The latest high-performance model, ensuring high-quality output while significantly improving reasoning speed."
  },
  "yi-lightning-lite": {
    "description": "A lightweight version, recommended to use yi-lightning."
  },
  "yi-medium": {
    "description": "Medium-sized model upgraded and fine-tuned, balanced capabilities, and high cost-performance ratio. Deeply optimized instruction-following capabilities."
  },
  "yi-medium-200k": {
    "description": "200K ultra-long context window, providing deep understanding and generation capabilities for long texts."
  },
  "yi-spark": {
    "description": "Small yet powerful, lightweight and fast model. Provides enhanced mathematical computation and coding capabilities."
  },
  "yi-vision": {
    "description": "Model for complex visual tasks, providing high-performance image understanding and analysis capabilities."
  }
}<|MERGE_RESOLUTION|>--- conflicted
+++ resolved
@@ -114,11 +114,7 @@
     "description": "Qwen2.5-7B-Instruct is one of the latest large language models released by Alibaba Cloud. This 7B model shows significant improvements in coding and mathematics. It also provides multilingual support, covering over 29 languages, including Chinese and English. The model has made notable advancements in instruction following, understanding structured data, and generating structured outputs, especially JSON."
   },
   "MiniMax-Text-01": {
-<<<<<<< HEAD
-    "description": "In the MiniMax-01 series of models, we have made bold innovations: for the first time, we have implemented a linear attention mechanism on a large scale, making the traditional Transformer architecture no longer the only option. This model has a parameter count of up to 456 billion, with a single activation of 45.9 billion. The model's overall performance is on par with leading models from overseas while efficiently handling a global context of up to 4 million tokens, which is 32 times that of GPT-4o and 20 times that of Claude-3.5-Sonnet."
-=======
     "description": "In the MiniMax-01 series of models, we have made bold innovations: for the first time, we have implemented a linear attention mechanism on a large scale, making the traditional Transformer architecture no longer the only option. This model has a parameter count of up to 456 billion, with a single activation of 45.9 billion. Its overall performance rivals that of top overseas models while efficiently handling the world's longest context of 4 million tokens, which is 32 times that of GPT-4o and 20 times that of Claude-3.5-Sonnet."
->>>>>>> 6dc10b06
   },
   "Nous-Hermes-2-Mixtral-8x7B-DPO": {
     "description": "Hermes 2 Mixtral 8x7B DPO is a highly flexible multi-model fusion designed to provide an exceptional creative experience."
@@ -229,11 +225,7 @@
     "description": "Qwen2 is the latest series of the Qwen model, capable of outperforming optimal open-source models of similar size and even larger models. Qwen2 7B has achieved significant advantages in multiple evaluations, especially in coding and Chinese comprehension."
   },
   "Qwen2-VL-72B": {
-<<<<<<< HEAD
-    "description": "Qwen2-VL-72B is a powerful visual language model that supports multimodal processing of images and text, accurately identifying image content and generating relevant descriptions or answers."
-=======
     "description": "Qwen2-VL-72B is a powerful visual language model that supports multimodal processing of images and text, capable of accurately recognizing image content and generating relevant descriptions or answers."
->>>>>>> 6dc10b06
   },
   "Qwen2.5-14B-Instruct": {
     "description": "Qwen2.5-14B-Instruct is a large language model with 14 billion parameters, delivering excellent performance, optimized for Chinese and multilingual scenarios, and supporting applications such as intelligent Q&A and content generation."
@@ -248,11 +240,7 @@
     "description": "Qwen2.5-7B-Instruct is a large language model with 7 billion parameters, supporting function calls and seamless interaction with external systems, greatly enhancing flexibility and scalability. It is optimized for Chinese and multilingual scenarios, supporting applications such as intelligent Q&A and content generation."
   },
   "Qwen2.5-Coder-14B-Instruct": {
-<<<<<<< HEAD
-    "description": "Qwen2.5-Coder-14B-Instruct is a large-scale pre-trained programming instruction model with robust code understanding and generation capabilities, efficiently handling various programming tasks, particularly suited for intelligent code writing, automated script generation, and programming problem-solving."
-=======
     "description": "Qwen2.5-Coder-14B-Instruct is a large-scale pre-trained programming instruction model with strong code understanding and generation capabilities, efficiently handling various programming tasks, particularly suited for intelligent code writing, automated script generation, and programming problem-solving."
->>>>>>> 6dc10b06
   },
   "Qwen2.5-Coder-32B-Instruct": {
     "description": "Qwen2.5-Coder-32B-Instruct is a large language model specifically designed for code generation, code understanding, and efficient development scenarios, featuring an industry-leading 32 billion parameters to meet diverse programming needs."
@@ -696,11 +684,7 @@
     "description": "GLM-4V-Plus has the ability to understand video content and multiple images, suitable for multimodal tasks."
   },
   "glm-zero-preview": {
-<<<<<<< HEAD
-    "description": "GLM-Zero-Preview has strong complex reasoning capabilities, excelling in areas of logical reasoning, mathematics, and programming."
-=======
     "description": "GLM-Zero-Preview possesses strong complex reasoning abilities, excelling in logical reasoning, mathematics, programming, and other fields."
->>>>>>> 6dc10b06
   },
   "google/gemini-flash-1.5": {
     "description": "Gemini 1.5 Flash offers optimized multimodal processing capabilities, suitable for various complex task scenarios."
@@ -1132,31 +1116,19 @@
     "description": "Moonshot V1 128K is a model with ultra-long context processing capabilities, suitable for generating extremely long texts, meeting the demands of complex generation tasks, capable of handling up to 128,000 tokens, making it ideal for research, academia, and large document generation."
   },
   "moonshot-v1-128k-vision-preview": {
-<<<<<<< HEAD
-    "description": "The Kimi visual models (including moonshot-v1-8k-vision-preview, moonshot-v1-32k-vision-preview, moonshot-v1-128k-vision-preview, etc.) can understand image content, including text within images, colors, and shapes of objects."
-=======
     "description": "The Kimi visual model (including moonshot-v1-8k-vision-preview, moonshot-v1-32k-vision-preview, moonshot-v1-128k-vision-preview, etc.) can understand image content, including text in images, colors, and shapes of objects."
->>>>>>> 6dc10b06
   },
   "moonshot-v1-32k": {
     "description": "Moonshot V1 32K offers medium-length context processing capabilities, able to handle 32,768 tokens, particularly suitable for generating various long documents and complex dialogues, applicable in content creation, report generation, and dialogue systems."
   },
   "moonshot-v1-32k-vision-preview": {
-<<<<<<< HEAD
-    "description": "The Kimi visual models (including moonshot-v1-8k-vision-preview, moonshot-v1-32k-vision-preview, moonshot-v1-128k-vision-preview, etc.) can understand image content, including text within images, colors, and shapes of objects."
-=======
     "description": "The Kimi visual model (including moonshot-v1-8k-vision-preview, moonshot-v1-32k-vision-preview, moonshot-v1-128k-vision-preview, etc.) can understand image content, including text in images, colors, and shapes of objects."
->>>>>>> 6dc10b06
   },
   "moonshot-v1-8k": {
     "description": "Moonshot V1 8K is designed for generating short text tasks, featuring efficient processing performance, capable of handling 8,192 tokens, making it ideal for brief dialogues, note-taking, and rapid content generation."
   },
   "moonshot-v1-8k-vision-preview": {
-<<<<<<< HEAD
-    "description": "The Kimi visual models (including moonshot-v1-8k-vision-preview, moonshot-v1-32k-vision-preview, moonshot-v1-128k-vision-preview, etc.) can understand image content, including text within images, colors, and shapes of objects."
-=======
     "description": "The Kimi visual model (including moonshot-v1-8k-vision-preview, moonshot-v1-32k-vision-preview, moonshot-v1-128k-vision-preview, etc.) can understand image content, including text in images, colors, and shapes of objects."
->>>>>>> 6dc10b06
   },
   "nousresearch/hermes-2-pro-llama-3-8b": {
     "description": "Hermes 2 Pro Llama 3 8B is an upgraded version of Nous Hermes 2, featuring the latest internally developed datasets."
@@ -1366,11 +1338,7 @@
     "description": "Supports large-scale context interactions, suitable for complex dialogue scenarios."
   },
   "taichu2_mm": {
-<<<<<<< HEAD
-    "description": "Integrating capabilities in image understanding, knowledge transfer, and logical attribution, it performs exceptionally well in the field of image and text question answering."
-=======
     "description": "Integrating capabilities in image understanding, knowledge transfer, and logical attribution, it excels in the field of image-text question answering."
->>>>>>> 6dc10b06
   },
   "taichu_llm": {
     "description": "The ZD Taichu language model possesses strong language understanding capabilities and excels in text creation, knowledge Q&A, code programming, mathematical calculations, logical reasoning, sentiment analysis, and text summarization. It innovatively combines large-scale pre-training with rich knowledge from multiple sources, continuously refining algorithmic techniques and absorbing new knowledge in vocabulary, structure, grammar, and semantics from vast text data, resulting in an evolving model performance. It provides users with more convenient information and services, as well as a more intelligent experience."
