--- conflicted
+++ resolved
@@ -100,18 +100,6 @@
         "inputCharts": "${{amount}}/M characters",
         "inputMinutes": "${{amount}}/minute",
         "inputTokens": "Input {{amount}}/credits · ${{amount}}/M",
-<<<<<<< HEAD
-        "outputTokens": "Output {{amount}}/credits · ${{amount}}/M"
-      }
-    },
-    "tokenDetails": {
-      "input": "Input",
-      "inputAudio": "Audio Input",
-      "inputCached": "Cached Input",
-      "inputText": "Text Input",
-      "inputTitle": "Input Details",
-      "inputUncached": "Uncached Input",
-=======
         "outputTokens": "Output {{amount}}/credits · ${{amount}}/M",
         "writeCacheInputTokens": "Cache input write {{amount}}/points · ${{amount}}/M"
       }
@@ -126,7 +114,6 @@
       "inputTitle": "Input Details",
       "inputUncached": "Uncached Input",
       "inputWriteCached": "Input cache write",
->>>>>>> 31fba1c9
       "output": "Output",
       "outputAudio": "Audio Output",
       "outputText": "Text Output",
