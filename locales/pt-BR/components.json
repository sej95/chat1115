--- conflicted
+++ resolved
@@ -76,11 +76,8 @@
       "custom": "Modelo personalizado, por padrão, suporta chamadas de função e reconhecimento visual. Por favor, verifique a disponibilidade dessas capacidades de acordo com a situação real.",
       "file": "Este modelo suporta leitura e reconhecimento de arquivos enviados.",
       "functionCall": "Este modelo suporta chamadas de função.",
-<<<<<<< HEAD
+      "reasoning": "Este modelo suporta pensamento profundo",
       "hot": "Este modelo é o mais popular no momento",
-=======
-      "reasoning": "Este modelo suporta pensamento profundo",
->>>>>>> 45ad962d
       "tokens": "Este modelo suporta no máximo {{tokens}} tokens por sessão.",
       "vision": "Este modelo suporta reconhecimento visual."
     },
