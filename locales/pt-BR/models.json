--- conflicted
+++ resolved
@@ -68,12 +68,9 @@
   "DeepSeek-R1-Distill-Qwen-7B": {
     "description": "Modelo de destilação DeepSeek-R1 baseado no Qwen2.5-Math-7B, otimizado para desempenho de inferência através de aprendizado por reforço e dados de inicialização fria, modelo de código aberto que redefine os padrões de múltiplas tarefas."
   },
-<<<<<<< HEAD
-=======
   "DeepSeek-V3": {
     "description": "DeepSeek-V3 é um modelo MoE desenvolvido internamente pela DeepSeek. Os resultados de várias avaliações do DeepSeek-V3 superaram outros modelos de código aberto, como Qwen2.5-72B e Llama-3.1-405B, e seu desempenho é comparável aos melhores modelos fechados do mundo, como GPT-4o e Claude-3.5-Sonnet."
   },
->>>>>>> 1dfd1da6
   "Doubao-1.5-thinking-pro": {
     "description": "Doubao-1.5 é um novo modelo de pensamento profundo, destacando-se em áreas profissionais como matemática, programação e raciocínio científico, bem como em tarefas gerais de redação criativa, alcançando ou se aproximando do nível de liderança da indústria em várias referências de prestígio, como AIME 2024, Codeforces e GPQA. Suporta uma janela de contexto de 128k e saída de 16k."
   },
