--- conflicted
+++ resolved
@@ -306,11 +306,7 @@
     "description": "Otimizado para cenários de diálogo de personagens em chinês, oferecendo capacidade de geração de diálogos fluentes e que respeitam os hábitos de expressão em chinês."
   },
   "abab7-chat-preview": {
-<<<<<<< HEAD
-    "description": "Em relação à série de modelos abab6.5, houve um grande avanço em habilidades como texto longo, matemática e redação."
-=======
     "description": "Em comparação com a série de modelos abab6.5, houve uma melhoria significativa nas habilidades em textos longos, matemática, escrita, entre outros."
->>>>>>> 17aca7df
   },
   "accounts/fireworks/models/firefunction-v1": {
     "description": "Modelo de chamada de função de código aberto da Fireworks, oferecendo excelente capacidade de execução de instruções e características personalizáveis."
