{
  "01-ai/Yi-1.5-34B-Chat-16K": {
    "description": "Yi-1.5 34B, com um rico conjunto de amostras de treinamento, oferece desempenho superior em aplicações industriais."
  },
  "01-ai/Yi-1.5-6B-Chat": {
    "description": "Yi-1.5-6B-Chat é uma variante da série Yi-1.5, pertencente aos modelos de chat de código aberto. Yi-1.5 é uma versão aprimorada do Yi, tendo sido continuamente pré-treinada em 500B de corpus de alta qualidade e ajustada em mais de 3M de amostras diversificadas. Em comparação com o Yi, o Yi-1.5 apresenta desempenho superior em codificação, matemática, raciocínio e capacidade de seguir instruções, mantendo uma excelente compreensão de linguagem, raciocínio de senso comum e compreensão de leitura. Este modelo possui versões com comprimento de contexto de 4K, 16K e 32K, com um total de pré-treinamento de 3.6T de tokens."
  },
  "01-ai/Yi-1.5-9B-Chat-16K": {
    "description": "Yi-1.5 9B suporta 16K Tokens, oferecendo capacidade de geração de linguagem eficiente e fluida."
  },
  "360gpt-pro": {
    "description": "360GPT Pro, como um membro importante da série de modelos de IA da 360, atende a diversas aplicações de linguagem natural com sua capacidade eficiente de processamento de texto, suportando compreensão de longos textos e diálogos em múltiplas rodadas."
  },
  "360gpt-turbo": {
    "description": "360GPT Turbo oferece poderosas capacidades de computação e diálogo, com excelente compreensão semântica e eficiência de geração, sendo a solução ideal de assistente inteligente para empresas e desenvolvedores."
  },
  "360gpt-turbo-responsibility-8k": {
    "description": "360GPT Turbo Responsibility 8K enfatiza segurança semântica e responsabilidade, projetado especificamente para cenários de aplicação com altas exigências de segurança de conteúdo, garantindo precisão e robustez na experiência do usuário."
  },
  "360gpt2-o1": {
<<<<<<< HEAD
    "description": "O 360gpt2-o1 utiliza busca em árvore para construir cadeias de pensamento e introduz um mecanismo de reflexão, sendo treinado por aprendizado por reforço, com a capacidade de auto-reflexão e correção."
=======
    "description": "O 360gpt2-o1 utiliza busca em árvore para construir cadeias de pensamento e introduz um mecanismo de reflexão, sendo treinado com aprendizado por reforço, o modelo possui a capacidade de auto-reflexão e correção de erros."
>>>>>>> 6dc10b06
  },
  "360gpt2-pro": {
    "description": "360GPT2 Pro é um modelo avançado de processamento de linguagem natural lançado pela 360, com excelente capacidade de geração e compreensão de texto, destacando-se especialmente na geração e criação de conteúdo, capaz de lidar com tarefas complexas de conversão de linguagem e interpretação de papéis."
  },
  "4.0Ultra": {
    "description": "Spark4.0 Ultra é a versão mais poderosa da série de grandes modelos Xinghuo, que, ao atualizar a conexão de busca online, melhora a capacidade de compreensão e resumo de conteúdo textual. É uma solução abrangente para aumentar a produtividade no trabalho e responder com precisão às demandas, sendo um produto inteligente líder na indústria."
  },
  "Baichuan2-Turbo": {
    "description": "Utiliza tecnologia de busca aprimorada para conectar completamente o grande modelo com conhecimento de domínio e conhecimento da web. Suporta upload de vários documentos, como PDF e Word, e entrada de URLs, garantindo acesso a informações de forma rápida e abrangente, com resultados precisos e profissionais."
  },
  "Baichuan3-Turbo": {
    "description": "Otimizado para cenários de alta frequência empresarial, com melhorias significativas de desempenho e excelente custo-benefício. Em comparação com o modelo Baichuan2, a criação de conteúdo aumentou em 20%, a resposta a perguntas de conhecimento em 17% e a capacidade de interpretação de papéis em 40%. O desempenho geral é superior ao do GPT-3.5."
  },
  "Baichuan3-Turbo-128k": {
    "description": "Possui uma janela de contexto ultra longa de 128K, otimizada para cenários de alta frequência empresarial, com melhorias significativas de desempenho e excelente custo-benefício. Em comparação com o modelo Baichuan2, a criação de conteúdo aumentou em 20%, a resposta a perguntas de conhecimento em 17% e a capacidade de interpretação de papéis em 40%. O desempenho geral é superior ao do GPT-3.5."
  },
  "Baichuan4": {
    "description": "O modelo é o melhor do país, superando modelos estrangeiros em tarefas em chinês, como enciclopédias, textos longos e criação de conteúdo. Também possui capacidades multimodais líderes na indústria, com desempenho excepcional em várias avaliações de referência."
  },
  "Baichuan4-Air": {
    "description": "Modelo com a melhor capacidade do país, superando modelos estrangeiros em tarefas em chinês como enciclopédia, textos longos e criação de conteúdo. Também possui capacidades multimodais líderes da indústria, com excelente desempenho em várias avaliações de referência."
  },
  "Baichuan4-Turbo": {
    "description": "Modelo com a melhor capacidade do país, superando modelos estrangeiros em tarefas em chinês como enciclopédia, textos longos e criação de conteúdo. Também possui capacidades multimodais líderes da indústria, com excelente desempenho em várias avaliações de referência."
  },
  "Doubao-lite-128k": {
    "description": "Doubao-lite possui uma velocidade de resposta excepcional e uma melhor relação custo-benefício, oferecendo opções mais flexíveis para diferentes cenários dos clientes. Suporta raciocínio e ajuste fino em janelas de contexto de 128k."
  },
  "Doubao-lite-32k": {
    "description": "Doubao-lite possui uma velocidade de resposta excepcional e uma melhor relação custo-benefício, oferecendo opções mais flexíveis para diferentes cenários dos clientes. Suporta raciocínio e ajuste fino em janelas de contexto de 32k."
  },
  "Doubao-lite-4k": {
    "description": "Doubao-lite possui uma velocidade de resposta excepcional e uma melhor relação custo-benefício, oferecendo opções mais flexíveis para diferentes cenários dos clientes. Suporta raciocínio e ajuste fino em janelas de contexto de 4k."
  },
  "Doubao-pro-128k": {
    "description": "O modelo principal com o melhor desempenho, adequado para tarefas complexas, apresentando excelentes resultados em cenários como perguntas e respostas, resumos, criação, classificação de texto e interpretação de papéis. Suporta raciocínio e ajuste fino em janelas de contexto de 128k."
  },
  "Doubao-pro-32k": {
    "description": "O modelo principal com o melhor desempenho, adequado para tarefas complexas, apresentando excelentes resultados em cenários como perguntas e respostas, resumos, criação, classificação de texto e interpretação de papéis. Suporta raciocínio e ajuste fino em janelas de contexto de 32k."
  },
  "Doubao-pro-4k": {
    "description": "O modelo principal com o melhor desempenho, adequado para tarefas complexas, apresentando excelentes resultados em cenários como perguntas e respostas, resumos, criação, classificação de texto e interpretação de papéis. Suporta raciocínio e ajuste fino em janelas de contexto de 4k."
  },
  "ERNIE-3.5-128K": {
    "description": "Modelo de linguagem de grande escala desenvolvido pela Baidu, cobrindo uma vasta quantidade de dados em chinês e inglês, com poderosas capacidades gerais, capaz de atender à maioria das demandas de perguntas e respostas em diálogos, geração de conteúdo e aplicações de plugins; suporta integração automática com o plugin de busca da Baidu, garantindo a atualidade das informações nas respostas."
  },
  "ERNIE-3.5-8K": {
    "description": "Modelo de linguagem de grande escala desenvolvido pela Baidu, cobrindo uma vasta quantidade de dados em chinês e inglês, com poderosas capacidades gerais, capaz de atender à maioria das demandas de perguntas e respostas em diálogos, geração de conteúdo e aplicações de plugins; suporta integração automática com o plugin de busca da Baidu, garantindo a atualidade das informações nas respostas."
  },
  "ERNIE-3.5-8K-Preview": {
    "description": "Modelo de linguagem de grande escala desenvolvido pela Baidu, cobrindo uma vasta quantidade de dados em chinês e inglês, com poderosas capacidades gerais, capaz de atender à maioria das demandas de perguntas e respostas em diálogos, geração de conteúdo e aplicações de plugins; suporta integração automática com o plugin de busca da Baidu, garantindo a atualidade das informações nas respostas."
  },
  "ERNIE-4.0-8K-Latest": {
    "description": "Modelo de linguagem ultra grande escala desenvolvido pela Baidu, que em comparação com o ERNIE 3.5, apresenta uma atualização completa nas capacidades do modelo, amplamente aplicável em cenários de tarefas complexas em diversas áreas; suporta integração automática com o plugin de busca da Baidu, garantindo a atualidade das informações de perguntas e respostas."
  },
  "ERNIE-4.0-8K-Preview": {
    "description": "Modelo de linguagem ultra grande escala desenvolvido pela Baidu, que em comparação com o ERNIE 3.5, apresenta uma atualização completa nas capacidades do modelo, amplamente aplicável em cenários de tarefas complexas em diversas áreas; suporta integração automática com o plugin de busca da Baidu, garantindo a atualidade das informações de perguntas e respostas."
  },
  "ERNIE-4.0-Turbo-128K": {
    "description": "Modelo de linguagem de grande escala desenvolvido pela Baidu, com desempenho excepcional em uma ampla gama de cenários de tarefas complexas; suporta integração automática com plugins de busca da Baidu, garantindo a atualidade das informações de perguntas e respostas. Em comparação com o ERNIE 4.0, apresenta desempenho superior."
  },
  "ERNIE-4.0-Turbo-8K-Latest": {
    "description": "Modelo de linguagem de última geração desenvolvido pela Baidu, com desempenho excepcional em uma ampla gama de cenários de tarefas complexas; suporta integração automática com plugins de busca da Baidu, garantindo a relevância da informação nas respostas. Supera o desempenho do ERNIE 4.0."
  },
  "ERNIE-4.0-Turbo-8K-Preview": {
    "description": "Modelo de linguagem ultra grande escala desenvolvido pela Baidu, com desempenho excepcional em resultados gerais, amplamente aplicável em cenários de tarefas complexas em diversas áreas; suporta integração automática com o plugin de busca da Baidu, garantindo a atualidade das informações de perguntas e respostas. Em comparação com o ERNIE 4.0, apresenta desempenho superior."
  },
  "ERNIE-Character-8K": {
    "description": "Modelo de linguagem vertical desenvolvido pela Baidu, adequado para aplicações como NPCs em jogos, diálogos de atendimento ao cliente e interpretação de personagens em diálogos, com estilos de personagem mais distintos e consistentes, maior capacidade de seguir instruções e desempenho de inferência superior."
  },
  "ERNIE-Lite-Pro-128K": {
    "description": "Modelo de linguagem leve desenvolvido pela Baidu, que combina excelente desempenho do modelo com eficiência de inferência, apresentando resultados superiores ao ERNIE Lite, adequado para uso em inferência com placas de aceleração de IA de baixo poder computacional."
  },
  "ERNIE-Speed-128K": {
    "description": "Modelo de linguagem de alto desempenho desenvolvido pela Baidu, lançado em 2024, com capacidades gerais excepcionais, adequado como modelo base para ajuste fino, melhorando o tratamento de problemas em cenários específicos, enquanto mantém excelente desempenho de inferência."
  },
  "ERNIE-Speed-Pro-128K": {
    "description": "Modelo de linguagem de alto desempenho desenvolvido pela Baidu, lançado em 2024, com capacidades gerais excepcionais, apresentando resultados superiores ao ERNIE Speed, adequado como modelo base para ajuste fino, melhorando o tratamento de problemas em cenários específicos, enquanto mantém excelente desempenho de inferência."
  },
  "Gryphe/MythoMax-L2-13b": {
    "description": "MythoMax-L2 (13B) é um modelo inovador, adequado para aplicações em múltiplas áreas e tarefas complexas."
  },
  "InternVL2-8B": {
    "description": "InternVL2-8B é um poderoso modelo de linguagem visual, que suporta processamento multimodal de imagens e textos, capaz de identificar com precisão o conteúdo da imagem e gerar descrições ou respostas relevantes."
  },
  "InternVL2.5-26B": {
    "description": "InternVL2.5-26B é um poderoso modelo de linguagem visual, que suporta processamento multimodal de imagens e textos, capaz de identificar com precisão o conteúdo da imagem e gerar descrições ou respostas relevantes."
  },
  "LoRA/Qwen/Qwen2.5-72B-Instruct": {
    "description": "Qwen2.5-72B-Instruct é um dos mais recentes modelos de linguagem de grande escala lançados pela Alibaba Cloud. Este modelo de 72B apresenta melhorias significativas em áreas como codificação e matemática. O modelo também oferece suporte multilíngue, abrangendo mais de 29 idiomas, incluindo chinês e inglês. O modelo teve melhorias significativas em seguir instruções, entender dados estruturados e gerar saídas estruturadas (especialmente JSON)."
  },
  "LoRA/Qwen/Qwen2.5-7B-Instruct": {
    "description": "Qwen2.5-7B-Instruct é um dos mais recentes modelos de linguagem de grande escala lançados pela Alibaba Cloud. Este modelo de 7B apresenta melhorias significativas em áreas como codificação e matemática. O modelo também oferece suporte multilíngue, abrangendo mais de 29 idiomas, incluindo chinês e inglês. O modelo teve melhorias significativas em seguir instruções, entender dados estruturados e gerar saídas estruturadas (especialmente JSON)."
  },
  "MiniMax-Text-01": {
<<<<<<< HEAD
    "description": "Na série de modelos MiniMax-01, fizemos inovações audaciosas: pela primeira vez, implementamos em grande escala um mecanismo de atenção linear, fazendo do tradicional modelo Transformer não ser a única escolha. Este modelo possui um total de 456 bilhões de parâmetros, com 45,9 bilhões por ativação. O desempenho geral do modelo é comparável ao de modelos de ponta internacionais, ao mesmo tempo em que pode lidar eficientemente com contextos de até 4 milhões de tokens, 32 vezes mais que o GPT-4o e 20 vezes mais que o Claude-3.5-Sonnet."
=======
    "description": "Na série de modelos MiniMax-01, fizemos inovações ousadas: pela primeira vez, implementamos em larga escala um mecanismo de atenção linear, tornando a arquitetura Transformer tradicional não mais a única opção. Este modelo possui um total de 456 bilhões de parâmetros, com 45,9 bilhões ativados em uma única vez. O desempenho geral do modelo é comparável aos melhores modelos internacionais, enquanto lida eficientemente com contextos de até 4 milhões de tokens, 32 vezes mais que o GPT-4o e 20 vezes mais que o Claude-3.5-Sonnet."
>>>>>>> 6dc10b06
  },
  "Nous-Hermes-2-Mixtral-8x7B-DPO": {
    "description": "Hermes 2 Mixtral 8x7B DPO é uma fusão de múltiplos modelos altamente flexível, projetada para oferecer uma experiência criativa excepcional."
  },
  "NousResearch/Nous-Hermes-2-Mixtral-8x7B-DPO": {
    "description": "Nous Hermes 2 - Mixtral 8x7B-DPO (46.7B) é um modelo de instrução de alta precisão, adequado para cálculos complexos."
  },
  "OpenGVLab/InternVL2-26B": {
    "description": "InternVL2 demonstrou desempenho excepcional em diversas tarefas de linguagem visual, incluindo compreensão de documentos e gráficos, compreensão de texto em cena, OCR, e resolução de problemas científicos e matemáticos."
  },
  "Phi-3-medium-128k-instruct": {
    "description": "Mesmo modelo Phi-3-medium, mas com um tamanho de contexto maior para RAG ou prompting de poucos exemplos."
  },
  "Phi-3-medium-4k-instruct": {
    "description": "Um modelo de 14B parâmetros, que apresenta melhor qualidade do que o Phi-3-mini, com foco em dados densos de raciocínio de alta qualidade."
  },
  "Phi-3-mini-128k-instruct": {
    "description": "Mesmo modelo Phi-3-mini, mas com um tamanho de contexto maior para RAG ou prompting de poucos exemplos."
  },
  "Phi-3-mini-4k-instruct": {
    "description": "O menor membro da família Phi-3. Otimizado tanto para qualidade quanto para baixa latência."
  },
  "Phi-3-small-128k-instruct": {
    "description": "Mesmo modelo Phi-3-small, mas com um tamanho de contexto maior para RAG ou prompting de poucos exemplos."
  },
  "Phi-3-small-8k-instruct": {
    "description": "Um modelo de 7B parâmetros, que apresenta melhor qualidade do que o Phi-3-mini, com foco em dados densos de raciocínio de alta qualidade."
  },
  "Phi-3.5-mini-instruct": {
    "description": "Versão atualizada do modelo Phi-3-mini."
  },
  "Phi-3.5-vision-instrust": {
    "description": "Versão atualizada do modelo Phi-3-vision."
  },
  "Pro/OpenGVLab/InternVL2-8B": {
    "description": "InternVL2 demonstrou desempenho excepcional em diversas tarefas de linguagem visual, incluindo compreensão de documentos e gráficos, compreensão de texto em cena, OCR, e resolução de problemas científicos e matemáticos."
  },
  "Pro/Qwen/Qwen2-1.5B-Instruct": {
    "description": "Qwen2-1.5B-Instruct é um modelo de linguagem de grande escala com ajuste fino para instruções na série Qwen2, com um tamanho de parâmetro de 1.5B. Este modelo é baseado na arquitetura Transformer, utilizando funções de ativação SwiGLU, viés de atenção QKV e atenção de consulta em grupo. Ele se destaca em compreensão de linguagem, geração, capacidade multilíngue, codificação, matemática e raciocínio em vários benchmarks, superando a maioria dos modelos de código aberto. Em comparação com o Qwen1.5-1.8B-Chat, o Qwen2-1.5B-Instruct mostrou melhorias significativas de desempenho em testes como MMLU, HumanEval, GSM8K, C-Eval e IFEval, apesar de ter um número de parâmetros ligeiramente menor."
  },
  "Pro/Qwen/Qwen2-7B-Instruct": {
    "description": "Qwen2-7B-Instruct é um modelo de linguagem de grande escala com ajuste fino para instruções na série Qwen2, com um tamanho de parâmetro de 7B. Este modelo é baseado na arquitetura Transformer, utilizando funções de ativação SwiGLU, viés de atenção QKV e atenção de consulta em grupo. Ele é capaz de lidar com entradas em larga escala. O modelo se destaca em compreensão de linguagem, geração, capacidade multilíngue, codificação, matemática e raciocínio em vários benchmarks, superando a maioria dos modelos de código aberto e demonstrando competitividade comparável a modelos proprietários em algumas tarefas. O Qwen2-7B-Instruct superou o Qwen1.5-7B-Chat em várias avaliações, mostrando melhorias significativas de desempenho."
  },
  "Pro/Qwen/Qwen2-VL-7B-Instruct": {
    "description": "Qwen2-VL é a versão mais recente do modelo Qwen-VL, alcançando desempenho de ponta em testes de compreensão visual."
  },
  "Pro/Qwen/Qwen2.5-7B-Instruct": {
    "description": "Qwen2.5-7B-Instruct é um dos mais recentes modelos de linguagem de grande escala lançados pela Alibaba Cloud. Este modelo de 7B apresenta melhorias significativas em áreas como codificação e matemática. O modelo também oferece suporte multilíngue, abrangendo mais de 29 idiomas, incluindo chinês e inglês. O modelo teve melhorias significativas em seguir instruções, entender dados estruturados e gerar saídas estruturadas (especialmente JSON)."
  },
  "Pro/Qwen/Qwen2.5-Coder-7B-Instruct": {
    "description": "Qwen2.5-Coder-7B-Instruct é a versão mais recente da série de modelos de linguagem de grande escala específicos para código lançada pela Alibaba Cloud. Este modelo, baseado no Qwen2.5, foi treinado com 55 trilhões de tokens, melhorando significativamente a capacidade de geração, raciocínio e correção de código. Ele não apenas aprimora a capacidade de codificação, mas também mantém as vantagens em matemática e habilidades gerais. O modelo fornece uma base mais abrangente para aplicações práticas, como agentes de código."
  },
  "Pro/THUDM/glm-4-9b-chat": {
    "description": "GLM-4-9B-Chat é a versão de código aberto da série de modelos pré-treinados GLM-4 lançada pela Zhipu AI. Este modelo se destaca em semântica, matemática, raciocínio, código e conhecimento. Além de suportar diálogos de múltiplas rodadas, o GLM-4-9B-Chat também possui recursos avançados como navegação na web, execução de código, chamadas de ferramentas personalizadas (Function Call) e raciocínio de longo texto. O modelo suporta 26 idiomas, incluindo chinês, inglês, japonês, coreano e alemão. Em vários benchmarks, o GLM-4-9B-Chat demonstrou desempenho excepcional, como AlignBench-v2, MT-Bench, MMLU e C-Eval. O modelo suporta um comprimento de contexto máximo de 128K, adequado para pesquisa acadêmica e aplicações comerciais."
  },
  "Pro/google/gemma-2-9b-it": {
    "description": "Gemma é uma das séries de modelos abertos mais avançadas e leves desenvolvidas pelo Google. É um modelo de linguagem em larga escala apenas de decodificação, que suporta inglês, oferecendo pesos abertos, variantes pré-treinadas e variantes de ajuste fino para instruções. O modelo Gemma é adequado para várias tarefas de geração de texto, incluindo perguntas e respostas, resumos e raciocínio. Este modelo de 9B foi treinado com 80 trilhões de tokens. Seu tamanho relativamente pequeno permite que seja implantado em ambientes com recursos limitados, como laptops, desktops ou sua própria infraestrutura em nuvem, permitindo que mais pessoas acessem modelos de IA de ponta e promovam inovações."
  },
  "Pro/meta-llama/Meta-Llama-3.1-8B-Instruct": {
    "description": "Meta Llama 3.1 é uma família de modelos de linguagem em larga escala multilíngue desenvolvida pela Meta, incluindo variantes pré-treinadas e de ajuste fino para instruções com tamanhos de parâmetros de 8B, 70B e 405B. Este modelo de 8B foi otimizado para cenários de diálogo multilíngue e se destacou em vários benchmarks da indústria. O treinamento do modelo utilizou mais de 150 trilhões de tokens de dados públicos e empregou técnicas como ajuste fino supervisionado e aprendizado por reforço com feedback humano para melhorar a utilidade e segurança do modelo. Llama 3.1 suporta geração de texto e geração de código, com data de corte de conhecimento em dezembro de 2023."
  },
  "Qwen/QwQ-32B-Preview": {
    "description": "QwQ-32B-Preview é o mais recente modelo de pesquisa experimental da Qwen, focado em melhorar a capacidade de raciocínio da IA. Ao explorar mecanismos complexos como mistura de linguagem e raciocínio recursivo, suas principais vantagens incluem forte capacidade de análise de raciocínio, habilidades matemáticas e de programação. Ao mesmo tempo, existem questões de troca de linguagem, ciclos de raciocínio, considerações de segurança e diferenças em outras capacidades."
  },
  "Qwen/Qwen2-1.5B-Instruct": {
    "description": "Qwen2-1.5B-Instruct é um modelo de linguagem de grande escala com ajuste fino para instruções na série Qwen2, com um tamanho de parâmetro de 1.5B. Este modelo é baseado na arquitetura Transformer, utilizando funções de ativação SwiGLU, viés de atenção QKV e atenção de consulta em grupo. Ele se destaca em compreensão de linguagem, geração, capacidade multilíngue, codificação, matemática e raciocínio em vários benchmarks, superando a maioria dos modelos de código aberto. Em comparação com o Qwen1.5-1.8B-Chat, o Qwen2-1.5B-Instruct mostrou melhorias significativas de desempenho em testes como MMLU, HumanEval, GSM8K, C-Eval e IFEval, apesar de ter um número de parâmetros ligeiramente menor."
  },
  "Qwen/Qwen2-72B-Instruct": {
    "description": "Qwen2 é um modelo de linguagem universal avançado, suportando diversos tipos de instruções."
  },
  "Qwen/Qwen2-7B-Instruct": {
    "description": "Qwen2-72B-Instruct é um modelo de linguagem de grande escala com ajuste fino para instruções na série Qwen2, com um tamanho de parâmetro de 72B. Este modelo é baseado na arquitetura Transformer, utilizando funções de ativação SwiGLU, viés de atenção QKV e atenção de consulta em grupo. Ele é capaz de lidar com entradas em larga escala. O modelo se destaca em compreensão de linguagem, geração, capacidade multilíngue, codificação, matemática e raciocínio em vários benchmarks, superando a maioria dos modelos de código aberto e demonstrando competitividade comparável a modelos proprietários em algumas tarefas."
  },
  "Qwen/Qwen2-VL-72B-Instruct": {
    "description": "Qwen2-VL é a versão mais recente do modelo Qwen-VL, alcançando desempenho de ponta em testes de compreensão visual."
  },
  "Qwen/Qwen2.5-14B-Instruct": {
    "description": "Qwen2.5 é uma nova série de modelos de linguagem em larga escala, projetada para otimizar o processamento de tarefas instrucionais."
  },
  "Qwen/Qwen2.5-32B-Instruct": {
    "description": "Qwen2.5 é uma nova série de modelos de linguagem em larga escala, projetada para otimizar o processamento de tarefas instrucionais."
  },
  "Qwen/Qwen2.5-72B-Instruct": {
    "description": "Modelo de linguagem de grande escala desenvolvido pela equipe Qianwen da Alibaba Cloud."
  },
  "Qwen/Qwen2.5-72B-Instruct-128K": {
    "description": "Qwen2.5 é uma nova série de grandes modelos de linguagem, com capacidades de compreensão e geração aprimoradas."
  },
  "Qwen/Qwen2.5-72B-Instruct-Turbo": {
    "description": "Qwen2.5 é uma nova série de grandes modelos de linguagem, projetada para otimizar o processamento de tarefas instrucionais."
  },
  "Qwen/Qwen2.5-7B-Instruct": {
    "description": "Qwen2.5 é uma nova série de modelos de linguagem em larga escala, projetada para otimizar o processamento de tarefas instrucionais."
  },
  "Qwen/Qwen2.5-7B-Instruct-Turbo": {
    "description": "Qwen2.5 é uma nova série de grandes modelos de linguagem, projetada para otimizar o processamento de tarefas instrucionais."
  },
  "Qwen/Qwen2.5-Coder-32B-Instruct": {
    "description": "Qwen2.5-Coder foca na escrita de código."
  },
  "Qwen/Qwen2.5-Coder-7B-Instruct": {
    "description": "Qwen2.5-Coder-7B-Instruct é a versão mais recente da série de modelos de linguagem de grande escala específicos para código lançada pela Alibaba Cloud. Este modelo, baseado no Qwen2.5, foi treinado com 55 trilhões de tokens, melhorando significativamente a capacidade de geração, raciocínio e correção de código. Ele não apenas aprimora a capacidade de codificação, mas também mantém as vantagens em matemática e habilidades gerais. O modelo fornece uma base mais abrangente para aplicações práticas, como agentes de código."
  },
  "Qwen2-72B-Instruct": {
    "description": "Qwen2 é a mais recente série do modelo Qwen, suportando 128k de contexto. Em comparação com os melhores modelos de código aberto atuais, o Qwen2-72B supera significativamente os modelos líderes em várias capacidades, incluindo compreensão de linguagem natural, conhecimento, código, matemática e multilinguismo."
  },
  "Qwen2-7B-Instruct": {
    "description": "Qwen2 é a mais recente série do modelo Qwen, capaz de superar modelos de código aberto de tamanho equivalente e até mesmo modelos de maior escala. O Qwen2 7B obteve vantagens significativas em várias avaliações, especialmente em compreensão de código e chinês."
  },
  "Qwen2-VL-72B": {
<<<<<<< HEAD
    "description": "O Qwen2-VL-72B é um poderoso modelo de linguagem visual, que suporta processamento multimodal de imagens e textos, capaz de reconhecer com precisão o conteúdo de imagens e gerar descrições ou respostas relacionadas."
=======
    "description": "O Qwen2-VL-72B é um poderoso modelo de linguagem visual, que suporta processamento multimodal de imagens e texto, capaz de reconhecer com precisão o conteúdo das imagens e gerar descrições ou respostas relacionadas."
>>>>>>> 6dc10b06
  },
  "Qwen2.5-14B-Instruct": {
    "description": "Qwen2.5-14B-Instruct é um grande modelo de linguagem com 14 bilhões de parâmetros, com desempenho excelente, otimizado para cenários em chinês e multilíngues, suportando aplicações como perguntas e respostas inteligentes e geração de conteúdo."
  },
  "Qwen2.5-32B-Instruct": {
    "description": "Qwen2.5-32B-Instruct é um grande modelo de linguagem com 32 bilhões de parâmetros, com desempenho equilibrado, otimizado para cenários em chinês e multilíngues, suportando aplicações como perguntas e respostas inteligentes e geração de conteúdo."
  },
  "Qwen2.5-72B-Instruct": {
    "description": "Qwen2.5-72B-Instruct suporta 16k de contexto, gerando textos longos com mais de 8K. Suporta chamadas de função e interação sem costura com sistemas externos, aumentando significativamente a flexibilidade e escalabilidade. O conhecimento do modelo aumentou consideravelmente, e suas habilidades em codificação e matemática melhoraram muito, com suporte a mais de 29 idiomas."
  },
  "Qwen2.5-7B-Instruct": {
    "description": "Qwen2.5-7B-Instruct é um grande modelo de linguagem com 7 bilhões de parâmetros, que suporta chamadas de função e interação sem costura com sistemas externos, aumentando significativamente a flexibilidade e escalabilidade. Otimizado para cenários em chinês e multilíngues, suporta aplicações como perguntas e respostas inteligentes e geração de conteúdo."
  },
  "Qwen2.5-Coder-14B-Instruct": {
<<<<<<< HEAD
    "description": "O Qwen2.5-Coder-14B-Instruct é um modelo de instrução de programação baseado em pré-treinamento em grande escala, com forte capacidade de compreensão e geração de código, capaz de lidar eficientemente com diversas tarefas de programação, especialmente adequado para escrita inteligente de código, geração de scripts automatizados e resolução de problemas de programação."
=======
    "description": "O Qwen2.5-Coder-14B-Instruct é um modelo de instrução de programação baseado em pré-treinamento em larga escala, com forte capacidade de compreensão e geração de código, capaz de lidar eficientemente com diversas tarefas de programação, especialmente adequado para escrita inteligente de código, geração de scripts automatizados e resolução de problemas de programação."
>>>>>>> 6dc10b06
  },
  "Qwen2.5-Coder-32B-Instruct": {
    "description": "Qwen2.5-Coder-32B-Instruct é um grande modelo de linguagem projetado para geração de código, compreensão de código e cenários de desenvolvimento eficiente, com uma escala de 32 bilhões de parâmetros, atendendo a diversas necessidades de programação."
  },
  "SenseChat": {
    "description": "Modelo da versão básica (V4), com comprimento de contexto de 4K, com capacidades gerais poderosas."
  },
  "SenseChat-128K": {
    "description": "Modelo da versão básica (V4), com comprimento de contexto de 128K, se destaca em tarefas de compreensão e geração de textos longos."
  },
  "SenseChat-32K": {
    "description": "Modelo da versão básica (V4), com comprimento de contexto de 32K, aplicável de forma flexível em diversos cenários."
  },
  "SenseChat-5": {
    "description": "Modelo da versão mais recente (V5.5), com comprimento de contexto de 128K, com capacidades significativamente aprimoradas em raciocínio matemático, diálogos em inglês, seguimento de instruções e compreensão de textos longos, rivalizando com o GPT-4o."
  },
  "SenseChat-5-Cantonese": {
    "description": "Comprimento de contexto de 32K, superando o GPT-4 na compreensão de diálogos em cantonês, competindo com o GPT-4 Turbo em várias áreas, incluindo conhecimento, raciocínio, matemática e programação."
  },
  "SenseChat-Character": {
    "description": "Modelo padrão, com comprimento de contexto de 8K, alta velocidade de resposta."
  },
  "SenseChat-Character-Pro": {
    "description": "Modelo avançado, com comprimento de contexto de 32K, com capacidades amplamente aprimoradas, suportando diálogos em chinês e inglês."
  },
  "SenseChat-Turbo": {
    "description": "Adequado para perguntas rápidas e cenários de ajuste fino do modelo."
  },
  "Skylark2-lite-8k": {
    "description": "Modelo de segunda geração Skylark, o modelo Skylark2-lite possui alta velocidade de resposta, adequado para cenários que exigem alta capacidade de resposta, sensíveis ao custo e com baixa exigência de precisão do modelo, com uma janela de contexto de 8k."
  },
  "Skylark2-pro-32k": {
    "description": "Modelo de segunda geração Skylark, a versão Skylark2-pro possui alta precisão, adequada para cenários de geração de texto mais complexos, como geração de textos em campos especializados, criação de romances e traduções de alta qualidade, com uma janela de contexto de 32k."
  },
  "Skylark2-pro-4k": {
    "description": "Modelo de segunda geração Skylark, o modelo Skylark2-pro possui alta precisão, adequado para cenários de geração de texto mais complexos, como geração de textos em campos especializados, criação de romances e traduções de alta qualidade, com uma janela de contexto de 4k."
  },
  "Skylark2-pro-character-4k": {
    "description": "Modelo de segunda geração Skylark, o modelo Skylark2-pro-character possui excelentes habilidades de interpretação de papéis e chat, especializado em interpretar diferentes papéis com base nas solicitações do usuário e engajar em conversas, apresentando um estilo de personagem distinto e um conteúdo de diálogo natural e fluído, adequado para construir chatbots, assistentes virtuais e atendimento ao cliente online, com alta velocidade de resposta."
  },
  "Skylark2-pro-turbo-8k": {
    "description": "Modelo de segunda geração Skylark, o Skylark2-pro-turbo-8k proporciona raciocínio mais rápido e menor custo, com uma janela de contexto de 8k."
  },
  "THUDM/chatglm3-6b": {
    "description": "ChatGLM3-6B é um modelo de código aberto da série ChatGLM, desenvolvido pela Zhipu AI. Este modelo mantém as excelentes características da geração anterior, como fluência no diálogo e baixo custo de implantação, enquanto introduz novos recursos. Ele utiliza dados de treinamento mais variados, um número de passos de treinamento mais robusto e uma estratégia de treinamento mais razoável, destacando-se entre modelos pré-treinados abaixo de 10B. O ChatGLM3-6B suporta diálogos de múltiplas rodadas, chamadas de ferramentas, execução de código e tarefas de agente em cenários complexos. Além do modelo de diálogo, também foram lançados o modelo base ChatGLM-6B-Base e o modelo de diálogo de longo texto ChatGLM3-6B-32K. Este modelo está completamente aberto para pesquisa acadêmica e permite uso comercial gratuito após registro."
  },
  "THUDM/glm-4-9b-chat": {
    "description": "GLM-4 9B é uma versão de código aberto, oferecendo uma experiência de diálogo otimizada para aplicações de conversa."
  },
  "TeleAI/TeleChat2": {
    "description": "O modelo TeleChat2 é um modelo semântico gerador desenvolvido de forma independente pela China Telecom, que suporta funções como perguntas e respostas enciclopédicas, geração de código e geração de textos longos, oferecendo serviços de consulta de diálogo aos usuários, permitindo interações de diálogo, respondendo perguntas e auxiliando na criação, ajudando os usuários a obter informações, conhecimento e inspiração de forma eficiente e conveniente. O modelo apresenta um desempenho notável em questões de alucinação, geração de textos longos e compreensão lógica."
  },
  "TeleAI/TeleMM": {
    "description": "O modelo TeleMM é um modelo de compreensão multimodal desenvolvido de forma independente pela China Telecom, capaz de lidar com entradas de múltiplas modalidades, como texto e imagem, suportando funções como compreensão de imagem e análise de gráficos, oferecendo serviços de compreensão multimodal aos usuários. O modelo pode interagir com os usuários de forma multimodal, compreendendo com precisão o conteúdo de entrada, respondendo perguntas, auxiliando na criação e fornecendo informações e suporte de inspiração multimodal de forma eficiente. O modelo se destaca em tarefas multimodais, como percepção de granularidade fina e raciocínio lógico."
  },
  "Vendor-A/Qwen/Qwen2.5-72B-Instruct": {
    "description": "Qwen2.5-72B-Instruct é um dos mais recentes modelos de linguagem de grande escala lançados pela Alibaba Cloud. Este modelo de 72B apresenta melhorias significativas em áreas como codificação e matemática. O modelo também oferece suporte multilíngue, abrangendo mais de 29 idiomas, incluindo chinês e inglês. O modelo teve melhorias significativas em seguir instruções, entender dados estruturados e gerar saídas estruturadas (especialmente JSON)."
  },
  "Yi-34B-Chat": {
    "description": "Yi-1.5-34B, mantendo as excelentes habilidades linguísticas do modelo original, aumentou significativamente suas capacidades de lógica matemática e codificação através de treinamento incremental com 500 bilhões de tokens de alta qualidade."
  },
  "abab5.5-chat": {
    "description": "Voltado para cenários de produtividade, suportando o processamento de tarefas complexas e geração de texto eficiente, adequado para aplicações em áreas profissionais."
  },
  "abab5.5s-chat": {
    "description": "Projetado para cenários de diálogo de personagens em chinês, oferecendo capacidade de geração de diálogos de alta qualidade em chinês, adequado para várias aplicações."
  },
  "abab6.5g-chat": {
    "description": "Projetado para diálogos de personagens multilíngues, suportando geração de diálogos de alta qualidade em inglês e várias outras línguas."
  },
  "abab6.5s-chat": {
    "description": "Adequado para uma ampla gama de tarefas de processamento de linguagem natural, incluindo geração de texto, sistemas de diálogo, etc."
  },
  "abab6.5t-chat": {
    "description": "Otimizado para cenários de diálogo de personagens em chinês, oferecendo capacidade de geração de diálogos fluentes e que respeitam os hábitos de expressão em chinês."
  },
  "abab7-chat-preview": {
    "description": "Em comparação com a série de modelos abab6.5, houve uma melhoria significativa nas habilidades em textos longos, matemática, escrita, entre outros."
  },
  "accounts/fireworks/models/firefunction-v1": {
    "description": "Modelo de chamada de função de código aberto da Fireworks, oferecendo excelente capacidade de execução de instruções e características personalizáveis."
  },
  "accounts/fireworks/models/firefunction-v2": {
    "description": "O Firefunction-v2 da Fireworks é um modelo de chamada de função de alto desempenho, desenvolvido com base no Llama-3 e otimizado para cenários como chamadas de função, diálogos e seguimento de instruções."
  },
  "accounts/fireworks/models/firellava-13b": {
    "description": "fireworks-ai/FireLLaVA-13b é um modelo de linguagem visual que pode receber entradas de imagem e texto simultaneamente, treinado com dados de alta qualidade, adequado para tarefas multimodais."
  },
  "accounts/fireworks/models/llama-v3-70b-instruct": {
    "description": "O modelo Llama 3 70B Instruct é otimizado para diálogos multilíngues e compreensão de linguagem natural, superando a maioria dos modelos concorrentes."
  },
  "accounts/fireworks/models/llama-v3-70b-instruct-hf": {
    "description": "O modelo Llama 3 70B Instruct (versão HF) mantém consistência com os resultados da implementação oficial, adequado para tarefas de seguimento de instruções de alta qualidade."
  },
  "accounts/fireworks/models/llama-v3-8b-instruct": {
    "description": "O modelo Llama 3 8B Instruct é otimizado para diálogos e tarefas multilíngues, apresentando desempenho excepcional e eficiência."
  },
  "accounts/fireworks/models/llama-v3-8b-instruct-hf": {
    "description": "O modelo Llama 3 8B Instruct (versão HF) é consistente com os resultados da implementação oficial, apresentando alta consistência e compatibilidade entre plataformas."
  },
  "accounts/fireworks/models/llama-v3p1-405b-instruct": {
    "description": "O modelo Llama 3.1 405B Instruct possui parâmetros em escala extremamente grande, adequado para seguimento de instruções em tarefas complexas e cenários de alta carga."
  },
  "accounts/fireworks/models/llama-v3p1-70b-instruct": {
    "description": "O modelo Llama 3.1 70B Instruct oferece excelente compreensão e geração de linguagem natural, sendo a escolha ideal para tarefas de diálogo e análise."
  },
  "accounts/fireworks/models/llama-v3p1-8b-instruct": {
    "description": "O modelo Llama 3.1 8B Instruct é otimizado para diálogos multilíngues, superando a maioria dos modelos de código aberto e fechado em benchmarks do setor."
  },
  "accounts/fireworks/models/llama-v3p2-11b-vision-instruct": {
    "description": "Modelo de raciocínio visual de 11B parâmetros da Meta, otimizado para reconhecimento visual, raciocínio visual, descrição de imagens e resposta a perguntas gerais sobre imagens. Este modelo é capaz de entender dados visuais, como gráficos e diagramas, e preencher a lacuna entre visão e linguagem gerando descrições textuais dos detalhes das imagens."
  },
  "accounts/fireworks/models/llama-v3p2-1b-instruct": {
    "description": "O modelo de instrução Llama 3.2 1B é um modelo multilíngue leve lançado pela Meta. Este modelo visa aumentar a eficiência, oferecendo melhorias significativas em latência e custo em comparação com modelos maiores. Exemplos de uso incluem recuperação e resumo."
  },
  "accounts/fireworks/models/llama-v3p2-3b-instruct": {
    "description": "O modelo de instrução Llama 3.2 3B é um modelo multilíngue leve lançado pela Meta. Este modelo visa aumentar a eficiência, oferecendo melhorias significativas em latência e custo em comparação com modelos maiores. Exemplos de uso incluem consultas, reescrita de prompts e auxílio na redação."
  },
  "accounts/fireworks/models/llama-v3p2-90b-vision-instruct": {
    "description": "Modelo de raciocínio visual de 90B parâmetros da Meta, otimizado para reconhecimento visual, raciocínio visual, descrição de imagens e resposta a perguntas gerais sobre imagens. Este modelo é capaz de entender dados visuais, como gráficos e diagramas, e preencher a lacuna entre visão e linguagem gerando descrições textuais dos detalhes das imagens."
  },
  "accounts/fireworks/models/mixtral-8x22b-instruct": {
    "description": "O modelo Mixtral MoE 8x22B Instruct, com parâmetros em grande escala e arquitetura de múltiplos especialistas, suporta o processamento eficiente de tarefas complexas."
  },
  "accounts/fireworks/models/mixtral-8x7b-instruct": {
    "description": "O modelo Mixtral MoE 8x7B Instruct, com uma arquitetura de múltiplos especialistas, oferece seguimento e execução de instruções de forma eficiente."
  },
  "accounts/fireworks/models/mixtral-8x7b-instruct-hf": {
    "description": "O modelo Mixtral MoE 8x7B Instruct (versão HF) apresenta desempenho consistente com a implementação oficial, adequado para uma variedade de cenários de tarefas eficientes."
  },
  "accounts/fireworks/models/mythomax-l2-13b": {
    "description": "O modelo MythoMax L2 13B combina novas técnicas de fusão, sendo especializado em narrativas e interpretação de personagens."
  },
  "accounts/fireworks/models/phi-3-vision-128k-instruct": {
    "description": "O modelo Phi 3 Vision Instruct é um modelo multimodal leve, capaz de processar informações visuais e textuais complexas, com forte capacidade de raciocínio."
  },
  "accounts/fireworks/models/qwen-qwq-32b-preview": {
    "description": "O modelo QwQ é um modelo de pesquisa experimental desenvolvido pela equipe Qwen, focado em aprimorar a capacidade de raciocínio da IA."
  },
  "accounts/fireworks/models/qwen2p5-72b-instruct": {
    "description": "Qwen2.5 é uma série de modelos de linguagem com apenas decodificadores, desenvolvida pela equipe Qwen da Alibaba Cloud. Estes modelos têm tamanhos variados, incluindo 0.5B, 1.5B, 3B, 7B, 14B, 32B e 72B, com variantes base (base) e de instrução (instruct)."
  },
  "accounts/fireworks/models/qwen2p5-coder-32b-instruct": {
    "description": "Qwen2.5 Coder 32B Instruct é a versão mais recente da série de modelos de linguagem de grande escala específicos para código lançada pela Alibaba Cloud. Este modelo, baseado no Qwen2.5, foi treinado com 55 trilhões de tokens, melhorando significativamente a capacidade de geração, raciocínio e correção de código. Ele não apenas aprimora a capacidade de codificação, mas também mantém as vantagens em matemática e habilidades gerais. O modelo fornece uma base mais abrangente para aplicações práticas, como agentes de código."
  },
  "accounts/fireworks/models/starcoder-16b": {
    "description": "O modelo StarCoder 15.5B suporta tarefas de programação avançadas, com capacidade multilíngue aprimorada, adequado para geração e compreensão de código complexos."
  },
  "accounts/fireworks/models/starcoder-7b": {
    "description": "O modelo StarCoder 7B é treinado para mais de 80 linguagens de programação, apresentando excelente capacidade de preenchimento de código e compreensão de contexto."
  },
  "accounts/yi-01-ai/models/yi-large": {
    "description": "O modelo Yi-Large oferece excelente capacidade de processamento multilíngue, adequado para diversas tarefas de geração e compreensão de linguagem."
  },
  "ai21-jamba-1.5-large": {
    "description": "Um modelo multilíngue com 398B de parâmetros (94B ativos), oferecendo uma janela de contexto longa de 256K, chamada de função, saída estruturada e geração fundamentada."
  },
  "ai21-jamba-1.5-mini": {
    "description": "Um modelo multilíngue com 52B de parâmetros (12B ativos), oferecendo uma janela de contexto longa de 256K, chamada de função, saída estruturada e geração fundamentada."
  },
  "anthropic.claude-3-5-sonnet-20240620-v1:0": {
    "description": "O Claude 3.5 Sonnet eleva o padrão da indústria, superando modelos concorrentes e o Claude 3 Opus, apresentando um desempenho excepcional em avaliações amplas, ao mesmo tempo que mantém a velocidade e o custo de nossos modelos de nível médio."
  },
  "anthropic.claude-3-5-sonnet-20241022-v2:0": {
    "description": "Claude 3.5 Sonnet elevou o padrão da indústria, superando modelos concorrentes e o Claude 3 Opus, apresentando um desempenho excepcional em avaliações amplas, enquanto mantém a velocidade e o custo de nossos modelos de nível médio."
  },
  "anthropic.claude-3-haiku-20240307-v1:0": {
    "description": "O Claude 3 Haiku é o modelo mais rápido e compacto da Anthropic, oferecendo uma velocidade de resposta quase instantânea. Ele pode responder rapidamente a consultas e solicitações simples. Os clientes poderão construir uma experiência de IA sem costura que imita a interação humana. O Claude 3 Haiku pode processar imagens e retornar saídas de texto, com uma janela de contexto de 200K."
  },
  "anthropic.claude-3-opus-20240229-v1:0": {
    "description": "O Claude 3 Opus é o modelo de IA mais poderoso da Anthropic, com desempenho de ponta em tarefas altamente complexas. Ele pode lidar com prompts abertos e cenários não vistos, apresentando fluência excepcional e compreensão semelhante à humana. O Claude 3 Opus demonstra as possibilidades de geração de IA na vanguarda. O Claude 3 Opus pode processar imagens e retornar saídas de texto, com uma janela de contexto de 200K."
  },
  "anthropic.claude-3-sonnet-20240229-v1:0": {
    "description": "O Claude 3 Sonnet da Anthropic alcança um equilíbrio ideal entre inteligência e velocidade — especialmente adequado para cargas de trabalho empresariais. Ele oferece a máxima utilidade a um custo inferior ao dos concorrentes e foi projetado para ser um modelo confiável e durável, adequado para implantações de IA em larga escala. O Claude 3 Sonnet pode processar imagens e retornar saídas de texto, com uma janela de contexto de 200K."
  },
  "anthropic.claude-instant-v1": {
    "description": "Um modelo rápido, econômico e ainda muito capaz, capaz de lidar com uma variedade de tarefas, incluindo diálogos cotidianos, análise de texto, resumos e perguntas e respostas de documentos."
  },
  "anthropic.claude-v2": {
    "description": "O modelo da Anthropic demonstra alta capacidade em uma ampla gama de tarefas, desde diálogos complexos e geração de conteúdo criativo até o seguimento detalhado de instruções."
  },
  "anthropic.claude-v2:1": {
    "description": "A versão atualizada do Claude 2, com o dobro da janela de contexto, além de melhorias na confiabilidade, taxa de alucinação e precisão baseada em evidências em documentos longos e contextos RAG."
  },
  "anthropic/claude-3-haiku": {
    "description": "Claude 3 Haiku é o modelo mais rápido e compacto da Anthropic, projetado para oferecer respostas quase instantâneas. Ele possui desempenho direcionado rápido e preciso."
  },
  "anthropic/claude-3-opus": {
    "description": "Claude 3 Opus é o modelo mais poderoso da Anthropic para lidar com tarefas altamente complexas. Ele se destaca em desempenho, inteligência, fluência e compreensão."
  },
  "anthropic/claude-3.5-sonnet": {
    "description": "Claude 3.5 Sonnet oferece capacidades que vão além do Opus e uma velocidade superior ao Sonnet, mantendo o mesmo preço do Sonnet. O Sonnet é especialmente habilidoso em programação, ciência de dados, processamento visual e tarefas de agente."
  },
  "aya": {
    "description": "Aya 23 é um modelo multilíngue lançado pela Cohere, suportando 23 idiomas, facilitando aplicações linguísticas diversificadas."
  },
  "aya:35b": {
    "description": "Aya 23 é um modelo multilíngue lançado pela Cohere, suportando 23 idiomas, facilitando aplicações linguísticas diversificadas."
  },
  "charglm-3": {
    "description": "O CharGLM-3 é projetado para interpretação de personagens e companhia emocional, suportando memória de múltiplas rodadas e diálogos personalizados, com ampla aplicação."
  },
  "chatgpt-4o-latest": {
    "description": "O ChatGPT-4o é um modelo dinâmico, atualizado em tempo real para manter a versão mais atual. Ele combina uma poderosa capacidade de compreensão e geração de linguagem, adequado para cenários de aplicação em larga escala, incluindo atendimento ao cliente, educação e suporte técnico."
  },
  "claude-2.0": {
    "description": "Claude 2 oferece avanços em capacidades críticas para empresas, incluindo um contexto líder do setor de 200K tokens, uma redução significativa na taxa de alucinação do modelo, prompts de sistema e uma nova funcionalidade de teste: chamadas de ferramentas."
  },
  "claude-2.1": {
    "description": "Claude 2 oferece avanços em capacidades críticas para empresas, incluindo um contexto líder do setor de 200K tokens, uma redução significativa na taxa de alucinação do modelo, prompts de sistema e uma nova funcionalidade de teste: chamadas de ferramentas."
  },
  "claude-3-5-haiku-20241022": {
    "description": "Claude 3.5 Haiku é o modelo de próxima geração mais rápido da Anthropic. Em comparação com o Claude 3 Haiku, o Claude 3.5 Haiku apresenta melhorias em várias habilidades e superou o maior modelo da geração anterior, o Claude 3 Opus, em muitos testes de referência de inteligência."
  },
  "claude-3-5-sonnet-20240620": {
    "description": "Claude 3.5 Sonnet oferece capacidades que superam o Opus e uma velocidade mais rápida que o Sonnet, mantendo o mesmo preço. O Sonnet é especialmente bom em programação, ciência de dados, processamento visual e tarefas de agente."
  },
  "claude-3-5-sonnet-20241022": {
    "description": "Claude 3.5 Sonnet oferece capacidades que vão além do Opus e uma velocidade mais rápida do que o Sonnet, mantendo o mesmo preço do Sonnet. O Sonnet é especialmente bom em programação, ciência de dados, processamento visual e tarefas de agente."
  },
  "claude-3-haiku-20240307": {
    "description": "Claude 3 Haiku é o modelo mais rápido e compacto da Anthropic, projetado para respostas quase instantâneas. Ele possui desempenho direcionado rápido e preciso."
  },
  "claude-3-opus-20240229": {
    "description": "Claude 3 Opus é o modelo mais poderoso da Anthropic para lidar com tarefas altamente complexas. Ele se destaca em desempenho, inteligência, fluência e compreensão."
  },
  "claude-3-sonnet-20240229": {
    "description": "Claude 3 Sonnet oferece um equilíbrio ideal entre inteligência e velocidade para cargas de trabalho empresariais. Ele fornece máxima utilidade a um custo mais baixo, sendo confiável e adequado para implantação em larga escala."
  },
  "codegeex-4": {
    "description": "O CodeGeeX-4 é um poderoso assistente de programação AI, suportando perguntas e respostas inteligentes e autocompletar em várias linguagens de programação, aumentando a eficiência do desenvolvimento."
  },
  "codegeex4-all-9b": {
    "description": "CodeGeeX4-ALL-9B é um modelo de geração de código multilíngue, suportando funcionalidades abrangentes, incluindo completude e geração de código, interpretador de código, busca na web, chamadas de função e perguntas e respostas em nível de repositório, cobrindo diversos cenários de desenvolvimento de software. É um modelo de geração de código de ponta com menos de 10B de parâmetros."
  },
  "codegemma": {
    "description": "CodeGemma é um modelo de linguagem leve especializado em diferentes tarefas de programação, suportando iterações rápidas e integração."
  },
  "codegemma:2b": {
    "description": "CodeGemma é um modelo de linguagem leve especializado em diferentes tarefas de programação, suportando iterações rápidas e integração."
  },
  "codellama": {
    "description": "Code Llama é um LLM focado em geração e discussão de código, combinando suporte a uma ampla gama de linguagens de programação, adequado para ambientes de desenvolvedores."
  },
  "codellama/CodeLlama-34b-Instruct-hf": {
    "description": "Code Llama é um LLM focado em geração e discussão de código, combinando amplo suporte a linguagens de programação, adequado para ambientes de desenvolvedores."
  },
  "codellama:13b": {
    "description": "Code Llama é um LLM focado em geração e discussão de código, combinando suporte a uma ampla gama de linguagens de programação, adequado para ambientes de desenvolvedores."
  },
  "codellama:34b": {
    "description": "Code Llama é um LLM focado em geração e discussão de código, combinando suporte a uma ampla gama de linguagens de programação, adequado para ambientes de desenvolvedores."
  },
  "codellama:70b": {
    "description": "Code Llama é um LLM focado em geração e discussão de código, combinando suporte a uma ampla gama de linguagens de programação, adequado para ambientes de desenvolvedores."
  },
  "codeqwen": {
    "description": "CodeQwen1.5 é um modelo de linguagem de grande escala treinado com uma vasta quantidade de dados de código, projetado para resolver tarefas de programação complexas."
  },
  "codestral": {
    "description": "Codestral é o primeiro modelo de código da Mistral AI, oferecendo suporte excepcional para tarefas de geração de código."
  },
  "codestral-latest": {
    "description": "Codestral é um modelo gerador de ponta focado em geração de código, otimizado para preenchimento intermediário e tarefas de conclusão de código."
  },
  "cognitivecomputations/dolphin-mixtral-8x22b": {
    "description": "Dolphin Mixtral 8x22B é um modelo projetado para seguir instruções, diálogos e programação."
  },
  "cohere-command-r": {
    "description": "Command R é um modelo generativo escalável voltado para RAG e uso de ferramentas, permitindo IA em escala de produção para empresas."
  },
  "cohere-command-r-plus": {
    "description": "Command R+ é um modelo otimizado para RAG de última geração, projetado para lidar com cargas de trabalho de nível empresarial."
  },
  "command-r": {
    "description": "Command R é um LLM otimizado para tarefas de diálogo e longos contextos, especialmente adequado para interações dinâmicas e gerenciamento de conhecimento."
  },
  "command-r-plus": {
    "description": "Command R+ é um modelo de linguagem de grande porte de alto desempenho, projetado para cenários empresariais reais e aplicações complexas."
  },
  "dall-e-2": {
    "description": "O segundo modelo DALL·E, suporta geração de imagens mais realistas e precisas, com resolução quatro vezes maior que a da primeira geração."
  },
  "dall-e-3": {
    "description": "O mais recente modelo DALL·E, lançado em novembro de 2023. Suporta geração de imagens mais realistas e precisas, com maior capacidade de detalhamento."
  },
  "databricks/dbrx-instruct": {
    "description": "DBRX Instruct oferece capacidade de processamento de instruções altamente confiável, suportando aplicações em diversos setores."
  },
  "deepseek-ai/DeepSeek-V2.5": {
    "description": "DeepSeek V2.5 combina as excelentes características das versões anteriores, aprimorando a capacidade geral e de codificação."
  },
  "deepseek-ai/deepseek-llm-67b-chat": {
    "description": "DeepSeek 67B é um modelo avançado treinado para diálogos de alta complexidade."
  },
  "deepseek-chat": {
    "description": "Um novo modelo de código aberto que combina capacidades gerais e de codificação, não apenas preservando a capacidade de diálogo geral do modelo Chat original e a poderosa capacidade de processamento de código do modelo Coder, mas também alinhando-se melhor às preferências humanas. Além disso, o DeepSeek-V2.5 também alcançou melhorias significativas em várias áreas, como tarefas de escrita e seguimento de instruções."
  },
  "deepseek-coder-33B-instruct": {
    "description": "DeepSeek Coder 33B é um modelo de linguagem de código, treinado com 20 trilhões de dados, dos quais 87% são código e 13% são em chinês e inglês. O modelo introduz uma janela de 16K e tarefas de preenchimento, oferecendo funcionalidades de completude de código e preenchimento de fragmentos em nível de projeto."
  },
  "deepseek-coder-v2": {
    "description": "DeepSeek Coder V2 é um modelo de código de especialistas abertos, destacando-se em tarefas de codificação, comparável ao GPT4-Turbo."
  },
  "deepseek-coder-v2:236b": {
    "description": "DeepSeek Coder V2 é um modelo de código de especialistas abertos, destacando-se em tarefas de codificação, comparável ao GPT4-Turbo."
  },
  "deepseek-reasoner": {
    "description": "Modelo de raciocínio lançado pela DeepSeek. Antes de fornecer a resposta final, o modelo gera uma cadeia de pensamento para aumentar a precisão da resposta final."
  },
  "deepseek-v2": {
    "description": "DeepSeek V2 é um modelo de linguagem eficiente Mixture-of-Experts, adequado para demandas de processamento econômico."
  },
  "deepseek-v2:236b": {
    "description": "DeepSeek V2 236B é o modelo de código projetado do DeepSeek, oferecendo forte capacidade de geração de código."
  },
  "deepseek/deepseek-chat": {
    "description": "Um novo modelo de código aberto que integra capacidades gerais e de codificação, não apenas preservando a capacidade de diálogo geral do modelo Chat original e a poderosa capacidade de processamento de código do modelo Coder, mas também alinhando-se melhor às preferências humanas. Além disso, o DeepSeek-V2.5 também alcançou melhorias significativas em várias áreas, como tarefas de escrita e seguimento de instruções."
  },
  "emohaa": {
    "description": "O Emohaa é um modelo psicológico com capacidade de consultoria profissional, ajudando os usuários a entender questões emocionais."
  },
  "gemini-1.0-pro-001": {
    "description": "Gemini 1.0 Pro 001 (Ajuste) oferece desempenho estável e ajustável, sendo a escolha ideal para soluções de tarefas complexas."
  },
  "gemini-1.0-pro-002": {
    "description": "Gemini 1.0 Pro 002 (Ajuste) oferece excelente suporte multimodal, focando na resolução eficaz de tarefas complexas."
  },
  "gemini-1.0-pro-latest": {
    "description": "Gemini 1.0 Pro é o modelo de IA de alto desempenho do Google, projetado para expansão em uma ampla gama de tarefas."
  },
  "gemini-1.5-flash-001": {
    "description": "Gemini 1.5 Flash 001 é um modelo multimodal eficiente, suportando a expansão de aplicações amplas."
  },
  "gemini-1.5-flash-002": {
    "description": "O Gemini 1.5 Flash 002 é um modelo multimodal eficiente, que suporta uma ampla gama de aplicações."
  },
  "gemini-1.5-flash-8b": {
    "description": "O Gemini 1.5 Flash 8B é um modelo multimodal eficiente, com suporte para uma ampla gama de aplicações."
  },
  "gemini-1.5-flash-8b-exp-0924": {
    "description": "O Gemini 1.5 Flash 8B 0924 é o mais recente modelo experimental, com melhorias significativas de desempenho em casos de uso de texto e multimídia."
  },
  "gemini-1.5-flash-exp-0827": {
    "description": "Gemini 1.5 Flash 0827 oferece capacidade de processamento multimodal otimizada, adequada para diversos cenários de tarefas complexas."
  },
  "gemini-1.5-flash-latest": {
    "description": "Gemini 1.5 Flash é o mais recente modelo de IA multimodal do Google, com capacidade de processamento rápido, suportando entradas de texto, imagem e vídeo, adequado para uma variedade de tarefas de expansão eficiente."
  },
  "gemini-1.5-pro-001": {
    "description": "Gemini 1.5 Pro 001 é uma solução de IA multimodal escalável, suportando uma ampla gama de tarefas complexas."
  },
  "gemini-1.5-pro-002": {
    "description": "O Gemini 1.5 Pro 002 é o mais recente modelo pronto para produção, oferecendo saídas de maior qualidade, com melhorias significativas em tarefas matemáticas, contextos longos e tarefas visuais."
  },
  "gemini-1.5-pro-exp-0801": {
    "description": "Gemini 1.5 Pro 0801 oferece excelente capacidade de processamento multimodal, proporcionando maior flexibilidade para o desenvolvimento de aplicações."
  },
  "gemini-1.5-pro-exp-0827": {
    "description": "Gemini 1.5 Pro 0827 combina as mais recentes técnicas de otimização, proporcionando uma capacidade de processamento de dados multimodal mais eficiente."
  },
  "gemini-1.5-pro-latest": {
    "description": "Gemini 1.5 Pro suporta até 2 milhões de tokens, sendo a escolha ideal para modelos multimodais de médio porte, adequados para suporte multifacetado em tarefas complexas."
  },
  "gemini-2.0-flash-exp": {
    "description": "O Gemini 2.0 Flash Exp é o mais recente modelo de IA multiodal experimental do Google, com recursos de próxima geração, velocidade extraordinária, chamadas nativas de ferramentas e geração multimodal."
  },
  "gemini-2.0-flash-thinking-exp-01-21": {
    "description": "O Gemini 2.0 Flash Exp é o mais recente modelo experimental de IA multimodal do Google, com características de próxima geração, velocidade excepcional, chamadas nativas de ferramentas e geração multimodal."
  },
  "gemini-2.0-flash-thinking-exp-1219": {
    "description": "Gemini 2.0 Flash Exp é o mais recente modelo de IA multimodal experimental do Google, com recursos de próxima geração, velocidade excepcional, chamadas nativas de ferramentas e geração multimodal."
  },
  "gemini-exp-1114": {
    "description": "O Gemini Exp 1114 é o mais recente modelo experimental de IA multimodal da Google, com capacidade de processamento rápido, suportando entradas de texto, imagem e vídeo, adequado para a expansão eficiente de várias tarefas."
  },
  "gemini-exp-1121": {
    "description": "Gemini Exp 1121 é o mais recente modelo experimental de IA multimodal do Google, com capacidade de processamento rápido, suportando entradas de texto, imagem e vídeo, adequado para a escalabilidade eficiente em várias tarefas."
  },
  "gemini-exp-1206": {
    "description": "Gemini Exp 1206 é o mais recente modelo experimental multimodal da Google, apresentando uma melhoria na qualidade em comparação com versões anteriores."
  },
  "gemma-7b-it": {
    "description": "Gemma 7B é adequado para o processamento de tarefas de pequeno a médio porte, combinando custo e eficiência."
  },
  "gemma2": {
    "description": "Gemma 2 é um modelo eficiente lançado pelo Google, abrangendo uma variedade de cenários de aplicação, desde aplicações pequenas até processamento de dados complexos."
  },
  "gemma2-9b-it": {
    "description": "Gemma 2 9B é um modelo otimizado para integração de tarefas e ferramentas específicas."
  },
  "gemma2:27b": {
    "description": "Gemma 2 é um modelo eficiente lançado pelo Google, abrangendo uma variedade de cenários de aplicação, desde aplicações pequenas até processamento de dados complexos."
  },
  "gemma2:2b": {
    "description": "Gemma 2 é um modelo eficiente lançado pelo Google, abrangendo uma variedade de cenários de aplicação, desde aplicações pequenas até processamento de dados complexos."
  },
  "generalv3": {
    "description": "Spark Pro é um modelo de linguagem de alto desempenho otimizado para áreas profissionais, focando em matemática, programação, medicina, educação e outros campos, e suportando busca online e plugins integrados como clima e data. Seu modelo otimizado apresenta desempenho excepcional e eficiência em perguntas e respostas complexas, compreensão de linguagem e criação de texto de alto nível, sendo a escolha ideal para cenários de aplicação profissional."
  },
  "generalv3.5": {
    "description": "Spark3.5 Max é a versão mais completa, suportando busca online e muitos plugins integrados. Suas capacidades centrais totalmente otimizadas, juntamente com a definição de papéis do sistema e a funcionalidade de chamada de funções, fazem com que seu desempenho em vários cenários de aplicação complexos seja extremamente excepcional."
  },
  "glm-4": {
    "description": "O GLM-4 é a versão antiga lançada em janeiro de 2024, atualmente substituída pelo mais poderoso GLM-4-0520."
  },
  "glm-4-0520": {
    "description": "O GLM-4-0520 é a versão mais recente do modelo, projetada para tarefas altamente complexas e diversificadas, com desempenho excepcional."
  },
  "glm-4-9b-chat": {
    "description": "GLM-4-9B-Chat apresenta alto desempenho em semântica, matemática, raciocínio, código e conhecimento. Também possui navegação na web, execução de código, chamadas de ferramentas personalizadas e raciocínio de texto longo. Suporta 26 idiomas, incluindo japonês, coreano e alemão."
  },
  "glm-4-air": {
    "description": "O GLM-4-Air é uma versão econômica, com desempenho próximo ao GLM-4, oferecendo alta velocidade a um preço acessível."
  },
  "glm-4-airx": {
    "description": "O GLM-4-AirX oferece uma versão eficiente do GLM-4-Air, com velocidade de inferência até 2,6 vezes mais rápida."
  },
  "glm-4-alltools": {
    "description": "O GLM-4-AllTools é um modelo de agente multifuncional, otimizado para suportar planejamento de instruções complexas e chamadas de ferramentas, como navegação na web, interpretação de código e geração de texto, adequado para execução de múltiplas tarefas."
  },
  "glm-4-flash": {
    "description": "O GLM-4-Flash é a escolha ideal para tarefas simples, com a maior velocidade e o preço mais acessível."
  },
  "glm-4-flashx": {
    "description": "GLM-4-FlashX é uma versão aprimorada do Flash, com velocidade de inferência super rápida."
  },
  "glm-4-long": {
    "description": "O GLM-4-Long suporta entradas de texto superlongas, adequado para tarefas de memória e processamento de documentos em larga escala."
  },
  "glm-4-plus": {
    "description": "O GLM-4-Plus, como um modelo de alta inteligência, possui uma forte capacidade de lidar com textos longos e tarefas complexas, com desempenho amplamente aprimorado."
  },
  "glm-4v": {
    "description": "O GLM-4V oferece uma forte capacidade de compreensão e raciocínio de imagens, suportando várias tarefas visuais."
  },
  "glm-4v-flash": {
    "description": "GLM-4V-Flash é focado na compreensão eficiente de uma única imagem, adequado para cenários de análise de imagem rápida, como análise de imagem em tempo real ou processamento em lote de imagens."
  },
  "glm-4v-plus": {
    "description": "O GLM-4V-Plus possui a capacidade de entender conteúdo de vídeo e múltiplas imagens, adequado para tarefas multimodais."
  },
  "glm-zero-preview": {
<<<<<<< HEAD
    "description": "O GLM-Zero-Preview possui uma poderosa capacidade de raciocínio complexo, mostrando desempenho superior em lógica, matemática e programação."
=======
    "description": "O GLM-Zero-Preview possui uma poderosa capacidade de raciocínio complexo, destacando-se em áreas como raciocínio lógico, matemática e programação."
>>>>>>> 6dc10b06
  },
  "google/gemini-flash-1.5": {
    "description": "Gemini 1.5 Flash oferece capacidades de processamento multimodal otimizadas, adequadas para uma variedade de cenários de tarefas complexas."
  },
  "google/gemini-pro-1.5": {
    "description": "Gemini 1.5 Pro combina as mais recentes tecnologias de otimização, proporcionando uma capacidade de processamento de dados multimodais mais eficiente."
  },
  "google/gemma-2-27b-it": {
    "description": "Gemma 2 continua a filosofia de design leve e eficiente."
  },
  "google/gemma-2-2b-it": {
    "description": "Modelo leve de ajuste de instruções do Google."
  },
  "google/gemma-2-9b-it": {
    "description": "Gemma 2 é uma série de modelos de texto de código aberto leve da Google."
  },
  "google/gemma-2-9b-it:free": {
    "description": "Gemma 2 é uma série de modelos de texto de código aberto leve da Google."
  },
  "google/gemma-2b-it": {
    "description": "Gemma Instruct (2B) oferece capacidade básica de processamento de instruções, adequada para aplicações leves."
  },
  "gpt-3.5-turbo": {
    "description": "O GPT 3.5 Turbo é adequado para uma variedade de tarefas de geração e compreensão de texto, atualmente apontando para gpt-3.5-turbo-0125."
  },
  "gpt-3.5-turbo-0125": {
    "description": "O GPT 3.5 Turbo é adequado para uma variedade de tarefas de geração e compreensão de texto, atualmente apontando para gpt-3.5-turbo-0125."
  },
  "gpt-3.5-turbo-1106": {
    "description": "O GPT 3.5 Turbo é adequado para uma variedade de tarefas de geração e compreensão de texto, atualmente apontando para gpt-3.5-turbo-0125."
  },
  "gpt-3.5-turbo-16k": {
    "description": "GPT 3.5 Turbo 16k, um modelo de geração de texto de alta capacidade, adequado para tarefas complexas."
  },
  "gpt-3.5-turbo-instruct": {
    "description": "O GPT 3.5 Turbo é adequado para uma variedade de tarefas de geração e compreensão de texto, atualmente apontando para gpt-3.5-turbo-0125."
  },
  "gpt-35-turbo": {
    "description": "GPT 3.5 Turbo, um modelo eficiente fornecido pela OpenAI, adequado para tarefas de chat e geração de texto, suportando chamadas de função paralelas."
  },
  "gpt-35-turbo-16k": {
    "description": "GPT 3.5 Turbo 16k, um modelo de geração de texto de alta capacidade, adequado para tarefas complexas."
  },
  "gpt-4": {
    "description": "O GPT-4 oferece uma janela de contexto maior, capaz de lidar com entradas de texto mais longas, adequado para cenários que exigem integração ampla de informações e análise de dados."
  },
  "gpt-4-0125-preview": {
    "description": "O mais recente modelo GPT-4 Turbo possui funcionalidades visuais. Agora, solicitações visuais podem ser feitas usando o modo JSON e chamadas de função. O GPT-4 Turbo é uma versão aprimorada, oferecendo suporte econômico para tarefas multimodais. Ele encontra um equilíbrio entre precisão e eficiência, adequado para aplicações que requerem interação em tempo real."
  },
  "gpt-4-0613": {
    "description": "O GPT-4 oferece uma janela de contexto maior, capaz de lidar com entradas de texto mais longas, adequado para cenários que exigem integração ampla de informações e análise de dados."
  },
  "gpt-4-1106-preview": {
    "description": "O mais recente modelo GPT-4 Turbo possui funcionalidades visuais. Agora, solicitações visuais podem ser feitas usando o modo JSON e chamadas de função. O GPT-4 Turbo é uma versão aprimorada, oferecendo suporte econômico para tarefas multimodais. Ele encontra um equilíbrio entre precisão e eficiência, adequado para aplicações que requerem interação em tempo real."
  },
  "gpt-4-32k": {
    "description": "O GPT-4 oferece uma janela de contexto maior, capaz de lidar com entradas de texto mais longas, adequado para cenários que exigem integração ampla de informações e análise de dados."
  },
  "gpt-4-32k-0613": {
    "description": "O GPT-4 oferece uma janela de contexto maior, capaz de lidar com entradas de texto mais longas, adequado para cenários que exigem integração ampla de informações e análise de dados."
  },
  "gpt-4-turbo": {
    "description": "O mais recente modelo GPT-4 Turbo possui funcionalidades visuais. Agora, solicitações visuais podem ser feitas usando o modo JSON e chamadas de função. O GPT-4 Turbo é uma versão aprimorada, oferecendo suporte econômico para tarefas multimodais. Ele encontra um equilíbrio entre precisão e eficiência, adequado para aplicações que requerem interação em tempo real."
  },
  "gpt-4-turbo-2024-04-09": {
    "description": "O mais recente modelo GPT-4 Turbo possui funcionalidades visuais. Agora, solicitações visuais podem ser feitas usando o modo JSON e chamadas de função. O GPT-4 Turbo é uma versão aprimorada, oferecendo suporte econômico para tarefas multimodais. Ele encontra um equilíbrio entre precisão e eficiência, adequado para aplicações que requerem interação em tempo real."
  },
  "gpt-4-turbo-preview": {
    "description": "O mais recente modelo GPT-4 Turbo possui funcionalidades visuais. Agora, solicitações visuais podem ser feitas usando o modo JSON e chamadas de função. O GPT-4 Turbo é uma versão aprimorada, oferecendo suporte econômico para tarefas multimodais. Ele encontra um equilíbrio entre precisão e eficiência, adequado para aplicações que requerem interação em tempo real."
  },
  "gpt-4-vision-preview": {
    "description": "O mais recente modelo GPT-4 Turbo possui funcionalidades visuais. Agora, solicitações visuais podem ser feitas usando o modo JSON e chamadas de função. O GPT-4 Turbo é uma versão aprimorada, oferecendo suporte econômico para tarefas multimodais. Ele encontra um equilíbrio entre precisão e eficiência, adequado para aplicações que requerem interação em tempo real."
  },
  "gpt-4o": {
    "description": "O ChatGPT-4o é um modelo dinâmico, atualizado em tempo real para manter a versão mais atual. Ele combina uma poderosa capacidade de compreensão e geração de linguagem, adequado para cenários de aplicação em larga escala, incluindo atendimento ao cliente, educação e suporte técnico."
  },
  "gpt-4o-2024-05-13": {
    "description": "O ChatGPT-4o é um modelo dinâmico, atualizado em tempo real para manter a versão mais atual. Ele combina uma poderosa capacidade de compreensão e geração de linguagem, adequado para cenários de aplicação em larga escala, incluindo atendimento ao cliente, educação e suporte técnico."
  },
  "gpt-4o-2024-08-06": {
    "description": "O ChatGPT-4o é um modelo dinâmico, atualizado em tempo real para manter a versão mais atual. Ele combina uma poderosa capacidade de compreensão e geração de linguagem, adequado para cenários de aplicação em larga escala, incluindo atendimento ao cliente, educação e suporte técnico."
  },
  "gpt-4o-2024-11-20": {
    "description": "ChatGPT-4o é um modelo dinâmico, atualizado em tempo real para manter a versão mais atualizada. Combina uma poderosa compreensão e capacidade de geração de linguagem, adequado para cenários de aplicação em larga escala, incluindo atendimento ao cliente, educação e suporte técnico."
  },
  "gpt-4o-audio-preview": {
    "description": "Modelo de áudio GPT-4o, suporta entrada e saída de áudio."
  },
  "gpt-4o-mini": {
    "description": "O GPT-4o mini é o mais recente modelo lançado pela OpenAI após o GPT-4 Omni, suportando entrada de texto e imagem e gerando texto como saída. Como seu modelo compacto mais avançado, ele é muito mais acessível do que outros modelos de ponta recentes, custando mais de 60% menos que o GPT-3.5 Turbo. Ele mantém uma inteligência de ponta, ao mesmo tempo que oferece um custo-benefício significativo. O GPT-4o mini obteve uma pontuação de 82% no teste MMLU e atualmente está classificado acima do GPT-4 em preferências de chat."
  },
  "gpt-4o-mini-realtime-preview": {
    "description": "Versão em tempo real do GPT-4o-mini, suporta entrada e saída de áudio e texto em tempo real."
  },
  "gpt-4o-realtime-preview": {
    "description": "Versão em tempo real do GPT-4o, suporta entrada e saída de áudio e texto em tempo real."
  },
  "gpt-4o-realtime-preview-2024-10-01": {
    "description": "Versão em tempo real do GPT-4o, suporta entrada e saída de áudio e texto em tempo real."
  },
  "gpt-4o-realtime-preview-2024-12-17": {
    "description": "Versão em tempo real do GPT-4o, suporta entrada e saída de áudio e texto em tempo real."
  },
  "grok-2-1212": {
    "description": "Este modelo apresenta melhorias em precisão, conformidade com instruções e capacidade multilíngue."
  },
  "grok-2-vision-1212": {
    "description": "Este modelo apresenta melhorias em precisão, conformidade com instruções e capacidade multilíngue."
  },
  "grok-beta": {
    "description": "Apresenta desempenho equivalente ao Grok 2, mas com maior eficiência, velocidade e funcionalidades."
  },
  "grok-vision-beta": {
    "description": "O mais recente modelo de compreensão de imagem, capaz de lidar com uma variedade de informações visuais, incluindo documentos, gráficos, capturas de tela e fotos."
  },
  "gryphe/mythomax-l2-13b": {
    "description": "MythoMax l2 13B é um modelo de linguagem que combina criatividade e inteligência, integrando vários modelos de ponta."
  },
  "hunyuan-code": {
    "description": "O mais recente modelo de geração de código Hunyuan, treinado com 200B de dados de código de alta qualidade, com seis meses de treinamento de dados SFT de alta qualidade, aumentando o comprimento da janela de contexto para 8K, destacando-se em métricas automáticas de geração de código em cinco linguagens; em avaliações de qualidade de código em dez aspectos em cinco linguagens, o desempenho está na primeira divisão."
  },
  "hunyuan-functioncall": {
    "description": "O mais recente modelo FunctionCall da arquitetura MOE Hunyuan, treinado com dados de alta qualidade de FunctionCall, com uma janela de contexto de 32K, liderando em várias métricas de avaliação."
  },
  "hunyuan-lite": {
    "description": "Atualizado para uma estrutura MOE, com uma janela de contexto de 256k, liderando em várias avaliações em NLP, código, matemática e setores diversos em comparação com muitos modelos de código aberto."
  },
  "hunyuan-pro": {
    "description": "Modelo de texto longo MOE-32K com trilhões de parâmetros. Alcança níveis de liderança absoluta em vários benchmarks, com capacidades complexas de instrução e raciocínio, habilidades matemáticas complexas, suporte a chamadas de função, otimizado para áreas como tradução multilíngue, finanças, direito e saúde."
  },
  "hunyuan-role": {
    "description": "O mais recente modelo de interpretação de papéis Hunyuan, um modelo de interpretação de papéis ajustado e treinado oficialmente pela Hunyuan, que combina o modelo Hunyuan com um conjunto de dados de cenários de interpretação de papéis, apresentando um desempenho básico melhor em cenários de interpretação de papéis."
  },
  "hunyuan-standard": {
    "description": "Adota uma estratégia de roteamento superior, ao mesmo tempo que mitiga problemas de balanceamento de carga e convergência de especialistas. Em termos de textos longos, o índice de precisão atinge 99,9%. O MOE-32K oferece uma relação custo-benefício relativamente melhor, equilibrando desempenho e preço, permitindo o processamento de entradas de texto longo."
  },
  "hunyuan-standard-256K": {
    "description": "Adota uma estratégia de roteamento superior, ao mesmo tempo que mitiga problemas de balanceamento de carga e convergência de especialistas. Em termos de textos longos, o índice de precisão atinge 99,9%. O MOE-256K rompe ainda mais em comprimento e desempenho, expandindo significativamente o comprimento de entrada permitido."
  },
  "hunyuan-turbo": {
    "description": "Versão de pré-visualização do novo modelo de linguagem de próxima geração Hunyuan, utilizando uma nova estrutura de modelo de especialistas mistos (MoE), com eficiência de inferência mais rápida e desempenho superior em comparação ao Hunyuan-Pro."
  },
  "hunyuan-vision": {
    "description": "O mais recente modelo multimodal Hunyuan, que suporta a entrada de imagens e texto para gerar conteúdo textual."
  },
  "internlm/internlm2_5-20b-chat": {
    "description": "O modelo de código aberto inovador InternLM2.5, com um grande número de parâmetros, melhora a inteligência do diálogo."
  },
  "internlm/internlm2_5-7b-chat": {
    "description": "InternLM2.5 oferece soluções de diálogo inteligente em múltiplos cenários."
  },
  "internlm2-pro-chat": {
    "description": "Modelo mais antigo que ainda estamos mantendo, disponível em opções de 7B e 20B de parâmetros."
  },
  "internlm2.5-latest": {
    "description": "Nossa mais recente série de modelos, com desempenho de raciocínio excepcional, suportando um comprimento de contexto de 1M e capacidades aprimoradas de seguimento de instruções e chamadas de ferramentas."
  },
  "learnlm-1.5-pro-experimental": {
    "description": "LearnLM é um modelo de linguagem experimental e específico para tarefas, treinado para atender aos princípios da ciência da aprendizagem, podendo seguir instruções sistemáticas em cenários de ensino e aprendizagem, atuando como um mentor especialista, entre outros."
  },
  "lite": {
    "description": "Spark Lite é um modelo de linguagem grande leve, com latência extremamente baixa e alta eficiência de processamento, totalmente gratuito e aberto, suportando funcionalidades de busca online em tempo real. Sua característica de resposta rápida o torna excelente para aplicações de inferência em dispositivos de baixo poder computacional e ajuste fino de modelos, proporcionando aos usuários uma excelente relação custo-benefício e experiência inteligente, especialmente em cenários de perguntas e respostas, geração de conteúdo e busca."
  },
  "llama-3.1-70b-instruct": {
    "description": "O modelo Llama 3.1 70B Instruct possui 70B de parâmetros, capaz de oferecer desempenho excepcional em tarefas de geração de texto e instrução em larga escala."
  },
  "llama-3.1-70b-versatile": {
    "description": "Llama 3.1 70B oferece capacidade de raciocínio AI mais poderosa, adequada para aplicações complexas, suportando um processamento computacional extenso e garantindo eficiência e precisão."
  },
  "llama-3.1-8b-instant": {
    "description": "Llama 3.1 8B é um modelo de alto desempenho, oferecendo capacidade de geração de texto rápida, ideal para cenários de aplicação que exigem eficiência em larga escala e custo-benefício."
  },
  "llama-3.1-8b-instruct": {
    "description": "O modelo Llama 3.1 8B Instruct possui 8B de parâmetros, suportando a execução eficiente de tarefas de instrução, oferecendo excelente capacidade de geração de texto."
  },
  "llama-3.1-sonar-huge-128k-online": {
    "description": "O modelo Llama 3.1 Sonar Huge Online possui 405B de parâmetros, suportando um comprimento de contexto de aproximadamente 127.000 tokens, projetado para aplicações de chat online complexas."
  },
  "llama-3.1-sonar-large-128k-chat": {
    "description": "O modelo Llama 3.1 Sonar Large Chat possui 70B de parâmetros, suportando um comprimento de contexto de aproximadamente 127.000 tokens, adequado para tarefas de chat offline complexas."
  },
  "llama-3.1-sonar-large-128k-online": {
    "description": "O modelo Llama 3.1 Sonar Large Online possui 70B de parâmetros, suportando um comprimento de contexto de aproximadamente 127.000 tokens, adequado para tarefas de chat de alta capacidade e diversidade."
  },
  "llama-3.1-sonar-small-128k-chat": {
    "description": "O modelo Llama 3.1 Sonar Small Chat possui 8B de parâmetros, projetado para chats offline, suportando um comprimento de contexto de aproximadamente 127.000 tokens."
  },
  "llama-3.1-sonar-small-128k-online": {
    "description": "O modelo Llama 3.1 Sonar Small Online possui 8B de parâmetros, suportando um comprimento de contexto de aproximadamente 127.000 tokens, projetado para chats online, capaz de processar eficientemente diversas interações textuais."
  },
  "llama-3.2-11b-vision-instruct": {
    "description": "Capacidade excepcional de raciocínio visual em imagens de alta resolução, adequada para aplicações de compreensão visual."
  },
  "llama-3.2-11b-vision-preview": {
    "description": "Llama 3.2 é projetado para lidar com tarefas que combinam dados visuais e textuais. Ele se destaca em tarefas como descrição de imagens e perguntas visuais, superando a lacuna entre geração de linguagem e raciocínio visual."
  },
  "llama-3.2-90b-vision-instruct": {
    "description": "Capacidade avançada de raciocínio visual para aplicações de agentes de compreensão visual."
  },
  "llama-3.2-90b-vision-preview": {
    "description": "Llama 3.2 é projetado para lidar com tarefas que combinam dados visuais e textuais. Ele se destaca em tarefas como descrição de imagens e perguntas visuais, superando a lacuna entre geração de linguagem e raciocínio visual."
  },
  "llama-3.3-70b-versatile": {
    "description": "O modelo de linguagem multilíngue Meta Llama 3.3 (LLM) é um modelo gerador pré-treinado e ajustado para instruções, com 70B (entrada/saída de texto). O modelo de texto puro ajustado para instruções do Llama 3.3 é otimizado para casos de uso de diálogo multilíngue e supera muitos modelos de chat open source e fechados disponíveis em benchmarks comuns da indústria."
  },
  "llama3-70b-8192": {
    "description": "Meta Llama 3 70B oferece capacidade de processamento incomparável para complexidade, projetado sob medida para projetos de alta demanda."
  },
  "llama3-8b-8192": {
    "description": "Meta Llama 3 8B oferece desempenho de raciocínio de alta qualidade, adequado para uma variedade de necessidades de aplicação."
  },
  "llama3-groq-70b-8192-tool-use-preview": {
    "description": "Llama 3 Groq 70B Tool Use oferece poderosa capacidade de chamada de ferramentas, suportando o processamento eficiente de tarefas complexas."
  },
  "llama3-groq-8b-8192-tool-use-preview": {
    "description": "Llama 3 Groq 8B Tool Use é um modelo otimizado para uso eficiente de ferramentas, suportando cálculos paralelos rápidos."
  },
  "llama3.1": {
    "description": "Llama 3.1 é um modelo líder lançado pela Meta, suportando até 405B de parâmetros, aplicável em diálogos complexos, tradução multilíngue e análise de dados."
  },
  "llama3.1:405b": {
    "description": "Llama 3.1 é um modelo líder lançado pela Meta, suportando até 405B de parâmetros, aplicável em diálogos complexos, tradução multilíngue e análise de dados."
  },
  "llama3.1:70b": {
    "description": "Llama 3.1 é um modelo líder lançado pela Meta, suportando até 405B de parâmetros, aplicável em diálogos complexos, tradução multilíngue e análise de dados."
  },
  "llava": {
    "description": "LLaVA é um modelo multimodal que combina um codificador visual e Vicuna, projetado para forte compreensão visual e linguística."
  },
  "llava-v1.5-7b-4096-preview": {
    "description": "LLaVA 1.5 7B oferece capacidade de processamento visual integrada, gerando saídas complexas a partir de informações visuais."
  },
  "llava:13b": {
    "description": "LLaVA é um modelo multimodal que combina um codificador visual e Vicuna, projetado para forte compreensão visual e linguística."
  },
  "llava:34b": {
    "description": "LLaVA é um modelo multimodal que combina um codificador visual e Vicuna, projetado para forte compreensão visual e linguística."
  },
  "mathstral": {
    "description": "MathΣtral é projetado para pesquisa científica e raciocínio matemático, oferecendo capacidade de cálculo eficaz e interpretação de resultados."
  },
  "max-32k": {
    "description": "Spark Max 32K possui uma capacidade de processamento de contexto grande, com melhor compreensão de contexto e capacidade de raciocínio lógico, suportando entradas de texto de 32K tokens, adequado para leitura de documentos longos, perguntas e respostas de conhecimento privado e outros cenários."
  },
  "meta-llama-3-70b-instruct": {
    "description": "Um poderoso modelo com 70 bilhões de parâmetros, destacando-se em raciocínio, codificação e amplas aplicações linguísticas."
  },
  "meta-llama-3-8b-instruct": {
    "description": "Um modelo versátil com 8 bilhões de parâmetros, otimizado para tarefas de diálogo e geração de texto."
  },
  "meta-llama-3.1-405b-instruct": {
    "description": "Os modelos de texto apenas ajustados por instrução Llama 3.1 são otimizados para casos de uso de diálogo multilíngue e superam muitos dos modelos de chat de código aberto e fechado disponíveis em benchmarks comuns da indústria."
  },
  "meta-llama-3.1-70b-instruct": {
    "description": "Os modelos de texto apenas ajustados por instrução Llama 3.1 são otimizados para casos de uso de diálogo multilíngue e superam muitos dos modelos de chat de código aberto e fechado disponíveis em benchmarks comuns da indústria."
  },
  "meta-llama-3.1-8b-instruct": {
    "description": "Os modelos de texto apenas ajustados por instrução Llama 3.1 são otimizados para casos de uso de diálogo multilíngue e superam muitos dos modelos de chat de código aberto e fechado disponíveis em benchmarks comuns da indústria."
  },
  "meta-llama/Llama-2-13b-chat-hf": {
    "description": "LLaMA-2 Chat (13B) oferece excelente capacidade de processamento de linguagem e uma experiência interativa notável."
  },
  "meta-llama/Llama-2-70b-hf": {
    "description": "LLaMA-2 oferece excelente capacidade de processamento de linguagem e uma experiência interativa excepcional."
  },
  "meta-llama/Llama-3-70b-chat-hf": {
    "description": "LLaMA-3 Chat (70B) é um modelo de chat poderoso, suportando necessidades de diálogo complexas."
  },
  "meta-llama/Llama-3-8b-chat-hf": {
    "description": "LLaMA-3 Chat (8B) oferece suporte multilíngue, abrangendo um rico conhecimento em diversas áreas."
  },
  "meta-llama/Llama-3.2-11B-Vision-Instruct-Turbo": {
    "description": "LLaMA 3.2 é projetado para lidar com tarefas que combinam dados visuais e textuais. Ele se destaca em tarefas como descrição de imagens e perguntas visuais, superando a lacuna entre geração de linguagem e raciocínio visual."
  },
  "meta-llama/Llama-3.2-3B-Instruct-Turbo": {
    "description": "LLaMA 3.2 é projetado para lidar com tarefas que combinam dados visuais e textuais. Ele se destaca em tarefas como descrição de imagens e perguntas visuais, superando a lacuna entre geração de linguagem e raciocínio visual."
  },
  "meta-llama/Llama-3.2-90B-Vision-Instruct-Turbo": {
    "description": "LLaMA 3.2 é projetado para lidar com tarefas que combinam dados visuais e textuais. Ele se destaca em tarefas como descrição de imagens e perguntas visuais, superando a lacuna entre geração de linguagem e raciocínio visual."
  },
  "meta-llama/Llama-3.3-70B-Instruct": {
    "description": "Llama 3.3 é o modelo de linguagem de código aberto multilíngue mais avançado da série Llama, oferecendo uma experiência de desempenho comparável ao modelo de 405B a um custo extremamente baixo. Baseado na estrutura Transformer e aprimorado por meio de ajuste fino supervisionado (SFT) e aprendizado por reforço com feedback humano (RLHF) para aumentar a utilidade e segurança. Sua versão ajustada para instruções é otimizada para diálogos multilíngues, superando muitos modelos de chat de código aberto e fechado em vários benchmarks da indústria. Data limite de conhecimento é dezembro de 2023."
  },
  "meta-llama/Llama-Vision-Free": {
    "description": "LLaMA 3.2 é projetado para lidar com tarefas que combinam dados visuais e textuais. Ele se destaca em tarefas como descrição de imagens e perguntas visuais, superando a lacuna entre geração de linguagem e raciocínio visual."
  },
  "meta-llama/Meta-Llama-3-70B-Instruct-Lite": {
    "description": "Llama 3 70B Instruct Lite é ideal para ambientes que exigem alta eficiência e baixa latência."
  },
  "meta-llama/Meta-Llama-3-70B-Instruct-Turbo": {
    "description": "Llama 3 70B Instruct Turbo oferece uma capacidade excepcional de compreensão e geração de linguagem, adequado para as tarefas computacionais mais exigentes."
  },
  "meta-llama/Meta-Llama-3-8B-Instruct-Lite": {
    "description": "Llama 3 8B Instruct Lite é adequado para ambientes com recursos limitados, oferecendo um excelente equilíbrio de desempenho."
  },
  "meta-llama/Meta-Llama-3-8B-Instruct-Turbo": {
    "description": "Llama 3 8B Instruct Turbo é um modelo de linguagem de alto desempenho, suportando uma ampla gama de cenários de aplicação."
  },
  "meta-llama/Meta-Llama-3.1-405B-Instruct": {
    "description": "LLaMA 3.1 405B é um modelo poderoso para pré-treinamento e ajuste de instruções."
  },
  "meta-llama/Meta-Llama-3.1-405B-Instruct-Turbo": {
    "description": "O modelo Llama 3.1 Turbo 405B oferece suporte a um contexto de capacidade extremamente grande para processamento de grandes volumes de dados, destacando-se em aplicações de inteligência artificial em larga escala."
  },
  "meta-llama/Meta-Llama-3.1-70B-Instruct": {
    "description": "LLaMA 3.1 70B oferece suporte a diálogos multilíngues de forma eficiente."
  },
  "meta-llama/Meta-Llama-3.1-70B-Instruct-Turbo": {
    "description": "O modelo Llama 3.1 70B é ajustado para aplicações de alta carga, quantizado para FP8, oferecendo maior eficiência computacional e precisão, garantindo desempenho excepcional em cenários complexos."
  },
  "meta-llama/Meta-Llama-3.1-8B-Instruct": {
    "description": "LLaMA 3.1 oferece suporte multilíngue, sendo um dos modelos geradores líderes da indústria."
  },
  "meta-llama/Meta-Llama-3.1-8B-Instruct-Turbo": {
    "description": "O modelo Llama 3.1 8B utiliza quantização FP8, suportando até 131.072 tokens de contexto, destacando-se entre os modelos de código aberto, ideal para tarefas complexas e superando muitos benchmarks do setor."
  },
  "meta-llama/llama-3-70b-instruct": {
    "description": "Llama 3 70B Instruct é otimizado para cenários de diálogo de alta qualidade, apresentando desempenho excepcional em várias avaliações humanas."
  },
  "meta-llama/llama-3-8b-instruct": {
    "description": "Llama 3 8B Instruct otimiza cenários de diálogo de alta qualidade, com desempenho superior a muitos modelos fechados."
  },
  "meta-llama/llama-3.1-405b-instruct": {
    "description": "Llama 3.1 405B Instruct é a versão mais recente da Meta, otimizada para gerar diálogos de alta qualidade, superando muitos modelos fechados de liderança."
  },
  "meta-llama/llama-3.1-70b-instruct": {
    "description": "Llama 3.1 70B Instruct é projetado para diálogos de alta qualidade, destacando-se em avaliações humanas, especialmente em cenários de alta interação."
  },
  "meta-llama/llama-3.1-8b-instruct": {
    "description": "Llama 3.1 8B Instruct é a versão mais recente lançada pela Meta, otimizada para cenários de diálogo de alta qualidade, superando muitos modelos fechados de ponta."
  },
  "meta-llama/llama-3.1-8b-instruct:free": {
    "description": "LLaMA 3.1 oferece suporte multilíngue e é um dos modelos geradores líderes do setor."
  },
  "meta-llama/llama-3.2-11b-vision-instruct": {
    "description": "LLaMA 3.2 é projetado para lidar com tarefas que combinam dados visuais e textuais. Ele se destaca em tarefas como descrição de imagens e perguntas visuais, superando a lacuna entre geração de linguagem e raciocínio visual."
  },
  "meta-llama/llama-3.2-90b-vision-instruct": {
    "description": "LLaMA 3.2 é projetado para lidar com tarefas que combinam dados visuais e textuais. Ele se destaca em tarefas como descrição de imagens e perguntas visuais, superando a lacuna entre geração de linguagem e raciocínio visual."
  },
  "meta.llama3-1-405b-instruct-v1:0": {
    "description": "Meta Llama 3.1 405B Instruct é o maior e mais poderoso modelo da série Llama 3.1 Instruct, sendo um modelo altamente avançado para raciocínio conversacional e geração de dados sintéticos, que também pode ser usado como base para pré-treinamento ou ajuste fino em domínios específicos. Os modelos de linguagem de grande escala (LLMs) multilíngues oferecidos pelo Llama 3.1 são um conjunto de modelos geradores pré-treinados e ajustados por instruções, incluindo tamanhos de 8B, 70B e 405B (entrada/saída de texto). Os modelos de texto ajustados por instruções do Llama 3.1 (8B, 70B, 405B) são otimizados para casos de uso de diálogo multilíngue e superaram muitos modelos de chat de código aberto disponíveis em benchmarks comuns da indústria. O Llama 3.1 é projetado para uso comercial e de pesquisa em várias línguas. Os modelos de texto ajustados por instruções são adequados para chats semelhantes a assistentes, enquanto os modelos pré-treinados podem se adaptar a várias tarefas de geração de linguagem natural. O modelo Llama 3.1 também suporta a utilização de sua saída para melhorar outros modelos, incluindo geração de dados sintéticos e refinamento. O Llama 3.1 é um modelo de linguagem autoregressivo que utiliza uma arquitetura de transformador otimizada. As versões ajustadas utilizam ajuste fino supervisionado (SFT) e aprendizado por reforço com feedback humano (RLHF) para alinhar-se às preferências humanas em relação à utilidade e segurança."
  },
  "meta.llama3-1-70b-instruct-v1:0": {
    "description": "A versão atualizada do Meta Llama 3.1 70B Instruct, incluindo um comprimento de contexto expandido de 128K, multilinguismo e capacidades de raciocínio aprimoradas. Os modelos de linguagem de grande porte (LLMs) do Llama 3.1 são um conjunto de modelos geradores pré-treinados e ajustados por instruções, incluindo tamanhos de 8B, 70B e 405B (entrada/saída de texto). Os modelos de texto ajustados por instruções do Llama 3.1 (8B, 70B, 405B) são otimizados para casos de uso de diálogo multilíngue e superaram muitos modelos de chat de código aberto disponíveis em benchmarks de indústria comuns. O Llama 3.1 é projetado para uso comercial e de pesquisa em várias línguas. Os modelos de texto ajustados por instruções são adequados para chats semelhantes a assistentes, enquanto os modelos pré-treinados podem se adaptar a várias tarefas de geração de linguagem natural. O modelo Llama 3.1 também suporta a utilização de suas saídas para melhorar outros modelos, incluindo geração de dados sintéticos e refinamento. O Llama 3.1 é um modelo de linguagem autoregressivo usando uma arquitetura de transformador otimizada. As versões ajustadas utilizam ajuste fino supervisionado (SFT) e aprendizado por reforço com feedback humano (RLHF) para alinhar-se às preferências humanas por ajuda e segurança."
  },
  "meta.llama3-1-8b-instruct-v1:0": {
    "description": "A versão atualizada do Meta Llama 3.1 8B Instruct, incluindo um comprimento de contexto expandido de 128K, multilinguismo e capacidades de raciocínio aprimoradas. Os modelos de linguagem de grande porte (LLMs) do Llama 3.1 são um conjunto de modelos geradores pré-treinados e ajustados por instruções, incluindo tamanhos de 8B, 70B e 405B (entrada/saída de texto). Os modelos de texto ajustados por instruções do Llama 3.1 (8B, 70B, 405B) são otimizados para casos de uso de diálogo multilíngue e superaram muitos modelos de chat de código aberto disponíveis em benchmarks de indústria comuns. O Llama 3.1 é projetado para uso comercial e de pesquisa em várias línguas. Os modelos de texto ajustados por instruções são adequados para chats semelhantes a assistentes, enquanto os modelos pré-treinados podem se adaptar a várias tarefas de geração de linguagem natural. O modelo Llama 3.1 também suporta a utilização de suas saídas para melhorar outros modelos, incluindo geração de dados sintéticos e refinamento. O Llama 3.1 é um modelo de linguagem autoregressivo usando uma arquitetura de transformador otimizada. As versões ajustadas utilizam ajuste fino supervisionado (SFT) e aprendizado por reforço com feedback humano (RLHF) para alinhar-se às preferências humanas por ajuda e segurança."
  },
  "meta.llama3-70b-instruct-v1:0": {
    "description": "Meta Llama 3 é um modelo de linguagem de grande escala (LLM) aberto voltado para desenvolvedores, pesquisadores e empresas, projetado para ajudá-los a construir, experimentar e expandir suas ideias de IA geradora de forma responsável. Como parte de um sistema de base para inovação da comunidade global, é ideal para criação de conteúdo, IA de diálogo, compreensão de linguagem, P&D e aplicações empresariais."
  },
  "meta.llama3-8b-instruct-v1:0": {
    "description": "Meta Llama 3 é um modelo de linguagem de grande escala (LLM) aberto voltado para desenvolvedores, pesquisadores e empresas, projetado para ajudá-los a construir, experimentar e expandir suas ideias de IA geradora de forma responsável. Como parte de um sistema de base para inovação da comunidade global, é ideal para dispositivos de borda com capacidade de computação e recursos limitados, além de tempos de treinamento mais rápidos."
  },
  "microsoft/WizardLM-2-8x22B": {
    "description": "WizardLM 2 é um modelo de linguagem fornecido pela Microsoft AI, que se destaca em diálogos complexos, multilíngue, raciocínio e assistentes inteligentes."
  },
  "microsoft/wizardlm 2-7b": {
    "description": "WizardLM 2 7B é o modelo leve e rápido mais recente da Microsoft AI, com desempenho próximo a 10 vezes o de modelos de código aberto existentes."
  },
  "microsoft/wizardlm-2-8x22b": {
    "description": "WizardLM-2 8x22B é o modelo Wizard mais avançado da Microsoft, demonstrando um desempenho extremamente competitivo."
  },
  "minicpm-v": {
    "description": "MiniCPM-V é a nova geração de grandes modelos multimodais lançada pela OpenBMB, com excelente capacidade de reconhecimento de OCR e compreensão multimodal, suportando uma ampla gama de cenários de aplicação."
  },
  "ministral-3b-latest": {
    "description": "Ministral 3B é o modelo de ponta da Mistral para aplicações de edge computing."
  },
  "ministral-8b-latest": {
    "description": "Ministral 8B é o modelo de edge computing altamente custo-efetivo da Mistral."
  },
  "mistral": {
    "description": "Mistral é um modelo de 7B lançado pela Mistral AI, adequado para demandas de processamento de linguagem variáveis."
  },
  "mistral-large": {
    "description": "Mixtral Large é o modelo de destaque da Mistral, combinando capacidades de geração de código, matemática e raciocínio, suportando uma janela de contexto de 128k."
  },
  "mistral-large-latest": {
    "description": "Mistral Large é o modelo de destaque, especializado em tarefas multilíngues, raciocínio complexo e geração de código, sendo a escolha ideal para aplicações de alto nível."
  },
  "mistral-nemo": {
    "description": "Mistral Nemo é um modelo de 12B desenvolvido em colaboração entre a Mistral AI e a NVIDIA, oferecendo desempenho eficiente."
  },
  "mistral-small": {
    "description": "Mistral Small pode ser usado em qualquer tarefa baseada em linguagem que exija alta eficiência e baixa latência."
  },
  "mistral-small-latest": {
    "description": "Mistral Small é uma opção de alto custo-benefício, rápida e confiável, adequada para casos de uso como tradução, resumo e análise de sentimentos."
  },
  "mistralai/Mistral-7B-Instruct-v0.1": {
    "description": "Mistral (7B) Instruct é conhecido por seu alto desempenho, adequado para diversas tarefas de linguagem."
  },
  "mistralai/Mistral-7B-Instruct-v0.2": {
    "description": "Mistral 7B é um modelo ajustado sob demanda, oferecendo respostas otimizadas para tarefas."
  },
  "mistralai/Mistral-7B-Instruct-v0.3": {
    "description": "Mistral (7B) Instruct v0.3 oferece capacidade computacional eficiente e compreensão de linguagem natural, adequada para uma ampla gama de aplicações."
  },
  "mistralai/Mistral-7B-v0.1": {
    "description": "Mistral 7B é um modelo compacto, mas de alto desempenho, especializado em processamento em lote e tarefas simples, como classificação e geração de texto, com boa capacidade de raciocínio."
  },
  "mistralai/Mixtral-8x22B-Instruct-v0.1": {
    "description": "Mixtral-8x22B Instruct (141B) é um super modelo de linguagem, suportando demandas de processamento extremamente altas."
  },
  "mistralai/Mixtral-8x7B-Instruct-v0.1": {
    "description": "Mixtral 8x7B é um modelo de especialistas esparsos pré-treinados, utilizado para tarefas de texto de uso geral."
  },
  "mistralai/Mixtral-8x7B-v0.1": {
    "description": "Mixtral 8x7B é um modelo de especialistas esparsos, que utiliza múltiplos parâmetros para aumentar a velocidade de raciocínio, ideal para tarefas de geração de código e multilíngues."
  },
  "mistralai/mistral-7b-instruct": {
    "description": "Mistral 7B Instruct é um modelo de padrão industrial de alto desempenho, com otimização de velocidade e suporte a longos contextos."
  },
  "mistralai/mistral-nemo": {
    "description": "Mistral Nemo é um modelo de 7.3B parâmetros com suporte multilíngue e programação de alto desempenho."
  },
  "mixtral": {
    "description": "Mixtral é o modelo de especialistas da Mistral AI, com pesos de código aberto, oferecendo suporte em geração de código e compreensão de linguagem."
  },
  "mixtral-8x7b-32768": {
    "description": "Mixtral 8x7B oferece alta capacidade de computação paralela com tolerância a falhas, adequado para tarefas complexas."
  },
  "mixtral:8x22b": {
    "description": "Mixtral é o modelo de especialistas da Mistral AI, com pesos de código aberto, oferecendo suporte em geração de código e compreensão de linguagem."
  },
  "moonshot-v1-128k": {
    "description": "Moonshot V1 128K é um modelo com capacidade de processamento de contexto ultra longo, adequado para gerar textos muito longos, atendendo a demandas complexas de geração, capaz de lidar com até 128.000 tokens, ideal para pesquisa, acadêmicos e geração de documentos extensos."
  },
  "moonshot-v1-128k-vision-preview": {
    "description": "O modelo visual Kimi (incluindo moonshot-v1-8k-vision-preview/moonshot-v1-32k-vision-preview/moonshot-v1-128k-vision-preview, etc.) é capaz de entender o conteúdo das imagens, incluindo texto, cores e formas dos objetos."
  },
  "moonshot-v1-32k": {
    "description": "Moonshot V1 32K oferece capacidade de processamento de contexto de comprimento médio, capaz de lidar com 32.768 tokens, especialmente adequado para gerar vários documentos longos e diálogos complexos, aplicável em criação de conteúdo, geração de relatórios e sistemas de diálogo."
  },
  "moonshot-v1-32k-vision-preview": {
    "description": "O modelo visual Kimi (incluindo moonshot-v1-8k-vision-preview/moonshot-v1-32k-vision-preview/moonshot-v1-128k-vision-preview, etc.) é capaz de entender o conteúdo das imagens, incluindo texto, cores e formas dos objetos."
  },
  "moonshot-v1-8k": {
    "description": "Moonshot V1 8K é projetado para tarefas de geração de texto curto, com desempenho de processamento eficiente, capaz de lidar com 8.192 tokens, ideal para diálogos curtos, anotações e geração rápida de conteúdo."
  },
  "moonshot-v1-8k-vision-preview": {
    "description": "O modelo visual Kimi (incluindo moonshot-v1-8k-vision-preview/moonshot-v1-32k-vision-preview/moonshot-v1-128k-vision-preview, etc.) é capaz de entender o conteúdo das imagens, incluindo texto, cores e formas dos objetos."
  },
  "nousresearch/hermes-2-pro-llama-3-8b": {
    "description": "Hermes 2 Pro Llama 3 8B é uma versão aprimorada do Nous Hermes 2, contendo os conjuntos de dados mais recentes desenvolvidos internamente."
  },
  "nvidia/Llama-3.1-Nemotron-70B-Instruct-HF": {
    "description": "Llama 3.1 Nemotron 70B é um modelo de linguagem em larga escala personalizado pela NVIDIA, projetado para aumentar a utilidade das respostas geradas pelo LLM em relação às consultas dos usuários. Este modelo se destacou em benchmarks como Arena Hard, AlpacaEval 2 LC e GPT-4-Turbo MT-Bench, ocupando o primeiro lugar em todos os três benchmarks de alinhamento automático até 1º de outubro de 2024. O modelo foi treinado usando RLHF (especialmente REINFORCE), Llama-3.1-Nemotron-70B-Reward e HelpSteer2-Preference prompts, com base no modelo Llama-3.1-70B-Instruct."
  },
  "o1": {
    "description": "Focado em raciocínio avançado e resolução de problemas complexos, incluindo tarefas matemáticas e científicas. Muito adequado para aplicativos que exigem compreensão profunda do contexto e gerenciamento de fluxos de trabalho."
  },
  "o1-mini": {
    "description": "o1-mini é um modelo de raciocínio rápido e econômico, projetado para cenários de programação, matemática e ciências. Este modelo possui um contexto de 128K e uma data limite de conhecimento em outubro de 2023."
  },
  "o1-preview": {
    "description": "o1 é o novo modelo de raciocínio da OpenAI, adequado para tarefas complexas que exigem amplo conhecimento geral. Este modelo possui um contexto de 128K e uma data limite de conhecimento em outubro de 2023."
  },
  "open-codestral-mamba": {
    "description": "Codestral Mamba é um modelo de linguagem Mamba 2 focado em geração de código, oferecendo forte suporte para tarefas avançadas de codificação e raciocínio."
  },
  "open-mistral-7b": {
    "description": "Mistral 7B é um modelo compacto, mas de alto desempenho, especializado em processamento em lote e tarefas simples, como classificação e geração de texto, com boa capacidade de raciocínio."
  },
  "open-mistral-nemo": {
    "description": "Mistral Nemo é um modelo de 12B desenvolvido em colaboração com a Nvidia, oferecendo excelente desempenho em raciocínio e codificação, fácil de integrar e substituir."
  },
  "open-mixtral-8x22b": {
    "description": "Mixtral 8x22B é um modelo de especialistas maior, focado em tarefas complexas, oferecendo excelente capacidade de raciocínio e maior taxa de transferência."
  },
  "open-mixtral-8x7b": {
    "description": "Mixtral 8x7B é um modelo de especialistas esparsos, utilizando múltiplos parâmetros para aumentar a velocidade de raciocínio, adequado para tarefas de geração de linguagem e código."
  },
  "openai/gpt-4o": {
    "description": "ChatGPT-4o é um modelo dinâmico, atualizado em tempo real para manter a versão mais recente. Combina uma poderosa capacidade de compreensão e geração de linguagem, adequado para cenários de aplicação em larga escala, incluindo atendimento ao cliente, educação e suporte técnico."
  },
  "openai/gpt-4o-mini": {
    "description": "GPT-4o mini é o mais recente modelo da OpenAI, lançado após o GPT-4 Omni, que suporta entrada de texto e imagem e saída de texto. Como seu modelo compacto mais avançado, é muito mais barato do que outros modelos de ponta recentes e custa mais de 60% menos que o GPT-3.5 Turbo. Ele mantém inteligência de ponta, ao mesmo tempo que oferece uma relação custo-benefício significativa. O GPT-4o mini obteve uma pontuação de 82% no teste MMLU e atualmente está classificado acima do GPT-4 em preferências de chat."
  },
  "openai/o1-mini": {
    "description": "o1-mini é um modelo de raciocínio rápido e econômico, projetado para cenários de programação, matemática e ciências. Este modelo possui um contexto de 128K e uma data limite de conhecimento em outubro de 2023."
  },
  "openai/o1-preview": {
    "description": "o1 é o novo modelo de raciocínio da OpenAI, adequado para tarefas complexas que exigem amplo conhecimento geral. Este modelo possui um contexto de 128K e uma data limite de conhecimento em outubro de 2023."
  },
  "openchat/openchat-7b": {
    "description": "OpenChat 7B é uma biblioteca de modelos de linguagem de código aberto ajustada com a estratégia de 'C-RLFT (refinamento de aprendizado por reforço condicional)'."
  },
  "openrouter/auto": {
    "description": "Com base no comprimento do contexto, tema e complexidade, sua solicitação será enviada para Llama 3 70B Instruct, Claude 3.5 Sonnet (autoajustável) ou GPT-4o."
  },
  "phi3": {
    "description": "Phi-3 é um modelo leve e aberto lançado pela Microsoft, adequado para integração eficiente e raciocínio de conhecimento em larga escala."
  },
  "phi3:14b": {
    "description": "Phi-3 é um modelo leve e aberto lançado pela Microsoft, adequado para integração eficiente e raciocínio de conhecimento em larga escala."
  },
  "pixtral-12b-2409": {
    "description": "O modelo Pixtral demonstra forte capacidade em tarefas de compreensão de gráficos e imagens, perguntas e respostas de documentos, raciocínio multimodal e seguimento de instruções, podendo ingerir imagens em resolução natural e proporções, além de processar um número arbitrário de imagens em uma janela de contexto longa de até 128K tokens."
  },
  "pixtral-large-latest": {
    "description": "Pixtral Large é um modelo multimodal de código aberto com 124 bilhões de parâmetros, baseado no Mistral Large 2. Este é o segundo modelo da nossa família multimodal, demonstrando capacidades de compreensão de imagem de nível avançado."
  },
  "pro-128k": {
    "description": "Spark Pro 128K possui uma capacidade de processamento de contexto extremamente grande, capaz de lidar com até 128K de informações contextuais, especialmente adequado para análise completa e processamento de associações lógicas de longo prazo em conteúdos longos, podendo oferecer lógica fluida e consistente e suporte a diversas citações em comunicações textuais complexas."
  },
  "qwen-coder-plus-latest": {
    "description": "Modelo de código Qwen."
  },
  "qwen-coder-turbo-latest": {
    "description": "Modelo de código Qwen."
  },
  "qwen-long": {
    "description": "O Qwen é um modelo de linguagem em larga escala que suporta contextos de texto longos e funcionalidades de diálogo baseadas em documentos longos e múltiplos cenários."
  },
  "qwen-math-plus-latest": {
    "description": "O modelo de matemática Qwen é especificamente projetado para resolver problemas matemáticos."
  },
  "qwen-math-turbo-latest": {
    "description": "O modelo de matemática Qwen é especificamente projetado para resolver problemas matemáticos."
  },
  "qwen-max": {
    "description": "Modelo de linguagem em larga escala com trilhões de parâmetros do Qwen, suportando entradas em diferentes idiomas, como português e inglês, atualmente a versão API por trás do produto Qwen 2.5."
  },
  "qwen-max-latest": {
    "description": "O modelo de linguagem em larga escala Qwen Max, com trilhões de parâmetros, que suporta entradas em diferentes idiomas, incluindo chinês e inglês, e é o modelo de API por trás da versão do produto Qwen 2.5."
  },
  "qwen-plus": {
    "description": "Versão aprimorada do modelo de linguagem em larga escala Qwen, que suporta entradas em diferentes idiomas, como português e inglês."
  },
  "qwen-plus-latest": {
    "description": "A versão aprimorada do modelo de linguagem em larga escala Qwen Plus, que suporta entradas em diferentes idiomas, incluindo chinês e inglês."
  },
  "qwen-turbo": {
    "description": "O modelo de linguagem em larga escala Qwen suporta entradas em diferentes idiomas, como português e inglês."
  },
  "qwen-turbo-latest": {
    "description": "O modelo de linguagem em larga escala Qwen Turbo, que suporta entradas em diferentes idiomas, incluindo chinês e inglês."
  },
  "qwen-vl-chat-v1": {
    "description": "O Qwen VL suporta uma maneira de interação flexível, incluindo múltiplas imagens, perguntas e respostas em várias rodadas, e capacidades criativas."
  },
  "qwen-vl-max-latest": {
    "description": "Modelo de linguagem visual em escala ultra grande Qwen. Em comparação com a versão aprimorada, melhora ainda mais a capacidade de raciocínio visual e de seguir instruções, oferecendo um nível mais alto de percepção e cognição visual."
  },
  "qwen-vl-plus-latest": {
    "description": "Versão aprimorada do modelo de linguagem visual em larga escala Qwen. Aumenta significativamente a capacidade de reconhecimento de detalhes e de texto, suportando resolução de mais de um milhão de pixels e imagens de qualquer proporção."
  },
  "qwen-vl-v1": {
    "description": "Inicializado com o modelo de linguagem Qwen-7B, adicionando um modelo de imagem, um modelo pré-treinado com resolução de entrada de imagem de 448."
  },
  "qwen/qwen-2-7b-instruct:free": {
    "description": "Qwen2 é uma nova série de grandes modelos de linguagem, com capacidades de compreensão e geração mais robustas."
  },
  "qwen2": {
    "description": "Qwen2 é a nova geração de modelo de linguagem em larga escala da Alibaba, oferecendo desempenho excepcional para atender a diversas necessidades de aplicação."
  },
  "qwen2.5": {
    "description": "Qwen2.5 é a nova geração de modelo de linguagem em larga escala da Alibaba, oferecendo desempenho excepcional para atender a diversas necessidades de aplicação."
  },
  "qwen2.5-14b-instruct": {
    "description": "Modelo de 14B parâmetros do Qwen 2.5, disponível como código aberto."
  },
  "qwen2.5-32b-instruct": {
    "description": "Modelo de 32B parâmetros do Qwen 2.5, disponível como código aberto."
  },
  "qwen2.5-72b-instruct": {
    "description": "Modelo de 72B parâmetros do Qwen 2.5, disponível como código aberto."
  },
  "qwen2.5-7b-instruct": {
    "description": "Modelo de 7B parâmetros do Qwen 2.5, disponível como código aberto."
  },
  "qwen2.5-coder-1.5b-instruct": {
    "description": "Versão open source do modelo de código do Qwen."
  },
  "qwen2.5-coder-32b-instruct": {
    "description": "Versão open source do modelo de código Qwen."
  },
  "qwen2.5-coder-7b-instruct": {
    "description": "Versão de código aberto do modelo de código Qwen."
  },
  "qwen2.5-math-1.5b-instruct": {
    "description": "O modelo Qwen-Math possui poderosas capacidades de resolução de problemas matemáticos."
  },
  "qwen2.5-math-72b-instruct": {
    "description": "O modelo Qwen-Math possui uma forte capacidade de resolução de problemas matemáticos."
  },
  "qwen2.5-math-7b-instruct": {
    "description": "O modelo Qwen-Math possui uma forte capacidade de resolução de problemas matemáticos."
  },
  "qwen2.5:0.5b": {
    "description": "Qwen2.5 é a nova geração de modelo de linguagem em larga escala da Alibaba, oferecendo desempenho excepcional para atender a diversas necessidades de aplicação."
  },
  "qwen2.5:1.5b": {
    "description": "Qwen2.5 é a nova geração de modelo de linguagem em larga escala da Alibaba, oferecendo desempenho excepcional para atender a diversas necessidades de aplicação."
  },
  "qwen2.5:72b": {
    "description": "Qwen2.5 é a nova geração de modelo de linguagem em larga escala da Alibaba, oferecendo desempenho excepcional para atender a diversas necessidades de aplicação."
  },
  "qwen2:0.5b": {
    "description": "Qwen2 é a nova geração de modelo de linguagem em larga escala da Alibaba, oferecendo desempenho excepcional para atender a diversas necessidades de aplicação."
  },
  "qwen2:1.5b": {
    "description": "Qwen2 é a nova geração de modelo de linguagem em larga escala da Alibaba, oferecendo desempenho excepcional para atender a diversas necessidades de aplicação."
  },
  "qwen2:72b": {
    "description": "Qwen2 é a nova geração de modelo de linguagem em larga escala da Alibaba, oferecendo desempenho excepcional para atender a diversas necessidades de aplicação."
  },
  "qwq": {
    "description": "QwQ é um modelo de pesquisa experimental, focado em melhorar a capacidade de raciocínio da IA."
  },
  "qwq-32b-preview": {
    "description": "O modelo QwQ é um modelo de pesquisa experimental desenvolvido pela equipe Qwen, focado em aprimorar a capacidade de raciocínio da IA."
  },
  "solar-1-mini-chat": {
    "description": "Solar Mini é um LLM compacto, com desempenho superior ao GPT-3.5, possuindo forte capacidade multilíngue, suportando inglês e coreano, oferecendo uma solução eficiente e compacta."
  },
  "solar-1-mini-chat-ja": {
    "description": "Solar Mini (Ja) expande as capacidades do Solar Mini, focando no japonês, enquanto mantém eficiência e desempenho excepcional no uso do inglês e coreano."
  },
  "solar-pro": {
    "description": "Solar Pro é um LLM de alta inteligência lançado pela Upstage, focado na capacidade de seguir instruções em um único GPU, com pontuação IFEval acima de 80. Atualmente suporta inglês, com uma versão oficial planejada para lançamento em novembro de 2024, que expandirá o suporte a idiomas e comprimento de contexto."
  },
  "step-1-128k": {
    "description": "Equilibra desempenho e custo, adequado para cenários gerais."
  },
  "step-1-256k": {
    "description": "Possui capacidade de processamento de contexto ultra longo, especialmente adequado para análise de documentos longos."
  },
  "step-1-32k": {
    "description": "Suporta diálogos de comprimento médio, adequado para diversas aplicações."
  },
  "step-1-8k": {
    "description": "Modelo pequeno, adequado para tarefas leves."
  },
  "step-1-flash": {
    "description": "Modelo de alta velocidade, adequado para diálogos em tempo real."
  },
  "step-1.5v-mini": {
    "description": "Este modelo possui uma poderosa capacidade de compreensão de vídeo."
  },
  "step-1v-32k": {
    "description": "Suporta entradas visuais, aprimorando a experiência de interação multimodal."
  },
  "step-1v-8k": {
    "description": "Modelo visual compacto, adequado para tarefas básicas de texto e imagem."
  },
  "step-2-16k": {
    "description": "Suporta interações de contexto em larga escala, adequado para cenários de diálogo complexos."
  },
  "taichu2_mm": {
<<<<<<< HEAD
    "description": "Integra capacidades de compreensão de imagens, transferência de conhecimento e atribuição lógica, destacando-se na área de perguntas e respostas sobre texto e imagem."
=======
    "description": "Integra capacidades de compreensão de imagem, transferência de conhecimento e atribuição lógica, destacando-se no campo de perguntas e respostas baseadas em texto e imagem."
>>>>>>> 6dc10b06
  },
  "taichu_llm": {
    "description": "O modelo de linguagem Taichu possui uma forte capacidade de compreensão de linguagem, além de habilidades em criação de texto, perguntas e respostas, programação de código, cálculos matemáticos, raciocínio lógico, análise de sentimentos e resumo de texto. Inova ao combinar pré-treinamento com grandes dados e conhecimento rico de múltiplas fontes, aprimorando continuamente a tecnologia de algoritmos e absorvendo novos conhecimentos de vocabulário, estrutura, gramática e semântica de grandes volumes de dados textuais, proporcionando aos usuários informações e serviços mais convenientes e uma experiência mais inteligente."
  },
  "text-embedding-3-large": {
    "description": "O modelo de vetorização mais poderoso, adequado para tarefas em inglês e não inglês."
  },
  "text-embedding-3-small": {
    "description": "Modelo de Embedding de nova geração, eficiente e econômico, adequado para recuperação de conhecimento, aplicações RAG e outros cenários."
  },
  "togethercomputer/StripedHyena-Nous-7B": {
    "description": "StripedHyena Nous (7B) oferece capacidade de computação aprimorada através de estratégias e arquiteturas de modelo eficientes."
  },
  "tts-1": {
    "description": "O mais recente modelo de texto para fala, otimizado para velocidade em cenários em tempo real."
  },
  "tts-1-hd": {
    "description": "O mais recente modelo de texto para fala, otimizado para qualidade."
  },
  "upstage/SOLAR-10.7B-Instruct-v1.0": {
    "description": "Upstage SOLAR Instruct v1 (11B) é adequado para tarefas de instrução refinadas, oferecendo excelente capacidade de processamento de linguagem."
  },
  "us.anthropic.claude-3-5-sonnet-20241022-v2:0": {
    "description": "Claude 3.5 Sonnet eleva o padrão da indústria, superando modelos concorrentes e Claude 3 Opus, apresentando um desempenho excepcional em uma ampla gama de avaliações, enquanto mantém a velocidade e o custo de nossos modelos de nível médio."
  },
  "whisper-1": {
    "description": "Modelo de reconhecimento de voz universal, suporta reconhecimento de voz multilíngue, tradução de voz e identificação de idiomas."
  },
  "wizardlm2": {
    "description": "WizardLM 2 é um modelo de linguagem fornecido pela Microsoft AI, destacando-se em diálogos complexos, multilíngue, raciocínio e assistentes inteligentes."
  },
  "wizardlm2:8x22b": {
    "description": "WizardLM 2 é um modelo de linguagem fornecido pela Microsoft AI, destacando-se em diálogos complexos, multilíngue, raciocínio e assistentes inteligentes."
  },
  "yi-large": {
    "description": "Modelo de nova geração com trilhões de parâmetros, oferecendo capacidades excepcionais de perguntas e respostas e geração de texto."
  },
  "yi-large-fc": {
    "description": "Baseado no modelo yi-large, suporta e aprimora a capacidade de chamadas de ferramentas, adequado para diversos cenários de negócios que exigem a construção de agentes ou fluxos de trabalho."
  },
  "yi-large-preview": {
    "description": "Versão inicial, recomenda-se o uso do yi-large (nova versão)."
  },
  "yi-large-rag": {
    "description": "Serviço de alto nível baseado no modelo yi-large, combinando técnicas de recuperação e geração para fornecer respostas precisas, com serviços de busca em tempo real na web."
  },
  "yi-large-turbo": {
    "description": "Excelente relação custo-benefício e desempenho excepcional. Ajuste de alta precisão baseado em desempenho, velocidade de raciocínio e custo."
  },
  "yi-lightning": {
    "description": "Modelo de alto desempenho mais recente, garantindo saída de alta qualidade enquanto a velocidade de raciocínio é significativamente aprimorada."
  },
  "yi-lightning-lite": {
    "description": "Versão leve, recomendada para uso com yi-lightning."
  },
  "yi-medium": {
    "description": "Modelo de tamanho médio com ajuste fino, equilibrando capacidades e custo. Otimização profunda da capacidade de seguir instruções."
  },
  "yi-medium-200k": {
    "description": "Janela de contexto ultra longa de 200K, oferecendo compreensão e geração de texto em profundidade."
  },
  "yi-spark": {
    "description": "Modelo leve e ágil. Oferece capacidades aprimoradas de cálculos matemáticos e escrita de código."
  },
  "yi-vision": {
    "description": "Modelo para tarefas visuais complexas, oferecendo alta performance em compreensão e análise de imagens."
  }
}<|MERGE_RESOLUTION|>--- conflicted
+++ resolved
@@ -18,11 +18,7 @@
     "description": "360GPT Turbo Responsibility 8K enfatiza segurança semântica e responsabilidade, projetado especificamente para cenários de aplicação com altas exigências de segurança de conteúdo, garantindo precisão e robustez na experiência do usuário."
   },
   "360gpt2-o1": {
-<<<<<<< HEAD
-    "description": "O 360gpt2-o1 utiliza busca em árvore para construir cadeias de pensamento e introduz um mecanismo de reflexão, sendo treinado por aprendizado por reforço, com a capacidade de auto-reflexão e correção."
-=======
     "description": "O 360gpt2-o1 utiliza busca em árvore para construir cadeias de pensamento e introduz um mecanismo de reflexão, sendo treinado com aprendizado por reforço, o modelo possui a capacidade de auto-reflexão e correção de erros."
->>>>>>> 6dc10b06
   },
   "360gpt2-pro": {
     "description": "360GPT2 Pro é um modelo avançado de processamento de linguagem natural lançado pela 360, com excelente capacidade de geração e compreensão de texto, destacando-se especialmente na geração e criação de conteúdo, capaz de lidar com tarefas complexas de conversão de linguagem e interpretação de papéis."
@@ -118,11 +114,7 @@
     "description": "Qwen2.5-7B-Instruct é um dos mais recentes modelos de linguagem de grande escala lançados pela Alibaba Cloud. Este modelo de 7B apresenta melhorias significativas em áreas como codificação e matemática. O modelo também oferece suporte multilíngue, abrangendo mais de 29 idiomas, incluindo chinês e inglês. O modelo teve melhorias significativas em seguir instruções, entender dados estruturados e gerar saídas estruturadas (especialmente JSON)."
   },
   "MiniMax-Text-01": {
-<<<<<<< HEAD
-    "description": "Na série de modelos MiniMax-01, fizemos inovações audaciosas: pela primeira vez, implementamos em grande escala um mecanismo de atenção linear, fazendo do tradicional modelo Transformer não ser a única escolha. Este modelo possui um total de 456 bilhões de parâmetros, com 45,9 bilhões por ativação. O desempenho geral do modelo é comparável ao de modelos de ponta internacionais, ao mesmo tempo em que pode lidar eficientemente com contextos de até 4 milhões de tokens, 32 vezes mais que o GPT-4o e 20 vezes mais que o Claude-3.5-Sonnet."
-=======
     "description": "Na série de modelos MiniMax-01, fizemos inovações ousadas: pela primeira vez, implementamos em larga escala um mecanismo de atenção linear, tornando a arquitetura Transformer tradicional não mais a única opção. Este modelo possui um total de 456 bilhões de parâmetros, com 45,9 bilhões ativados em uma única vez. O desempenho geral do modelo é comparável aos melhores modelos internacionais, enquanto lida eficientemente com contextos de até 4 milhões de tokens, 32 vezes mais que o GPT-4o e 20 vezes mais que o Claude-3.5-Sonnet."
->>>>>>> 6dc10b06
   },
   "Nous-Hermes-2-Mixtral-8x7B-DPO": {
     "description": "Hermes 2 Mixtral 8x7B DPO é uma fusão de múltiplos modelos altamente flexível, projetada para oferecer uma experiência criativa excepcional."
@@ -233,11 +225,7 @@
     "description": "Qwen2 é a mais recente série do modelo Qwen, capaz de superar modelos de código aberto de tamanho equivalente e até mesmo modelos de maior escala. O Qwen2 7B obteve vantagens significativas em várias avaliações, especialmente em compreensão de código e chinês."
   },
   "Qwen2-VL-72B": {
-<<<<<<< HEAD
-    "description": "O Qwen2-VL-72B é um poderoso modelo de linguagem visual, que suporta processamento multimodal de imagens e textos, capaz de reconhecer com precisão o conteúdo de imagens e gerar descrições ou respostas relacionadas."
-=======
     "description": "O Qwen2-VL-72B é um poderoso modelo de linguagem visual, que suporta processamento multimodal de imagens e texto, capaz de reconhecer com precisão o conteúdo das imagens e gerar descrições ou respostas relacionadas."
->>>>>>> 6dc10b06
   },
   "Qwen2.5-14B-Instruct": {
     "description": "Qwen2.5-14B-Instruct é um grande modelo de linguagem com 14 bilhões de parâmetros, com desempenho excelente, otimizado para cenários em chinês e multilíngues, suportando aplicações como perguntas e respostas inteligentes e geração de conteúdo."
@@ -252,11 +240,7 @@
     "description": "Qwen2.5-7B-Instruct é um grande modelo de linguagem com 7 bilhões de parâmetros, que suporta chamadas de função e interação sem costura com sistemas externos, aumentando significativamente a flexibilidade e escalabilidade. Otimizado para cenários em chinês e multilíngues, suporta aplicações como perguntas e respostas inteligentes e geração de conteúdo."
   },
   "Qwen2.5-Coder-14B-Instruct": {
-<<<<<<< HEAD
-    "description": "O Qwen2.5-Coder-14B-Instruct é um modelo de instrução de programação baseado em pré-treinamento em grande escala, com forte capacidade de compreensão e geração de código, capaz de lidar eficientemente com diversas tarefas de programação, especialmente adequado para escrita inteligente de código, geração de scripts automatizados e resolução de problemas de programação."
-=======
     "description": "O Qwen2.5-Coder-14B-Instruct é um modelo de instrução de programação baseado em pré-treinamento em larga escala, com forte capacidade de compreensão e geração de código, capaz de lidar eficientemente com diversas tarefas de programação, especialmente adequado para escrita inteligente de código, geração de scripts automatizados e resolução de problemas de programação."
->>>>>>> 6dc10b06
   },
   "Qwen2.5-Coder-32B-Instruct": {
     "description": "Qwen2.5-Coder-32B-Instruct é um grande modelo de linguagem projetado para geração de código, compreensão de código e cenários de desenvolvimento eficiente, com uma escala de 32 bilhões de parâmetros, atendendo a diversas necessidades de programação."
@@ -700,11 +684,7 @@
     "description": "O GLM-4V-Plus possui a capacidade de entender conteúdo de vídeo e múltiplas imagens, adequado para tarefas multimodais."
   },
   "glm-zero-preview": {
-<<<<<<< HEAD
-    "description": "O GLM-Zero-Preview possui uma poderosa capacidade de raciocínio complexo, mostrando desempenho superior em lógica, matemática e programação."
-=======
     "description": "O GLM-Zero-Preview possui uma poderosa capacidade de raciocínio complexo, destacando-se em áreas como raciocínio lógico, matemática e programação."
->>>>>>> 6dc10b06
   },
   "google/gemini-flash-1.5": {
     "description": "Gemini 1.5 Flash oferece capacidades de processamento multimodal otimizadas, adequadas para uma variedade de cenários de tarefas complexas."
@@ -1358,11 +1338,7 @@
     "description": "Suporta interações de contexto em larga escala, adequado para cenários de diálogo complexos."
   },
   "taichu2_mm": {
-<<<<<<< HEAD
-    "description": "Integra capacidades de compreensão de imagens, transferência de conhecimento e atribuição lógica, destacando-se na área de perguntas e respostas sobre texto e imagem."
-=======
     "description": "Integra capacidades de compreensão de imagem, transferência de conhecimento e atribuição lógica, destacando-se no campo de perguntas e respostas baseadas em texto e imagem."
->>>>>>> 6dc10b06
   },
   "taichu_llm": {
     "description": "O modelo de linguagem Taichu possui uma forte capacidade de compreensão de linguagem, além de habilidades em criação de texto, perguntas e respostas, programação de código, cálculos matemáticos, raciocínio lógico, análise de sentimentos e resumo de texto. Inova ao combinar pré-treinamento com grandes dados e conhecimento rico de múltiplas fontes, aprimorando continuamente a tecnologia de algoritmos e absorvendo novos conhecimentos de vocabulário, estrutura, gramática e semântica de grandes volumes de dados textuais, proporcionando aos usuários informações e serviços mais convenientes e uma experiência mais inteligente."
