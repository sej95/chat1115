--- conflicted
+++ resolved
@@ -177,11 +177,7 @@
     "description": "Meta Llama 3.1 é uma família de modelos de linguagem em larga escala multilíngue desenvolvida pela Meta, incluindo variantes pré-treinadas e de ajuste fino para instruções com tamanhos de parâmetros de 8B, 70B e 405B. Este modelo de 8B foi otimizado para cenários de diálogo multilíngue e se destacou em vários benchmarks da indústria. O treinamento do modelo utilizou mais de 150 trilhões de tokens de dados públicos e empregou técnicas como ajuste fino supervisionado e aprendizado por reforço com feedback humano para melhorar a utilidade e segurança do modelo. Llama 3.1 suporta geração de texto e geração de código, com data de corte de conhecimento em dezembro de 2023."
   },
   "Qwen/QVQ-72B-Preview": {
-<<<<<<< HEAD
-    "description": "QVQ-72B-Preview é um modelo de pesquisa desenvolvido pela equipe Qwen, focado em capacidades de inferência visual, com vantagens únicas na compreensão de cenários complexos e na resolução de problemas matemáticos relacionados à visão."
-=======
     "description": "QVQ-72B-Preview é um modelo de pesquisa desenvolvido pela equipe Qwen, focado em capacidades de raciocínio visual, apresentando vantagens únicas na compreensão de cenários complexos e na resolução de problemas matemáticos relacionados à visão."
->>>>>>> 355e275f
   },
   "Qwen/QwQ-32B-Preview": {
     "description": "QwQ-32B-Preview é o mais recente modelo de pesquisa experimental da Qwen, focado em melhorar a capacidade de raciocínio da IA. Ao explorar mecanismos complexos como mistura de linguagem e raciocínio recursivo, suas principais vantagens incluem forte capacidade de análise de raciocínio, habilidades matemáticas e de programação. Ao mesmo tempo, existem questões de troca de linguagem, ciclos de raciocínio, considerações de segurança e diferenças em outras capacidades."
@@ -538,31 +534,19 @@
     "description": "DBRX Instruct oferece capacidade de processamento de instruções altamente confiável, suportando aplicações em diversos setores."
   },
   "deepseek-ai/DeepSeek-R1": {
-<<<<<<< HEAD
-    "description": "DeepSeek-R1 é um modelo de inferência impulsionado por aprendizado por reforço (RL), que resolve problemas de repetitividade e legibilidade no modelo. Antes do RL, o DeepSeek-R1 introduziu dados de inicialização a frio, otimizando ainda mais o desempenho da inferência. Ele se compara ao OpenAI-o1 em tarefas matemáticas, de codificação e de inferência, e melhora o desempenho geral por meio de métodos de treinamento cuidadosamente projetados."
-=======
     "description": "DeepSeek-R1 é um modelo de inferência impulsionado por aprendizado por reforço (RL), que resolve problemas de repetitividade e legibilidade no modelo. Antes do RL, o DeepSeek-R1 introduziu dados de inicialização a frio, otimizando ainda mais o desempenho da inferência. Ele apresenta desempenho comparável ao OpenAI-o1 em tarefas matemáticas, de código e de inferência, e melhora o resultado geral por meio de métodos de treinamento cuidadosamente projetados."
->>>>>>> 355e275f
   },
   "deepseek-ai/DeepSeek-V2.5": {
     "description": "DeepSeek V2.5 combina as excelentes características das versões anteriores, aprimorando a capacidade geral e de codificação."
   },
   "deepseek-ai/DeepSeek-V3": {
-<<<<<<< HEAD
-    "description": "DeepSeek-V3 é um modelo de linguagem de especialistas mistos (MoE) com 671 bilhões de parâmetros, utilizando atenção latente multi-cabeça (MLA) e a arquitetura DeepSeekMoE, combinando uma estratégia de balanceamento de carga sem perda auxiliar para otimizar a eficiência de inferência e treinamento. Pré-treinado em 14,8 trilhões de tokens de alta qualidade e ajustado supervisionadamente com aprendizado por reforço, o DeepSeek-V3 supera outros modelos de código aberto em desempenho, aproximando-se de modelos fechados líderes."
-=======
     "description": "DeepSeek-V3 é um modelo de linguagem de especialistas mistos (MoE) com 671 bilhões de parâmetros, utilizando atenção latente de múltiplas cabeças (MLA) e a arquitetura DeepSeekMoE, combinando uma estratégia de balanceamento de carga sem perda auxiliar para otimizar a eficiência de inferência e treinamento. Após ser pré-treinado em 14,8 trilhões de tokens de alta qualidade e passar por ajuste fino supervisionado e aprendizado por reforço, o DeepSeek-V3 supera outros modelos de código aberto em desempenho, aproximando-se de modelos fechados líderes."
->>>>>>> 355e275f
   },
   "deepseek-ai/deepseek-llm-67b-chat": {
     "description": "DeepSeek 67B é um modelo avançado treinado para diálogos de alta complexidade."
   },
   "deepseek-ai/deepseek-vl2": {
-<<<<<<< HEAD
-    "description": "DeepSeek-VL2 é um modelo de linguagem visual baseado no DeepSeekMoE-27B, desenvolvido com uma arquitetura MoE de ativação esparsa, alcançando desempenho excepcional com apenas 4,5 bilhões de parâmetros ativados. Este modelo se destaca em várias tarefas, incluindo perguntas visuais, reconhecimento óptico de caracteres, compreensão de documentos/tabelas/gráficos e localização visual."
-=======
     "description": "DeepSeek-VL2 é um modelo de linguagem visual baseado no DeepSeekMoE-27B, desenvolvido como um especialista misto (MoE), utilizando uma arquitetura de MoE com ativação esparsa, alcançando desempenho excepcional com apenas 4,5 bilhões de parâmetros ativados. Este modelo se destaca em várias tarefas, incluindo perguntas visuais, reconhecimento óptico de caracteres, compreensão de documentos/tabelas/gráficos e localização visual."
->>>>>>> 355e275f
   },
   "deepseek-chat": {
     "description": "Um novo modelo de código aberto que combina capacidades gerais e de codificação, não apenas preservando a capacidade de diálogo geral do modelo Chat original e a poderosa capacidade de processamento de código do modelo Coder, mas também alinhando-se melhor às preferências humanas. Além disso, o DeepSeek-V2.5 também alcançou melhorias significativas em várias áreas, como tarefas de escrita e seguimento de instruções."
