{
  "01-ai/yi-1.5-34b-chat": {
    "description": "Zero Um, o mais recente modelo de ajuste fino de código aberto, com 34 bilhões de parâmetros, suporta múltiplos cenários de diálogo, com dados de treinamento de alta qualidade, alinhados às preferências humanas."
  },
  "01-ai/yi-1.5-9b-chat": {
    "description": "Zero Um, o mais recente modelo de ajuste fino de código aberto, com 9 bilhões de parâmetros, suporta múltiplos cenários de diálogo, com dados de treinamento de alta qualidade, alinhados às preferências humanas."
  },
  "360/deepseek-r1": {
    "description": "【Versão implantada 360】DeepSeek-R1 utilizou amplamente técnicas de aprendizado por reforço na fase de pós-treinamento, melhorando significativamente a capacidade de inferência do modelo com apenas poucos dados rotulados. Em tarefas de matemática, código e raciocínio em linguagem natural, seu desempenho é comparável à versão oficial OpenAI o1."
  },
  "360gpt-pro": {
    "description": "360GPT Pro, como um membro importante da série de modelos de IA da 360, atende a diversas aplicações de linguagem natural com sua capacidade eficiente de processamento de texto, suportando compreensão de longos textos e diálogos em múltiplas rodadas."
  },
  "360gpt-pro-trans": {
    "description": "Modelo dedicado à tradução, otimizado com ajuste fino profundo, com resultados de tradução líderes."
  },
  "360gpt-turbo": {
    "description": "360GPT Turbo oferece poderosas capacidades de computação e diálogo, com excelente compreensão semântica e eficiência de geração, sendo a solução ideal de assistente inteligente para empresas e desenvolvedores."
  },
  "360gpt-turbo-responsibility-8k": {
    "description": "360GPT Turbo Responsibility 8K enfatiza segurança semântica e responsabilidade, projetado especificamente para cenários de aplicação com altas exigências de segurança de conteúdo, garantindo precisão e robustez na experiência do usuário."
  },
  "360gpt2-o1": {
    "description": "O 360gpt2-o1 utiliza busca em árvore para construir cadeias de pensamento e introduz um mecanismo de reflexão, sendo treinado com aprendizado por reforço, o modelo possui a capacidade de auto-reflexão e correção de erros."
  },
  "360gpt2-pro": {
    "description": "360GPT2 Pro é um modelo avançado de processamento de linguagem natural lançado pela 360, com excelente capacidade de geração e compreensão de texto, destacando-se especialmente na geração e criação de conteúdo, capaz de lidar com tarefas complexas de conversão de linguagem e interpretação de papéis."
  },
  "360zhinao2-o1": {
    "description": "O 360zhinao2-o1 utiliza busca em árvore para construir cadeias de pensamento e introduz um mecanismo de reflexão, utilizando aprendizado por reforço para treinar, permitindo que o modelo tenha a capacidade de auto-reflexão e correção de erros."
  },
  "4.0Ultra": {
    "description": "Spark4.0 Ultra é a versão mais poderosa da série de grandes modelos Xinghuo, que, ao atualizar a conexão de busca online, melhora a capacidade de compreensão e resumo de conteúdo textual. É uma solução abrangente para aumentar a produtividade no trabalho e responder com precisão às demandas, sendo um produto inteligente líder na indústria."
  },
  "Baichuan2-Turbo": {
    "description": "Utiliza tecnologia de busca aprimorada para conectar completamente o grande modelo com conhecimento de domínio e conhecimento da web. Suporta upload de vários documentos, como PDF e Word, e entrada de URLs, garantindo acesso a informações de forma rápida e abrangente, com resultados precisos e profissionais."
  },
  "Baichuan3-Turbo": {
    "description": "Otimizado para cenários de alta frequência empresarial, com melhorias significativas de desempenho e excelente custo-benefício. Em comparação com o modelo Baichuan2, a criação de conteúdo aumentou em 20%, a resposta a perguntas de conhecimento em 17% e a capacidade de interpretação de papéis em 40%. O desempenho geral é superior ao do GPT-3.5."
  },
  "Baichuan3-Turbo-128k": {
    "description": "Possui uma janela de contexto ultra longa de 128K, otimizada para cenários de alta frequência empresarial, com melhorias significativas de desempenho e excelente custo-benefício. Em comparação com o modelo Baichuan2, a criação de conteúdo aumentou em 20%, a resposta a perguntas de conhecimento em 17% e a capacidade de interpretação de papéis em 40%. O desempenho geral é superior ao do GPT-3.5."
  },
  "Baichuan4": {
    "description": "O modelo é o melhor do país, superando modelos estrangeiros em tarefas em chinês, como enciclopédias, textos longos e criação de conteúdo. Também possui capacidades multimodais líderes na indústria, com desempenho excepcional em várias avaliações de referência."
  },
  "Baichuan4-Air": {
    "description": "Modelo com a melhor capacidade do país, superando modelos estrangeiros em tarefas em chinês como enciclopédia, textos longos e criação de conteúdo. Também possui capacidades multimodais líderes da indústria, com excelente desempenho em várias avaliações de referência."
  },
  "Baichuan4-Turbo": {
    "description": "Modelo com a melhor capacidade do país, superando modelos estrangeiros em tarefas em chinês como enciclopédia, textos longos e criação de conteúdo. Também possui capacidades multimodais líderes da indústria, com excelente desempenho em várias avaliações de referência."
  },
  "DeepSeek-R1": {
    "description": "LLM eficiente de ponta, especializado em raciocínio, matemática e programação."
  },
  "DeepSeek-R1-Distill-Llama-70B": {
    "description": "DeepSeek R1 — o modelo maior e mais inteligente do conjunto DeepSeek — foi destilado para a arquitetura Llama 70B. Com base em testes de benchmark e avaliações humanas, este modelo é mais inteligente do que o Llama 70B original, destacando-se especialmente em tarefas que exigem precisão matemática e factual."
  },
  "DeepSeek-R1-Distill-Qwen-1.5B": {
    "description": "Modelo de destilação DeepSeek-R1 baseado no Qwen2.5-Math-1.5B, otimizado para desempenho de inferência através de aprendizado por reforço e dados de inicialização fria, modelo de código aberto que redefine os padrões de múltiplas tarefas."
  },
  "DeepSeek-R1-Distill-Qwen-14B": {
    "description": "Modelo de destilação DeepSeek-R1 baseado no Qwen2.5-14B, otimizado para desempenho de inferência através de aprendizado por reforço e dados de inicialização fria, modelo de código aberto que redefine os padrões de múltiplas tarefas."
  },
  "DeepSeek-R1-Distill-Qwen-32B": {
    "description": "A série DeepSeek-R1 otimiza o desempenho de inferência através de aprendizado por reforço e dados de inicialização fria, modelo de código aberto que redefine os padrões de múltiplas tarefas, superando o nível do OpenAI-o1-mini."
  },
  "DeepSeek-R1-Distill-Qwen-7B": {
    "description": "Modelo de destilação DeepSeek-R1 baseado no Qwen2.5-Math-7B, otimizado para desempenho de inferência através de aprendizado por reforço e dados de inicialização fria, modelo de código aberto que redefine os padrões de múltiplas tarefas."
  },
  "DeepSeek-V3": {
    "description": "DeepSeek-V3 é um modelo MoE desenvolvido internamente pela DeepSeek. Os resultados de várias avaliações do DeepSeek-V3 superaram outros modelos de código aberto, como Qwen2.5-72B e Llama-3.1-405B, e seu desempenho é comparável aos melhores modelos fechados do mundo, como GPT-4o e Claude-3.5-Sonnet."
  },
  "Doubao-1.5-thinking-pro-m": {
    "description": "O Doubao-1.5 é um novo modelo de pensamento profundo (a versão m possui capacidade nativa de raciocínio multimodal), destacando-se em áreas profissionais como matemática, programação, raciocínio científico e tarefas gerais como escrita criativa, alcançando ou se aproximando do nível de elite em várias referências de prestígio como AIME 2024, Codeforces, GPQA."
  },
  "Doubao-1.5-thinking-vision-pro": {
    "description": "Modelo de pensamento profundo visual totalmente novo, com habilidades aprimoradas de compreensão e raciocínio multimodal geral, alcançando desempenho SOTA em 37 dos 59 benchmarks públicos."
  },
  "Doubao-1.5-vision-pro": {
    "description": "Doubao-1.5-vision-pro é um modelo multimodal atualizado, suportando reconhecimento de imagens de qualquer resolução e proporções extremas, melhorando a capacidade de raciocínio visual, reconhecimento de documentos, compreensão de informações detalhadas e seguimento de instruções."
  },
  "Doubao-1.5-vision-pro-32k": {
    "description": "Doubao-1.5-vision-pro é um modelo multimodal de grande porte totalmente atualizado, que suporta reconhecimento de imagens em qualquer resolução e proporções extremas, melhorando a capacidade de raciocínio visual, reconhecimento de documentos, compreensão de informações detalhadas e seguimento de instruções."
  },
  "Doubao-lite-128k": {
    "description": "Doubao-lite possui uma velocidade de resposta excepcional e uma melhor relação custo-benefício, oferecendo opções mais flexíveis para diferentes cenários dos clientes. Suporta raciocínio e ajuste fino em janelas de contexto de 128k."
  },
  "Doubao-lite-32k": {
    "description": "Doubao-lite possui uma velocidade de resposta excepcional e uma melhor relação custo-benefício, oferecendo opções mais flexíveis para diferentes cenários dos clientes. Suporta raciocínio e ajuste fino em janelas de contexto de 32k."
  },
  "Doubao-lite-4k": {
    "description": "Doubao-lite possui uma velocidade de resposta excepcional e uma melhor relação custo-benefício, oferecendo opções mais flexíveis para diferentes cenários dos clientes. Suporta raciocínio e ajuste fino em janelas de contexto de 4k."
  },
  "Doubao-pro-128k": {
    "description": "O modelo principal com o melhor desempenho, adequado para tarefas complexas, apresentando excelentes resultados em cenários como perguntas e respostas, resumos, criação, classificação de texto e interpretação de papéis. Suporta raciocínio e ajuste fino em janelas de contexto de 128k."
  },
  "Doubao-pro-256k": {
    "description": "O modelo principal com o melhor desempenho, adequado para lidar com tarefas complexas, apresentando bons resultados em cenários como perguntas e respostas de referência, resumos, criação, classificação de texto e interpretação de papéis. Suporta raciocínio e ajuste fino com janelas de contexto de 256k."
  },
  "Doubao-pro-32k": {
    "description": "O modelo principal com o melhor desempenho, adequado para tarefas complexas, apresentando excelentes resultados em cenários como perguntas e respostas, resumos, criação, classificação de texto e interpretação de papéis. Suporta raciocínio e ajuste fino em janelas de contexto de 32k."
  },
  "Doubao-pro-4k": {
    "description": "O modelo principal com o melhor desempenho, adequado para tarefas complexas, apresentando excelentes resultados em cenários como perguntas e respostas, resumos, criação, classificação de texto e interpretação de papéis. Suporta raciocínio e ajuste fino em janelas de contexto de 4k."
  },
  "Doubao-vision-lite-32k": {
    "description": "O modelo Doubao-vision é um modelo multimodal de grande porte lançado pela Doubao, com poderosas capacidades de compreensão e raciocínio de imagens, além de uma compreensão precisa de instruções. O modelo demonstrou um desempenho robusto em extração de informações textuais de imagens e tarefas de raciocínio baseadas em imagens, podendo ser aplicado em tarefas de perguntas e respostas visuais mais complexas e abrangentes."
  },
  "Doubao-vision-pro-32k": {
    "description": "O modelo Doubao-vision é um modelo multimodal de grande porte lançado pela Doubao, com poderosas capacidades de compreensão e raciocínio de imagens, além de uma compreensão precisa de instruções. O modelo demonstrou um desempenho robusto em extração de informações textuais de imagens e tarefas de raciocínio baseadas em imagens, podendo ser aplicado em tarefas de perguntas e respostas visuais mais complexas e abrangentes."
  },
  "ERNIE-3.5-128K": {
    "description": "Modelo de linguagem de grande escala desenvolvido pela Baidu, cobrindo uma vasta quantidade de dados em chinês e inglês, com poderosas capacidades gerais, capaz de atender à maioria das demandas de perguntas e respostas em diálogos, geração de conteúdo e aplicações de plugins; suporta integração automática com o plugin de busca da Baidu, garantindo a atualidade das informações nas respostas."
  },
  "ERNIE-3.5-8K": {
    "description": "Modelo de linguagem de grande escala desenvolvido pela Baidu, cobrindo uma vasta quantidade de dados em chinês e inglês, com poderosas capacidades gerais, capaz de atender à maioria das demandas de perguntas e respostas em diálogos, geração de conteúdo e aplicações de plugins; suporta integração automática com o plugin de busca da Baidu, garantindo a atualidade das informações nas respostas."
  },
  "ERNIE-3.5-8K-Preview": {
    "description": "Modelo de linguagem de grande escala desenvolvido pela Baidu, cobrindo uma vasta quantidade de dados em chinês e inglês, com poderosas capacidades gerais, capaz de atender à maioria das demandas de perguntas e respostas em diálogos, geração de conteúdo e aplicações de plugins; suporta integração automática com o plugin de busca da Baidu, garantindo a atualidade das informações nas respostas."
  },
  "ERNIE-4.0-8K-Latest": {
    "description": "Modelo de linguagem ultra grande escala desenvolvido pela Baidu, que em comparação com o ERNIE 3.5, apresenta uma atualização completa nas capacidades do modelo, amplamente aplicável em cenários de tarefas complexas em diversas áreas; suporta integração automática com o plugin de busca da Baidu, garantindo a atualidade das informações de perguntas e respostas."
  },
  "ERNIE-4.0-8K-Preview": {
    "description": "Modelo de linguagem ultra grande escala desenvolvido pela Baidu, que em comparação com o ERNIE 3.5, apresenta uma atualização completa nas capacidades do modelo, amplamente aplicável em cenários de tarefas complexas em diversas áreas; suporta integração automática com o plugin de busca da Baidu, garantindo a atualidade das informações de perguntas e respostas."
  },
  "ERNIE-4.0-Turbo-8K-Latest": {
    "description": "Modelo de linguagem de última geração desenvolvido pela Baidu, com desempenho excepcional em uma ampla gama de cenários de tarefas complexas; suporta integração automática com plugins de busca da Baidu, garantindo a relevância da informação nas respostas. Supera o desempenho do ERNIE 4.0."
  },
  "ERNIE-4.0-Turbo-8K-Preview": {
    "description": "Modelo de linguagem ultra grande escala desenvolvido pela Baidu, com desempenho excepcional em resultados gerais, amplamente aplicável em cenários de tarefas complexas em diversas áreas; suporta integração automática com o plugin de busca da Baidu, garantindo a atualidade das informações de perguntas e respostas. Em comparação com o ERNIE 4.0, apresenta desempenho superior."
  },
  "ERNIE-Character-8K": {
    "description": "Modelo de linguagem vertical desenvolvido pela Baidu, adequado para aplicações como NPCs em jogos, diálogos de atendimento ao cliente e interpretação de personagens em diálogos, com estilos de personagem mais distintos e consistentes, maior capacidade de seguir instruções e desempenho de inferência superior."
  },
  "ERNIE-Lite-Pro-128K": {
    "description": "Modelo de linguagem leve desenvolvido pela Baidu, que combina excelente desempenho do modelo com eficiência de inferência, apresentando resultados superiores ao ERNIE Lite, adequado para uso em inferência com placas de aceleração de IA de baixo poder computacional."
  },
  "ERNIE-Speed-128K": {
    "description": "Modelo de linguagem de alto desempenho desenvolvido pela Baidu, lançado em 2024, com capacidades gerais excepcionais, adequado como modelo base para ajuste fino, melhorando o tratamento de problemas em cenários específicos, enquanto mantém excelente desempenho de inferência."
  },
  "ERNIE-Speed-Pro-128K": {
    "description": "Modelo de linguagem de alto desempenho desenvolvido pela Baidu, lançado em 2024, com capacidades gerais excepcionais, apresentando resultados superiores ao ERNIE Speed, adequado como modelo base para ajuste fino, melhorando o tratamento de problemas em cenários específicos, enquanto mantém excelente desempenho de inferência."
  },
  "Gryphe/MythoMax-L2-13b": {
    "description": "MythoMax-L2 (13B) é um modelo inovador, adequado para aplicações em múltiplas áreas e tarefas complexas."
  },
  "InternVL2-8B": {
    "description": "InternVL2-8B é um poderoso modelo de linguagem visual, que suporta processamento multimodal de imagens e textos, capaz de identificar com precisão o conteúdo da imagem e gerar descrições ou respostas relevantes."
  },
  "InternVL2.5-26B": {
    "description": "InternVL2.5-26B é um poderoso modelo de linguagem visual, que suporta processamento multimodal de imagens e textos, capaz de identificar com precisão o conteúdo da imagem e gerar descrições ou respostas relevantes."
  },
  "Llama-3.2-11B-Vision-Instruct": {
    "description": "Capacidade de raciocínio de imagem excepcional em imagens de alta resolução, adequada para aplicações de compreensão visual."
  },
  "Llama-3.2-90B-Vision-Instruct\t": {
    "description": "Capacidade avançada de raciocínio de imagem para aplicações de agentes de compreensão visual."
  },
  "Meta-Llama-3.1-405B-Instruct": {
    "description": "Modelo de texto ajustado para instruções Llama 3.1, otimizado para casos de uso de diálogos multilíngues, apresentando desempenho superior em muitos modelos de chat de código aberto e fechados em benchmarks da indústria."
  },
  "Meta-Llama-3.1-70B-Instruct": {
    "description": "Modelo de texto ajustado para instruções Llama 3.1, otimizado para casos de uso de diálogos multilíngues, apresentando desempenho superior em muitos modelos de chat de código aberto e fechados em benchmarks da indústria."
  },
  "Meta-Llama-3.1-8B-Instruct": {
    "description": "Modelo de texto ajustado para instruções Llama 3.1, otimizado para casos de uso de diálogos multilíngues, apresentando desempenho superior em muitos modelos de chat de código aberto e fechados em benchmarks da indústria."
  },
  "Meta-Llama-3.2-1B-Instruct": {
    "description": "Modelo de linguagem pequeno de ponta, com compreensão de linguagem, excelente capacidade de raciocínio e geração de texto."
  },
  "Meta-Llama-3.2-3B-Instruct": {
    "description": "Modelo de linguagem pequeno de ponta, com compreensão de linguagem, excelente capacidade de raciocínio e geração de texto."
  },
  "Meta-Llama-3.3-70B-Instruct": {
    "description": "Llama 3.3 é o modelo de linguagem de código aberto multilíngue mais avançado da série Llama, oferecendo desempenho comparável ao modelo de 405B a um custo extremamente baixo. Baseado na estrutura Transformer, e aprimorado por meio de ajuste fino supervisionado (SFT) e aprendizado por reforço com feedback humano (RLHF) para aumentar a utilidade e a segurança. Sua versão ajustada para instruções é otimizada para diálogos multilíngues, superando muitos modelos de chat de código aberto e fechados em vários benchmarks da indústria. A data limite de conhecimento é dezembro de 2023."
  },
  "MiniMax-Text-01": {
    "description": "Na série de modelos MiniMax-01, fizemos inovações ousadas: pela primeira vez, implementamos em larga escala um mecanismo de atenção linear, tornando a arquitetura Transformer tradicional não mais a única opção. Este modelo possui um total de 456 bilhões de parâmetros, com 45,9 bilhões ativados em uma única vez. O desempenho geral do modelo é comparável aos melhores modelos internacionais, enquanto lida eficientemente com contextos de até 4 milhões de tokens, 32 vezes mais que o GPT-4o e 20 vezes mais que o Claude-3.5-Sonnet."
  },
  "NousResearch/Nous-Hermes-2-Mixtral-8x7B-DPO": {
    "description": "Nous Hermes 2 - Mixtral 8x7B-DPO (46.7B) é um modelo de instrução de alta precisão, adequado para cálculos complexos."
  },
  "Phi-3-medium-128k-instruct": {
    "description": "Mesmo modelo Phi-3-medium, mas com um tamanho de contexto maior para RAG ou prompting de poucos exemplos."
  },
  "Phi-3-medium-4k-instruct": {
    "description": "Um modelo de 14B parâmetros, que apresenta melhor qualidade do que o Phi-3-mini, com foco em dados densos de raciocínio de alta qualidade."
  },
  "Phi-3-mini-128k-instruct": {
    "description": "Mesmo modelo Phi-3-mini, mas com um tamanho de contexto maior para RAG ou prompting de poucos exemplos."
  },
  "Phi-3-mini-4k-instruct": {
    "description": "O menor membro da família Phi-3. Otimizado tanto para qualidade quanto para baixa latência."
  },
  "Phi-3-small-128k-instruct": {
    "description": "Mesmo modelo Phi-3-small, mas com um tamanho de contexto maior para RAG ou prompting de poucos exemplos."
  },
  "Phi-3-small-8k-instruct": {
    "description": "Um modelo de 7B parâmetros, que apresenta melhor qualidade do que o Phi-3-mini, com foco em dados densos de raciocínio de alta qualidade."
  },
  "Phi-3.5-mini-instruct": {
    "description": "Versão atualizada do modelo Phi-3-mini."
  },
  "Phi-3.5-vision-instrust": {
    "description": "Versão atualizada do modelo Phi-3-vision."
  },
  "Pro/Qwen/Qwen2-7B-Instruct": {
    "description": "Qwen2-7B-Instruct é um modelo de linguagem de grande escala com ajuste fino para instruções na série Qwen2, com um tamanho de parâmetro de 7B. Este modelo é baseado na arquitetura Transformer, utilizando funções de ativação SwiGLU, viés de atenção QKV e atenção de consulta em grupo. Ele é capaz de lidar com entradas em larga escala. O modelo se destaca em compreensão de linguagem, geração, capacidade multilíngue, codificação, matemática e raciocínio em vários benchmarks, superando a maioria dos modelos de código aberto e demonstrando competitividade comparável a modelos proprietários em algumas tarefas. O Qwen2-7B-Instruct superou o Qwen1.5-7B-Chat em várias avaliações, mostrando melhorias significativas de desempenho."
  },
  "Pro/Qwen/Qwen2.5-7B-Instruct": {
    "description": "Qwen2.5-7B-Instruct é um dos mais recentes modelos de linguagem de grande escala lançados pela Alibaba Cloud. Este modelo de 7B apresenta melhorias significativas em áreas como codificação e matemática. O modelo também oferece suporte multilíngue, abrangendo mais de 29 idiomas, incluindo chinês e inglês. O modelo teve melhorias significativas em seguir instruções, entender dados estruturados e gerar saídas estruturadas (especialmente JSON)."
  },
  "Pro/Qwen/Qwen2.5-Coder-7B-Instruct": {
    "description": "Qwen2.5-Coder-7B-Instruct é a versão mais recente da série de modelos de linguagem de grande escala específicos para código lançada pela Alibaba Cloud. Este modelo, baseado no Qwen2.5, foi treinado com 55 trilhões de tokens, melhorando significativamente a capacidade de geração, raciocínio e correção de código. Ele não apenas aprimora a capacidade de codificação, mas também mantém as vantagens em matemática e habilidades gerais. O modelo fornece uma base mais abrangente para aplicações práticas, como agentes de código."
  },
  "Pro/Qwen/Qwen2.5-VL-7B-Instruct": {
    "description": "Qwen2.5-VL é o novo membro da série Qwen, com capacidades avançadas de compreensão visual. Ele pode analisar textos, gráficos e layouts em imagens, compreender vídeos longos e capturar eventos. Capaz de realizar raciocínios, manipular ferramentas, suporta localização de objetos em múltiplos formatos e geração de saídas estruturadas. Otimiza a compreensão de vídeos através de treinamento com resolução dinâmica e taxa de quadros, além de melhorar a eficiência do codificador visual."
  },
  "Pro/THUDM/glm-4-9b-chat": {
    "description": "GLM-4-9B-Chat é a versão de código aberto da série de modelos pré-treinados GLM-4 lançada pela Zhipu AI. Este modelo se destaca em semântica, matemática, raciocínio, código e conhecimento. Além de suportar diálogos de múltiplas rodadas, o GLM-4-9B-Chat também possui recursos avançados como navegação na web, execução de código, chamadas de ferramentas personalizadas (Function Call) e raciocínio de longo texto. O modelo suporta 26 idiomas, incluindo chinês, inglês, japonês, coreano e alemão. Em vários benchmarks, o GLM-4-9B-Chat demonstrou desempenho excepcional, como AlignBench-v2, MT-Bench, MMLU e C-Eval. O modelo suporta um comprimento de contexto máximo de 128K, adequado para pesquisa acadêmica e aplicações comerciais."
  },
  "Pro/deepseek-ai/DeepSeek-R1": {
    "description": "DeepSeek-R1 é um modelo de inferência impulsionado por aprendizado por reforço (RL), que resolve problemas de repetitividade e legibilidade no modelo. Antes do RL, o DeepSeek-R1 introduziu dados de inicialização a frio, otimizando ainda mais o desempenho de inferência. Ele se compara ao OpenAI-o1 em tarefas matemáticas, de código e de inferência, e melhora o desempenho geral por meio de métodos de treinamento cuidadosamente projetados."
  },
  "Pro/deepseek-ai/DeepSeek-R1-0120": {
    "description": "DeepSeek-R1 é um modelo de raciocínio impulsionado por aprendizado por reforço (RL), que resolve problemas de repetição e legibilidade no modelo. Antes do RL, DeepSeek-R1 introduziu dados de cold start para otimizar ainda mais o desempenho do raciocínio. Ele apresenta desempenho comparável ao OpenAI-o1 em tarefas de matemática, código e raciocínio, e melhora o desempenho geral por meio de métodos de treinamento cuidadosamente projetados."
  },
  "Pro/deepseek-ai/DeepSeek-R1-Distill-Qwen-7B": {
    "description": "DeepSeek-R1-Distill-Qwen-7B é um modelo obtido por destilação de conhecimento baseado no Qwen2.5-Math-7B. Este modelo foi refinado usando 800 mil amostras selecionadas geradas pelo DeepSeek-R1, demonstrando excelente capacidade de raciocínio. Apresenta desempenho destacado em diversos benchmarks, alcançando 92,8% de precisão no MATH-500, 55,5% de taxa de aprovação no AIME 2024 e uma pontuação de 1189 no CodeForces, mostrando forte competência em matemática e programação para um modelo de escala 7B."
  },
  "Pro/deepseek-ai/DeepSeek-V3": {
    "description": "DeepSeek-V3 é um modelo de linguagem com 671 bilhões de parâmetros, utilizando uma arquitetura de especialistas mistos (MoE) com atenção potencial de múltiplas cabeças (MLA) e uma estratégia de balanceamento de carga sem perda auxiliar, otimizando a eficiência de inferência e treinamento. Pré-treinado em 14,8 trilhões de tokens de alta qualidade, e ajustado por supervisão e aprendizado por reforço, o DeepSeek-V3 supera outros modelos de código aberto, aproximando-se de modelos fechados líderes."
  },
  "Pro/deepseek-ai/DeepSeek-V3-1226": {
    "description": "DeepSeek-V3 é um modelo de linguagem híbrido de especialistas (MoE) com 671 bilhões de parâmetros, utilizando atenção latente multi-cabeça (MLA) e a arquitetura DeepSeekMoE, combinando uma estratégia de balanceamento de carga sem perda auxiliar para otimizar a eficiência de inferência e treinamento. Pré-treinado em 14,8 trilhões de tokens de alta qualidade, e passando por ajuste fino supervisionado e aprendizado por reforço, o DeepSeek-V3 supera outros modelos de código aberto em desempenho, aproximando-se de modelos fechados líderes."
  },
  "QwQ-32B-Preview": {
    "description": "O QwQ-32B-Preview é um modelo de processamento de linguagem natural inovador, capaz de lidar eficientemente com tarefas complexas de geração de diálogos e compreensão de contexto."
  },
  "Qwen/QVQ-72B-Preview": {
    "description": "QVQ-72B-Preview é um modelo de pesquisa desenvolvido pela equipe Qwen, focado em capacidades de raciocínio visual, apresentando vantagens únicas na compreensão de cenários complexos e na resolução de problemas matemáticos relacionados à visão."
  },
  "Qwen/QwQ-32B": {
    "description": "QwQ é o modelo de inferência da série Qwen. Em comparação com modelos tradicionais de ajuste de instruções, o QwQ possui habilidades de raciocínio e inferência, permitindo um desempenho significativamente melhorado em tarefas de downstream, especialmente na resolução de problemas difíceis. O QwQ-32B é um modelo de inferência de médio porte, capaz de obter um desempenho competitivo em comparação com modelos de inferência de ponta, como DeepSeek-R1 e o1-mini. Este modelo utiliza tecnologias como RoPE, SwiGLU, RMSNorm e viés de atenção QKV, apresentando uma estrutura de rede de 64 camadas e 40 cabeças de atenção Q (sendo KV 8 no GQA)."
  },
  "Qwen/QwQ-32B-Preview": {
    "description": "QwQ-32B-Preview é o mais recente modelo de pesquisa experimental da Qwen, focado em melhorar a capacidade de raciocínio da IA. Ao explorar mecanismos complexos como mistura de linguagem e raciocínio recursivo, suas principais vantagens incluem forte capacidade de análise de raciocínio, habilidades matemáticas e de programação. Ao mesmo tempo, existem questões de troca de linguagem, ciclos de raciocínio, considerações de segurança e diferenças em outras capacidades."
  },
  "Qwen/Qwen2-72B-Instruct": {
    "description": "Qwen2 é um modelo de linguagem universal avançado, suportando diversos tipos de instruções."
  },
  "Qwen/Qwen2-7B-Instruct": {
    "description": "Qwen2-72B-Instruct é um modelo de linguagem de grande escala com ajuste fino para instruções na série Qwen2, com um tamanho de parâmetro de 72B. Este modelo é baseado na arquitetura Transformer, utilizando funções de ativação SwiGLU, viés de atenção QKV e atenção de consulta em grupo. Ele é capaz de lidar com entradas em larga escala. O modelo se destaca em compreensão de linguagem, geração, capacidade multilíngue, codificação, matemática e raciocínio em vários benchmarks, superando a maioria dos modelos de código aberto e demonstrando competitividade comparável a modelos proprietários em algumas tarefas."
  },
  "Qwen/Qwen2-VL-72B-Instruct": {
    "description": "Qwen2-VL é a versão mais recente do modelo Qwen-VL, alcançando desempenho de ponta em testes de compreensão visual."
  },
  "Qwen/Qwen2.5-14B-Instruct": {
    "description": "Qwen2.5 é uma nova série de modelos de linguagem em larga escala, projetada para otimizar o processamento de tarefas instrucionais."
  },
  "Qwen/Qwen2.5-32B-Instruct": {
    "description": "Qwen2.5 é uma nova série de modelos de linguagem em larga escala, projetada para otimizar o processamento de tarefas instrucionais."
  },
  "Qwen/Qwen2.5-72B-Instruct": {
    "description": "Modelo de linguagem de grande escala desenvolvido pela equipe Qianwen da Alibaba Cloud."
  },
  "Qwen/Qwen2.5-72B-Instruct-128K": {
    "description": "Qwen2.5 é uma nova série de grandes modelos de linguagem, com capacidades de compreensão e geração aprimoradas."
  },
  "Qwen/Qwen2.5-72B-Instruct-Turbo": {
    "description": "Qwen2.5 é uma nova série de grandes modelos de linguagem, projetada para otimizar o processamento de tarefas instrucionais."
  },
  "Qwen/Qwen2.5-7B-Instruct": {
    "description": "Qwen2.5 é uma nova série de modelos de linguagem em larga escala, projetada para otimizar o processamento de tarefas instrucionais."
  },
  "Qwen/Qwen2.5-7B-Instruct-Turbo": {
    "description": "Qwen2.5 é uma nova série de grandes modelos de linguagem, projetada para otimizar o processamento de tarefas instrucionais."
  },
  "Qwen/Qwen2.5-Coder-32B-Instruct": {
    "description": "Qwen2.5-Coder foca na escrita de código."
  },
  "Qwen/Qwen2.5-Coder-7B-Instruct": {
    "description": "Qwen2.5-Coder-7B-Instruct é a versão mais recente da série de modelos de linguagem de grande escala específicos para código lançada pela Alibaba Cloud. Este modelo, baseado no Qwen2.5, foi treinado com 55 trilhões de tokens, melhorando significativamente a capacidade de geração, raciocínio e correção de código. Ele não apenas aprimora a capacidade de codificação, mas também mantém as vantagens em matemática e habilidades gerais. O modelo fornece uma base mais abrangente para aplicações práticas, como agentes de código."
  },
  "Qwen/Qwen2.5-VL-32B-Instruct": {
    "description": "Qwen2.5-VL-32B-Instruct é um modelo multimodal de grande escala desenvolvido pela equipe Tongyi Qianwen, parte da série Qwen2.5-VL. Este modelo não apenas domina o reconhecimento de objetos comuns, mas também pode analisar textos, gráficos, ícones, diagramas e layouts em imagens. Ele funciona como um agente visual inteligente, capaz de raciocinar e manipular ferramentas dinamicamente, com habilidades para operar computadores e smartphones. Além disso, o modelo pode localizar objetos em imagens com precisão e gerar saídas estruturadas para documentos como faturas e tabelas. Em comparação com a versão anterior Qwen2-VL, esta versão apresenta melhorias significativas em habilidades matemáticas e de resolução de problemas através de aprendizado por reforço, com um estilo de resposta mais alinhado às preferências humanas."
  },
  "Qwen/Qwen2.5-VL-72B-Instruct": {
    "description": "Qwen2.5-VL é o modelo de linguagem visual da série Qwen2.5. Este modelo apresenta melhorias significativas em vários aspectos: possui capacidade aprimorada de compreensão visual, podendo reconhecer objetos comuns, analisar textos, gráficos e layouts; atua como um agente visual capaz de raciocinar e orientar dinamicamente o uso de ferramentas; suporta a compreensão de vídeos longos com mais de 1 hora de duração, capturando eventos-chave; pode localizar objetos em imagens com precisão através da geração de caixas delimitadoras ou pontos; suporta a geração de saídas estruturadas, sendo especialmente útil para dados digitalizados como faturas e tabelas."
  },
  "Qwen/Qwen3-14B": {
    "description": "O Qwen3 é um novo modelo de grande escala da Tongyi Qianwen com capacidades significativamente aprimoradas, alcançando níveis líderes da indústria em raciocínio, tarefas gerais, agentes e multilinguismo, e suporta a alternância de modos de pensamento."
  },
  "Qwen/Qwen3-235B-A22B": {
    "description": "O Qwen3 é um novo modelo de grande escala da Tongyi Qianwen com capacidades significativamente aprimoradas, alcançando níveis líderes da indústria em raciocínio, tarefas gerais, agentes e multilinguismo, e suporta a alternância de modos de pensamento."
  },
  "Qwen/Qwen3-30B-A3B": {
    "description": "O Qwen3 é um novo modelo de grande escala da Tongyi Qianwen com capacidades significativamente aprimoradas, alcançando níveis líderes da indústria em raciocínio, tarefas gerais, agentes e multilinguismo, e suporta a alternância de modos de pensamento."
  },
  "Qwen/Qwen3-32B": {
    "description": "O Qwen3 é um novo modelo de grande escala da Tongyi Qianwen com capacidades significativamente aprimoradas, alcançando níveis líderes da indústria em raciocínio, tarefas gerais, agentes e multilinguismo, e suporta a alternância de modos de pensamento."
  },
  "Qwen/Qwen3-8B": {
    "description": "O Qwen3 é um novo modelo de grande escala da Tongyi Qianwen com capacidades significativamente aprimoradas, alcançando níveis líderes da indústria em raciocínio, tarefas gerais, agentes e multilinguismo, e suporta a alternância de modos de pensamento."
  },
  "Qwen2-72B-Instruct": {
    "description": "Qwen2 é a mais recente série do modelo Qwen, suportando 128k de contexto. Em comparação com os melhores modelos de código aberto atuais, o Qwen2-72B supera significativamente os modelos líderes em várias capacidades, incluindo compreensão de linguagem natural, conhecimento, código, matemática e multilinguismo."
  },
  "Qwen2-7B-Instruct": {
    "description": "Qwen2 é a mais recente série do modelo Qwen, capaz de superar modelos de código aberto de tamanho equivalente e até mesmo modelos de maior escala. O Qwen2 7B obteve vantagens significativas em várias avaliações, especialmente em compreensão de código e chinês."
  },
  "Qwen2-VL-72B": {
    "description": "O Qwen2-VL-72B é um poderoso modelo de linguagem visual, que suporta processamento multimodal de imagens e texto, capaz de reconhecer com precisão o conteúdo das imagens e gerar descrições ou respostas relacionadas."
  },
  "Qwen2.5-14B-Instruct": {
    "description": "Qwen2.5-14B-Instruct é um grande modelo de linguagem com 14 bilhões de parâmetros, com desempenho excelente, otimizado para cenários em chinês e multilíngues, suportando aplicações como perguntas e respostas inteligentes e geração de conteúdo."
  },
  "Qwen2.5-32B-Instruct": {
    "description": "Qwen2.5-32B-Instruct é um grande modelo de linguagem com 32 bilhões de parâmetros, com desempenho equilibrado, otimizado para cenários em chinês e multilíngues, suportando aplicações como perguntas e respostas inteligentes e geração de conteúdo."
  },
  "Qwen2.5-72B-Instruct": {
    "description": "Qwen2.5-72B-Instruct suporta 16k de contexto, gerando textos longos com mais de 8K. Suporta chamadas de função e interação sem costura com sistemas externos, aumentando significativamente a flexibilidade e escalabilidade. O conhecimento do modelo aumentou consideravelmente, e suas habilidades em codificação e matemática melhoraram muito, com suporte a mais de 29 idiomas."
  },
  "Qwen2.5-7B-Instruct": {
    "description": "Qwen2.5-7B-Instruct é um grande modelo de linguagem com 7 bilhões de parâmetros, que suporta chamadas de função e interação sem costura com sistemas externos, aumentando significativamente a flexibilidade e escalabilidade. Otimizado para cenários em chinês e multilíngues, suporta aplicações como perguntas e respostas inteligentes e geração de conteúdo."
  },
  "Qwen2.5-Coder-14B-Instruct": {
    "description": "O Qwen2.5-Coder-14B-Instruct é um modelo de instrução de programação baseado em pré-treinamento em larga escala, com forte capacidade de compreensão e geração de código, capaz de lidar eficientemente com diversas tarefas de programação, especialmente adequado para escrita inteligente de código, geração de scripts automatizados e resolução de problemas de programação."
  },
  "Qwen2.5-Coder-32B-Instruct": {
    "description": "Qwen2.5-Coder-32B-Instruct é um grande modelo de linguagem projetado para geração de código, compreensão de código e cenários de desenvolvimento eficiente, com uma escala de 32 bilhões de parâmetros, atendendo a diversas necessidades de programação."
  },
  "SenseChat": {
    "description": "Modelo da versão básica (V4), com comprimento de contexto de 4K, com capacidades gerais poderosas."
  },
  "SenseChat-128K": {
    "description": "Modelo da versão básica (V4), com comprimento de contexto de 128K, se destaca em tarefas de compreensão e geração de textos longos."
  },
  "SenseChat-32K": {
    "description": "Modelo da versão básica (V4), com comprimento de contexto de 32K, aplicável de forma flexível em diversos cenários."
  },
  "SenseChat-5": {
    "description": "Modelo da versão mais recente (V5.5), com comprimento de contexto de 128K, com capacidades significativamente aprimoradas em raciocínio matemático, diálogos em inglês, seguimento de instruções e compreensão de textos longos, rivalizando com o GPT-4o."
  },
  "SenseChat-5-1202": {
    "description": "Baseado na versão mais recente V5.5, apresenta melhorias significativas em várias dimensões, incluindo habilidades básicas em chinês e inglês, conversação, conhecimento científico, conhecimento humanístico, escrita, lógica matemática e controle de contagem de palavras."
  },
  "SenseChat-5-Cantonese": {
    "description": "Comprimento de contexto de 32K, superando o GPT-4 na compreensão de diálogos em cantonês, competindo com o GPT-4 Turbo em várias áreas, incluindo conhecimento, raciocínio, matemática e programação."
  },
  "SenseChat-5-beta": {
    "description": "Desempenho superior em alguns aspectos em relação ao SenseCat-5-1202"
  },
  "SenseChat-Character": {
    "description": "Modelo padrão, com comprimento de contexto de 8K, alta velocidade de resposta."
  },
  "SenseChat-Character-Pro": {
    "description": "Modelo avançado, com comprimento de contexto de 32K, com capacidades amplamente aprimoradas, suportando diálogos em chinês e inglês."
  },
  "SenseChat-Turbo": {
    "description": "Adequado para perguntas rápidas e cenários de ajuste fino do modelo."
  },
  "SenseChat-Turbo-1202": {
    "description": "É a versão mais recente do modelo leve, alcançando mais de 90% da capacidade do modelo completo, reduzindo significativamente o custo de inferência."
  },
  "SenseChat-Vision": {
    "description": "Modelo da versão mais recente (V5.5), suporta entrada de múltiplas imagens, otimizando completamente as capacidades básicas do modelo, com grandes melhorias em reconhecimento de atributos de objetos, relações espaciais, reconhecimento de eventos, compreensão de cenários, reconhecimento de emoções, raciocínio lógico e compreensão e geração de texto."
  },
  "SenseNova-V6-Pro": {
    "description": "Realizar a unificação nativa de capacidades de imagem, texto e vídeo, superando as limitações tradicionais da multimodalidade discreta, conquistando o título duplo nas avaliações OpenCompass e SuperCLUE."
  },
  "SenseNova-V6-Reasoner": {
    "description": "Equilibrar raciocínio visual e linguístico profundo, realizando um pensamento lento e uma inferência profunda, apresentando um processo completo de cadeia de pensamento."
  },
  "SenseNova-V6-Turbo": {
    "description": "Realizar a unificação nativa de capacidades de imagem, texto e vídeo, superando as limitações tradicionais da multimodalidade discreta, liderando amplamente em dimensões centrais como capacidades básicas multimodais e linguísticas, combinando rigor acadêmico e prático, e alcançando repetidamente o nível da primeira divisão em várias avaliações nacionais e internacionais."
  },
  "Skylark2-lite-8k": {
    "description": "Modelo de segunda geração Skylark, o modelo Skylark2-lite possui alta velocidade de resposta, adequado para cenários que exigem alta capacidade de resposta, sensíveis ao custo e com baixa exigência de precisão do modelo, com uma janela de contexto de 8k."
  },
  "Skylark2-pro-32k": {
    "description": "Modelo de segunda geração Skylark, a versão Skylark2-pro possui alta precisão, adequada para cenários de geração de texto mais complexos, como geração de textos em campos especializados, criação de romances e traduções de alta qualidade, com uma janela de contexto de 32k."
  },
  "Skylark2-pro-4k": {
    "description": "Modelo de segunda geração Skylark, o modelo Skylark2-pro possui alta precisão, adequado para cenários de geração de texto mais complexos, como geração de textos em campos especializados, criação de romances e traduções de alta qualidade, com uma janela de contexto de 4k."
  },
  "Skylark2-pro-character-4k": {
    "description": "Modelo de segunda geração Skylark, o modelo Skylark2-pro-character possui excelentes habilidades de interpretação de papéis e chat, especializado em interpretar diferentes papéis com base nas solicitações do usuário e engajar em conversas, apresentando um estilo de personagem distinto e um conteúdo de diálogo natural e fluído, adequado para construir chatbots, assistentes virtuais e atendimento ao cliente online, com alta velocidade de resposta."
  },
  "Skylark2-pro-turbo-8k": {
    "description": "Modelo de segunda geração Skylark, o Skylark2-pro-turbo-8k proporciona raciocínio mais rápido e menor custo, com uma janela de contexto de 8k."
  },
  "THUDM/GLM-4-32B-0414": {
    "description": "GLM-4-32B-0414 é a nova geração de modelo de código aberto da série GLM, com 32 bilhões de parâmetros. O desempenho deste modelo é comparável ao da série GPT da OpenAI e da série V3/R1 da DeepSeek."
  },
  "THUDM/GLM-4-9B-0414": {
    "description": "GLM-4-9B-0414 é um modelo compacto da série GLM, com 9 bilhões de parâmetros. Este modelo herda as características técnicas da série GLM-4-32B, mas oferece uma opção de implantação mais leve. Apesar de seu tamanho menor, o GLM-4-9B-0414 ainda demonstra habilidades excepcionais em tarefas de geração de código, design de páginas da web, geração de gráficos SVG e redação baseada em pesquisa."
  },
  "THUDM/GLM-Z1-32B-0414": {
    "description": "GLM-Z1-32B-0414 é um modelo de inferência com capacidade de pensamento profundo. Este modelo é baseado no GLM-4-32B-0414, desenvolvido através de inicialização a frio e aprendizado por reforço expandido, e foi treinado adicionalmente em tarefas de matemática, código e lógica. Em comparação com o modelo base, o GLM-Z1-32B-0414 melhorou significativamente suas habilidades matemáticas e capacidade de resolver tarefas complexas."
  },
  "THUDM/GLM-Z1-9B-0414": {
    "description": "GLM-Z1-9B-0414 é um modelo compacto da série GLM, com apenas 9 bilhões de parâmetros, mas mantendo a tradição de código aberto enquanto exibe habilidades impressionantes. Apesar de seu tamanho menor, este modelo ainda se destaca em raciocínio matemático e tarefas gerais, com desempenho geral em nível de liderança entre modelos de código aberto de tamanho semelhante."
  },
  "THUDM/GLM-Z1-Rumination-32B-0414": {
    "description": "GLM-Z1-Rumination-32B-0414 é um modelo de inferência profunda com capacidade de reflexão (comparável ao Deep Research da OpenAI). Diferente dos modelos típicos de pensamento profundo, o modelo de reflexão utiliza um tempo mais longo de pensamento profundo para resolver problemas mais abertos e complexos."
  },
  "THUDM/glm-4-9b-chat": {
    "description": "GLM-4 9B é uma versão de código aberto, oferecendo uma experiência de diálogo otimizada para aplicações de conversa."
  },
  "Tongyi-Zhiwen/QwenLong-L1-32B": {
    "description": "QwenLong-L1-32B é o primeiro modelo de raciocínio de grande escala com contexto longo treinado por aprendizado por reforço (LRM), otimizado para tarefas de raciocínio em textos longos. O modelo utiliza um framework de aprendizado por reforço com expansão progressiva de contexto, permitindo uma transição estável de contextos curtos para longos. Em sete benchmarks de perguntas e respostas com documentos de contexto longo, QwenLong-L1-32B supera modelos líderes como OpenAI-o3-mini e Qwen3-235B-A22B, com desempenho comparável ao Claude-3.7-Sonnet-Thinking. É especialmente eficaz em raciocínio matemático, lógico e raciocínio de múltiplos saltos."
  },
  "Yi-34B-Chat": {
    "description": "Yi-1.5-34B, mantendo as excelentes habilidades linguísticas do modelo original, aumentou significativamente suas capacidades de lógica matemática e codificação através de treinamento incremental com 500 bilhões de tokens de alta qualidade."
  },
  "abab5.5-chat": {
    "description": "Voltado para cenários de produtividade, suportando o processamento de tarefas complexas e geração de texto eficiente, adequado para aplicações em áreas profissionais."
  },
  "abab5.5s-chat": {
    "description": "Projetado para cenários de diálogo de personagens em chinês, oferecendo capacidade de geração de diálogos de alta qualidade em chinês, adequado para várias aplicações."
  },
  "abab6.5g-chat": {
    "description": "Projetado para diálogos de personagens multilíngues, suportando geração de diálogos de alta qualidade em inglês e várias outras línguas."
  },
  "abab6.5s-chat": {
    "description": "Adequado para uma ampla gama de tarefas de processamento de linguagem natural, incluindo geração de texto, sistemas de diálogo, etc."
  },
  "abab6.5t-chat": {
    "description": "Otimizado para cenários de diálogo de personagens em chinês, oferecendo capacidade de geração de diálogos fluentes e que respeitam os hábitos de expressão em chinês."
  },
  "accounts/fireworks/models/deepseek-r1": {
    "description": "DeepSeek-R1 é um modelo de linguagem grande de última geração, otimizado com aprendizado por reforço e dados de inicialização a frio, apresentando desempenho excepcional em raciocínio, matemática e programação."
  },
  "accounts/fireworks/models/deepseek-v3": {
    "description": "Modelo de linguagem poderoso da Deepseek, baseado em Mixture-of-Experts (MoE), com um total de 671B de parâmetros, ativando 37B de parâmetros por token."
  },
  "accounts/fireworks/models/llama-v3-70b-instruct": {
    "description": "O modelo Llama 3 70B Instruct é otimizado para diálogos multilíngues e compreensão de linguagem natural, superando a maioria dos modelos concorrentes."
  },
  "accounts/fireworks/models/llama-v3-8b-instruct": {
    "description": "O modelo Llama 3 8B Instruct é otimizado para diálogos e tarefas multilíngues, apresentando desempenho excepcional e eficiência."
  },
  "accounts/fireworks/models/llama-v3-8b-instruct-hf": {
    "description": "O modelo Llama 3 8B Instruct (versão HF) é consistente com os resultados da implementação oficial, apresentando alta consistência e compatibilidade entre plataformas."
  },
  "accounts/fireworks/models/llama-v3p1-405b-instruct": {
    "description": "O modelo Llama 3.1 405B Instruct possui parâmetros em escala extremamente grande, adequado para seguimento de instruções em tarefas complexas e cenários de alta carga."
  },
  "accounts/fireworks/models/llama-v3p1-70b-instruct": {
    "description": "O modelo Llama 3.1 70B Instruct oferece excelente compreensão e geração de linguagem natural, sendo a escolha ideal para tarefas de diálogo e análise."
  },
  "accounts/fireworks/models/llama-v3p1-8b-instruct": {
    "description": "O modelo Llama 3.1 8B Instruct é otimizado para diálogos multilíngues, superando a maioria dos modelos de código aberto e fechado em benchmarks do setor."
  },
  "accounts/fireworks/models/llama-v3p2-11b-vision-instruct": {
    "description": "Modelo de raciocínio visual de 11B parâmetros da Meta, otimizado para reconhecimento visual, raciocínio visual, descrição de imagens e resposta a perguntas gerais sobre imagens. Este modelo é capaz de entender dados visuais, como gráficos e diagramas, e preencher a lacuna entre visão e linguagem gerando descrições textuais dos detalhes das imagens."
  },
  "accounts/fireworks/models/llama-v3p2-3b-instruct": {
    "description": "O modelo de instrução Llama 3.2 3B é um modelo multilíngue leve lançado pela Meta. Este modelo visa aumentar a eficiência, oferecendo melhorias significativas em latência e custo em comparação com modelos maiores. Exemplos de uso incluem consultas, reescrita de prompts e auxílio na redação."
  },
  "accounts/fireworks/models/llama-v3p2-90b-vision-instruct": {
    "description": "Modelo de raciocínio visual de 90B parâmetros da Meta, otimizado para reconhecimento visual, raciocínio visual, descrição de imagens e resposta a perguntas gerais sobre imagens. Este modelo é capaz de entender dados visuais, como gráficos e diagramas, e preencher a lacuna entre visão e linguagem gerando descrições textuais dos detalhes das imagens."
  },
  "accounts/fireworks/models/llama-v3p3-70b-instruct": {
    "description": "Llama 3.3 70B Instruct é a versão atualizada de dezembro do Llama 3.1 70B. Este modelo foi aprimorado com base no Llama 3.1 70B (lançado em julho de 2024), melhorando a chamada de ferramentas, suporte a textos multilíngues, habilidades matemáticas e de programação. O modelo alcançou níveis de liderança da indústria em raciocínio, matemática e seguimento de instruções, e é capaz de oferecer desempenho semelhante ao 3.1 405B, ao mesmo tempo em que apresenta vantagens significativas em velocidade e custo."
  },
  "accounts/fireworks/models/mistral-small-24b-instruct-2501": {
    "description": "Modelo com 24B de parâmetros, com capacidades de ponta comparáveis a modelos maiores."
  },
  "accounts/fireworks/models/mixtral-8x22b-instruct": {
    "description": "O modelo Mixtral MoE 8x22B Instruct, com parâmetros em grande escala e arquitetura de múltiplos especialistas, suporta o processamento eficiente de tarefas complexas."
  },
  "accounts/fireworks/models/mixtral-8x7b-instruct": {
    "description": "O modelo Mixtral MoE 8x7B Instruct, com uma arquitetura de múltiplos especialistas, oferece seguimento e execução de instruções de forma eficiente."
  },
  "accounts/fireworks/models/mythomax-l2-13b": {
    "description": "O modelo MythoMax L2 13B combina novas técnicas de fusão, sendo especializado em narrativas e interpretação de personagens."
  },
  "accounts/fireworks/models/phi-3-vision-128k-instruct": {
    "description": "O modelo Phi 3 Vision Instruct é um modelo multimodal leve, capaz de processar informações visuais e textuais complexas, com forte capacidade de raciocínio."
  },
  "accounts/fireworks/models/qwen-qwq-32b-preview": {
    "description": "O modelo QwQ é um modelo de pesquisa experimental desenvolvido pela equipe Qwen, focado em aprimorar a capacidade de raciocínio da IA."
  },
  "accounts/fireworks/models/qwen2-vl-72b-instruct": {
    "description": "A versão 72B do modelo Qwen-VL é o resultado da mais recente iteração da Alibaba, representando quase um ano de inovações."
  },
  "accounts/fireworks/models/qwen2p5-72b-instruct": {
    "description": "Qwen2.5 é uma série de modelos de linguagem com apenas decodificadores, desenvolvida pela equipe Qwen da Alibaba Cloud. Estes modelos têm tamanhos variados, incluindo 0.5B, 1.5B, 3B, 7B, 14B, 32B e 72B, com variantes base (base) e de instrução (instruct)."
  },
  "accounts/fireworks/models/qwen2p5-coder-32b-instruct": {
    "description": "Qwen2.5 Coder 32B Instruct é a versão mais recente da série de modelos de linguagem de grande escala específicos para código lançada pela Alibaba Cloud. Este modelo, baseado no Qwen2.5, foi treinado com 55 trilhões de tokens, melhorando significativamente a capacidade de geração, raciocínio e correção de código. Ele não apenas aprimora a capacidade de codificação, mas também mantém as vantagens em matemática e habilidades gerais. O modelo fornece uma base mais abrangente para aplicações práticas, como agentes de código."
  },
  "accounts/yi-01-ai/models/yi-large": {
    "description": "O modelo Yi-Large oferece excelente capacidade de processamento multilíngue, adequado para diversas tarefas de geração e compreensão de linguagem."
  },
  "ai21-jamba-1.5-large": {
    "description": "Um modelo multilíngue com 398B de parâmetros (94B ativos), oferecendo uma janela de contexto longa de 256K, chamada de função, saída estruturada e geração fundamentada."
  },
  "ai21-jamba-1.5-mini": {
    "description": "Um modelo multilíngue com 52B de parâmetros (12B ativos), oferecendo uma janela de contexto longa de 256K, chamada de função, saída estruturada e geração fundamentada."
  },
  "ai21-labs/AI21-Jamba-1.5-Large": {
    "description": "Um modelo multilíngue com 398 bilhões de parâmetros (94 bilhões ativos), oferecendo janela de contexto longa de 256K, chamadas de função, saída estruturada e geração baseada em fatos."
  },
  "ai21-labs/AI21-Jamba-1.5-Mini": {
    "description": "Um modelo multilíngue com 52 bilhões de parâmetros (12 bilhões ativos), oferecendo janela de contexto longa de 256K, chamadas de função, saída estruturada e geração baseada em fatos."
  },
  "anthropic.claude-3-5-sonnet-20240620-v1:0": {
    "description": "O Claude 3.5 Sonnet eleva o padrão da indústria, superando modelos concorrentes e o Claude 3 Opus, apresentando um desempenho excepcional em avaliações amplas, ao mesmo tempo que mantém a velocidade e o custo de nossos modelos de nível médio."
  },
  "anthropic.claude-3-5-sonnet-20241022-v2:0": {
    "description": "Claude 3.5 Sonnet elevou o padrão da indústria, superando modelos concorrentes e o Claude 3 Opus, apresentando um desempenho excepcional em avaliações amplas, enquanto mantém a velocidade e o custo de nossos modelos de nível médio."
  },
  "anthropic.claude-3-haiku-20240307-v1:0": {
    "description": "O Claude 3 Haiku é o modelo mais rápido e compacto da Anthropic, oferecendo uma velocidade de resposta quase instantânea. Ele pode responder rapidamente a consultas e solicitações simples. Os clientes poderão construir uma experiência de IA sem costura que imita a interação humana. O Claude 3 Haiku pode processar imagens e retornar saídas de texto, com uma janela de contexto de 200K."
  },
  "anthropic.claude-3-opus-20240229-v1:0": {
    "description": "O Claude 3 Opus é o modelo de IA mais poderoso da Anthropic, com desempenho de ponta em tarefas altamente complexas. Ele pode lidar com prompts abertos e cenários não vistos, apresentando fluência excepcional e compreensão semelhante à humana. O Claude 3 Opus demonstra as possibilidades de geração de IA na vanguarda. O Claude 3 Opus pode processar imagens e retornar saídas de texto, com uma janela de contexto de 200K."
  },
  "anthropic.claude-3-sonnet-20240229-v1:0": {
    "description": "O Claude 3 Sonnet da Anthropic alcança um equilíbrio ideal entre inteligência e velocidade — especialmente adequado para cargas de trabalho empresariais. Ele oferece a máxima utilidade a um custo inferior ao dos concorrentes e foi projetado para ser um modelo confiável e durável, adequado para implantações de IA em larga escala. O Claude 3 Sonnet pode processar imagens e retornar saídas de texto, com uma janela de contexto de 200K."
  },
  "anthropic.claude-instant-v1": {
    "description": "Um modelo rápido, econômico e ainda muito capaz, capaz de lidar com uma variedade de tarefas, incluindo diálogos cotidianos, análise de texto, resumos e perguntas e respostas de documentos."
  },
  "anthropic.claude-v2": {
    "description": "O modelo da Anthropic demonstra alta capacidade em uma ampla gama de tarefas, desde diálogos complexos e geração de conteúdo criativo até o seguimento detalhado de instruções."
  },
  "anthropic.claude-v2:1": {
    "description": "A versão atualizada do Claude 2, com o dobro da janela de contexto, além de melhorias na confiabilidade, taxa de alucinação e precisão baseada em evidências em documentos longos e contextos RAG."
  },
  "anthropic/claude-3-haiku": {
    "description": "Claude 3 Haiku é o modelo mais rápido e compacto da Anthropic, projetado para oferecer respostas quase instantâneas. Ele possui desempenho direcionado rápido e preciso."
  },
  "anthropic/claude-3-opus": {
    "description": "Claude 3 Opus é o modelo mais poderoso da Anthropic para lidar com tarefas altamente complexas. Ele se destaca em desempenho, inteligência, fluência e compreensão."
  },
  "anthropic/claude-3.5-haiku": {
    "description": "Claude 3.5 Haiku é o modelo de próxima geração mais rápido da Anthropic. Em comparação com Claude 3 Haiku, Claude 3.5 Haiku apresenta melhorias em várias habilidades e supera o maior modelo da geração anterior, Claude 3 Opus, em muitos testes de inteligência."
  },
  "anthropic/claude-3.5-sonnet": {
    "description": "Claude 3.5 Sonnet oferece capacidades que vão além do Opus e uma velocidade superior ao Sonnet, mantendo o mesmo preço do Sonnet. O Sonnet é especialmente habilidoso em programação, ciência de dados, processamento visual e tarefas de agente."
  },
  "anthropic/claude-3.7-sonnet": {
    "description": "Claude 3.7 Sonnet é o modelo mais inteligente da Anthropic até agora e é o primeiro modelo de raciocínio misto do mercado. Claude 3.7 Sonnet pode gerar respostas quase instantâneas ou um pensamento gradual prolongado, permitindo que os usuários vejam claramente esses processos. Sonnet é especialmente habilidoso em programação, ciência de dados, processamento visual e tarefas de agente."
  },
  "anthropic/claude-opus-4": {
    "description": "Claude Opus 4 é o modelo mais poderoso da Anthropic para lidar com tarefas altamente complexas. Ele se destaca em desempenho, inteligência, fluidez e capacidade de compreensão."
  },
  "anthropic/claude-sonnet-4": {
    "description": "Claude Sonnet 4 pode gerar respostas quase instantâneas ou um pensamento gradual prolongado, permitindo que os usuários vejam claramente esses processos. Usuários da API também podem controlar detalhadamente o tempo de raciocínio do modelo."
  },
  "aya": {
    "description": "Aya 23 é um modelo multilíngue lançado pela Cohere, suportando 23 idiomas, facilitando aplicações linguísticas diversificadas."
  },
  "aya:35b": {
    "description": "Aya 23 é um modelo multilíngue lançado pela Cohere, suportando 23 idiomas, facilitando aplicações linguísticas diversificadas."
  },
  "baichuan/baichuan2-13b-chat": {
    "description": "Baichuan-13B é um modelo de linguagem de código aberto e comercializável desenvolvido pela Baichuan Intelligence, contendo 13 bilhões de parâmetros, alcançando os melhores resultados em benchmarks de chinês e inglês na mesma dimensão."
  },
  "c4ai-aya-expanse-32b": {
    "description": "Aya Expanse é um modelo multilíngue de alto desempenho com 32B, projetado para desafiar o desempenho de modelos monolíngues por meio de inovações em ajuste por instrução, arbitragem de dados, treinamento de preferências e fusão de modelos. Ele suporta 23 idiomas."
  },
  "c4ai-aya-expanse-8b": {
    "description": "Aya Expanse é um modelo multilíngue de alto desempenho com 8B, projetado para desafiar o desempenho de modelos monolíngues por meio de inovações em ajuste por instrução, arbitragem de dados, treinamento de preferências e fusão de modelos. Ele suporta 23 idiomas."
  },
  "c4ai-aya-vision-32b": {
    "description": "Aya Vision é um modelo multimodal de ponta, apresentando desempenho excepcional em múltiplos benchmarks críticos de linguagem, texto e imagem. Esta versão de 32 bilhões de parâmetros foca no desempenho multilíngue de ponta."
  },
  "c4ai-aya-vision-8b": {
    "description": "Aya Vision é um modelo multimodal de ponta, apresentando desempenho excepcional em múltiplos benchmarks críticos de linguagem, texto e imagem. Esta versão de 8 bilhões de parâmetros foca em baixa latência e desempenho ideal."
  },
  "charglm-3": {
    "description": "O CharGLM-3 é projetado para interpretação de personagens e companhia emocional, suportando memória de múltiplas rodadas e diálogos personalizados, com ampla aplicação."
  },
  "charglm-4": {
    "description": "CharGLM-4 é projetado para interpretação de personagens e companhia emocional, suportando memória de múltiplas rodadas de longa duração e diálogos personalizados, com ampla aplicação."
  },
  "chatglm3": {
    "description": "ChatGLM3 é um modelo de código fechado desenvolvido pela AI Zhipu em colaboração com o laboratório KEG da Tsinghua. Após um pré-treinamento extenso com identificadores em chinês e inglês, e um alinhamento com as preferências humanas, o modelo apresenta melhorias de 16%, 36% e 280% em MMLU, C-Eval e GSM8K, respectivamente, em comparação com a primeira geração. Ele lidera o ranking de tarefas em chinês C-Eval. É ideal para cenários que exigem alto nível de conhecimento, capacidade de raciocínio e criatividade, como redação de textos publicitários, escrita de romances, redação de conteúdo informativo e geração de código."
  },
  "chatglm3-6b-base": {
    "description": "ChatGLM3-6b-base é o modelo base de 6 bilhões de parâmetros da mais recente geração da série ChatGLM, desenvolvida pela Zhípǔ."
  },
  "chatgpt-4o-latest": {
    "description": "O ChatGPT-4o é um modelo dinâmico, atualizado em tempo real para manter a versão mais atual. Ele combina uma poderosa capacidade de compreensão e geração de linguagem, adequado para cenários de aplicação em larga escala, incluindo atendimento ao cliente, educação e suporte técnico."
  },
  "claude-2.0": {
    "description": "Claude 2 oferece avanços em capacidades críticas para empresas, incluindo um contexto líder do setor de 200K tokens, uma redução significativa na taxa de alucinação do modelo, prompts de sistema e uma nova funcionalidade de teste: chamadas de ferramentas."
  },
  "claude-2.1": {
    "description": "Claude 2 oferece avanços em capacidades críticas para empresas, incluindo um contexto líder do setor de 200K tokens, uma redução significativa na taxa de alucinação do modelo, prompts de sistema e uma nova funcionalidade de teste: chamadas de ferramentas."
  },
  "claude-3-5-haiku-20241022": {
    "description": "Claude 3.5 Haiku é o modelo de próxima geração mais rápido da Anthropic. Em comparação com o Claude 3 Haiku, o Claude 3.5 Haiku apresenta melhorias em várias habilidades e superou o maior modelo da geração anterior, o Claude 3 Opus, em muitos testes de referência de inteligência."
  },
  "claude-3-5-sonnet-20240620": {
    "description": "Claude 3.5 Sonnet oferece capacidades que superam o Opus e uma velocidade mais rápida que o Sonnet, mantendo o mesmo preço. O Sonnet é especialmente bom em programação, ciência de dados, processamento visual e tarefas de agente."
  },
  "claude-3-5-sonnet-20241022": {
    "description": "Claude 3.5 Sonnet oferece capacidades que vão além do Opus e uma velocidade mais rápida do que o Sonnet, mantendo o mesmo preço do Sonnet. O Sonnet é especialmente bom em programação, ciência de dados, processamento visual e tarefas de agente."
  },
  "claude-3-7-sonnet-20250219": {
    "description": "Claude 3.7 Sonnet é o modelo de IA mais poderoso da Anthropic, com desempenho de ponta em tarefas altamente complexas. Ele pode lidar com prompts abertos e cenários não vistos, apresentando fluência excepcional e compreensão semelhante à humana. O Claude 3.7 Sonnet demonstra as possibilidades de geração de IA na vanguarda."
  },
  "claude-3-haiku-20240307": {
    "description": "Claude 3 Haiku é o modelo mais rápido e compacto da Anthropic, projetado para respostas quase instantâneas. Ele possui desempenho direcionado rápido e preciso."
  },
  "claude-3-opus-20240229": {
    "description": "Claude 3 Opus é o modelo mais poderoso da Anthropic para lidar com tarefas altamente complexas. Ele se destaca em desempenho, inteligência, fluência e compreensão."
  },
  "claude-3-sonnet-20240229": {
    "description": "Claude 3 Sonnet oferece um equilíbrio ideal entre inteligência e velocidade para cargas de trabalho empresariais. Ele fornece máxima utilidade a um custo mais baixo, sendo confiável e adequado para implantação em larga escala."
  },
  "claude-opus-4-20250514": {
    "description": "Claude Opus 4 é o modelo mais poderoso da Anthropic para lidar com tarefas altamente complexas. Ele se destaca em desempenho, inteligência, fluência e compreensão."
  },
  "claude-sonnet-4-20250514": {
    "description": "Claude 4 Sonnet pode gerar respostas quase instantâneas ou um pensamento gradual prolongado, permitindo que os usuários vejam claramente esses processos. Os usuários da API também podem ter um controle detalhado sobre o tempo de reflexão do modelo."
  },
  "codegeex-4": {
    "description": "O CodeGeeX-4 é um poderoso assistente de programação AI, suportando perguntas e respostas inteligentes e autocompletar em várias linguagens de programação, aumentando a eficiência do desenvolvimento."
  },
  "codegeex4-all-9b": {
    "description": "CodeGeeX4-ALL-9B é um modelo de geração de código multilíngue, suportando funcionalidades abrangentes, incluindo completude e geração de código, interpretador de código, busca na web, chamadas de função e perguntas e respostas em nível de repositório, cobrindo diversos cenários de desenvolvimento de software. É um modelo de geração de código de ponta com menos de 10B de parâmetros."
  },
  "codegemma": {
    "description": "CodeGemma é um modelo de linguagem leve especializado em diferentes tarefas de programação, suportando iterações rápidas e integração."
  },
  "codegemma:2b": {
    "description": "CodeGemma é um modelo de linguagem leve especializado em diferentes tarefas de programação, suportando iterações rápidas e integração."
  },
  "codellama": {
    "description": "Code Llama é um LLM focado em geração e discussão de código, combinando suporte a uma ampla gama de linguagens de programação, adequado para ambientes de desenvolvedores."
  },
  "codellama/CodeLlama-34b-Instruct-hf": {
    "description": "Code Llama é um LLM focado em geração e discussão de código, combinando amplo suporte a linguagens de programação, adequado para ambientes de desenvolvedores."
  },
  "codellama:13b": {
    "description": "Code Llama é um LLM focado em geração e discussão de código, combinando suporte a uma ampla gama de linguagens de programação, adequado para ambientes de desenvolvedores."
  },
  "codellama:34b": {
    "description": "Code Llama é um LLM focado em geração e discussão de código, combinando suporte a uma ampla gama de linguagens de programação, adequado para ambientes de desenvolvedores."
  },
  "codellama:70b": {
    "description": "Code Llama é um LLM focado em geração e discussão de código, combinando suporte a uma ampla gama de linguagens de programação, adequado para ambientes de desenvolvedores."
  },
  "codeqwen": {
    "description": "CodeQwen1.5 é um modelo de linguagem de grande escala treinado com uma vasta quantidade de dados de código, projetado para resolver tarefas de programação complexas."
  },
  "codestral": {
    "description": "Codestral é o primeiro modelo de código da Mistral AI, oferecendo suporte excepcional para tarefas de geração de código."
  },
  "codestral-latest": {
    "description": "Codestral é um modelo gerador de ponta focado em geração de código, otimizado para preenchimento intermediário e tarefas de conclusão de código."
  },
  "codex-mini-latest": {
<<<<<<< HEAD
    "description": "codex-mini-latest é uma versão ajustada do o4-mini, especialmente projetada para o Codex CLI. Para uso direto via API, recomendamos começar com o gpt-4.1."
=======
    "description": "codex-mini-latest é uma versão ajustada do o4-mini, especialmente para o Codex CLI. Para uso direto via API, recomendamos começar com o gpt-4.1."
>>>>>>> e45e31c8
  },
  "cognitivecomputations/dolphin-mixtral-8x22b": {
    "description": "Dolphin Mixtral 8x22B é um modelo projetado para seguir instruções, diálogos e programação."
  },
  "cohere-command-r": {
    "description": "Command R é um modelo generativo escalável voltado para RAG e uso de ferramentas, permitindo IA em escala de produção para empresas."
  },
  "cohere-command-r-plus": {
    "description": "Command R+ é um modelo otimizado para RAG de última geração, projetado para lidar com cargas de trabalho de nível empresarial."
  },
  "cohere/Cohere-command-r": {
    "description": "Command R é um modelo generativo escalável projetado para uso com RAG e ferramentas, permitindo que empresas implementem IA em nível de produção."
  },
  "cohere/Cohere-command-r-plus": {
    "description": "Command R+ é um modelo otimizado de ponta para RAG, projetado para cargas de trabalho empresariais."
  },
  "command": {
    "description": "Um modelo de diálogo que segue instruções, apresentando alta qualidade e confiabilidade em tarefas linguísticas, além de um comprimento de contexto mais longo em comparação com nosso modelo de geração básico."
  },
  "command-a-03-2025": {
    "description": "O Command A é o nosso modelo mais poderoso até agora, apresentando um desempenho excepcional em uso de ferramentas, agentes, geração aumentada por recuperação (RAG) e cenários de aplicação multilíngue. O Command A possui um comprimento de contexto de 256K, pode ser executado com apenas duas GPUs e, em comparação com o Command R+ 08-2024, teve um aumento de 150% na taxa de transferência."
  },
  "command-light": {
    "description": "Uma versão do Command que é menor e mais rápida, quase tão poderosa, mas com maior velocidade."
  },
  "command-light-nightly": {
    "description": "Para reduzir o intervalo entre os lançamentos de versões principais, lançamos versões noturnas do modelo Command. Para a série command-light, essa versão é chamada de command-light-nightly. Observe que o command-light-nightly é a versão mais recente, experimental e (possivelmente) instável. As versões noturnas são atualizadas regularmente e sem aviso prévio, portanto, não são recomendadas para uso em ambientes de produção."
  },
  "command-nightly": {
    "description": "Para reduzir o intervalo entre os lançamentos de versões principais, lançamos versões noturnas do modelo Command. Para a série Command, essa versão é chamada de command-cightly. Observe que o command-nightly é a versão mais recente, experimental e (possivelmente) instável. As versões noturnas são atualizadas regularmente e sem aviso prévio, portanto, não são recomendadas para uso em ambientes de produção."
  },
  "command-r": {
    "description": "Command R é um LLM otimizado para tarefas de diálogo e longos contextos, especialmente adequado para interações dinâmicas e gerenciamento de conhecimento."
  },
  "command-r-03-2024": {
    "description": "O Command R é um modelo de diálogo que segue instruções, apresentando maior qualidade e confiabilidade em tarefas linguísticas, além de um comprimento de contexto mais longo em comparação com modelos anteriores. Ele pode ser utilizado em fluxos de trabalho complexos, como geração de código, geração aumentada por recuperação (RAG), uso de ferramentas e agentes."
  },
  "command-r-08-2024": {
    "description": "O command-r-08-2024 é uma versão atualizada do modelo Command R, lançada em agosto de 2024."
  },
  "command-r-plus": {
    "description": "Command R+ é um modelo de linguagem de grande porte de alto desempenho, projetado para cenários empresariais reais e aplicações complexas."
  },
  "command-r-plus-04-2024": {
    "description": "O Command R+ é um modelo de diálogo que segue instruções, apresentando maior qualidade e confiabilidade em tarefas linguísticas, além de um comprimento de contexto mais longo em comparação com modelos anteriores. É mais adequado para fluxos de trabalho complexos de RAG e uso de ferramentas em múltiplas etapas."
  },
  "command-r-plus-08-2024": {
    "description": "Command R+ é um modelo de diálogo que segue instruções, apresentando maior qualidade e confiabilidade em tarefas de linguagem, além de ter um comprimento de contexto mais longo em comparação com modelos anteriores. É mais adequado para fluxos de trabalho RAG complexos e uso de ferramentas em múltiplas etapas."
  },
  "command-r7b-12-2024": {
    "description": "O command-r7b-12-2024 é uma versão compacta e eficiente, lançada em dezembro de 2024. Ele se destaca em tarefas que exigem raciocínio complexo e processamento em múltiplas etapas, como RAG, uso de ferramentas e agentes."
  },
  "compound-beta": {
    "description": "Compound-beta é um sistema de IA composto, suportado por vários modelos abertos disponíveis no GroqCloud, que pode usar ferramentas de forma inteligente e seletiva para responder a consultas dos usuários."
  },
  "compound-beta-mini": {
    "description": "Compound-beta-mini é um sistema de IA composto, suportado por modelos abertos disponíveis no GroqCloud, que pode usar ferramentas de forma inteligente e seletiva para responder a consultas dos usuários."
  },
  "computer-use-preview": {
    "description": "O modelo computer-use-preview é um modelo dedicado projetado para \"ferramentas de uso de computador\", treinado para entender e executar tarefas relacionadas a computadores."
  },
  "dall-e-2": {
    "description": "O segundo modelo DALL·E, suporta geração de imagens mais realistas e precisas, com resolução quatro vezes maior que a da primeira geração."
  },
  "dall-e-3": {
    "description": "O mais recente modelo DALL·E, lançado em novembro de 2023. Suporta geração de imagens mais realistas e precisas, com maior capacidade de detalhamento."
  },
  "databricks/dbrx-instruct": {
    "description": "DBRX Instruct oferece capacidade de processamento de instruções altamente confiável, suportando aplicações em diversos setores."
  },
  "deepseek-ai/DeepSeek-R1": {
    "description": "DeepSeek-R1 é um modelo de inferência impulsionado por aprendizado por reforço (RL), que resolve problemas de repetitividade e legibilidade no modelo. Antes do RL, o DeepSeek-R1 introduziu dados de inicialização a frio, otimizando ainda mais o desempenho da inferência. Ele apresenta desempenho comparável ao OpenAI-o1 em tarefas matemáticas, de código e de inferência, e melhora o resultado geral por meio de métodos de treinamento cuidadosamente projetados."
  },
  "deepseek-ai/DeepSeek-R1-0528": {
    "description": "DeepSeek R1, ao utilizar recursos computacionais ampliados e introduzir mecanismos de otimização algorítmica durante o pós-treinamento, aumentou significativamente a profundidade de suas capacidades de raciocínio e inferência. Este modelo apresenta desempenho excelente em diversos benchmarks, incluindo matemática, programação e lógica geral. Seu desempenho geral está próximo de modelos líderes, como O3 e Gemini 2.5 Pro."
  },
  "deepseek-ai/DeepSeek-R1-0528-Qwen3-8B": {
    "description": "DeepSeek-R1-0528-Qwen3-8B é um modelo obtido pela destilação da cadeia de pensamento do DeepSeek-R1-0528 para o Qwen3 8B Base. Este modelo alcança desempenho de ponta (SOTA) entre modelos open source, superando o Qwen3 8B em 10% no teste AIME 2024 e atingindo o nível do Qwen3-235B-thinking. Apresenta excelente desempenho em raciocínio matemático, programação e lógica geral, compartilhando a arquitetura do Qwen3-8B, mas utilizando a configuração de tokenização do DeepSeek-R1-0528."
  },
  "deepseek-ai/DeepSeek-R1-Distill-Llama-70B": {
    "description": "Modelo de destilação DeepSeek-R1, otimizado para desempenho de inferência através de aprendizado por reforço e dados de inicialização fria, modelo de código aberto que redefine os padrões de múltiplas tarefas."
  },
  "deepseek-ai/DeepSeek-R1-Distill-Qwen-1.5B": {
    "description": "Modelo de destilação DeepSeek-R1, otimizado para desempenho de inferência através de aprendizado por reforço e dados de inicialização fria, modelo de código aberto que redefine os padrões de múltiplas tarefas."
  },
  "deepseek-ai/DeepSeek-R1-Distill-Qwen-14B": {
    "description": "Modelo de destilação DeepSeek-R1, otimizado para desempenho de inferência através de aprendizado por reforço e dados de inicialização fria, modelo de código aberto que redefine os padrões de múltiplas tarefas."
  },
  "deepseek-ai/DeepSeek-R1-Distill-Qwen-32B": {
    "description": "DeepSeek-R1-Distill-Qwen-32B é um modelo obtido através da destilação do Qwen2.5-32B. Este modelo foi ajustado com 800 mil amostras selecionadas geradas pelo DeepSeek-R1, demonstrando desempenho excepcional em várias áreas, como matemática, programação e raciocínio. Obteve resultados notáveis em vários testes de referência, alcançando uma precisão de 94,3% no MATH-500, demonstrando forte capacidade de raciocínio matemático."
  },
  "deepseek-ai/DeepSeek-R1-Distill-Qwen-7B": {
    "description": "DeepSeek-R1-Distill-Qwen-7B é um modelo obtido através da destilação do Qwen2.5-Math-7B. Este modelo foi ajustado com 800 mil amostras selecionadas geradas pelo DeepSeek-R1, demonstrando excelente capacidade de inferência. Apresentou desempenho notável em vários testes de referência, alcançando uma precisão de 92,8% no MATH-500, uma taxa de aprovação de 55,5% no AIME 2024 e uma pontuação de 1189 no CodeForces, demonstrando forte capacidade matemática e de programação para um modelo de 7B."
  },
  "deepseek-ai/DeepSeek-V2.5": {
    "description": "DeepSeek V2.5 combina as excelentes características das versões anteriores, aprimorando a capacidade geral e de codificação."
  },
  "deepseek-ai/DeepSeek-V3": {
    "description": "DeepSeek-V3 é um modelo de linguagem de especialistas mistos (MoE) com 671 bilhões de parâmetros, utilizando atenção latente de múltiplas cabeças (MLA) e a arquitetura DeepSeekMoE, combinando uma estratégia de balanceamento de carga sem perda auxiliar para otimizar a eficiência de inferência e treinamento. Após ser pré-treinado em 14,8 trilhões de tokens de alta qualidade e passar por ajuste fino supervisionado e aprendizado por reforço, o DeepSeek-V3 supera outros modelos de código aberto em desempenho, aproximando-se de modelos fechados líderes."
  },
  "deepseek-ai/deepseek-llm-67b-chat": {
    "description": "DeepSeek 67B é um modelo avançado treinado para diálogos de alta complexidade."
  },
  "deepseek-ai/deepseek-r1": {
    "description": "LLM avançado e eficiente, especializado em raciocínio, matemática e programação."
  },
  "deepseek-ai/deepseek-vl2": {
    "description": "DeepSeek-VL2 é um modelo de linguagem visual baseado no DeepSeekMoE-27B, desenvolvido como um especialista misto (MoE), utilizando uma arquitetura de MoE com ativação esparsa, alcançando desempenho excepcional com apenas 4,5 bilhões de parâmetros ativados. Este modelo se destaca em várias tarefas, incluindo perguntas visuais, reconhecimento óptico de caracteres, compreensão de documentos/tabelas/gráficos e localização visual."
  },
  "deepseek-chat": {
    "description": "Um novo modelo de código aberto que combina capacidades gerais e de codificação, não apenas preservando a capacidade de diálogo geral do modelo Chat original e a poderosa capacidade de processamento de código do modelo Coder, mas também alinhando-se melhor às preferências humanas. Além disso, o DeepSeek-V2.5 também alcançou melhorias significativas em várias áreas, como tarefas de escrita e seguimento de instruções."
  },
  "deepseek-coder-33B-instruct": {
    "description": "DeepSeek Coder 33B é um modelo de linguagem de código, treinado com 20 trilhões de dados, dos quais 87% são código e 13% são em chinês e inglês. O modelo introduz uma janela de 16K e tarefas de preenchimento, oferecendo funcionalidades de completude de código e preenchimento de fragmentos em nível de projeto."
  },
  "deepseek-coder-v2": {
    "description": "DeepSeek Coder V2 é um modelo de código de especialistas abertos, destacando-se em tarefas de codificação, comparável ao GPT4-Turbo."
  },
  "deepseek-coder-v2:236b": {
    "description": "DeepSeek Coder V2 é um modelo de código de especialistas abertos, destacando-se em tarefas de codificação, comparável ao GPT4-Turbo."
  },
  "deepseek-r1": {
    "description": "DeepSeek-R1 é um modelo de inferência impulsionado por aprendizado por reforço (RL), que resolve problemas de repetitividade e legibilidade no modelo. Antes do RL, o DeepSeek-R1 introduziu dados de inicialização a frio, otimizando ainda mais o desempenho da inferência. Ele apresenta desempenho comparável ao OpenAI-o1 em tarefas matemáticas, de código e de inferência, e melhora o resultado geral por meio de métodos de treinamento cuidadosamente projetados."
  },
  "deepseek-r1-0528": {
    "description": "Modelo completo de 685B, lançado em 28 de maio de 2025. O DeepSeek-R1 utilizou amplamente técnicas de aprendizado por reforço na fase pós-treinamento, aumentando significativamente a capacidade de raciocínio do modelo mesmo com poucos dados anotados. Apresenta alto desempenho e forte capacidade em tarefas de matemática, código e raciocínio em linguagem natural."
  },
  "deepseek-r1-70b-fast-online": {
    "description": "DeepSeek R1 70B versão rápida, suporta busca em tempo real, oferecendo maior velocidade de resposta enquanto mantém o desempenho do modelo."
  },
  "deepseek-r1-70b-online": {
    "description": "DeepSeek R1 70B versão padrão, suporta busca em tempo real, adequado para diálogos e tarefas de processamento de texto que requerem informações atualizadas."
  },
  "deepseek-r1-distill-llama": {
    "description": "deepseek-r1-distill-llama é um modelo baseado no Llama, destilado a partir do DeepSeek-R1."
  },
  "deepseek-r1-distill-llama-70b": {
    "description": "DeepSeek R1 — um modelo maior e mais inteligente dentro do pacote DeepSeek — foi destilado para a arquitetura Llama 70B. Com base em testes de referência e avaliações humanas, este modelo é mais inteligente que o Llama 70B original, destacando-se especialmente em tarefas que exigem precisão matemática e factual."
  },
  "deepseek-r1-distill-llama-8b": {
    "description": "O modelo da série DeepSeek-R1-Distill é obtido através da técnica de destilação de conhecimento, ajustando amostras geradas pelo DeepSeek-R1 em modelos de código aberto como Qwen e Llama."
  },
  "deepseek-r1-distill-qianfan-llama-70b": {
    "description": "Lançado pela primeira vez em 14 de fevereiro de 2025, destilado pela equipe de desenvolvimento do modelo Qianfan a partir do modelo base Llama3_70B (Construído com Meta Llama), com dados de destilação que também incluem o corpus do Qianfan."
  },
  "deepseek-r1-distill-qianfan-llama-8b": {
    "description": "Lançado pela primeira vez em 14 de fevereiro de 2025, destilado pela equipe de desenvolvimento do modelo Qianfan a partir do modelo base Llama3_8B (Construído com Meta Llama), com dados de destilação que também incluem o corpus do Qianfan."
  },
  "deepseek-r1-distill-qwen": {
    "description": "deepseek-r1-distill-qwen é um modelo derivado do Qwen, destilado a partir do DeepSeek-R1."
  },
  "deepseek-r1-distill-qwen-1.5b": {
    "description": "O modelo da série DeepSeek-R1-Distill é obtido através da técnica de destilação de conhecimento, ajustando amostras geradas pelo DeepSeek-R1 em modelos de código aberto como Qwen e Llama."
  },
  "deepseek-r1-distill-qwen-14b": {
    "description": "O modelo da série DeepSeek-R1-Distill é obtido através da técnica de destilação de conhecimento, ajustando amostras geradas pelo DeepSeek-R1 em modelos de código aberto como Qwen e Llama."
  },
  "deepseek-r1-distill-qwen-32b": {
    "description": "O modelo da série DeepSeek-R1-Distill é obtido através da técnica de destilação de conhecimento, ajustando amostras geradas pelo DeepSeek-R1 em modelos de código aberto como Qwen e Llama."
  },
  "deepseek-r1-distill-qwen-7b": {
    "description": "O modelo da série DeepSeek-R1-Distill é obtido através da técnica de destilação de conhecimento, ajustando amostras geradas pelo DeepSeek-R1 em modelos de código aberto como Qwen e Llama."
  },
  "deepseek-r1-fast-online": {
    "description": "DeepSeek R1 versão completa rápida, suporta busca em tempo real, combinando a poderosa capacidade de 671B de parâmetros com maior velocidade de resposta."
  },
  "deepseek-r1-online": {
    "description": "DeepSeek R1 versão completa, com 671B de parâmetros, suporta busca em tempo real, apresentando capacidades de compreensão e geração mais robustas."
  },
  "deepseek-reasoner": {
    "description": "Modelo de raciocínio lançado pela DeepSeek. Antes de fornecer a resposta final, o modelo gera uma cadeia de pensamento para aumentar a precisão da resposta final."
  },
  "deepseek-v2": {
    "description": "DeepSeek V2 é um modelo de linguagem eficiente Mixture-of-Experts, adequado para demandas de processamento econômico."
  },
  "deepseek-v2:236b": {
    "description": "DeepSeek V2 236B é o modelo de código projetado do DeepSeek, oferecendo forte capacidade de geração de código."
  },
  "deepseek-v3": {
    "description": "DeepSeek-V3 é um modelo MoE desenvolvido pela Hangzhou DeepSeek Artificial Intelligence Technology Research Co., Ltd., com desempenho destacado em várias avaliações, ocupando o primeiro lugar entre os modelos de código aberto nas principais listas. Em comparação com o modelo V2.5, a velocidade de geração do V3 foi aumentada em 3 vezes, proporcionando uma experiência de uso mais rápida e fluida."
  },
  "deepseek-v3-0324": {
    "description": "DeepSeek-V3-0324 é um modelo MoE com 671 bilhões de parâmetros, destacando-se em habilidades de programação e técnicas, compreensão de contexto e processamento de textos longos."
  },
  "deepseek/deepseek-chat-v3-0324": {
    "description": "O DeepSeek V3 é um modelo misto especializado com 685B de parâmetros, sendo a mais recente iteração da série de modelos de chat da equipe DeepSeek.\n\nEle herda o modelo [DeepSeek V3](/deepseek/deepseek-chat-v3) e se destaca em várias tarefas."
  },
  "deepseek/deepseek-chat-v3-0324:free": {
    "description": "O DeepSeek V3 é um modelo misto especializado com 685B de parâmetros, sendo a mais recente iteração da série de modelos de chat da equipe DeepSeek.\n\nEle herda o modelo [DeepSeek V3](/deepseek/deepseek-chat-v3) e se destaca em várias tarefas."
  },
  "deepseek/deepseek-r1": {
    "description": "DeepSeek-R1 melhorou significativamente a capacidade de raciocínio do modelo com muito poucos dados rotulados. Antes de fornecer a resposta final, o modelo gera uma cadeia de pensamento para aumentar a precisão da resposta final."
  },
  "deepseek/deepseek-r1-0528": {
    "description": "DeepSeek-R1 melhora significativamente a capacidade de raciocínio do modelo mesmo com poucos dados anotados. Antes de fornecer a resposta final, o modelo gera uma cadeia de pensamento para aumentar a precisão da resposta."
  },
  "deepseek/deepseek-r1-0528:free": {
    "description": "DeepSeek-R1 melhora significativamente a capacidade de raciocínio do modelo mesmo com poucos dados anotados. Antes de fornecer a resposta final, o modelo gera uma cadeia de pensamento para aumentar a precisão da resposta."
  },
  "deepseek/deepseek-r1-distill-llama-70b": {
    "description": "DeepSeek R1 Distill Llama 70B é um grande modelo de linguagem baseado no Llama3.3 70B, que utiliza o ajuste fino da saída do DeepSeek R1 para alcançar um desempenho competitivo comparável aos grandes modelos de ponta."
  },
  "deepseek/deepseek-r1-distill-llama-8b": {
    "description": "DeepSeek R1 Distill Llama 8B é um modelo de linguagem grande destilado baseado no Llama-3.1-8B-Instruct, treinado usando a saída do DeepSeek R1."
  },
  "deepseek/deepseek-r1-distill-qwen-14b": {
    "description": "DeepSeek R1 Distill Qwen 14B é um modelo de linguagem grande destilado baseado no Qwen 2.5 14B, treinado usando a saída do DeepSeek R1. Este modelo superou o o1-mini da OpenAI em vários benchmarks, alcançando os mais recentes avanços tecnológicos em modelos densos (state-of-the-art). Aqui estão alguns resultados de benchmarks:\nAIME 2024 pass@1: 69.7\nMATH-500 pass@1: 93.9\nClassificação CodeForces: 1481\nEste modelo, ajustado a partir da saída do DeepSeek R1, demonstrou desempenho competitivo comparável a modelos de ponta de maior escala."
  },
  "deepseek/deepseek-r1-distill-qwen-32b": {
    "description": "DeepSeek R1 Distill Qwen 32B é um modelo de linguagem grande destilado baseado no Qwen 2.5 32B, treinado usando a saída do DeepSeek R1. Este modelo superou o o1-mini da OpenAI em vários benchmarks, alcançando os mais recentes avanços tecnológicos em modelos densos (state-of-the-art). Aqui estão alguns resultados de benchmarks:\nAIME 2024 pass@1: 72.6\nMATH-500 pass@1: 94.3\nClassificação CodeForces: 1691\nEste modelo, ajustado a partir da saída do DeepSeek R1, demonstrou desempenho competitivo comparável a modelos de ponta de maior escala."
  },
  "deepseek/deepseek-r1/community": {
    "description": "DeepSeek R1 é o mais recente modelo de código aberto lançado pela equipe DeepSeek, com desempenho de inferência extremamente robusto, especialmente em tarefas de matemática, programação e raciocínio, alcançando níveis comparáveis ao modelo o1 da OpenAI."
  },
  "deepseek/deepseek-r1:free": {
    "description": "DeepSeek-R1 melhorou significativamente a capacidade de raciocínio do modelo com muito poucos dados rotulados. Antes de fornecer a resposta final, o modelo gera uma cadeia de pensamento para aumentar a precisão da resposta final."
  },
  "deepseek/deepseek-v3": {
    "description": "DeepSeek-V3 alcançou um avanço significativo na velocidade de inferência em comparação com os modelos anteriores. Classificado como o número um entre os modelos de código aberto, pode competir com os modelos fechados mais avançados do mundo. DeepSeek-V3 utiliza a arquitetura de Atenção Multi-Cabeça (MLA) e DeepSeekMoE, que foram amplamente validadas no DeepSeek-V2. Além disso, DeepSeek-V3 introduziu uma estratégia auxiliar sem perdas para balanceamento de carga e definiu objetivos de treinamento de previsão de múltiplos rótulos para obter um desempenho mais forte."
  },
  "deepseek/deepseek-v3/community": {
    "description": "DeepSeek-V3 alcançou um avanço significativo na velocidade de inferência em comparação com os modelos anteriores. Classificado como o número um entre os modelos de código aberto, pode competir com os modelos fechados mais avançados do mundo. DeepSeek-V3 utiliza a arquitetura de Atenção Multi-Cabeça (MLA) e DeepSeekMoE, que foram amplamente validadas no DeepSeek-V2. Além disso, DeepSeek-V3 introduziu uma estratégia auxiliar sem perdas para balanceamento de carga e definiu objetivos de treinamento de previsão de múltiplos rótulos para obter um desempenho mais forte."
  },
  "deepseek_r1": {
    "description": "DeepSeek-R1 é um modelo de inferência impulsionado por aprendizado por reforço (RL), que resolve problemas de repetitividade e legibilidade no modelo. Antes do RL, o DeepSeek-R1 introduziu dados de inicialização a frio, otimizando ainda mais o desempenho de inferência. Ele se compara ao OpenAI-o1 em tarefas de matemática, código e raciocínio, e, através de métodos de treinamento cuidadosamente projetados, melhorou o desempenho geral."
  },
  "deepseek_r1_distill_llama_70b": {
    "description": "DeepSeek-R1-Distill-Llama-70B é um modelo obtido através do treinamento de destilação do Llama-3.3-70B-Instruct. Este modelo é parte da série DeepSeek-R1 e, através do uso de amostras geradas pelo DeepSeek-R1, demonstrou desempenho excepcional em matemática, programação e raciocínio."
  },
  "deepseek_r1_distill_qwen_14b": {
    "description": "DeepSeek-R1-Distill-Qwen-14B é um modelo obtido através da destilação de conhecimento do Qwen2.5-14B. Este modelo foi ajustado com 800 mil amostras selecionadas geradas pelo DeepSeek-R1, demonstrando excelente capacidade de inferência."
  },
  "deepseek_r1_distill_qwen_32b": {
    "description": "DeepSeek-R1-Distill-Qwen-32B é um modelo obtido através da destilação de conhecimento do Qwen2.5-32B. Este modelo foi ajustado com 800 mil amostras selecionadas geradas pelo DeepSeek-R1, demonstrando desempenho excepcional em várias áreas, incluindo matemática, programação e raciocínio."
  },
  "doubao-1.5-lite-32k": {
    "description": "Doubao-1.5-lite é a nova geração de modelo leve, com velocidade de resposta extrema, alcançando níveis de desempenho e latência de classe mundial."
  },
  "doubao-1.5-pro-256k": {
    "description": "Doubao-1.5-pro-256k é uma versão totalmente aprimorada do Doubao-1.5-Pro, com um aumento significativo de 10% no desempenho geral. Suporta raciocínio com janelas de contexto de 256k e um comprimento de saída de até 12k tokens. Maior desempenho, janelas maiores e excelente custo-benefício, adequado para uma ampla gama de cenários de aplicação."
  },
  "doubao-1.5-pro-32k": {
    "description": "Doubao-1.5-pro é a nova geração de modelo principal, com desempenho totalmente aprimorado, destacando-se em conhecimento, código, raciocínio, entre outros aspectos."
  },
  "doubao-1.5-thinking-pro": {
    "description": "O modelo de pensamento profundo Doubao-1.5 apresenta um desempenho excepcional em áreas especializadas como matemática, programação e raciocínio científico, além de tarefas gerais como escrita criativa. Ele alcançou ou se aproximou do nível de elite da indústria em várias referências respeitáveis, como AIME 2024, Codeforces e GPQA. Suporta uma janela de contexto de 128k e uma saída de 16k."
  },
  "doubao-1.5-vision-lite": {
    "description": "Doubao-1.5-vision-lite é um modelo multimodal atualizado, suportando reconhecimento de imagens de qualquer resolução e proporções extremas, melhorando a capacidade de raciocínio visual, reconhecimento de documentos, compreensão de informações detalhadas e seguimento de instruções. Suporta uma janela de contexto de 128k, com comprimento de saída de até 16k tokens."
  },
  "doubao-seed-1.6": {
    "description": "Doubao-Seed-1.6 é um novo modelo multimodal de pensamento profundo, suportando três modos de pensamento: auto, thinking e non-thinking. No modo non-thinking, o desempenho do modelo melhora significativamente em comparação com Doubao-1.5-pro/250115. Suporta janela de contexto de 256k e comprimento máximo de saída de 16k tokens."
  },
  "doubao-seed-1.6-flash": {
<<<<<<< HEAD
    "description": "Doubao-Seed-1.6-flash é um modelo multimodal de pensamento profundo com velocidade de inferência extrema, TPOT de apenas 10ms; suporta compreensão textual e visual, com capacidade de compreensão textual superior à geração lite anterior e compreensão visual comparável aos modelos pro da concorrência. Suporta janela de contexto de 256k e comprimento máximo de saída de 16k tokens."
  },
  "doubao-seed-1.6-thinking": {
    "description": "O modelo Doubao-Seed-1.6-thinking tem capacidade de pensamento significativamente aprimorada, melhorando ainda mais as habilidades básicas em Coding, Matemática e raciocínio lógico em comparação com Doubao-1.5-thinking-pro, além de suportar compreensão visual. Suporta janela de contexto de 256k e comprimento máximo de saída de 16k tokens."
=======
    "description": "Doubao-Seed-1.6-flash é um modelo multimodal de pensamento profundo com velocidade de inferência extrema, TPOT de apenas 10ms; suporta compreensão de texto e visual, com capacidade de compreensão textual superior à geração lite anterior e compreensão visual comparável aos modelos pro da concorrência. Suporta janela de contexto de 256k e comprimento máximo de saída de 16k tokens."
  },
  "doubao-seed-1.6-thinking": {
    "description": "O modelo Doubao-Seed-1.6-thinking tem capacidade de pensamento significativamente reforçada, melhorando ainda mais as habilidades básicas em Coding, Matemática e raciocínio lógico em comparação com Doubao-1.5-thinking-pro, além de suportar compreensão visual. Suporta janela de contexto de 256k e comprimento máximo de saída de 16k tokens."
>>>>>>> e45e31c8
  },
  "emohaa": {
    "description": "O Emohaa é um modelo psicológico com capacidade de consultoria profissional, ajudando os usuários a entender questões emocionais."
  },
  "ernie-3.5-128k": {
    "description": "Modelo de linguagem de grande escala de nível flagship desenvolvido pela Baidu, cobrindo uma vasta quantidade de dados em chinês e inglês, com forte capacidade geral, capaz de atender à maioria das demandas de diálogo, geração criativa e aplicações de plugins; suporta integração automática com plugins de busca da Baidu, garantindo a atualidade das informações de perguntas e respostas."
  },
  "ernie-3.5-8k": {
    "description": "Modelo de linguagem de grande escala de nível flagship desenvolvido pela Baidu, cobrindo uma vasta quantidade de dados em chinês e inglês, com forte capacidade geral, capaz de atender à maioria das demandas de diálogo, geração criativa e aplicações de plugins; suporta integração automática com plugins de busca da Baidu, garantindo a atualidade das informações de perguntas e respostas."
  },
  "ernie-3.5-8k-preview": {
    "description": "Modelo de linguagem de grande escala de nível flagship desenvolvido pela Baidu, cobrindo uma vasta quantidade de dados em chinês e inglês, com forte capacidade geral, capaz de atender à maioria das demandas de diálogo, geração criativa e aplicações de plugins; suporta integração automática com plugins de busca da Baidu, garantindo a atualidade das informações de perguntas e respostas."
  },
  "ernie-4.0-8k-latest": {
    "description": "Modelo de linguagem de grande escala de nível flagship desenvolvido pela Baidu, com capacidade de modelo amplamente aprimorada em comparação com o ERNIE 3.5, amplamente aplicável a cenários de tarefas complexas em várias áreas; suporta integração automática com plugins de busca da Baidu, garantindo a atualidade das informações de perguntas e respostas."
  },
  "ernie-4.0-8k-preview": {
    "description": "Modelo de linguagem de grande escala de nível flagship desenvolvido pela Baidu, com capacidade de modelo amplamente aprimorada em comparação com o ERNIE 3.5, amplamente aplicável a cenários de tarefas complexas em várias áreas; suporta integração automática com plugins de busca da Baidu, garantindo a atualidade das informações de perguntas e respostas."
  },
  "ernie-4.0-turbo-128k": {
    "description": "Modelo de linguagem de grande escala de nível flagship desenvolvido pela Baidu, com desempenho geral excepcional, amplamente aplicável a cenários de tarefas complexas em várias áreas; suporta integração automática com plugins de busca da Baidu, garantindo a atualidade das informações de perguntas e respostas. Em comparação com o ERNIE 4.0, apresenta desempenho superior."
  },
  "ernie-4.0-turbo-8k-latest": {
    "description": "Modelo de linguagem de grande escala de nível flagship desenvolvido pela Baidu, com desempenho geral excepcional, amplamente aplicável a cenários de tarefas complexas em várias áreas; suporta integração automática com plugins de busca da Baidu, garantindo a atualidade das informações de perguntas e respostas. Em comparação com o ERNIE 4.0, apresenta desempenho superior."
  },
  "ernie-4.0-turbo-8k-preview": {
    "description": "Modelo de linguagem de grande escala de nível flagship desenvolvido pela Baidu, com desempenho geral excepcional, amplamente aplicável a cenários de tarefas complexas em várias áreas; suporta integração automática com plugins de busca da Baidu, garantindo a atualidade das informações de perguntas e respostas. Em comparação com o ERNIE 4.0, apresenta desempenho superior."
  },
  "ernie-4.5-8k-preview": {
    "description": "O modelo ERNIE 4.5 é a nova geração de modelo de base multimodal nativo desenvolvido pela Baidu, alcançando otimização colaborativa por meio de modelagem conjunta de múltiplos modos, com excelente capacidade de compreensão multimodal; apresenta habilidades linguísticas aprimoradas, com melhorias abrangentes em compreensão, geração, lógica e memória, além de redução de alucinações e melhorias significativas em raciocínio lógico e habilidades de codificação."
  },
  "ernie-4.5-turbo-128k": {
    "description": "O Wenxin 4.5 Turbo apresenta melhorias significativas em redução de alucinações, raciocínio lógico e habilidades de codificação. Em comparação com o Wenxin 4.5, é mais rápido e mais barato. A capacidade do modelo foi amplamente aprimorada, atendendo melhor ao processamento de diálogos longos com múltiplas interações e tarefas de compreensão de documentos longos."
  },
  "ernie-4.5-turbo-32k": {
    "description": "O Wenxin 4.5 Turbo também apresenta melhorias significativas em redução de alucinações, raciocínio lógico e habilidades de codificação. Em comparação com o Wenxin 4.5, é mais rápido e mais barato. As habilidades de criação de texto e perguntas e respostas de conhecimento foram significativamente aprimoradas. O comprimento da saída e o atraso de frases completas aumentaram em relação ao ERNIE 4.5."
  },
  "ernie-4.5-turbo-vl-32k": {
    "description": "Nova versão do modelo Wenxin Yiyan, com melhorias significativas em compreensão de imagens, criação, tradução e codificação, suportando pela primeira vez um comprimento de contexto de 32K, com redução significativa no atraso do primeiro token."
  },
  "ernie-char-8k": {
    "description": "Modelo de linguagem de grande escala vertical desenvolvido pela Baidu, adequado para aplicações como NPCs de jogos, diálogos de atendimento ao cliente e interpretação de personagens, com estilo de personagem mais distinto e consistente, capacidade de seguir instruções mais forte e desempenho de inferência superior."
  },
  "ernie-char-fiction-8k": {
    "description": "Modelo de linguagem de grande escala vertical desenvolvido pela Baidu, adequado para aplicações como NPCs de jogos, diálogos de atendimento ao cliente e interpretação de personagens, com estilo de personagem mais distinto e consistente, capacidade de seguir instruções mais forte e desempenho de inferência superior."
  },
  "ernie-lite-8k": {
    "description": "ERNIE Lite é um modelo de linguagem de grande escala leve desenvolvido pela Baidu, equilibrando excelente desempenho do modelo e eficiência de inferência, adequado para uso em placas de aceleração de IA de baixa potência."
  },
  "ernie-lite-pro-128k": {
    "description": "Modelo de linguagem de grande escala leve desenvolvido pela Baidu, equilibrando excelente desempenho do modelo e eficiência de inferência, com desempenho superior ao ERNIE Lite, adequado para uso em placas de aceleração de IA de baixa potência."
  },
  "ernie-novel-8k": {
    "description": "Modelo de linguagem de grande escala geral desenvolvido pela Baidu, com vantagens notáveis na capacidade de continuar histórias, também aplicável em cenários como peças curtas e filmes."
  },
  "ernie-speed-128k": {
    "description": "Modelo de linguagem de alto desempenho desenvolvido pela Baidu, lançado em 2024, com excelente capacidade geral, adequado para ser usado como modelo base para ajuste fino, lidando melhor com problemas de cenários específicos, enquanto apresenta excelente desempenho de inferência."
  },
  "ernie-speed-pro-128k": {
    "description": "Modelo de linguagem de alto desempenho desenvolvido pela Baidu, lançado em 2024, com excelente capacidade geral, desempenho superior ao ERNIE Speed, adequado para ser usado como modelo base para ajuste fino, lidando melhor com problemas de cenários específicos, enquanto apresenta excelente desempenho de inferência."
  },
  "ernie-tiny-8k": {
    "description": "ERNIE Tiny é um modelo de linguagem de grande escala de alto desempenho desenvolvido pela Baidu, com os menores custos de implantação e ajuste entre os modelos da série Wenxin."
  },
  "ernie-x1-32k": {
    "description": "Possui habilidades superiores de compreensão, planejamento, reflexão e evolução. Como um modelo de pensamento profundo mais abrangente, o Wenxin X1 combina precisão, criatividade e eloquência, destacando-se em perguntas e respostas de conhecimento em chinês, criação literária, redação de documentos, diálogos cotidianos, raciocínio lógico, cálculos complexos e chamadas de ferramentas."
  },
  "ernie-x1-32k-preview": {
    "description": "O modelo grande Wenxin X1 possui habilidades aprimoradas de compreensão, planejamento, reflexão e evolução. Como um modelo de pensamento profundo mais abrangente, o Wenxin X1 combina precisão, criatividade e eloquência, destacando-se em perguntas e respostas de conhecimento em chinês, criação literária, redação de documentos, diálogos cotidianos, raciocínio lógico, cálculos complexos e chamadas de ferramentas."
  },
  "ernie-x1-turbo-32k": {
    "description": "Melhor desempenho e eficácia em comparação com o ERNIE-X1-32K."
  },
  "gemini-1.0-pro-001": {
    "description": "Gemini 1.0 Pro 001 (Ajuste) oferece desempenho estável e ajustável, sendo a escolha ideal para soluções de tarefas complexas."
  },
  "gemini-1.0-pro-002": {
    "description": "Gemini 1.0 Pro 002 (Ajuste) oferece excelente suporte multimodal, focando na resolução eficaz de tarefas complexas."
  },
  "gemini-1.0-pro-latest": {
    "description": "Gemini 1.0 Pro é o modelo de IA de alto desempenho do Google, projetado para expansão em uma ampla gama de tarefas."
  },
  "gemini-1.5-flash-001": {
    "description": "Gemini 1.5 Flash 001 é um modelo multimodal eficiente, suportando a expansão de aplicações amplas."
  },
  "gemini-1.5-flash-002": {
    "description": "O Gemini 1.5 Flash 002 é um modelo multimodal eficiente, que suporta uma ampla gama de aplicações."
  },
  "gemini-1.5-flash-8b": {
    "description": "O Gemini 1.5 Flash 8B é um modelo multimodal eficiente, com suporte para uma ampla gama de aplicações."
  },
  "gemini-1.5-flash-8b-exp-0924": {
    "description": "O Gemini 1.5 Flash 8B 0924 é o mais recente modelo experimental, com melhorias significativas de desempenho em casos de uso de texto e multimídia."
  },
  "gemini-1.5-flash-8b-latest": {
    "description": "O Gemini 1.5 Flash 8B é um modelo multimodal eficiente que suporta uma ampla gama de aplicações em expansão."
  },
  "gemini-1.5-flash-exp-0827": {
    "description": "Gemini 1.5 Flash 0827 oferece capacidade de processamento multimodal otimizada, adequada para diversos cenários de tarefas complexas."
  },
  "gemini-1.5-flash-latest": {
    "description": "Gemini 1.5 Flash é o mais recente modelo de IA multimodal do Google, com capacidade de processamento rápido, suportando entradas de texto, imagem e vídeo, adequado para uma variedade de tarefas de expansão eficiente."
  },
  "gemini-1.5-pro-001": {
    "description": "Gemini 1.5 Pro 001 é uma solução de IA multimodal escalável, suportando uma ampla gama de tarefas complexas."
  },
  "gemini-1.5-pro-002": {
    "description": "O Gemini 1.5 Pro 002 é o mais recente modelo pronto para produção, oferecendo saídas de maior qualidade, com melhorias significativas em tarefas matemáticas, contextos longos e tarefas visuais."
  },
  "gemini-1.5-pro-exp-0801": {
    "description": "Gemini 1.5 Pro 0801 oferece excelente capacidade de processamento multimodal, proporcionando maior flexibilidade para o desenvolvimento de aplicações."
  },
  "gemini-1.5-pro-exp-0827": {
    "description": "Gemini 1.5 Pro 0827 combina as mais recentes técnicas de otimização, proporcionando uma capacidade de processamento de dados multimodal mais eficiente."
  },
  "gemini-1.5-pro-latest": {
    "description": "Gemini 1.5 Pro suporta até 2 milhões de tokens, sendo a escolha ideal para modelos multimodais de médio porte, adequados para suporte multifacetado em tarefas complexas."
  },
  "gemini-2.0-flash": {
    "description": "Gemini 2.0 Flash oferece funcionalidades e melhorias de próxima geração, incluindo velocidade excepcional, uso nativo de ferramentas, geração multimodal e uma janela de contexto de 1M tokens."
  },
  "gemini-2.0-flash-001": {
    "description": "Gemini 2.0 Flash oferece funcionalidades e melhorias de próxima geração, incluindo velocidade excepcional, uso nativo de ferramentas, geração multimodal e uma janela de contexto de 1M tokens."
  },
  "gemini-2.0-flash-exp": {
    "description": "Variante do modelo Gemini 2.0 Flash, otimizada para custo-benefício e baixa latência."
  },
  "gemini-2.0-flash-exp-image-generation": {
    "description": "Modelo experimental Gemini 2.0 Flash, suporta geração de imagens"
  },
  "gemini-2.0-flash-lite": {
    "description": "Variante do modelo Gemini 2.0 Flash, otimizada para custo-benefício e baixa latência."
  },
  "gemini-2.0-flash-lite-001": {
    "description": "Variante do modelo Gemini 2.0 Flash, otimizada para custo-benefício e baixa latência."
  },
  "gemini-2.0-flash-preview-image-generation": {
    "description": "Modelo de pré-visualização Gemini 2.0 Flash, suporta geração de imagens"
  },
  "gemini-2.5-flash-preview-04-17": {
    "description": "O Gemini 2.5 Flash Preview é o modelo mais acessível do Google, oferecendo uma gama completa de funcionalidades."
  },
  "gemini-2.5-flash-preview-04-17-thinking": {
    "description": "Gemini 2.5 Flash Preview é o modelo com melhor custo-benefício do Google, oferecendo funcionalidades abrangentes."
  },
  "gemini-2.5-flash-preview-05-20": {
    "description": "Gemini 2.5 Flash Preview é o modelo com melhor custo-benefício do Google, oferecendo funcionalidades abrangentes."
  },
  "gemini-2.5-pro-exp-03-25": {
    "description": "O Gemini 2.5 Pro Experimental é o modelo de pensamento mais avançado do Google, capaz de raciocinar sobre problemas complexos em código, matemática e áreas STEM, além de analisar grandes conjuntos de dados, repositórios de código e documentos utilizando contextos longos."
  },
  "gemini-2.5-pro-preview-03-25": {
    "description": "O Gemini 2.5 Pro Preview é o modelo de pensamento mais avançado do Google, capaz de raciocinar sobre problemas complexos em código, matemática e áreas STEM, além de analisar grandes conjuntos de dados, bibliotecas de código e documentos usando longos contextos."
  },
  "gemini-2.5-pro-preview-05-06": {
    "description": "O Gemini 2.5 Pro Preview é o modelo de pensamento mais avançado do Google, capaz de raciocinar sobre problemas complexos em código, matemática e áreas STEM, além de analisar grandes conjuntos de dados, bibliotecas de código e documentos usando longos contextos."
  },
  "gemini-2.5-pro-preview-06-05": {
    "description": "Gemini 2.5 Pro Preview é o modelo de pensamento mais avançado do Google, capaz de raciocinar sobre problemas complexos em código, matemática e áreas STEM, além de analisar grandes conjuntos de dados, bibliotecas de código e documentos usando contexto extenso."
  },
  "gemma-7b-it": {
    "description": "Gemma 7B é adequado para o processamento de tarefas de pequeno a médio porte, combinando custo e eficiência."
  },
  "gemma2": {
    "description": "Gemma 2 é um modelo eficiente lançado pelo Google, abrangendo uma variedade de cenários de aplicação, desde aplicações pequenas até processamento de dados complexos."
  },
  "gemma2-9b-it": {
    "description": "Gemma 2 9B é um modelo otimizado para integração de tarefas e ferramentas específicas."
  },
  "gemma2:27b": {
    "description": "Gemma 2 é um modelo eficiente lançado pelo Google, abrangendo uma variedade de cenários de aplicação, desde aplicações pequenas até processamento de dados complexos."
  },
  "gemma2:2b": {
    "description": "Gemma 2 é um modelo eficiente lançado pelo Google, abrangendo uma variedade de cenários de aplicação, desde aplicações pequenas até processamento de dados complexos."
  },
  "generalv3": {
    "description": "Spark Pro é um modelo de linguagem de alto desempenho otimizado para áreas profissionais, focando em matemática, programação, medicina, educação e outros campos, e suportando busca online e plugins integrados como clima e data. Seu modelo otimizado apresenta desempenho excepcional e eficiência em perguntas e respostas complexas, compreensão de linguagem e criação de texto de alto nível, sendo a escolha ideal para cenários de aplicação profissional."
  },
  "generalv3.5": {
    "description": "Spark3.5 Max é a versão mais completa, suportando busca online e muitos plugins integrados. Suas capacidades centrais totalmente otimizadas, juntamente com a definição de papéis do sistema e a funcionalidade de chamada de funções, fazem com que seu desempenho em vários cenários de aplicação complexos seja extremamente excepcional."
  },
  "glm-4": {
    "description": "O GLM-4 é a versão antiga lançada em janeiro de 2024, atualmente substituída pelo mais poderoso GLM-4-0520."
  },
  "glm-4-0520": {
    "description": "O GLM-4-0520 é a versão mais recente do modelo, projetada para tarefas altamente complexas e diversificadas, com desempenho excepcional."
  },
  "glm-4-9b-chat": {
    "description": "GLM-4-9B-Chat apresenta alto desempenho em semântica, matemática, raciocínio, código e conhecimento. Também possui navegação na web, execução de código, chamadas de ferramentas personalizadas e raciocínio de texto longo. Suporta 26 idiomas, incluindo japonês, coreano e alemão."
  },
  "glm-4-air": {
    "description": "O GLM-4-Air é uma versão econômica, com desempenho próximo ao GLM-4, oferecendo alta velocidade a um preço acessível."
  },
  "glm-4-air-250414": {
    "description": "GLM-4-Air é uma versão de bom custo-benefício, com desempenho próximo ao GLM-4, oferecendo alta velocidade a um preço acessível."
  },
  "glm-4-airx": {
    "description": "O GLM-4-AirX oferece uma versão eficiente do GLM-4-Air, com velocidade de inferência até 2,6 vezes mais rápida."
  },
  "glm-4-alltools": {
    "description": "O GLM-4-AllTools é um modelo de agente multifuncional, otimizado para suportar planejamento de instruções complexas e chamadas de ferramentas, como navegação na web, interpretação de código e geração de texto, adequado para execução de múltiplas tarefas."
  },
  "glm-4-flash": {
    "description": "O GLM-4-Flash é a escolha ideal para tarefas simples, com a maior velocidade e o preço mais acessível."
  },
  "glm-4-flash-250414": {
    "description": "GLM-4-Flash é a escolha ideal para tarefas simples, sendo a mais rápida e gratuita."
  },
  "glm-4-flashx": {
    "description": "GLM-4-FlashX é uma versão aprimorada do Flash, com velocidade de inferência super rápida."
  },
  "glm-4-long": {
    "description": "O GLM-4-Long suporta entradas de texto superlongas, adequado para tarefas de memória e processamento de documentos em larga escala."
  },
  "glm-4-plus": {
    "description": "O GLM-4-Plus, como um modelo de alta inteligência, possui uma forte capacidade de lidar com textos longos e tarefas complexas, com desempenho amplamente aprimorado."
  },
  "glm-4v": {
    "description": "O GLM-4V oferece uma forte capacidade de compreensão e raciocínio de imagens, suportando várias tarefas visuais."
  },
  "glm-4v-flash": {
    "description": "GLM-4V-Flash é focado na compreensão eficiente de uma única imagem, adequado para cenários de análise de imagem rápida, como análise de imagem em tempo real ou processamento em lote de imagens."
  },
  "glm-4v-plus": {
    "description": "O GLM-4V-Plus possui a capacidade de entender conteúdo de vídeo e múltiplas imagens, adequado para tarefas multimodais."
  },
  "glm-4v-plus-0111": {
    "description": "GLM-4V-Plus possui capacidade de compreensão de conteúdo de vídeo e múltiplas imagens, adequado para tarefas multimodais."
  },
  "glm-z1-air": {
    "description": "Modelo de inferência: possui forte capacidade de inferência, adequado para tarefas que exigem raciocínio profundo."
  },
  "glm-z1-airx": {
    "description": "Inferência ultrarrápida: com velocidade de inferência super rápida e forte efeito de raciocínio."
  },
  "glm-z1-flash": {
    "description": "A série GLM-Z1 possui forte capacidade de raciocínio complexo, destacando-se em raciocínio lógico, matemática e programação. O comprimento máximo do contexto é de 32K."
  },
  "glm-zero-preview": {
    "description": "O GLM-Zero-Preview possui uma poderosa capacidade de raciocínio complexo, destacando-se em áreas como raciocínio lógico, matemática e programação."
  },
  "google/gemini-2.0-flash-001": {
    "description": "Gemini 2.0 Flash oferece funcionalidades e melhorias de próxima geração, incluindo velocidade excepcional, uso nativo de ferramentas, geração multimodal e uma janela de contexto de 1M tokens."
  },
  "google/gemini-2.0-flash-exp:free": {
    "description": "O Gemini 2.0 Flash Experimental é o mais recente modelo de IA multimodal experimental do Google, com melhorias de qualidade em comparação com versões anteriores, especialmente em conhecimento do mundo, código e longos contextos."
  },
  "google/gemini-2.5-flash-preview": {
    "description": "O Gemini 2.5 Flash é o modelo principal mais avançado do Google, projetado para raciocínio avançado, codificação, matemática e tarefas científicas. Ele possui a capacidade de 'pensar' embutida, permitindo que forneça respostas com maior precisão e um tratamento de contexto mais detalhado.\n\nNota: Este modelo possui duas variantes: com e sem 'pensamento'. A precificação da saída varia significativamente dependendo da ativação da capacidade de pensamento. Se você escolher a variante padrão (sem o sufixo ':thinking'), o modelo evitará explicitamente gerar tokens de pensamento.\n\nPara aproveitar a capacidade de pensamento e receber tokens de pensamento, você deve escolher a variante ':thinking', que resultará em uma precificação de saída de pensamento mais alta.\n\nAlém disso, o Gemini 2.5 Flash pode ser configurado através do parâmetro 'número máximo de tokens para raciocínio', conforme descrito na documentação (https://openrouter.ai/docs/use-cases/reasoning-tokens#max-tokens-for-reasoning)."
  },
  "google/gemini-2.5-flash-preview:thinking": {
    "description": "O Gemini 2.5 Flash é o modelo principal mais avançado do Google, projetado para raciocínio avançado, codificação, matemática e tarefas científicas. Ele possui a capacidade de 'pensar' embutida, permitindo que forneça respostas com maior precisão e um tratamento de contexto mais detalhado.\n\nNota: Este modelo possui duas variantes: com e sem 'pensamento'. A precificação da saída varia significativamente dependendo da ativação da capacidade de pensamento. Se você escolher a variante padrão (sem o sufixo ':thinking'), o modelo evitará explicitamente gerar tokens de pensamento.\n\nPara aproveitar a capacidade de pensamento e receber tokens de pensamento, você deve escolher a variante ':thinking', que resultará em uma precificação de saída de pensamento mais alta.\n\nAlém disso, o Gemini 2.5 Flash pode ser configurado através do parâmetro 'número máximo de tokens para raciocínio', conforme descrito na documentação (https://openrouter.ai/docs/use-cases/reasoning-tokens#max-tokens-for-reasoning)."
  },
  "google/gemini-2.5-pro-preview-03-25": {
    "description": "O Gemini 2.5 Pro é o modelo de IA mais avançado do Google, projetado para raciocínio avançado, codificação, matemática e tarefas científicas. Ele possui a capacidade de 'pensar', permitindo que raciocine com maior precisão e um tratamento de contexto mais detalhado. O Gemini 2.5 Pro obteve desempenho de topo em vários testes de referência, incluindo o primeiro lugar no ranking LMArena, refletindo uma excelente capacidade de alinhamento com preferências humanas e resolução de problemas complexos."
  },
  "google/gemini-flash-1.5": {
    "description": "Gemini 1.5 Flash oferece capacidades de processamento multimodal otimizadas, adequadas para uma variedade de cenários de tarefas complexas."
  },
  "google/gemini-pro-1.5": {
    "description": "Gemini 1.5 Pro combina as mais recentes tecnologias de otimização, proporcionando uma capacidade de processamento de dados multimodais mais eficiente."
  },
  "google/gemma-2-27b": {
    "description": "Gemma 2 é um modelo eficiente lançado pelo Google, abrangendo uma variedade de cenários de aplicação, desde pequenos aplicativos até processamento de dados complexos."
  },
  "google/gemma-2-27b-it": {
    "description": "Gemma 2 continua a filosofia de design leve e eficiente."
  },
  "google/gemma-2-2b-it": {
    "description": "Modelo leve de ajuste de instruções do Google."
  },
  "google/gemma-2-9b": {
    "description": "Gemma 2 é um modelo eficiente lançado pelo Google, abrangendo uma variedade de cenários de aplicação, desde pequenos aplicativos até processamento de dados complexos."
  },
  "google/gemma-2-9b-it": {
    "description": "Gemma 2 é uma série de modelos de texto de código aberto leve da Google."
  },
  "google/gemma-2-9b-it:free": {
    "description": "Gemma 2 é uma série de modelos de texto de código aberto leve da Google."
  },
  "google/gemma-2b-it": {
    "description": "Gemma Instruct (2B) oferece capacidade básica de processamento de instruções, adequada para aplicações leves."
  },
  "google/gemma-3-27b-it": {
    "description": "Gemma 3 27B é um modelo de linguagem de código aberto do Google, que estabelece novos padrões em eficiência e desempenho."
  },
  "gpt-3.5-turbo": {
    "description": "O GPT 3.5 Turbo é adequado para uma variedade de tarefas de geração e compreensão de texto, atualmente apontando para gpt-3.5-turbo-0125."
  },
  "gpt-3.5-turbo-0125": {
    "description": "O GPT 3.5 Turbo é adequado para uma variedade de tarefas de geração e compreensão de texto, atualmente apontando para gpt-3.5-turbo-0125."
  },
  "gpt-3.5-turbo-1106": {
    "description": "O GPT 3.5 Turbo é adequado para uma variedade de tarefas de geração e compreensão de texto, atualmente apontando para gpt-3.5-turbo-0125."
  },
  "gpt-3.5-turbo-instruct": {
    "description": "O GPT 3.5 Turbo é adequado para uma variedade de tarefas de geração e compreensão de texto, atualmente apontando para gpt-3.5-turbo-0125."
  },
  "gpt-35-turbo": {
    "description": "GPT 3.5 Turbo, um modelo eficiente fornecido pela OpenAI, adequado para tarefas de chat e geração de texto, suportando chamadas de função paralelas."
  },
  "gpt-35-turbo-16k": {
    "description": "GPT 3.5 Turbo 16k, um modelo de geração de texto de alta capacidade, adequado para tarefas complexas."
  },
  "gpt-4": {
    "description": "O GPT-4 oferece uma janela de contexto maior, capaz de lidar com entradas de texto mais longas, adequado para cenários que exigem integração ampla de informações e análise de dados."
  },
  "gpt-4-0125-preview": {
    "description": "O mais recente modelo GPT-4 Turbo possui funcionalidades visuais. Agora, solicitações visuais podem ser feitas usando o modo JSON e chamadas de função. O GPT-4 Turbo é uma versão aprimorada, oferecendo suporte econômico para tarefas multimodais. Ele encontra um equilíbrio entre precisão e eficiência, adequado para aplicações que requerem interação em tempo real."
  },
  "gpt-4-0613": {
    "description": "O GPT-4 oferece uma janela de contexto maior, capaz de lidar com entradas de texto mais longas, adequado para cenários que exigem integração ampla de informações e análise de dados."
  },
  "gpt-4-1106-preview": {
    "description": "O mais recente modelo GPT-4 Turbo possui funcionalidades visuais. Agora, solicitações visuais podem ser feitas usando o modo JSON e chamadas de função. O GPT-4 Turbo é uma versão aprimorada, oferecendo suporte econômico para tarefas multimodais. Ele encontra um equilíbrio entre precisão e eficiência, adequado para aplicações que requerem interação em tempo real."
  },
  "gpt-4-32k": {
    "description": "O GPT-4 oferece uma janela de contexto maior, capaz de lidar com entradas de texto mais longas, adequado para cenários que exigem integração ampla de informações e análise de dados."
  },
  "gpt-4-32k-0613": {
    "description": "O GPT-4 oferece uma janela de contexto maior, capaz de lidar com entradas de texto mais longas, adequado para cenários que exigem integração ampla de informações e análise de dados."
  },
  "gpt-4-turbo": {
    "description": "O mais recente modelo GPT-4 Turbo possui funcionalidades visuais. Agora, solicitações visuais podem ser feitas usando o modo JSON e chamadas de função. O GPT-4 Turbo é uma versão aprimorada, oferecendo suporte econômico para tarefas multimodais. Ele encontra um equilíbrio entre precisão e eficiência, adequado para aplicações que requerem interação em tempo real."
  },
  "gpt-4-turbo-2024-04-09": {
    "description": "O mais recente modelo GPT-4 Turbo possui funcionalidades visuais. Agora, solicitações visuais podem ser feitas usando o modo JSON e chamadas de função. O GPT-4 Turbo é uma versão aprimorada, oferecendo suporte econômico para tarefas multimodais. Ele encontra um equilíbrio entre precisão e eficiência, adequado para aplicações que requerem interação em tempo real."
  },
  "gpt-4-turbo-preview": {
    "description": "O mais recente modelo GPT-4 Turbo possui funcionalidades visuais. Agora, solicitações visuais podem ser feitas usando o modo JSON e chamadas de função. O GPT-4 Turbo é uma versão aprimorada, oferecendo suporte econômico para tarefas multimodais. Ele encontra um equilíbrio entre precisão e eficiência, adequado para aplicações que requerem interação em tempo real."
  },
  "gpt-4-vision-preview": {
    "description": "O mais recente modelo GPT-4 Turbo possui funcionalidades visuais. Agora, solicitações visuais podem ser feitas usando o modo JSON e chamadas de função. O GPT-4 Turbo é uma versão aprimorada, oferecendo suporte econômico para tarefas multimodais. Ele encontra um equilíbrio entre precisão e eficiência, adequado para aplicações que requerem interação em tempo real."
  },
  "gpt-4.1": {
    "description": "GPT-4.1 é nosso modelo principal para tarefas complexas. Ele é muito adequado para resolver problemas interdisciplinares."
  },
  "gpt-4.1-mini": {
    "description": "GPT-4.1 mini oferece um equilíbrio entre inteligência, velocidade e custo, tornando-se um modelo atraente para muitos casos de uso."
  },
  "gpt-4.1-nano": {
    "description": "GPT-4.1 mini oferece um equilíbrio entre inteligência, velocidade e custo, tornando-se um modelo atraente para muitos casos de uso."
  },
  "gpt-4.5-preview": {
    "description": "Versão de pesquisa do GPT-4.5, que é o nosso maior e mais poderoso modelo GPT até agora. Ele possui um amplo conhecimento sobre o mundo e consegue entender melhor a intenção do usuário, destacando-se em tarefas criativas e planejamento autônomo. O GPT-4.5 aceita entradas de texto e imagem, gerando saídas de texto (incluindo saídas estruturadas). Suporta recursos essenciais para desenvolvedores, como chamadas de função, API em lote e saída em fluxo. O GPT-4.5 se destaca especialmente em tarefas que requerem criatividade, pensamento aberto e diálogo (como escrita, aprendizado ou exploração de novas ideias). A data limite do conhecimento é outubro de 2023."
  },
  "gpt-4o": {
    "description": "O ChatGPT-4o é um modelo dinâmico, atualizado em tempo real para manter a versão mais atual. Ele combina uma poderosa capacidade de compreensão e geração de linguagem, adequado para cenários de aplicação em larga escala, incluindo atendimento ao cliente, educação e suporte técnico."
  },
  "gpt-4o-2024-05-13": {
    "description": "O ChatGPT-4o é um modelo dinâmico, atualizado em tempo real para manter a versão mais atual. Ele combina uma poderosa capacidade de compreensão e geração de linguagem, adequado para cenários de aplicação em larga escala, incluindo atendimento ao cliente, educação e suporte técnico."
  },
  "gpt-4o-2024-08-06": {
    "description": "O ChatGPT-4o é um modelo dinâmico, atualizado em tempo real para manter a versão mais atual. Ele combina uma poderosa capacidade de compreensão e geração de linguagem, adequado para cenários de aplicação em larga escala, incluindo atendimento ao cliente, educação e suporte técnico."
  },
  "gpt-4o-2024-11-20": {
    "description": "ChatGPT-4o é um modelo dinâmico, atualizado em tempo real para manter a versão mais atualizada. Combina uma poderosa compreensão e capacidade de geração de linguagem, adequado para cenários de aplicação em larga escala, incluindo atendimento ao cliente, educação e suporte técnico."
  },
  "gpt-4o-audio-preview": {
    "description": "Modelo de áudio GPT-4o, suporta entrada e saída de áudio."
  },
  "gpt-4o-mini": {
    "description": "O GPT-4o mini é o mais recente modelo lançado pela OpenAI após o GPT-4 Omni, suportando entrada de texto e imagem e gerando texto como saída. Como seu modelo compacto mais avançado, ele é muito mais acessível do que outros modelos de ponta recentes, custando mais de 60% menos que o GPT-3.5 Turbo. Ele mantém uma inteligência de ponta, ao mesmo tempo que oferece um custo-benefício significativo. O GPT-4o mini obteve uma pontuação de 82% no teste MMLU e atualmente está classificado acima do GPT-4 em preferências de chat."
  },
  "gpt-4o-mini-audio-preview": {
    "description": "Modelo GPT-4o mini Audio, suporta entrada e saída de áudio."
  },
  "gpt-4o-mini-realtime-preview": {
    "description": "Versão em tempo real do GPT-4o-mini, suporta entrada e saída de áudio e texto em tempo real."
  },
  "gpt-4o-mini-search-preview": {
    "description": "A versão prévia do GPT-4o mini para busca é um modelo treinado especificamente para compreender e executar consultas de busca na web, utilizando a API Chat Completions. Além dos custos por token, as consultas de busca na web são cobradas por chamada da ferramenta."
  },
  "gpt-4o-mini-tts": {
    "description": "GPT-4o mini TTS é um modelo de texto para fala baseado em GPT-4o mini, oferecendo uma geração de voz de alta qualidade a um custo mais baixo."
  },
  "gpt-4o-realtime-preview": {
    "description": "Versão em tempo real do GPT-4o, suporta entrada e saída de áudio e texto em tempo real."
  },
  "gpt-4o-realtime-preview-2024-10-01": {
    "description": "Versão em tempo real do GPT-4o, suporta entrada e saída de áudio e texto em tempo real."
  },
  "gpt-4o-realtime-preview-2024-12-17": {
    "description": "Versão em tempo real do GPT-4o, suporta entrada e saída de áudio e texto em tempo real."
  },
  "gpt-4o-search-preview": {
    "description": "A versão prévia do GPT-4o para busca é um modelo treinado especificamente para compreender e executar consultas de busca na web, utilizando a API Chat Completions. Além dos custos por token, as consultas de busca na web são cobradas por chamada da ferramenta."
  },
  "grok-2-1212": {
    "description": "Este modelo apresenta melhorias em precisão, conformidade com instruções e capacidade multilíngue."
  },
  "grok-2-vision-1212": {
    "description": "Este modelo apresenta melhorias em precisão, conformidade com instruções e capacidade multilíngue."
  },
  "grok-3": {
    "description": "Modelo de nível flagship, especializado em extração de dados, programação e resumo de texto para aplicações empresariais, com profundo conhecimento em finanças, saúde, direito e ciências."
  },
  "grok-3-fast": {
    "description": "Modelo de nível flagship, especializado em extração de dados, programação e resumo de texto para aplicações empresariais, com profundo conhecimento em finanças, saúde, direito e ciências."
  },
  "grok-3-mini": {
    "description": "Modelo leve que pensa antes de responder. Rápido e inteligente, adequado para tarefas lógicas que não exigem conhecimento profundo de domínio, e capaz de fornecer o rastro original do pensamento."
  },
  "grok-3-mini-fast": {
    "description": "Modelo leve que pensa antes de responder. Rápido e inteligente, adequado para tarefas lógicas que não exigem conhecimento profundo de domínio, e capaz de fornecer o rastro original do pensamento."
  },
  "gryphe/mythomax-l2-13b": {
    "description": "MythoMax l2 13B é um modelo de linguagem que combina criatividade e inteligência, integrando vários modelos de ponta."
  },
  "hunyuan-code": {
    "description": "O mais recente modelo de geração de código Hunyuan, treinado com 200B de dados de código de alta qualidade, com seis meses de treinamento de dados SFT de alta qualidade, aumentando o comprimento da janela de contexto para 8K, destacando-se em métricas automáticas de geração de código em cinco linguagens; em avaliações de qualidade de código em dez aspectos em cinco linguagens, o desempenho está na primeira divisão."
  },
  "hunyuan-functioncall": {
    "description": "O mais recente modelo FunctionCall da arquitetura MOE Hunyuan, treinado com dados de alta qualidade de FunctionCall, com uma janela de contexto de 32K, liderando em várias métricas de avaliação."
  },
  "hunyuan-large": {
    "description": "O modelo Hunyuan-large possui um total de aproximadamente 389B de parâmetros, com cerca de 52B de parâmetros ativados, sendo o modelo MoE de código aberto com a maior escala de parâmetros e melhor desempenho na arquitetura Transformer atualmente disponível no mercado."
  },
  "hunyuan-large-longcontext": {
    "description": "Especializado em tarefas de texto longo, como resumo de documentos e perguntas e respostas de documentos, também possui a capacidade de lidar com tarefas gerais de geração de texto. Apresenta desempenho excepcional na análise e geração de textos longos, conseguindo atender efetivamente às demandas complexas e detalhadas de processamento de conteúdo longo."
  },
  "hunyuan-large-vision": {
    "description": "Este modelo é adequado para cenários de compreensão de imagens e texto, baseado no modelo visual-linguístico Hunyuan Large. Suporta entrada de múltiplas imagens em qualquer resolução junto com texto, gerando conteúdo textual, com foco em tarefas relacionadas à compreensão de imagens e texto, apresentando melhorias significativas em capacidades multilíngues."
  },
  "hunyuan-lite": {
    "description": "Atualizado para uma estrutura MOE, com uma janela de contexto de 256k, liderando em várias avaliações em NLP, código, matemática e setores diversos em comparação com muitos modelos de código aberto."
  },
  "hunyuan-lite-vision": {
    "description": "Modelo multimodal mais recente de 7B da Hunyuan, com janela de contexto de 32K, suporta diálogos multimodais em cenários em chinês e português, reconhecimento de objetos em imagens, compreensão de documentos e tabelas, matemática multimodal, entre outros, superando modelos concorrentes de 7B em várias métricas de avaliação."
  },
  "hunyuan-pro": {
    "description": "Modelo de texto longo MOE-32K com trilhões de parâmetros. Alcança níveis de liderança absoluta em vários benchmarks, com capacidades complexas de instrução e raciocínio, habilidades matemáticas complexas, suporte a chamadas de função, otimizado para áreas como tradução multilíngue, finanças, direito e saúde."
  },
  "hunyuan-role": {
    "description": "O mais recente modelo de interpretação de papéis Hunyuan, um modelo de interpretação de papéis ajustado e treinado oficialmente pela Hunyuan, que combina o modelo Hunyuan com um conjunto de dados de cenários de interpretação de papéis, apresentando um desempenho básico melhor em cenários de interpretação de papéis."
  },
  "hunyuan-standard": {
    "description": "Adota uma estratégia de roteamento superior, ao mesmo tempo que mitiga problemas de balanceamento de carga e convergência de especialistas. Em termos de textos longos, o índice de precisão atinge 99,9%. O MOE-32K oferece uma relação custo-benefício relativamente melhor, equilibrando desempenho e preço, permitindo o processamento de entradas de texto longo."
  },
  "hunyuan-standard-256K": {
    "description": "Adota uma estratégia de roteamento superior, ao mesmo tempo que mitiga problemas de balanceamento de carga e convergência de especialistas. Em termos de textos longos, o índice de precisão atinge 99,9%. O MOE-256K rompe ainda mais em comprimento e desempenho, expandindo significativamente o comprimento de entrada permitido."
  },
  "hunyuan-standard-vision": {
    "description": "Modelo multimodal mais recente da Hunyuan, suporta respostas em múltiplas línguas, com habilidades equilibradas em chinês e português."
  },
  "hunyuan-t1-20250321": {
    "description": "Modelo abrangente que constrói habilidades em ciências exatas e humanas, com forte capacidade de captura de informações em textos longos. Suporta raciocínio para responder a problemas científicos de diversas dificuldades, incluindo matemática, lógica, ciências e código."
  },
  "hunyuan-t1-20250403": {
    "description": "Melhore a capacidade de geração de código em nível de projeto; aumente a qualidade da escrita gerada em texto; aprimore a compreensão de tópicos em múltiplas rodadas, a conformidade com instruções do tipo tob e a compreensão de palavras; otimize problemas de saída com mistura de caracteres tradicionais e simplificados, bem como misturas de chinês e inglês."
  },
  "hunyuan-t1-20250529": {
    "description": "Otimizado para criação de textos, redação de ensaios, aprimoramento em front-end de código, matemática, raciocínio lógico e outras habilidades científicas, além de melhorar a capacidade de seguir instruções."
  },
  "hunyuan-t1-latest": {
    "description": "O primeiro modelo de inferência Hybrid-Transformer-Mamba em larga escala da indústria, que expande a capacidade de inferência, possui uma velocidade de decodificação excepcional e alinha-se ainda mais às preferências humanas."
  },
  "hunyuan-t1-vision": {
    "description": "Modelo de pensamento profundo multimodal Hunyuan, suporta cadeias de pensamento nativas multimodais de longo alcance, excelente em diversos cenários de raciocínio com imagens, com melhorias significativas em problemas científicos em comparação com modelos de pensamento rápido."
  },
  "hunyuan-turbo": {
    "description": "Versão de pré-visualização do novo modelo de linguagem de próxima geração Hunyuan, utilizando uma nova estrutura de modelo de especialistas mistos (MoE), com eficiência de inferência mais rápida e desempenho superior em comparação ao Hunyuan-Pro."
  },
  "hunyuan-turbo-20241223": {
    "description": "Esta versão otimiza: escalonamento de instruções de dados, aumentando significativamente a capacidade de generalização do modelo; melhoria substancial nas habilidades matemáticas, de codificação e de raciocínio lógico; otimização das capacidades de compreensão de texto e palavras; melhoria na qualidade da geração de conteúdo de criação de texto."
  },
  "hunyuan-turbo-latest": {
    "description": "Otimização da experiência geral, incluindo compreensão de NLP, criação de texto, conversas informais, perguntas e respostas de conhecimento, tradução, entre outros; aumento da humanização, otimização da inteligência emocional do modelo; melhoria na capacidade do modelo de esclarecer ativamente em casos de intenção ambígua; aprimoramento na capacidade de lidar com questões de análise de palavras; melhoria na qualidade e interatividade da criação; aprimoramento da experiência em múltiplas interações."
  },
  "hunyuan-turbo-vision": {
    "description": "Novo modelo de linguagem visual de próxima geração da Hunyuan, adotando uma nova estrutura de modelo de especialistas mistos (MoE), com melhorias abrangentes em relação ao modelo anterior nas capacidades de reconhecimento básico, criação de conteúdo, perguntas e respostas de conhecimento, e análise e raciocínio relacionados à compreensão de texto e imagem."
  },
  "hunyuan-turbos-20250313": {
    "description": "Uniformização do estilo dos passos para resolução de problemas matemáticos, reforçando perguntas e respostas em múltiplas rodadas na matemática. Otimização do estilo de resposta na criação de textos, eliminando traços de IA e aumentando a expressividade literária."
  },
  "hunyuan-turbos-20250416": {
    "description": "Atualização da base pré-treinada para fortalecer a compreensão e conformidade com instruções; aprimoramento das habilidades em matemática, código, lógica e ciências exatas na fase de alinhamento; melhoria da qualidade da escrita criativa, compreensão textual, precisão na tradução e respostas a perguntas em ciências humanas; fortalecimento das capacidades de agentes em diversas áreas, com foco especial na compreensão de diálogos em múltiplas rodadas."
  },
  "hunyuan-turbos-20250604": {
    "description": "Atualização da base pré-treinada, com melhorias em escrita e compreensão de leitura, aumento significativo nas habilidades de código e ciências, e aprimoramento contínuo no seguimento de instruções complexas."
  },
  "hunyuan-turbos-latest": {
    "description": "A versão mais recente do hunyuan-TurboS, o modelo de grande porte da Hunyuan, possui uma capacidade de raciocínio mais forte e uma experiência aprimorada."
  },
  "hunyuan-turbos-longtext-128k-20250325": {
    "description": "Especializado em tarefas de texto longo, como resumos de documentos e perguntas sobre documentos, também possui a capacidade de lidar com tarefas gerais de geração de texto. Destaca-se na análise e geração de textos longos, atendendo efetivamente a demandas complexas e detalhadas."
  },
  "hunyuan-turbos-role-plus": {
    "description": "Modelo de interpretação de papéis da versão mais recente do Hunyuan, ajustado finamente pela equipe oficial Hunyuan. Baseado no modelo Hunyuan e treinado adicionalmente com conjuntos de dados de cenários de interpretação de papéis, oferecendo melhores resultados básicos nesses contextos."
  },
  "hunyuan-vision": {
    "description": "O mais recente modelo multimodal Hunyuan, que suporta a entrada de imagens e texto para gerar conteúdo textual."
  },
  "internlm/internlm2_5-7b-chat": {
    "description": "InternLM2.5 oferece soluções de diálogo inteligente em múltiplos cenários."
  },
  "internlm2.5-latest": {
    "description": "Nossa mais recente série de modelos, com desempenho de raciocínio excepcional, suportando um comprimento de contexto de 1M e capacidades aprimoradas de seguimento de instruções e chamadas de ferramentas."
  },
  "internlm3-latest": {
    "description": "Nossa mais recente série de modelos, com desempenho de inferência excepcional, liderando entre modelos de código aberto de mesma escala. Aponta por padrão para nossa mais recente série de modelos InternLM3."
  },
  "internvl2.5-latest": {
    "description": "Versão InternVL2.5 que ainda estamos mantendo, com desempenho excelente e estável. Aponta por padrão para nossa mais recente série de modelos InternVL2.5, atualmente direcionando para internvl2.5-78b."
  },
  "internvl3-latest": {
    "description": "Lançamos nosso mais recente modelo multimodal, com habilidades aprimoradas de compreensão de texto e imagem, e capacidade de entender imagens em longas sequências, com desempenho comparável aos melhores modelos fechados. Aponta por padrão para nossa mais recente série de modelos InternVL, atualmente direcionando para internvl3-78b."
  },
  "jamba-large": {
    "description": "Nosso modelo mais poderoso e avançado, projetado para lidar com tarefas complexas em nível empresarial, com desempenho excepcional."
  },
  "jamba-mini": {
    "description": "O modelo mais eficiente da sua categoria, equilibrando velocidade e qualidade, com um tamanho menor."
  },
  "jina-deepsearch-v1": {
    "description": "A busca profunda combina pesquisa na web, leitura e raciocínio para realizar investigações abrangentes. Você pode vê-la como um agente que aceita suas tarefas de pesquisa - ela realizará uma busca extensa e passará por várias iterações antes de fornecer uma resposta. Esse processo envolve pesquisa contínua, raciocínio e resolução de problemas sob diferentes ângulos. Isso é fundamentalmente diferente de gerar respostas diretamente a partir de dados pré-treinados de grandes modelos padrão e de sistemas RAG tradicionais que dependem de buscas superficiais únicas."
  },
  "kimi-latest": {
    "description": "O produto assistente inteligente Kimi utiliza o mais recente modelo Kimi, que pode conter recursos ainda não estáveis. Suporta compreensão de imagens e seleciona automaticamente o modelo de cobrança de 8k/32k/128k com base no comprimento do contexto da solicitação."
  },
  "kimi-thinking-preview": {
    "description": "O modelo kimi-thinking-preview, fornecido pela Face Oculta da Lua, é um modelo multimodal de pensamento com capacidades de raciocínio multimodal e geral, especializado em raciocínio profundo para ajudar a resolver problemas mais complexos."
  },
  "learnlm-1.5-pro-experimental": {
    "description": "LearnLM é um modelo de linguagem experimental e específico para tarefas, treinado para atender aos princípios da ciência da aprendizagem, podendo seguir instruções sistemáticas em cenários de ensino e aprendizagem, atuando como um mentor especialista, entre outros."
  },
  "learnlm-2.0-flash-experimental": {
    "description": "LearnLM é um modelo de linguagem experimental, específico para tarefas, treinado para atender aos princípios da ciência da aprendizagem, capaz de seguir instruções sistemáticas em cenários de ensino e aprendizagem, atuando como um mentor especialista, entre outros."
  },
  "lite": {
    "description": "Spark Lite é um modelo de linguagem grande leve, com latência extremamente baixa e alta eficiência de processamento, totalmente gratuito e aberto, suportando funcionalidades de busca online em tempo real. Sua característica de resposta rápida o torna excelente para aplicações de inferência em dispositivos de baixo poder computacional e ajuste fino de modelos, proporcionando aos usuários uma excelente relação custo-benefício e experiência inteligente, especialmente em cenários de perguntas e respostas, geração de conteúdo e busca."
  },
  "llama-2-7b-chat": {
    "description": "Llama2 é uma série de modelos de linguagem grandes (LLM) desenvolvidos e open source pela Meta, que inclui modelos de texto gerativo pré-treinados e finetunados com escalas variando de 7 bilhões a 70 bilhões de parâmetros. Do ponto de vista arquitetural, o Llama2 é um modelo de linguagem autoregressivo que utiliza uma arquitetura de transformador otimizada. As versões ajustadas utilizam micro-treinamento supervisionado (SFT) e aprendizado por reforço com feedback humano (RLHF) para alinhar as preferências de utilidade e segurança humanas. O Llama2 apresenta um desempenho notável em vários conjuntos de dados acadêmicos, fornecendo inspiração para o design e desenvolvimento de muitos outros modelos."
  },
  "llama-3.1-70b-versatile": {
    "description": "Llama 3.1 70B oferece capacidade de raciocínio AI mais poderosa, adequada para aplicações complexas, suportando um processamento computacional extenso e garantindo eficiência e precisão."
  },
  "llama-3.1-8b-instant": {
    "description": "Llama 3.1 8B é um modelo de alto desempenho, oferecendo capacidade de geração de texto rápida, ideal para cenários de aplicação que exigem eficiência em larga escala e custo-benefício."
  },
  "llama-3.1-instruct": {
    "description": "O modelo Llama 3.1 com ajuste fino de instruções foi otimizado para cenários de diálogo, superando muitos modelos de chat de código aberto existentes em benchmarks comuns do setor."
  },
  "llama-3.2-11b-vision-instruct": {
    "description": "Capacidade excepcional de raciocínio visual em imagens de alta resolução, adequada para aplicações de compreensão visual."
  },
  "llama-3.2-11b-vision-preview": {
    "description": "Llama 3.2 é projetado para lidar com tarefas que combinam dados visuais e textuais. Ele se destaca em tarefas como descrição de imagens e perguntas visuais, superando a lacuna entre geração de linguagem e raciocínio visual."
  },
  "llama-3.2-90b-vision-instruct": {
    "description": "Capacidade avançada de raciocínio visual para aplicações de agentes de compreensão visual."
  },
  "llama-3.2-90b-vision-preview": {
    "description": "Llama 3.2 é projetado para lidar com tarefas que combinam dados visuais e textuais. Ele se destaca em tarefas como descrição de imagens e perguntas visuais, superando a lacuna entre geração de linguagem e raciocínio visual."
  },
  "llama-3.2-vision-instruct": {
    "description": "O modelo Llama 3.2-Vision com ajuste fino de instruções foi otimizado para reconhecimento visual, raciocínio com imagens, descrição de imagens e respostas a perguntas gerais relacionadas a imagens."
  },
  "llama-3.3-70b-instruct": {
    "description": "Llama 3.3 é o modelo de linguagem de código aberto multilíngue mais avançado da série Llama, oferecendo desempenho comparável ao modelo 405B a um custo extremamente baixo. Baseado na estrutura Transformer, e aprimorado por meio de ajuste fino supervisionado (SFT) e aprendizado por reforço com feedback humano (RLHF) para aumentar a utilidade e a segurança. Sua versão ajustada para instruções é otimizada para diálogos multilíngues, superando muitos modelos de chat de código aberto e fechado em vários benchmarks da indústria. A data limite de conhecimento é dezembro de 2023."
  },
  "llama-3.3-70b-versatile": {
    "description": "O modelo de linguagem multilíngue Meta Llama 3.3 (LLM) é um modelo gerador pré-treinado e ajustado para instruções, com 70B (entrada/saída de texto). O modelo de texto puro ajustado para instruções do Llama 3.3 é otimizado para casos de uso de diálogo multilíngue e supera muitos modelos de chat open source e fechados disponíveis em benchmarks comuns da indústria."
  },
  "llama-3.3-instruct": {
    "description": "O modelo Llama 3.3 com ajuste fino de instruções foi otimizado para cenários de diálogo, superando muitos modelos de chat open-source existentes em benchmarks comuns do setor."
  },
  "llama3-70b-8192": {
    "description": "Meta Llama 3 70B oferece capacidade de processamento incomparável para complexidade, projetado sob medida para projetos de alta demanda."
  },
  "llama3-8b-8192": {
    "description": "Meta Llama 3 8B oferece desempenho de raciocínio de alta qualidade, adequado para uma variedade de necessidades de aplicação."
  },
  "llama3-groq-70b-8192-tool-use-preview": {
    "description": "Llama 3 Groq 70B Tool Use oferece poderosa capacidade de chamada de ferramentas, suportando o processamento eficiente de tarefas complexas."
  },
  "llama3-groq-8b-8192-tool-use-preview": {
    "description": "Llama 3 Groq 8B Tool Use é um modelo otimizado para uso eficiente de ferramentas, suportando cálculos paralelos rápidos."
  },
  "llama3.1": {
    "description": "Llama 3.1 é um modelo líder lançado pela Meta, suportando até 405B de parâmetros, aplicável em diálogos complexos, tradução multilíngue e análise de dados."
  },
  "llama3.1:405b": {
    "description": "Llama 3.1 é um modelo líder lançado pela Meta, suportando até 405B de parâmetros, aplicável em diálogos complexos, tradução multilíngue e análise de dados."
  },
  "llama3.1:70b": {
    "description": "Llama 3.1 é um modelo líder lançado pela Meta, suportando até 405B de parâmetros, aplicável em diálogos complexos, tradução multilíngue e análise de dados."
  },
  "llava": {
    "description": "LLaVA é um modelo multimodal que combina um codificador visual e Vicuna, projetado para forte compreensão visual e linguística."
  },
  "llava-v1.5-7b-4096-preview": {
    "description": "LLaVA 1.5 7B oferece capacidade de processamento visual integrada, gerando saídas complexas a partir de informações visuais."
  },
  "llava:13b": {
    "description": "LLaVA é um modelo multimodal que combina um codificador visual e Vicuna, projetado para forte compreensão visual e linguística."
  },
  "llava:34b": {
    "description": "LLaVA é um modelo multimodal que combina um codificador visual e Vicuna, projetado para forte compreensão visual e linguística."
  },
  "mathstral": {
    "description": "MathΣtral é projetado para pesquisa científica e raciocínio matemático, oferecendo capacidade de cálculo eficaz e interpretação de resultados."
  },
  "max-32k": {
    "description": "Spark Max 32K possui uma capacidade de processamento de contexto grande, com melhor compreensão de contexto e capacidade de raciocínio lógico, suportando entradas de texto de 32K tokens, adequado para leitura de documentos longos, perguntas e respostas de conhecimento privado e outros cenários."
  },
  "megrez-3b-instruct": {
    "description": "Megrez-3B-Instruct é um modelo de linguagem grande treinado de forma totalmente autônoma pela Wúwèn Xīnqióng. O Megrez-3B-Instruct visa criar uma solução de inteligência de borda rápida, compacta e fácil de usar, através do conceito de integração de hardware e software."
  },
  "meta-llama-3-70b-instruct": {
    "description": "Um poderoso modelo com 70 bilhões de parâmetros, destacando-se em raciocínio, codificação e amplas aplicações linguísticas."
  },
  "meta-llama-3-8b-instruct": {
    "description": "Um modelo versátil com 8 bilhões de parâmetros, otimizado para tarefas de diálogo e geração de texto."
  },
  "meta-llama-3.1-405b-instruct": {
    "description": "Os modelos de texto apenas ajustados por instrução Llama 3.1 são otimizados para casos de uso de diálogo multilíngue e superam muitos dos modelos de chat de código aberto e fechado disponíveis em benchmarks comuns da indústria."
  },
  "meta-llama-3.1-70b-instruct": {
    "description": "Os modelos de texto apenas ajustados por instrução Llama 3.1 são otimizados para casos de uso de diálogo multilíngue e superam muitos dos modelos de chat de código aberto e fechado disponíveis em benchmarks comuns da indústria."
  },
  "meta-llama-3.1-8b-instruct": {
    "description": "Os modelos de texto apenas ajustados por instrução Llama 3.1 são otimizados para casos de uso de diálogo multilíngue e superam muitos dos modelos de chat de código aberto e fechado disponíveis em benchmarks comuns da indústria."
  },
  "meta-llama/Llama-2-13b-chat-hf": {
    "description": "LLaMA-2 Chat (13B) oferece excelente capacidade de processamento de linguagem e uma experiência interativa notável."
  },
  "meta-llama/Llama-2-70b-hf": {
    "description": "LLaMA-2 oferece excelente capacidade de processamento de linguagem e uma experiência interativa excepcional."
  },
  "meta-llama/Llama-3-70b-chat-hf": {
    "description": "LLaMA-3 Chat (70B) é um modelo de chat poderoso, suportando necessidades de diálogo complexas."
  },
  "meta-llama/Llama-3-8b-chat-hf": {
    "description": "LLaMA-3 Chat (8B) oferece suporte multilíngue, abrangendo um rico conhecimento em diversas áreas."
  },
  "meta-llama/Llama-3.2-11B-Vision-Instruct-Turbo": {
    "description": "LLaMA 3.2 é projetado para lidar com tarefas que combinam dados visuais e textuais. Ele se destaca em tarefas como descrição de imagens e perguntas visuais, superando a lacuna entre geração de linguagem e raciocínio visual."
  },
  "meta-llama/Llama-3.2-3B-Instruct-Turbo": {
    "description": "LLaMA 3.2 é projetado para lidar com tarefas que combinam dados visuais e textuais. Ele se destaca em tarefas como descrição de imagens e perguntas visuais, superando a lacuna entre geração de linguagem e raciocínio visual."
  },
  "meta-llama/Llama-3.2-90B-Vision-Instruct-Turbo": {
    "description": "LLaMA 3.2 é projetado para lidar com tarefas que combinam dados visuais e textuais. Ele se destaca em tarefas como descrição de imagens e perguntas visuais, superando a lacuna entre geração de linguagem e raciocínio visual."
  },
  "meta-llama/Llama-3.3-70B-Instruct-Turbo": {
    "description": "O Meta Llama 3.3 é um modelo de linguagem de grande escala multilíngue (LLM) com 70B (entrada/saída de texto) que é um modelo gerado por pré-treinamento e ajuste de instruções. O modelo de texto puro ajustado por instruções do Llama 3.3 foi otimizado para casos de uso de diálogo multilíngue e supera muitos modelos de chat de código aberto e fechados disponíveis em benchmarks de indústria comuns."
  },
  "meta-llama/Llama-Vision-Free": {
    "description": "LLaMA 3.2 é projetado para lidar com tarefas que combinam dados visuais e textuais. Ele se destaca em tarefas como descrição de imagens e perguntas visuais, superando a lacuna entre geração de linguagem e raciocínio visual."
  },
  "meta-llama/Meta-Llama-3-70B-Instruct-Lite": {
    "description": "Llama 3 70B Instruct Lite é ideal para ambientes que exigem alta eficiência e baixa latência."
  },
  "meta-llama/Meta-Llama-3-70B-Instruct-Turbo": {
    "description": "Llama 3 70B Instruct Turbo oferece uma capacidade excepcional de compreensão e geração de linguagem, adequado para as tarefas computacionais mais exigentes."
  },
  "meta-llama/Meta-Llama-3-8B-Instruct-Lite": {
    "description": "Llama 3 8B Instruct Lite é adequado para ambientes com recursos limitados, oferecendo um excelente equilíbrio de desempenho."
  },
  "meta-llama/Meta-Llama-3-8B-Instruct-Turbo": {
    "description": "Llama 3 8B Instruct Turbo é um modelo de linguagem de alto desempenho, suportando uma ampla gama de cenários de aplicação."
  },
  "meta-llama/Meta-Llama-3.1-405B-Instruct": {
    "description": "LLaMA 3.1 405B é um modelo poderoso para pré-treinamento e ajuste de instruções."
  },
  "meta-llama/Meta-Llama-3.1-405B-Instruct-Turbo": {
    "description": "O modelo Llama 3.1 Turbo 405B oferece suporte a um contexto de capacidade extremamente grande para processamento de grandes volumes de dados, destacando-se em aplicações de inteligência artificial em larga escala."
  },
  "meta-llama/Meta-Llama-3.1-70B": {
    "description": "Llama 3.1 é o modelo líder lançado pela Meta, suportando até 405B de parâmetros, aplicável em diálogos complexos, tradução multilíngue e análise de dados."
  },
  "meta-llama/Meta-Llama-3.1-70B-Instruct-Turbo": {
    "description": "O modelo Llama 3.1 70B é ajustado para aplicações de alta carga, quantizado para FP8, oferecendo maior eficiência computacional e precisão, garantindo desempenho excepcional em cenários complexos."
  },
  "meta-llama/Meta-Llama-3.1-8B-Instruct-Turbo": {
    "description": "O modelo Llama 3.1 8B utiliza quantização FP8, suportando até 131.072 tokens de contexto, destacando-se entre os modelos de código aberto, ideal para tarefas complexas e superando muitos benchmarks do setor."
  },
  "meta-llama/llama-3-70b-instruct": {
    "description": "Llama 3 70B Instruct é otimizado para cenários de diálogo de alta qualidade, apresentando desempenho excepcional em várias avaliações humanas."
  },
  "meta-llama/llama-3-8b-instruct": {
    "description": "Llama 3 8B Instruct otimiza cenários de diálogo de alta qualidade, com desempenho superior a muitos modelos fechados."
  },
  "meta-llama/llama-3.1-70b-instruct": {
    "description": "Llama 3.1 70B Instruct é projetado para diálogos de alta qualidade, destacando-se em avaliações humanas, especialmente em cenários de alta interação."
  },
  "meta-llama/llama-3.1-8b-instruct": {
    "description": "Llama 3.1 8B Instruct é a versão mais recente lançada pela Meta, otimizada para cenários de diálogo de alta qualidade, superando muitos modelos fechados de ponta."
  },
  "meta-llama/llama-3.1-8b-instruct:free": {
    "description": "LLaMA 3.1 oferece suporte multilíngue e é um dos modelos geradores líderes do setor."
  },
  "meta-llama/llama-3.2-11b-vision-instruct": {
    "description": "LLaMA 3.2 é projetado para lidar com tarefas que combinam dados visuais e textuais. Ele se destaca em tarefas como descrição de imagens e perguntas visuais, superando a lacuna entre geração de linguagem e raciocínio visual."
  },
  "meta-llama/llama-3.2-3b-instruct": {
    "description": "meta-llama/llama-3.2-3b-instruct"
  },
  "meta-llama/llama-3.2-90b-vision-instruct": {
    "description": "LLaMA 3.2 é projetado para lidar com tarefas que combinam dados visuais e textuais. Ele se destaca em tarefas como descrição de imagens e perguntas visuais, superando a lacuna entre geração de linguagem e raciocínio visual."
  },
  "meta-llama/llama-3.3-70b-instruct": {
    "description": "Llama 3.3 é o modelo de linguagem de código aberto multilíngue mais avançado da série Llama, oferecendo desempenho comparável ao modelo 405B a um custo extremamente baixo. Baseado na estrutura Transformer, e aprimorado por meio de ajuste fino supervisionado (SFT) e aprendizado por reforço com feedback humano (RLHF) para aumentar a utilidade e a segurança. Sua versão ajustada para instruções é otimizada para diálogos multilíngues, superando muitos modelos de chat de código aberto e fechado em vários benchmarks da indústria. A data limite de conhecimento é dezembro de 2023."
  },
  "meta-llama/llama-3.3-70b-instruct:free": {
    "description": "Llama 3.3 é o modelo de linguagem de código aberto multilíngue mais avançado da série Llama, oferecendo desempenho comparável ao modelo 405B a um custo extremamente baixo. Baseado na estrutura Transformer, e aprimorado por meio de ajuste fino supervisionado (SFT) e aprendizado por reforço com feedback humano (RLHF) para aumentar a utilidade e a segurança. Sua versão ajustada para instruções é otimizada para diálogos multilíngues, superando muitos modelos de chat de código aberto e fechado em vários benchmarks da indústria. A data limite de conhecimento é dezembro de 2023."
  },
  "meta.llama3-1-405b-instruct-v1:0": {
    "description": "Meta Llama 3.1 405B Instruct é o maior e mais poderoso modelo da série Llama 3.1 Instruct, sendo um modelo altamente avançado para raciocínio conversacional e geração de dados sintéticos, que também pode ser usado como base para pré-treinamento ou ajuste fino em domínios específicos. Os modelos de linguagem de grande escala (LLMs) multilíngues oferecidos pelo Llama 3.1 são um conjunto de modelos geradores pré-treinados e ajustados por instruções, incluindo tamanhos de 8B, 70B e 405B (entrada/saída de texto). Os modelos de texto ajustados por instruções do Llama 3.1 (8B, 70B, 405B) são otimizados para casos de uso de diálogo multilíngue e superaram muitos modelos de chat de código aberto disponíveis em benchmarks comuns da indústria. O Llama 3.1 é projetado para uso comercial e de pesquisa em várias línguas. Os modelos de texto ajustados por instruções são adequados para chats semelhantes a assistentes, enquanto os modelos pré-treinados podem se adaptar a várias tarefas de geração de linguagem natural. O modelo Llama 3.1 também suporta a utilização de sua saída para melhorar outros modelos, incluindo geração de dados sintéticos e refinamento. O Llama 3.1 é um modelo de linguagem autoregressivo que utiliza uma arquitetura de transformador otimizada. As versões ajustadas utilizam ajuste fino supervisionado (SFT) e aprendizado por reforço com feedback humano (RLHF) para alinhar-se às preferências humanas em relação à utilidade e segurança."
  },
  "meta.llama3-1-70b-instruct-v1:0": {
    "description": "A versão atualizada do Meta Llama 3.1 70B Instruct, incluindo um comprimento de contexto expandido de 128K, multilinguismo e capacidades de raciocínio aprimoradas. Os modelos de linguagem de grande porte (LLMs) do Llama 3.1 são um conjunto de modelos geradores pré-treinados e ajustados por instruções, incluindo tamanhos de 8B, 70B e 405B (entrada/saída de texto). Os modelos de texto ajustados por instruções do Llama 3.1 (8B, 70B, 405B) são otimizados para casos de uso de diálogo multilíngue e superaram muitos modelos de chat de código aberto disponíveis em benchmarks de indústria comuns. O Llama 3.1 é projetado para uso comercial e de pesquisa em várias línguas. Os modelos de texto ajustados por instruções são adequados para chats semelhantes a assistentes, enquanto os modelos pré-treinados podem se adaptar a várias tarefas de geração de linguagem natural. O modelo Llama 3.1 também suporta a utilização de suas saídas para melhorar outros modelos, incluindo geração de dados sintéticos e refinamento. O Llama 3.1 é um modelo de linguagem autoregressivo usando uma arquitetura de transformador otimizada. As versões ajustadas utilizam ajuste fino supervisionado (SFT) e aprendizado por reforço com feedback humano (RLHF) para alinhar-se às preferências humanas por ajuda e segurança."
  },
  "meta.llama3-1-8b-instruct-v1:0": {
    "description": "A versão atualizada do Meta Llama 3.1 8B Instruct, incluindo um comprimento de contexto expandido de 128K, multilinguismo e capacidades de raciocínio aprimoradas. Os modelos de linguagem de grande porte (LLMs) do Llama 3.1 são um conjunto de modelos geradores pré-treinados e ajustados por instruções, incluindo tamanhos de 8B, 70B e 405B (entrada/saída de texto). Os modelos de texto ajustados por instruções do Llama 3.1 (8B, 70B, 405B) são otimizados para casos de uso de diálogo multilíngue e superaram muitos modelos de chat de código aberto disponíveis em benchmarks de indústria comuns. O Llama 3.1 é projetado para uso comercial e de pesquisa em várias línguas. Os modelos de texto ajustados por instruções são adequados para chats semelhantes a assistentes, enquanto os modelos pré-treinados podem se adaptar a várias tarefas de geração de linguagem natural. O modelo Llama 3.1 também suporta a utilização de suas saídas para melhorar outros modelos, incluindo geração de dados sintéticos e refinamento. O Llama 3.1 é um modelo de linguagem autoregressivo usando uma arquitetura de transformador otimizada. As versões ajustadas utilizam ajuste fino supervisionado (SFT) e aprendizado por reforço com feedback humano (RLHF) para alinhar-se às preferências humanas por ajuda e segurança."
  },
  "meta.llama3-70b-instruct-v1:0": {
    "description": "Meta Llama 3 é um modelo de linguagem de grande escala (LLM) aberto voltado para desenvolvedores, pesquisadores e empresas, projetado para ajudá-los a construir, experimentar e expandir suas ideias de IA geradora de forma responsável. Como parte de um sistema de base para inovação da comunidade global, é ideal para criação de conteúdo, IA de diálogo, compreensão de linguagem, P&D e aplicações empresariais."
  },
  "meta.llama3-8b-instruct-v1:0": {
    "description": "Meta Llama 3 é um modelo de linguagem de grande escala (LLM) aberto voltado para desenvolvedores, pesquisadores e empresas, projetado para ajudá-los a construir, experimentar e expandir suas ideias de IA geradora de forma responsável. Como parte de um sistema de base para inovação da comunidade global, é ideal para dispositivos de borda com capacidade de computação e recursos limitados, além de tempos de treinamento mais rápidos."
  },
  "meta/Llama-3.2-11B-Vision-Instruct": {
    "description": "Capacidades avançadas de raciocínio visual em imagens de alta resolução, adequado para aplicações de compreensão visual."
  },
  "meta/Llama-3.2-90B-Vision-Instruct": {
    "description": "Capacidades avançadas de raciocínio visual para aplicações de agentes de compreensão visual."
  },
  "meta/Llama-3.3-70B-Instruct": {
    "description": "Llama 3.3 é o modelo de linguagem grande multilíngue open source mais avançado da série Llama, oferecendo desempenho comparável a modelos de 405B a um custo muito baixo. Baseado na arquitetura Transformer, aprimorado por fine-tuning supervisionado (SFT) e aprendizado por reforço com feedback humano (RLHF) para melhorar utilidade e segurança. A versão ajustada para instruções é otimizada para diálogos multilíngues e supera muitos modelos de chat open source e proprietários em vários benchmarks do setor. Data de corte do conhecimento: dezembro de 2023."
  },
  "meta/Meta-Llama-3-70B-Instruct": {
    "description": "Um poderoso modelo de 70 bilhões de parâmetros, com desempenho excelente em raciocínio, codificação e ampla gama de aplicações linguísticas."
  },
  "meta/Meta-Llama-3-8B-Instruct": {
    "description": "Um modelo versátil de 8 bilhões de parâmetros, otimizado para tarefas de diálogo e geração de texto."
  },
  "meta/Meta-Llama-3.1-405B-Instruct": {
    "description": "Modelo de texto ajustado para instruções Llama 3.1, otimizado para casos de uso de diálogo multilíngue, com desempenho superior em benchmarks comuns do setor entre muitos modelos de chat open source e proprietários disponíveis."
  },
  "meta/Meta-Llama-3.1-70B-Instruct": {
    "description": "Modelo de texto ajustado para instruções Llama 3.1, otimizado para casos de uso de diálogo multilíngue, com desempenho superior em benchmarks comuns do setor entre muitos modelos de chat open source e proprietários disponíveis."
  },
  "meta/Meta-Llama-3.1-8B-Instruct": {
    "description": "Modelo de texto ajustado para instruções Llama 3.1, otimizado para casos de uso de diálogo multilíngue, com desempenho superior em benchmarks comuns do setor entre muitos modelos de chat open source e proprietários disponíveis."
  },
  "meta/llama-3.1-405b-instruct": {
    "description": "LLM avançado, suporta geração de dados sintéticos, destilação de conhecimento e raciocínio, adequado para chatbots, programação e tarefas de domínio específico."
  },
  "meta/llama-3.1-70b-instruct": {
    "description": "Capacita diálogos complexos, com excelente compreensão de contexto, capacidade de raciocínio e geração de texto."
  },
  "meta/llama-3.1-8b-instruct": {
    "description": "Modelo de ponta avançado, com compreensão de linguagem, excelente capacidade de raciocínio e geração de texto."
  },
  "meta/llama-3.2-11b-vision-instruct": {
    "description": "Modelo de visão-linguagem de ponta, especializado em raciocínio de alta qualidade a partir de imagens."
  },
  "meta/llama-3.2-1b-instruct": {
    "description": "Modelo de linguagem de ponta avançado e compacto, com compreensão de linguagem, excelente capacidade de raciocínio e geração de texto."
  },
  "meta/llama-3.2-3b-instruct": {
    "description": "Modelo de linguagem de ponta avançado e compacto, com compreensão de linguagem, excelente capacidade de raciocínio e geração de texto."
  },
  "meta/llama-3.2-90b-vision-instruct": {
    "description": "Modelo de visão-linguagem de ponta, especializado em raciocínio de alta qualidade a partir de imagens."
  },
  "meta/llama-3.3-70b-instruct": {
    "description": "Modelo LLM avançado, especializado em raciocínio, matemática, conhecimento geral e chamadas de função."
  },
  "microsoft/Phi-3-medium-128k-instruct": {
    "description": "O mesmo modelo Phi-3-medium, mas com contexto maior, adequado para RAG ou poucos prompts."
  },
  "microsoft/Phi-3-medium-4k-instruct": {
    "description": "Um modelo de 14 bilhões de parâmetros, com qualidade superior ao Phi-3-mini, focado em dados de alta qualidade e raciocínio intensivo."
  },
  "microsoft/Phi-3-mini-128k-instruct": {
    "description": "O mesmo modelo Phi-3-mini, mas com contexto maior, adequado para RAG ou poucos prompts."
  },
  "microsoft/Phi-3-mini-4k-instruct": {
    "description": "O menor membro da família Phi-3, otimizado para qualidade e baixa latência."
  },
  "microsoft/Phi-3-small-128k-instruct": {
    "description": "O mesmo modelo Phi-3-small, mas com contexto maior, adequado para RAG ou poucos prompts."
  },
  "microsoft/Phi-3-small-8k-instruct": {
    "description": "Um modelo de 7 bilhões de parâmetros, com qualidade superior ao Phi-3-mini, focado em dados de alta qualidade e raciocínio intensivo."
  },
  "microsoft/Phi-3.5-mini-instruct": {
    "description": "Versão atualizada do modelo Phi-3-mini."
  },
  "microsoft/Phi-3.5-vision-instruct": {
    "description": "Versão atualizada do modelo Phi-3-vision."
  },
  "microsoft/WizardLM-2-8x22B": {
    "description": "WizardLM 2 é um modelo de linguagem fornecido pela Microsoft AI, que se destaca em diálogos complexos, multilíngue, raciocínio e assistentes inteligentes."
  },
  "microsoft/wizardlm-2-8x22b": {
    "description": "WizardLM-2 8x22B é o modelo Wizard mais avançado da Microsoft, demonstrando um desempenho extremamente competitivo."
  },
  "minicpm-v": {
    "description": "MiniCPM-V é a nova geração de grandes modelos multimodais lançada pela OpenBMB, com excelente capacidade de reconhecimento de OCR e compreensão multimodal, suportando uma ampla gama de cenários de aplicação."
  },
  "ministral-3b-latest": {
    "description": "Ministral 3B é o modelo de ponta da Mistral para aplicações de edge computing."
  },
  "ministral-8b-latest": {
    "description": "Ministral 8B é o modelo de edge computing altamente custo-efetivo da Mistral."
  },
  "mistral": {
    "description": "Mistral é um modelo de 7B lançado pela Mistral AI, adequado para demandas de processamento de linguagem variáveis."
  },
  "mistral-ai/Mistral-Large-2411": {
    "description": "O modelo principal da Mistral, ideal para tarefas complexas que requerem raciocínio em grande escala ou alta especialização (geração de texto sintético, geração de código, RAG ou agentes)."
  },
  "mistral-ai/Mistral-Nemo": {
    "description": "Mistral Nemo é um modelo de linguagem avançado (LLM) que oferece capacidades de raciocínio, conhecimento mundial e codificação líderes em sua categoria de tamanho."
  },
  "mistral-ai/mistral-small-2503": {
    "description": "Mistral Small é adequado para qualquer tarefa baseada em linguagem que exija alta eficiência e baixa latência."
  },
  "mistral-large": {
    "description": "Mixtral Large é o modelo de destaque da Mistral, combinando capacidades de geração de código, matemática e raciocínio, suportando uma janela de contexto de 128k."
  },
  "mistral-large-instruct": {
    "description": "Mistral-Large-Instruct-2407 é um modelo avançado de linguagem densa (LLM) com 123 bilhões de parâmetros, oferecendo capacidades de raciocínio, conhecimento e codificação de última geração."
  },
  "mistral-large-latest": {
    "description": "Mistral Large é o modelo de destaque, especializado em tarefas multilíngues, raciocínio complexo e geração de código, sendo a escolha ideal para aplicações de alto nível."
  },
  "mistral-medium-latest": {
    "description": "O Mistral Medium 3 oferece desempenho de ponta a um custo 8 vezes menor e simplifica fundamentalmente a implantação empresarial."
  },
  "mistral-nemo": {
    "description": "Mistral Nemo é um modelo de 12B desenvolvido em colaboração entre a Mistral AI e a NVIDIA, oferecendo desempenho eficiente."
  },
  "mistral-nemo-instruct": {
    "description": "Mistral-Nemo-Instruct-2407 é um modelo de linguagem grande (LLM) ajustado para instruções, baseado no Mistral-Nemo-Base-2407."
  },
  "mistral-small": {
    "description": "Mistral Small pode ser usado em qualquer tarefa baseada em linguagem que exija alta eficiência e baixa latência."
  },
  "mistral-small-latest": {
    "description": "Mistral Small é uma opção de alto custo-benefício, rápida e confiável, adequada para casos de uso como tradução, resumo e análise de sentimentos."
  },
  "mistralai/Mistral-7B-Instruct-v0.1": {
    "description": "Mistral (7B) Instruct é conhecido por seu alto desempenho, adequado para diversas tarefas de linguagem."
  },
  "mistralai/Mistral-7B-Instruct-v0.2": {
    "description": "Mistral 7B é um modelo ajustado sob demanda, oferecendo respostas otimizadas para tarefas."
  },
  "mistralai/Mistral-7B-Instruct-v0.3": {
    "description": "Mistral (7B) Instruct v0.3 oferece capacidade computacional eficiente e compreensão de linguagem natural, adequada para uma ampla gama de aplicações."
  },
  "mistralai/Mistral-7B-v0.1": {
    "description": "Mistral 7B é um modelo compacto, mas de alto desempenho, especializado em processamento em lote e tarefas simples, como classificação e geração de texto, com boa capacidade de raciocínio."
  },
  "mistralai/Mixtral-8x22B-Instruct-v0.1": {
    "description": "Mixtral-8x22B Instruct (141B) é um super modelo de linguagem, suportando demandas de processamento extremamente altas."
  },
  "mistralai/Mixtral-8x7B-Instruct-v0.1": {
    "description": "Mixtral 8x7B é um modelo de especialistas esparsos pré-treinados, utilizado para tarefas de texto de uso geral."
  },
  "mistralai/Mixtral-8x7B-v0.1": {
    "description": "Mixtral 8x7B é um modelo de especialistas esparsos, que utiliza múltiplos parâmetros para aumentar a velocidade de raciocínio, ideal para tarefas de geração de código e multilíngues."
  },
  "mistralai/mistral-7b-instruct": {
    "description": "Mistral 7B Instruct é um modelo de padrão industrial de alto desempenho, com otimização de velocidade e suporte a longos contextos."
  },
  "mistralai/mistral-nemo": {
    "description": "Mistral Nemo é um modelo de 7.3B parâmetros com suporte multilíngue e programação de alto desempenho."
  },
  "mixtral": {
    "description": "Mixtral é o modelo de especialistas da Mistral AI, com pesos de código aberto, oferecendo suporte em geração de código e compreensão de linguagem."
  },
  "mixtral-8x7b-32768": {
    "description": "Mixtral 8x7B oferece alta capacidade de computação paralela com tolerância a falhas, adequado para tarefas complexas."
  },
  "mixtral:8x22b": {
    "description": "Mixtral é o modelo de especialistas da Mistral AI, com pesos de código aberto, oferecendo suporte em geração de código e compreensão de linguagem."
  },
  "moonshot-v1-128k": {
    "description": "Moonshot V1 128K é um modelo com capacidade de processamento de contexto ultra longo, adequado para gerar textos muito longos, atendendo a demandas complexas de geração, capaz de lidar com até 128.000 tokens, ideal para pesquisa, acadêmicos e geração de documentos extensos."
  },
  "moonshot-v1-128k-vision-preview": {
    "description": "O modelo visual Kimi (incluindo moonshot-v1-8k-vision-preview/moonshot-v1-32k-vision-preview/moonshot-v1-128k-vision-preview, etc.) é capaz de entender o conteúdo das imagens, incluindo texto, cores e formas dos objetos."
  },
  "moonshot-v1-32k": {
    "description": "Moonshot V1 32K oferece capacidade de processamento de contexto de comprimento médio, capaz de lidar com 32.768 tokens, especialmente adequado para gerar vários documentos longos e diálogos complexos, aplicável em criação de conteúdo, geração de relatórios e sistemas de diálogo."
  },
  "moonshot-v1-32k-vision-preview": {
    "description": "O modelo visual Kimi (incluindo moonshot-v1-8k-vision-preview/moonshot-v1-32k-vision-preview/moonshot-v1-128k-vision-preview, etc.) é capaz de entender o conteúdo das imagens, incluindo texto, cores e formas dos objetos."
  },
  "moonshot-v1-8k": {
    "description": "Moonshot V1 8K é projetado para tarefas de geração de texto curto, com desempenho de processamento eficiente, capaz de lidar com 8.192 tokens, ideal para diálogos curtos, anotações e geração rápida de conteúdo."
  },
  "moonshot-v1-8k-vision-preview": {
    "description": "O modelo visual Kimi (incluindo moonshot-v1-8k-vision-preview/moonshot-v1-32k-vision-preview/moonshot-v1-128k-vision-preview, etc.) é capaz de entender o conteúdo das imagens, incluindo texto, cores e formas dos objetos."
  },
  "moonshot-v1-auto": {
    "description": "O Moonshot V1 Auto pode escolher o modelo adequado com base na quantidade de Tokens ocupados pelo contexto atual."
  },
  "nousresearch/hermes-2-pro-llama-3-8b": {
    "description": "Hermes 2 Pro Llama 3 8B é uma versão aprimorada do Nous Hermes 2, contendo os conjuntos de dados mais recentes desenvolvidos internamente."
  },
  "nvidia/Llama-3.1-Nemotron-70B-Instruct-HF": {
    "description": "Llama 3.1 Nemotron 70B é um modelo de linguagem em larga escala personalizado pela NVIDIA, projetado para aumentar a utilidade das respostas geradas pelo LLM em relação às consultas dos usuários. Este modelo se destacou em benchmarks como Arena Hard, AlpacaEval 2 LC e GPT-4-Turbo MT-Bench, ocupando o primeiro lugar em todos os três benchmarks de alinhamento automático até 1º de outubro de 2024. O modelo foi treinado usando RLHF (especialmente REINFORCE), Llama-3.1-Nemotron-70B-Reward e HelpSteer2-Preference prompts, com base no modelo Llama-3.1-70B-Instruct."
  },
  "nvidia/llama-3.1-nemotron-51b-instruct": {
    "description": "Modelo de linguagem único, oferecendo precisão e eficiência incomparáveis."
  },
  "nvidia/llama-3.1-nemotron-70b-instruct": {
    "description": "Llama-3.1-Nemotron-70B-Instruct é um modelo de linguagem de grande porte personalizado pela NVIDIA, projetado para melhorar a utilidade das respostas geradas pelo LLM."
  },
  "o1": {
    "description": "Focado em raciocínio avançado e resolução de problemas complexos, incluindo tarefas matemáticas e científicas. Muito adequado para aplicativos que exigem compreensão profunda do contexto e gerenciamento de fluxos de trabalho."
  },
  "o1-mini": {
    "description": "o1-mini é um modelo de raciocínio rápido e econômico, projetado para cenários de programação, matemática e ciências. Este modelo possui um contexto de 128K e uma data limite de conhecimento em outubro de 2023."
  },
  "o1-preview": {
    "description": "o1 é o novo modelo de raciocínio da OpenAI, adequado para tarefas complexas que exigem amplo conhecimento geral. Este modelo possui um contexto de 128K e uma data limite de conhecimento em outubro de 2023."
  },
  "o1-pro": {
<<<<<<< HEAD
    "description": "A série o1 foi treinada com aprendizado por reforço, capaz de pensar antes de responder e executar tarefas complexas de raciocínio. O modelo o1-pro utiliza mais recursos computacionais para um pensamento mais profundo, proporcionando respostas de qualidade superior de forma contínua."
=======
    "description": "A série de modelos o1 é treinada com aprendizado por reforço, capaz de pensar antes de responder e executar tarefas complexas de raciocínio. O modelo o1-pro utiliza mais recursos computacionais para um pensamento mais profundo, oferecendo respostas de qualidade superior de forma contínua."
>>>>>>> e45e31c8
  },
  "o3": {
    "description": "o3 é um modelo versátil e poderoso, com excelente desempenho em várias áreas. Ele estabelece novos padrões para tarefas de matemática, ciência, programação e raciocínio visual. Também é bom em redação técnica e seguimento de instruções. Os usuários podem utilizá-lo para analisar textos, códigos e imagens, resolvendo problemas complexos em múltiplas etapas."
  },
  "o3-mini": {
    "description": "o3-mini é nosso mais recente modelo de inferência em miniatura, oferecendo alta inteligência com os mesmos custos e metas de latência que o o1-mini."
  },
  "o3-pro": {
<<<<<<< HEAD
    "description": "O modelo o3-pro utiliza mais poder computacional para pensar mais profundamente e sempre fornecer respostas melhores, suportado apenas para uso via Responses API."
=======
    "description": "O modelo o3-pro utiliza mais computação para pensar mais profundamente e sempre fornecer melhores respostas, suportado apenas para uso via Responses API."
>>>>>>> e45e31c8
  },
  "o4-mini": {
    "description": "o4-mini é nosso mais recente modelo compacto da série o. Ele é otimizado para inferência rápida e eficaz, apresentando alta eficiência e desempenho em tarefas de codificação e visuais."
  },
  "open-codestral-mamba": {
    "description": "Codestral Mamba é um modelo de linguagem Mamba 2 focado em geração de código, oferecendo forte suporte para tarefas avançadas de codificação e raciocínio."
  },
  "open-mistral-7b": {
    "description": "Mistral 7B é um modelo compacto, mas de alto desempenho, especializado em processamento em lote e tarefas simples, como classificação e geração de texto, com boa capacidade de raciocínio."
  },
  "open-mistral-nemo": {
    "description": "Mistral Nemo é um modelo de 12B desenvolvido em colaboração com a Nvidia, oferecendo excelente desempenho em raciocínio e codificação, fácil de integrar e substituir."
  },
  "open-mixtral-8x22b": {
    "description": "Mixtral 8x22B é um modelo de especialistas maior, focado em tarefas complexas, oferecendo excelente capacidade de raciocínio e maior taxa de transferência."
  },
  "open-mixtral-8x7b": {
    "description": "Mixtral 8x7B é um modelo de especialistas esparsos, utilizando múltiplos parâmetros para aumentar a velocidade de raciocínio, adequado para tarefas de geração de linguagem e código."
  },
  "openai/gpt-4.1": {
    "description": "GPT-4.1 é nosso modelo principal para tarefas complexas. Ele é extremamente adequado para resolver problemas interdisciplinares."
  },
  "openai/gpt-4.1-mini": {
    "description": "GPT-4.1 mini oferece um equilíbrio entre inteligência, velocidade e custo, tornando-se um modelo atraente para muitos casos de uso."
  },
  "openai/gpt-4.1-nano": {
    "description": "GPT-4.1 nano é o modelo GPT-4.1 mais rápido e com melhor custo-benefício."
  },
  "openai/gpt-4o": {
    "description": "ChatGPT-4o é um modelo dinâmico, atualizado em tempo real para manter a versão mais recente. Combina uma poderosa capacidade de compreensão e geração de linguagem, adequado para cenários de aplicação em larga escala, incluindo atendimento ao cliente, educação e suporte técnico."
  },
  "openai/gpt-4o-mini": {
    "description": "GPT-4o mini é o mais recente modelo da OpenAI, lançado após o GPT-4 Omni, que suporta entrada de texto e imagem e saída de texto. Como seu modelo compacto mais avançado, é muito mais barato do que outros modelos de ponta recentes e custa mais de 60% menos que o GPT-3.5 Turbo. Ele mantém inteligência de ponta, ao mesmo tempo que oferece uma relação custo-benefício significativa. O GPT-4o mini obteve uma pontuação de 82% no teste MMLU e atualmente está classificado acima do GPT-4 em preferências de chat."
  },
  "openai/o1": {
    "description": "o1 é o novo modelo de raciocínio da OpenAI, que suporta entrada de texto e imagem e gera texto, adequado para tarefas complexas que exigem amplo conhecimento geral. Este modelo possui um contexto de 200K e data de corte de conhecimento em outubro de 2023."
  },
  "openai/o1-mini": {
    "description": "o1-mini é um modelo de raciocínio rápido e econômico, projetado para cenários de programação, matemática e ciências. Este modelo possui um contexto de 128K e uma data limite de conhecimento em outubro de 2023."
  },
  "openai/o1-preview": {
    "description": "o1 é o novo modelo de raciocínio da OpenAI, adequado para tarefas complexas que exigem amplo conhecimento geral. Este modelo possui um contexto de 128K e uma data limite de conhecimento em outubro de 2023."
  },
  "openai/o3": {
    "description": "o3 é um modelo poderoso e versátil, que se destaca em várias áreas. Ele estabelece novos padrões para tarefas de matemática, ciência, programação e raciocínio visual. Também é habilidoso em redação técnica e seguimento de instruções. Os usuários podem utilizá-lo para analisar textos, códigos e imagens, resolvendo problemas complexos em várias etapas."
  },
  "openai/o3-mini": {
    "description": "o3-mini oferece alta inteligência com os mesmos objetivos de custo e latência que o o1-mini."
  },
  "openai/o3-mini-high": {
    "description": "o3-mini de alta capacidade de raciocínio oferece alta inteligência com os mesmos objetivos de custo e latência que o o1-mini."
  },
  "openai/o4-mini": {
    "description": "o4-mini é otimizado para inferência rápida e eficaz, apresentando alta eficiência e desempenho em tarefas de codificação e visuais."
  },
  "openai/o4-mini-high": {
    "description": "Versão de alto nível de inferência do o4-mini, otimizada para inferência rápida e eficaz, apresentando alta eficiência e desempenho em tarefas de codificação e visuais."
  },
  "openrouter/auto": {
    "description": "Com base no comprimento do contexto, tema e complexidade, sua solicitação será enviada para Llama 3 70B Instruct, Claude 3.5 Sonnet (autoajustável) ou GPT-4o."
  },
  "phi3": {
    "description": "Phi-3 é um modelo leve e aberto lançado pela Microsoft, adequado para integração eficiente e raciocínio de conhecimento em larga escala."
  },
  "phi3:14b": {
    "description": "Phi-3 é um modelo leve e aberto lançado pela Microsoft, adequado para integração eficiente e raciocínio de conhecimento em larga escala."
  },
  "pixtral-12b-2409": {
    "description": "O modelo Pixtral demonstra forte capacidade em tarefas de compreensão de gráficos e imagens, perguntas e respostas de documentos, raciocínio multimodal e seguimento de instruções, podendo ingerir imagens em resolução natural e proporções, além de processar um número arbitrário de imagens em uma janela de contexto longa de até 128K tokens."
  },
  "pixtral-large-latest": {
    "description": "Pixtral Large é um modelo multimodal de código aberto com 124 bilhões de parâmetros, baseado no Mistral Large 2. Este é o segundo modelo da nossa família multimodal, demonstrando capacidades de compreensão de imagem de nível avançado."
  },
  "pro-128k": {
    "description": "Spark Pro 128K possui uma capacidade de processamento de contexto extremamente grande, capaz de lidar com até 128K de informações contextuais, especialmente adequado para análise completa e processamento de associações lógicas de longo prazo em conteúdos longos, podendo oferecer lógica fluida e consistente e suporte a diversas citações em comunicações textuais complexas."
  },
  "qvq-72b-preview": {
    "description": "O modelo QVQ é um modelo de pesquisa experimental desenvolvido pela equipe Qwen, focado em melhorar a capacidade de raciocínio visual, especialmente na área de raciocínio matemático."
  },
  "qvq-max": {
    "description": "Modelo de raciocínio visual QVQ Tongyi Qianwen, que suporta entrada visual e saída de cadeia de pensamento, demonstrando capacidades superiores em matemática, programação, análise visual, criação e tarefas gerais."
  },
  "qvq-plus": {
    "description": "Modelo de raciocínio visual. Suporta entrada visual e saída em cadeia de pensamento. Versão plus lançada após o modelo qvq-max, com velocidade de raciocínio mais rápida e melhor equilíbrio entre desempenho e custo em comparação ao qvq-max."
  },
  "qwen-coder-plus": {
    "description": "Modelo de código Tongyi Qianwen."
  },
  "qwen-coder-turbo": {
    "description": "Modelo de código Tongyi Qianwen."
  },
  "qwen-coder-turbo-latest": {
    "description": "Modelo de código Qwen."
  },
  "qwen-long": {
    "description": "O Qwen é um modelo de linguagem em larga escala que suporta contextos de texto longos e funcionalidades de diálogo baseadas em documentos longos e múltiplos cenários."
  },
  "qwen-math-plus": {
    "description": "Modelo matemático Tongyi Qianwen especializado em resolução de problemas matemáticos."
  },
  "qwen-math-plus-latest": {
    "description": "O modelo de matemática Qwen é especificamente projetado para resolver problemas matemáticos."
  },
  "qwen-math-turbo": {
    "description": "Modelo matemático Tongyi Qianwen especializado em resolução de problemas matemáticos."
  },
  "qwen-math-turbo-latest": {
    "description": "O modelo de matemática Qwen é especificamente projetado para resolver problemas matemáticos."
  },
  "qwen-max": {
    "description": "Modelo de linguagem em larga escala com trilhões de parâmetros do Qwen, suportando entradas em diferentes idiomas, como português e inglês, atualmente a versão API por trás do produto Qwen 2.5."
  },
  "qwen-omni-turbo": {
    "description": "A série de modelos Qwen-Omni suporta entrada de múltiplas modalidades, incluindo vídeo, áudio, imagem e texto, e gera saída em áudio e texto."
  },
  "qwen-plus": {
    "description": "Versão aprimorada do modelo de linguagem em larga escala Qwen, que suporta entradas em diferentes idiomas, como português e inglês."
  },
  "qwen-turbo": {
    "description": "O modelo de linguagem em larga escala Qwen suporta entradas em diferentes idiomas, como português e inglês."
  },
  "qwen-vl-chat-v1": {
    "description": "O Qwen VL suporta uma maneira de interação flexível, incluindo múltiplas imagens, perguntas e respostas em várias rodadas, e capacidades criativas."
  },
  "qwen-vl-max": {
    "description": "Modelo visual-linguístico de escala ultra grande Tongyi Qianwen. Em comparação com a versão aprimorada, ele eleva ainda mais a capacidade de raciocínio visual e conformidade com instruções, oferecendo níveis superiores de percepção e cognição visual."
  },
  "qwen-vl-max-latest": {
    "description": "Modelo de linguagem visual em escala ultra grande Qwen. Em comparação com a versão aprimorada, melhora ainda mais a capacidade de raciocínio visual e de seguir instruções, oferecendo um nível mais alto de percepção e cognição visual."
  },
  "qwen-vl-ocr": {
    "description": "Tongyi Qianwen OCR é um modelo proprietário para extração de texto, focado em imagens de documentos, tabelas, questões e escrita manual. Ele pode reconhecer múltiplos idiomas, incluindo chinês, inglês, francês, japonês, coreano, alemão, russo, italiano, vietnamita e árabe."
  },
  "qwen-vl-plus": {
    "description": "Versão aprimorada do modelo visual-linguístico em larga escala Tongyi Qianwen. Melhora significativamente a capacidade de reconhecimento de detalhes e texto, suportando imagens com resolução superior a um milhão de pixels e proporções de qualquer tamanho."
  },
  "qwen-vl-plus-latest": {
    "description": "Versão aprimorada do modelo de linguagem visual em larga escala Qwen. Aumenta significativamente a capacidade de reconhecimento de detalhes e de texto, suportando resolução de mais de um milhão de pixels e imagens de qualquer proporção."
  },
  "qwen-vl-v1": {
    "description": "Inicializado com o modelo de linguagem Qwen-7B, adicionando um modelo de imagem, um modelo pré-treinado com resolução de entrada de imagem de 448."
  },
  "qwen/qwen-2-7b-instruct": {
    "description": "Qwen2 é uma nova série de modelos de linguagem grande Qwen. Qwen2 7B é um modelo baseado em transformer, com excelente desempenho em compreensão de linguagem, capacidade multilíngue, programação, matemática e raciocínio."
  },
  "qwen/qwen-2-7b-instruct:free": {
    "description": "Qwen2 é uma nova série de grandes modelos de linguagem, com capacidades de compreensão e geração mais robustas."
  },
  "qwen/qwen-2-vl-72b-instruct": {
    "description": "Qwen2-VL é a versão mais recente do modelo Qwen-VL, alcançando desempenho de ponta em benchmarks de compreensão visual, incluindo MathVista, DocVQA, RealWorldQA e MTVQA. Qwen2-VL é capaz de entender vídeos de mais de 20 minutos, permitindo perguntas e respostas, diálogos e criação de conteúdo de alta qualidade baseados em vídeo. Ele também possui capacidades complexas de raciocínio e tomada de decisão, podendo ser integrado a dispositivos móveis, robôs, etc., para operações automáticas baseadas em ambientes visuais e instruções textuais. Além do inglês e do chinês, o Qwen2-VL agora também suporta a compreensão de texto em diferentes idiomas em imagens, incluindo a maioria das línguas europeias, japonês, coreano, árabe e vietnamita."
  },
  "qwen/qwen-2.5-72b-instruct": {
    "description": "Qwen2.5-72B-Instruct é uma das mais recentes séries de modelos de linguagem grande lançadas pela Alibaba Cloud. Este modelo de 72B apresenta capacidades significativamente aprimoradas em áreas como codificação e matemática. O modelo também oferece suporte a múltiplas línguas, cobrindo mais de 29 idiomas, incluindo chinês e inglês. O modelo teve melhorias significativas em seguir instruções, entender dados estruturados e gerar saídas estruturadas (especialmente JSON)."
  },
  "qwen/qwen2.5-32b-instruct": {
    "description": "Qwen2.5-32B-Instruct é uma das mais recentes séries de modelos de linguagem grande lançadas pela Alibaba Cloud. Este modelo de 32B apresenta capacidades significativamente aprimoradas em áreas como codificação e matemática. O modelo oferece suporte a múltiplas línguas, cobrindo mais de 29 idiomas, incluindo chinês e inglês. O modelo teve melhorias significativas em seguir instruções, entender dados estruturados e gerar saídas estruturadas (especialmente JSON)."
  },
  "qwen/qwen2.5-7b-instruct": {
    "description": "LLM voltado para chinês e inglês, focado em linguagem, programação, matemática, raciocínio e outras áreas."
  },
  "qwen/qwen2.5-coder-32b-instruct": {
    "description": "LLM avançado, suporta geração de código, raciocínio e correção, abrangendo linguagens de programação populares."
  },
  "qwen/qwen2.5-coder-7b-instruct": {
    "description": "Modelo de código de médio porte poderoso, suporta comprimento de contexto de 32K, especializado em programação multilíngue."
  },
  "qwen/qwen3-14b": {
    "description": "Qwen3-14B é um modelo de linguagem causal denso de 14 bilhões de parâmetros da série Qwen3, projetado para raciocínio complexo e diálogos eficientes. Ele suporta a alternância sem costura entre o modo de 'pensamento' para tarefas de matemática, programação e raciocínio lógico e o modo 'não pensante' para diálogos gerais. Este modelo foi ajustado para seguir instruções, usar ferramentas de agentes, escrever criativamente e realizar tarefas multilíngues em mais de 100 idiomas e dialetos. Ele processa nativamente um contexto de 32K tokens e pode ser expandido para 131K tokens usando uma extensão baseada em YaRN."
  },
  "qwen/qwen3-14b:free": {
    "description": "Qwen3-14B é um modelo de linguagem causal denso de 14 bilhões de parâmetros da série Qwen3, projetado para raciocínio complexo e diálogos eficientes. Ele suporta a alternância sem costura entre o modo de 'pensamento' para tarefas de matemática, programação e raciocínio lógico e o modo 'não pensante' para diálogos gerais. Este modelo foi ajustado para seguir instruções, usar ferramentas de agentes, escrever criativamente e realizar tarefas multilíngues em mais de 100 idiomas e dialetos. Ele processa nativamente um contexto de 32K tokens e pode ser expandido para 131K tokens usando uma extensão baseada em YaRN."
  },
  "qwen/qwen3-235b-a22b": {
    "description": "Qwen3-235B-A22B é um modelo de mistura especializada (MoE) de 235 bilhões de parâmetros desenvolvido pela Qwen, ativando 22 bilhões de parâmetros a cada passagem para frente. Ele suporta a alternância sem costura entre o modo de 'pensamento' para raciocínio complexo, matemática e tarefas de código e o modo 'não pensante' para eficiência em diálogos gerais. Este modelo demonstra forte capacidade de raciocínio, suporte multilíngue (mais de 100 idiomas e dialetos), alta capacidade de seguir instruções e chamar ferramentas de agentes. Ele processa nativamente uma janela de contexto de 32K tokens e pode ser expandido para 131K tokens usando uma extensão baseada em YaRN."
  },
  "qwen/qwen3-235b-a22b:free": {
    "description": "Qwen3-235B-A22B é um modelo de mistura especializada (MoE) de 235 bilhões de parâmetros desenvolvido pela Qwen, ativando 22 bilhões de parâmetros a cada passagem para frente. Ele suporta a alternância sem costura entre o modo de 'pensamento' para raciocínio complexo, matemática e tarefas de código e o modo 'não pensante' para eficiência em diálogos gerais. Este modelo demonstra forte capacidade de raciocínio, suporte multilíngue (mais de 100 idiomas e dialetos), alta capacidade de seguir instruções e chamar ferramentas de agentes. Ele processa nativamente uma janela de contexto de 32K tokens e pode ser expandido para 131K tokens usando uma extensão baseada em YaRN."
  },
  "qwen/qwen3-30b-a3b": {
    "description": "Qwen3 é a última geração da série de modelos de linguagem Qwen, com uma arquitetura de mistura densa e especializada (MoE), destacando-se em raciocínio, suporte multilíngue e tarefas avançadas de agente. Sua capacidade única de alternar sem costura entre modos de pensamento para raciocínio complexo e modos não pensantes para diálogos eficientes garante um desempenho multifuncional e de alta qualidade.\n\nQwen3 supera significativamente modelos anteriores, como QwQ e Qwen2.5, oferecendo habilidades excepcionais em matemática, codificação, raciocínio lógico, escrita criativa e diálogos interativos. A variante Qwen3-30B-A3B contém 30,5 bilhões de parâmetros (3,3 bilhões de parâmetros ativados), 48 camadas, 128 especialistas (8 ativados por tarefa) e suporta um contexto de até 131K tokens (usando YaRN), estabelecendo um novo padrão para modelos de código aberto."
  },
  "qwen/qwen3-30b-a3b:free": {
    "description": "Qwen3 é a última geração da série de modelos de linguagem Qwen, com uma arquitetura de mistura densa e especializada (MoE), destacando-se em raciocínio, suporte multilíngue e tarefas avançadas de agente. Sua capacidade única de alternar sem costura entre modos de pensamento para raciocínio complexo e modos não pensantes para diálogos eficientes garante um desempenho multifuncional e de alta qualidade.\n\nQwen3 supera significativamente modelos anteriores, como QwQ e Qwen2.5, oferecendo habilidades excepcionais em matemática, codificação, raciocínio lógico, escrita criativa e diálogos interativos. A variante Qwen3-30B-A3B contém 30,5 bilhões de parâmetros (3,3 bilhões de parâmetros ativados), 48 camadas, 128 especialistas (8 ativados por tarefa) e suporta um contexto de até 131K tokens (usando YaRN), estabelecendo um novo padrão para modelos de código aberto."
  },
  "qwen/qwen3-32b": {
    "description": "Qwen3-32B é um modelo de linguagem causal denso de 32 bilhões de parâmetros da série Qwen3, otimizado para raciocínio complexo e diálogos eficientes. Ele suporta a alternância sem costura entre o modo de 'pensamento' para tarefas de matemática, codificação e raciocínio lógico e o modo 'não pensante' para diálogos mais rápidos e gerais. Este modelo demonstra um desempenho robusto em seguir instruções, usar ferramentas de agentes, escrever criativamente e realizar tarefas multilíngues em mais de 100 idiomas e dialetos. Ele processa nativamente um contexto de 32K tokens e pode ser expandido para 131K tokens usando uma extensão baseada em YaRN."
  },
  "qwen/qwen3-32b:free": {
    "description": "Qwen3-32B é um modelo de linguagem causal denso de 32 bilhões de parâmetros da série Qwen3, otimizado para raciocínio complexo e diálogos eficientes. Ele suporta a alternância sem costura entre o modo de 'pensamento' para tarefas de matemática, codificação e raciocínio lógico e o modo 'não pensante' para diálogos mais rápidos e gerais. Este modelo demonstra um desempenho robusto em seguir instruções, usar ferramentas de agentes, escrever criativamente e realizar tarefas multilíngues em mais de 100 idiomas e dialetos. Ele processa nativamente um contexto de 32K tokens e pode ser expandido para 131K tokens usando uma extensão baseada em YaRN."
  },
  "qwen/qwen3-8b:free": {
    "description": "Qwen3-8B é um modelo de linguagem causal denso de 8 bilhões de parâmetros da série Qwen3, projetado para tarefas intensivas em raciocínio e diálogos eficientes. Ele suporta a alternância sem costura entre o modo de 'pensamento' para matemática, codificação e raciocínio lógico e o modo 'não pensante' para diálogos gerais. Este modelo foi ajustado para seguir instruções, integrar agentes, escrever criativamente e usar em mais de 100 idiomas e dialetos. Ele suporta nativamente uma janela de contexto de 32K tokens e pode ser expandido para 131K tokens através do YaRN."
  },
  "qwen2": {
    "description": "Qwen2 é a nova geração de modelo de linguagem em larga escala da Alibaba, oferecendo desempenho excepcional para atender a diversas necessidades de aplicação."
  },
  "qwen2-72b-instruct": {
    "description": "Qwen2 é a nova série de modelos de linguagem grandes desenvolvida pela equipe Qwen. Baseia-se na arquitetura Transformer e utiliza funções de ativação SwiGLU, vieses de atenção QKV (attention QKV bias), atenção de consulta em grupo (group query attention), uma mistura de atenção de janela deslizante (mixture of sliding window attention) e atenção completa. Além disso, a equipe Qwen também aprimorou o tokenizador para adaptar-se a múltiplas línguas naturais e códigos."
  },
  "qwen2-7b-instruct": {
    "description": "Qwen2 é uma nova série de modelos de linguagem grandes desenvolvida pela equipe Qwen. Baseia-se na arquitetura Transformer e utiliza funções de ativação SwiGLU, viés de atenção QKV (attention QKV bias), atenção de consulta em grupo (group query attention), uma mistura de atenção de janela deslizante e atenção completa (mixture of sliding window attention and full attention). Além disso, a equipe Qwen também aprimorou o tokenizador para adaptar-se a várias línguas naturais e códigos."
  },
  "qwen2.5": {
    "description": "Qwen2.5 é a nova geração de modelo de linguagem em larga escala da Alibaba, oferecendo desempenho excepcional para atender a diversas necessidades de aplicação."
  },
  "qwen2.5-14b-instruct": {
    "description": "Modelo de 14B parâmetros do Qwen 2.5, disponível como código aberto."
  },
  "qwen2.5-14b-instruct-1m": {
    "description": "Modelo de 72B de código aberto do Qwen2.5."
  },
  "qwen2.5-32b-instruct": {
    "description": "Modelo de 32B parâmetros do Qwen 2.5, disponível como código aberto."
  },
  "qwen2.5-72b-instruct": {
    "description": "Modelo de 72B parâmetros do Qwen 2.5, disponível como código aberto."
  },
  "qwen2.5-7b-instruct": {
    "description": "Modelo de 7B parâmetros do Qwen 2.5, disponível como código aberto."
  },
  "qwen2.5-coder-1.5b-instruct": {
    "description": "Versão open source do modelo de código do Qwen."
  },
  "qwen2.5-coder-14b-instruct": {
    "description": "Versão open source do modelo de código Tongyi Qianwen."
  },
  "qwen2.5-coder-32b-instruct": {
    "description": "Versão open source do modelo de código Qwen."
  },
  "qwen2.5-coder-7b-instruct": {
    "description": "Versão de código aberto do modelo de código Qwen."
  },
  "qwen2.5-coder-instruct": {
    "description": "Qwen2.5-Coder é o mais recente modelo de linguagem de grande escala especializado em código da série Qwen (anteriormente conhecido como CodeQwen)."
  },
  "qwen2.5-instruct": {
    "description": "Qwen2.5 é a mais recente série de modelos de linguagem de grande escala Qwen. Para o Qwen2.5, lançamos diversos modelos de linguagem base e modelos de linguagem ajustados por instrução, com parâmetros variando de 500 milhões a 7,2 bilhões."
  },
  "qwen2.5-math-1.5b-instruct": {
    "description": "O modelo Qwen-Math possui poderosas capacidades de resolução de problemas matemáticos."
  },
  "qwen2.5-math-72b-instruct": {
    "description": "O modelo Qwen-Math possui uma forte capacidade de resolução de problemas matemáticos."
  },
  "qwen2.5-math-7b-instruct": {
    "description": "O modelo Qwen-Math possui uma forte capacidade de resolução de problemas matemáticos."
  },
  "qwen2.5-omni-7b": {
    "description": "O modelo da série Qwen-Omni suporta a entrada de múltiplos tipos de dados, incluindo vídeo, áudio, imagens e texto, e produz saídas em áudio e texto."
  },
  "qwen2.5-vl-32b-instruct": {
    "description": "A série de modelos Qwen2.5-VL aprimorou o nível de inteligência, praticidade e aplicabilidade dos modelos, proporcionando um desempenho superior em cenários como conversação natural, criação de conteúdo, serviços de conhecimento especializado e desenvolvimento de código. A versão 32B utiliza técnicas de aprendizado por reforço para otimizar o modelo, oferecendo, em comparação com outros modelos da série Qwen2.5 VL, um estilo de saída mais alinhado com as preferências humanas, capacidade de raciocínio para problemas matemáticos complexos e compreensão detalhada e raciocínio sobre imagens."
  },
  "qwen2.5-vl-72b-instruct": {
    "description": "Aprimoramento geral em seguimento de instruções, matemática, resolução de problemas e código, com capacidade de reconhecimento de objetos aprimorada, suporte a formatos diversos para localização precisa de elementos visuais, compreensão de arquivos de vídeo longos (até 10 minutos) e localização de eventos em segundos, capaz de entender a sequência e a velocidade do tempo, suportando controle de agentes em OS ou Mobile com forte capacidade de extração de informações e saída em formato Json. Esta versão é a de 72B, a mais poderosa da série."
  },
  "qwen2.5-vl-7b-instruct": {
    "description": "Aprimoramento geral em seguimento de instruções, matemática, resolução de problemas e código, com capacidade de reconhecimento de objetos aprimorada, suporte a formatos diversos para localização precisa de elementos visuais, compreensão de arquivos de vídeo longos (até 10 minutos) e localização de eventos em segundos, capaz de entender a sequência e a velocidade do tempo, suportando controle de agentes em OS ou Mobile com forte capacidade de extração de informações e saída em formato Json. Esta versão é a de 72B, a mais poderosa da série."
  },
  "qwen2.5-vl-instruct": {
    "description": "Qwen2.5-VL é a versão mais recente do modelo de linguagem visual da família de modelos Qwen."
  },
  "qwen2.5:0.5b": {
    "description": "Qwen2.5 é a nova geração de modelo de linguagem em larga escala da Alibaba, oferecendo desempenho excepcional para atender a diversas necessidades de aplicação."
  },
  "qwen2.5:1.5b": {
    "description": "Qwen2.5 é a nova geração de modelo de linguagem em larga escala da Alibaba, oferecendo desempenho excepcional para atender a diversas necessidades de aplicação."
  },
  "qwen2.5:72b": {
    "description": "Qwen2.5 é a nova geração de modelo de linguagem em larga escala da Alibaba, oferecendo desempenho excepcional para atender a diversas necessidades de aplicação."
  },
  "qwen2:0.5b": {
    "description": "Qwen2 é a nova geração de modelo de linguagem em larga escala da Alibaba, oferecendo desempenho excepcional para atender a diversas necessidades de aplicação."
  },
  "qwen2:1.5b": {
    "description": "Qwen2 é a nova geração de modelo de linguagem em larga escala da Alibaba, oferecendo desempenho excepcional para atender a diversas necessidades de aplicação."
  },
  "qwen2:72b": {
    "description": "Qwen2 é a nova geração de modelo de linguagem em larga escala da Alibaba, oferecendo desempenho excepcional para atender a diversas necessidades de aplicação."
  },
  "qwen3": {
    "description": "Qwen3 é a nova geração do modelo de linguagem em larga escala da Alibaba, que oferece desempenho excepcional para atender a diversas necessidades de aplicação."
  },
  "qwen3-0.6b": {
    "description": "Qwen3 é um novo modelo de linguagem de próxima geração com capacidades significativamente aprimoradas, alcançando níveis líderes da indústria em raciocínio, generalidade, agentes e multilíngue, e suporta a alternância de modos de pensamento."
  },
  "qwen3-1.7b": {
    "description": "Qwen3 é um novo modelo de linguagem de próxima geração com capacidades significativamente aprimoradas, alcançando níveis líderes da indústria em raciocínio, generalidade, agentes e multilíngue, e suporta a alternância de modos de pensamento."
  },
  "qwen3-14b": {
    "description": "Qwen3 é um novo modelo de linguagem de próxima geração com capacidades significativamente aprimoradas, alcançando níveis líderes da indústria em raciocínio, generalidade, agentes e multilíngue, e suporta a alternância de modos de pensamento."
  },
  "qwen3-235b-a22b": {
    "description": "Qwen3 é um novo modelo de linguagem de próxima geração com capacidades significativamente aprimoradas, alcançando níveis líderes da indústria em raciocínio, generalidade, agentes e multilíngue, e suporta a alternância de modos de pensamento."
  },
  "qwen3-30b-a3b": {
    "description": "Qwen3 é um novo modelo de linguagem de próxima geração com capacidades significativamente aprimoradas, alcançando níveis líderes da indústria em raciocínio, generalidade, agentes e multilíngue, e suporta a alternância de modos de pensamento."
  },
  "qwen3-32b": {
    "description": "Qwen3 é um novo modelo de linguagem de próxima geração com capacidades significativamente aprimoradas, alcançando níveis líderes da indústria em raciocínio, generalidade, agentes e multilíngue, e suporta a alternância de modos de pensamento."
  },
  "qwen3-4b": {
    "description": "Qwen3 é um novo modelo de linguagem de próxima geração com capacidades significativamente aprimoradas, alcançando níveis líderes da indústria em raciocínio, generalidade, agentes e multilíngue, e suporta a alternância de modos de pensamento."
  },
  "qwen3-8b": {
    "description": "Qwen3 é um novo modelo de linguagem de próxima geração com capacidades significativamente aprimoradas, alcançando níveis líderes da indústria em raciocínio, generalidade, agentes e multilíngue, e suporta a alternância de modos de pensamento."
  },
  "qwq": {
    "description": "QwQ é um modelo de pesquisa experimental, focado em melhorar a capacidade de raciocínio da IA."
  },
  "qwq-32b": {
    "description": "Modelo de inferência QwQ treinado com base no modelo Qwen2.5-32B, que melhorou significativamente a capacidade de inferência do modelo através de aprendizado por reforço. Os indicadores principais do modelo, como código matemático (AIME 24/25, LiveCodeBench) e alguns indicadores gerais (IFEval, LiveBench, etc.), alcançaram o nível do DeepSeek-R1 versão completa, com todos os indicadores superando significativamente o DeepSeek-R1-Distill-Qwen-32B, que também é baseado no Qwen2.5-32B."
  },
  "qwq-32b-preview": {
    "description": "O modelo QwQ é um modelo de pesquisa experimental desenvolvido pela equipe Qwen, focado em aprimorar a capacidade de raciocínio da IA."
  },
  "qwq-plus": {
    "description": "Modelo de raciocínio QwQ treinado com base no modelo Qwen2.5, que aprimora significativamente a capacidade de raciocínio por meio de aprendizado por reforço. Os principais indicadores em matemática e código (AIME 24/25, LiveCodeBench), bem como alguns indicadores gerais (IFEval, LiveBench, etc.), alcançam o nível completo do DeepSeek-R1."
  },
  "qwq_32b": {
    "description": "Modelo de inferência de tamanho médio da série Qwen. Comparado a modelos tradicionais de ajuste de instruções, o QwQ, com suas capacidades de pensamento e raciocínio, pode melhorar significativamente o desempenho em tarefas de downstream, especialmente na resolução de problemas difíceis."
  },
  "r1-1776": {
    "description": "R1-1776 é uma versão do modelo DeepSeek R1, treinada posteriormente para fornecer informações factuais não filtradas e imparciais."
  },
  "solar-mini": {
    "description": "Solar Mini é um LLM compacto, com desempenho superior ao GPT-3.5, possuindo forte capacidade multilíngue, suportando inglês e coreano, oferecendo uma solução eficiente e compacta."
  },
  "solar-mini-ja": {
    "description": "Solar Mini (Ja) expande as capacidades do Solar Mini, focando no japonês, enquanto mantém eficiência e desempenho excepcional no uso de inglês e coreano."
  },
  "solar-pro": {
    "description": "Solar Pro é um LLM de alta inteligência lançado pela Upstage, focado na capacidade de seguir instruções em um único GPU, com pontuação IFEval acima de 80. Atualmente suporta inglês, com uma versão oficial planejada para lançamento em novembro de 2024, que expandirá o suporte a idiomas e comprimento de contexto."
  },
  "sonar": {
    "description": "Produto de busca leve baseado em contexto de busca, mais rápido e mais barato que o Sonar Pro."
  },
  "sonar-deep-research": {
    "description": "A Pesquisa Profunda realiza uma pesquisa abrangente de nível especialista e a sintetiza em relatórios acessíveis e acionáveis."
  },
  "sonar-pro": {
    "description": "Produto de busca avançada que suporta contexto de busca, consultas avançadas e acompanhamento."
  },
  "sonar-reasoning": {
    "description": "Novo produto API suportado pelo modelo de raciocínio da DeepSeek."
  },
  "sonar-reasoning-pro": {
    "description": "Um novo produto de API suportado pelo modelo de raciocínio DeepSeek."
  },
  "step-1-128k": {
    "description": "Equilibra desempenho e custo, adequado para cenários gerais."
  },
  "step-1-256k": {
    "description": "Possui capacidade de processamento de contexto ultra longo, especialmente adequado para análise de documentos longos."
  },
  "step-1-32k": {
    "description": "Suporta diálogos de comprimento médio, adequado para diversas aplicações."
  },
  "step-1-8k": {
    "description": "Modelo pequeno, adequado para tarefas leves."
  },
  "step-1-flash": {
    "description": "Modelo de alta velocidade, adequado para diálogos em tempo real."
  },
  "step-1.5v-mini": {
    "description": "Este modelo possui uma poderosa capacidade de compreensão de vídeo."
  },
  "step-1o-turbo-vision": {
    "description": "Este modelo possui uma poderosa capacidade de compreensão de imagens, superando o 1o em áreas de matemática e programação. O modelo é menor que o 1o e oferece uma velocidade de saída mais rápida."
  },
  "step-1o-vision-32k": {
    "description": "Este modelo possui uma poderosa capacidade de compreensão de imagens. Em comparação com a série de modelos step-1v, apresenta um desempenho visual superior."
  },
  "step-1v-32k": {
    "description": "Suporta entradas visuais, aprimorando a experiência de interação multimodal."
  },
  "step-1v-8k": {
    "description": "Modelo visual compacto, adequado para tarefas básicas de texto e imagem."
  },
  "step-2-16k": {
    "description": "Suporta interações de contexto em larga escala, adequado para cenários de diálogo complexos."
  },
  "step-2-16k-exp": {
    "description": "Versão experimental do modelo step-2, contendo os recursos mais recentes, em atualização contínua. Não é recomendado para uso em ambientes de produção formal."
  },
  "step-2-mini": {
    "description": "Um modelo de grande escala de alta velocidade baseado na nova arquitetura de atenção auto-desenvolvida MFA, alcançando resultados semelhantes ao step1 com um custo muito baixo, enquanto mantém uma maior taxa de transferência e um tempo de resposta mais rápido. Capaz de lidar com tarefas gerais, possui especialização em habilidades de codificação."
  },
  "step-r1-v-mini": {
    "description": "Este modelo é um grande modelo de inferência com forte capacidade de compreensão de imagens, capaz de processar informações de imagem e texto, gerando conteúdo textual após um profundo raciocínio. O modelo se destaca no campo do raciocínio visual, além de possuir habilidades de raciocínio matemático, código e texto de primeira linha. O comprimento do contexto é de 100k."
  },
  "taichu_llm": {
    "description": "O modelo de linguagem Taichu possui uma forte capacidade de compreensão de linguagem, além de habilidades em criação de texto, perguntas e respostas, programação de código, cálculos matemáticos, raciocínio lógico, análise de sentimentos e resumo de texto. Inova ao combinar pré-treinamento com grandes dados e conhecimento rico de múltiplas fontes, aprimorando continuamente a tecnologia de algoritmos e absorvendo novos conhecimentos de vocabulário, estrutura, gramática e semântica de grandes volumes de dados textuais, proporcionando aos usuários informações e serviços mais convenientes e uma experiência mais inteligente."
  },
  "taichu_o1": {
    "description": "taichu_o1 é um novo grande modelo de inferência de próxima geração, que realiza cadeias de pensamento humano por meio de interações multimodais e aprendizado por reforço, suportando deduções de decisões complexas, enquanto exibe caminhos de raciocínio modeláveis com alta precisão de saída, adequado para análise de estratégias e raciocínio profundo."
  },
  "taichu_vl": {
    "description": "Integra capacidades de compreensão de imagens, transferência de conhecimento e atribuição lógica, destacando-se na área de perguntas e respostas baseadas em texto e imagem."
  },
  "text-embedding-3-large": {
    "description": "O modelo de vetorização mais poderoso, adequado para tarefas em inglês e não inglês."
  },
  "text-embedding-3-small": {
    "description": "Modelo de Embedding de nova geração, eficiente e econômico, adequado para recuperação de conhecimento, aplicações RAG e outros cenários."
  },
  "thudm/glm-4-32b": {
    "description": "O GLM-4-32B-0414 é um modelo de linguagem de pesos abertos bilíngue (chinês-inglês) de 32B, otimizado para geração de código, chamadas de função e tarefas baseadas em agentes. Ele foi pré-treinado em 15T de dados de alta qualidade e re-raciocínio, e aprimorado com alinhamento de preferências humanas, amostragem de rejeição e aprendizado por reforço. Este modelo se destaca em raciocínio complexo, geração de artefatos e tarefas de saída estruturada, alcançando desempenho comparável ao GPT-4o e DeepSeek-V3-0324 em vários testes de referência."
  },
  "thudm/glm-4-32b:free": {
    "description": "O GLM-4-32B-0414 é um modelo de linguagem de pesos abertos bilíngue (chinês-inglês) de 32B, otimizado para geração de código, chamadas de função e tarefas baseadas em agentes. Ele foi pré-treinado em 15T de dados de alta qualidade e re-raciocínio, e aprimorado com alinhamento de preferências humanas, amostragem de rejeição e aprendizado por reforço. Este modelo se destaca em raciocínio complexo, geração de artefatos e tarefas de saída estruturada, alcançando desempenho comparável ao GPT-4o e DeepSeek-V3-0324 em vários testes de referência."
  },
  "thudm/glm-4-9b-chat": {
    "description": "Versão de código aberto da última geração do modelo pré-treinado GLM-4, lançado pela Zhizhu AI."
  },
  "thudm/glm-4-9b:free": {
    "description": "GLM-4-9B-0414 é um modelo de linguagem de 9 bilhões de parâmetros da série GLM-4 desenvolvido pela THUDM. O GLM-4-9B-0414 é treinado usando as mesmas estratégias de aprendizado por reforço e alinhamento de seu modelo correspondente maior de 32B, alcançando alto desempenho em relação ao seu tamanho, tornando-o adequado para implantações com recursos limitados que ainda exigem forte capacidade de compreensão e geração de linguagem."
  },
  "thudm/glm-z1-32b": {
    "description": "O GLM-Z1-32B-0414 é uma variante de raciocínio aprimorada do GLM-4-32B, construída para resolver problemas de matemática profunda, lógica e voltados para código. Ele aplica aprendizado por reforço estendido (tarefa específica e baseado em preferências emparelhadas gerais) para melhorar o desempenho em tarefas complexas de múltiplos passos. Em comparação com o modelo base GLM-4-32B, o Z1 melhora significativamente as capacidades de raciocínio estruturado e formal.\n\nEste modelo suporta a execução forçada de etapas de 'pensamento' por meio de engenharia de prompts e oferece maior coerência para saídas de formato longo. Ele é otimizado para fluxos de trabalho de agentes e suporta longos contextos (via YaRN), chamadas de ferramentas JSON e configurações de amostragem de granularidade fina para raciocínio estável. É ideal para casos de uso que exigem raciocínio cuidadoso, de múltiplos passos ou deduções formais."
  },
  "thudm/glm-z1-32b:free": {
    "description": "O GLM-Z1-32B-0414 é uma variante de raciocínio aprimorada do GLM-4-32B, construída para resolver problemas de matemática profunda, lógica e voltados para código. Ele aplica aprendizado por reforço estendido (tarefa específica e baseado em preferências emparelhadas gerais) para melhorar o desempenho em tarefas complexas de múltiplos passos. Em comparação com o modelo base GLM-4-32B, o Z1 melhora significativamente as capacidades de raciocínio estruturado e formal.\n\nEste modelo suporta a execução forçada de etapas de 'pensamento' por meio de engenharia de prompts e oferece maior coerência para saídas de formato longo. Ele é otimizado para fluxos de trabalho de agentes e suporta longos contextos (via YaRN), chamadas de ferramentas JSON e configurações de amostragem de granularidade fina para raciocínio estável. É ideal para casos de uso que exigem raciocínio cuidadoso, de múltiplos passos ou deduções formais."
  },
  "thudm/glm-z1-9b:free": {
    "description": "GLM-Z1-9B-0414 é um modelo de linguagem de 9 bilhões de parâmetros da série GLM-4 desenvolvido pela THUDM. Ele utiliza técnicas inicialmente aplicadas a modelos maiores do GLM-Z1, incluindo aprendizado por reforço expandido, alinhamento de classificação em pares e treinamento para tarefas intensivas em raciocínio, como matemática, código e lógica. Apesar de seu tamanho menor, ele demonstra um desempenho robusto em tarefas gerais de raciocínio e supera muitos modelos de código aberto em seu nível de peso."
  },
  "thudm/glm-z1-rumination-32b": {
    "description": "THUDM: GLM Z1 Rumination 32B é um modelo de raciocínio profundo de 32 bilhões de parâmetros da série GLM-4-Z1, otimizado para tarefas complexas e abertas que exigem longos períodos de reflexão. Ele é construído sobre o glm-4-32b-0414, adicionando uma fase de aprendizado por reforço adicional e estratégias de alinhamento em múltiplas etapas, introduzindo a capacidade de 'reflexão' destinada a simular processamento cognitivo expandido. Isso inclui raciocínio iterativo, análise de múltiplos saltos e fluxos de trabalho aprimorados por ferramentas, como busca, recuperação e síntese consciente de citações.\n\nEste modelo se destaca em escrita de pesquisa, análise comparativa e perguntas complexas. Ele suporta chamadas de função para primitivos de busca e navegação (`search`, `click`, `open`, `finish`), permitindo seu uso em pipelines baseados em agentes. O comportamento reflexivo é moldado por recompensas baseadas em regras e um mecanismo de decisão atrasada controlado por múltiplos ciclos, com referência a estruturas de pesquisa profunda como a pilha de alinhamento interna da OpenAI. Esta variante é adequada para cenários que exigem profundidade em vez de velocidade."
  },
  "tngtech/deepseek-r1t-chimera:free": {
    "description": "DeepSeek-R1T-Chimera é criado pela combinação do DeepSeek-R1 e DeepSeek-V3 (0324), unindo a capacidade de raciocínio do R1 e as melhorias de eficiência de tokens do V3. Ele é baseado na arquitetura DeepSeek-MoE Transformer e otimizado para tarefas gerais de geração de texto.\n\nEste modelo combina os pesos pré-treinados de duas fontes para equilibrar o desempenho em raciocínio, eficiência e tarefas de seguir instruções. Ele é lançado sob a licença MIT, destinado a uso em pesquisa e comercial."
  },
  "togethercomputer/StripedHyena-Nous-7B": {
    "description": "StripedHyena Nous (7B) oferece capacidade de computação aprimorada através de estratégias e arquiteturas de modelo eficientes."
  },
  "tts-1": {
    "description": "O mais recente modelo de texto para fala, otimizado para velocidade em cenários em tempo real."
  },
  "tts-1-hd": {
    "description": "O mais recente modelo de texto para fala, otimizado para qualidade."
  },
  "upstage/SOLAR-10.7B-Instruct-v1.0": {
    "description": "Upstage SOLAR Instruct v1 (11B) é adequado para tarefas de instrução refinadas, oferecendo excelente capacidade de processamento de linguagem."
  },
  "us.anthropic.claude-3-5-sonnet-20241022-v2:0": {
    "description": "Claude 3.5 Sonnet eleva o padrão da indústria, superando modelos concorrentes e Claude 3 Opus, apresentando um desempenho excepcional em uma ampla gama de avaliações, enquanto mantém a velocidade e o custo de nossos modelos de nível médio."
  },
  "us.anthropic.claude-3-7-sonnet-20250219-v1:0": {
    "description": "Claude 3.7 sonnet é o modelo de próxima geração mais rápido da Anthropic. Em comparação com o Claude 3 Haiku, o Claude 3.7 Sonnet apresenta melhorias em várias habilidades e supera o maior modelo da geração anterior, o Claude 3 Opus, em muitos testes de referência de inteligência."
  },
  "whisper-1": {
    "description": "Modelo de reconhecimento de voz universal, suporta reconhecimento de voz multilíngue, tradução de voz e identificação de idiomas."
  },
  "wizardlm2": {
    "description": "WizardLM 2 é um modelo de linguagem fornecido pela Microsoft AI, destacando-se em diálogos complexos, multilíngue, raciocínio e assistentes inteligentes."
  },
  "wizardlm2:8x22b": {
    "description": "WizardLM 2 é um modelo de linguagem fornecido pela Microsoft AI, destacando-se em diálogos complexos, multilíngue, raciocínio e assistentes inteligentes."
  },
  "x1": {
    "description": "O modelo Spark X1 será aprimorado ainda mais, mantendo a liderança em tarefas matemáticas no país, e alcançando resultados em tarefas gerais como raciocínio, geração de texto e compreensão de linguagem que se comparam ao OpenAI o1 e DeepSeek R1."
  },
  "yi-1.5-34b-chat": {
    "description": "Yi-1.5 é uma versão aprimorada do Yi. Ele usa um corpus de alta qualidade com 500B tokens para continuar o pré-treinamento do Yi e é refinado com 3M amostras de ajuste fino diversificadas."
  },
  "yi-large": {
    "description": "Modelo de nova geração com trilhões de parâmetros, oferecendo capacidades excepcionais de perguntas e respostas e geração de texto."
  },
  "yi-large-fc": {
    "description": "Baseado no modelo yi-large, suporta e aprimora a capacidade de chamadas de ferramentas, adequado para diversos cenários de negócios que exigem a construção de agentes ou fluxos de trabalho."
  },
  "yi-large-preview": {
    "description": "Versão inicial, recomenda-se o uso do yi-large (nova versão)."
  },
  "yi-large-rag": {
    "description": "Serviço de alto nível baseado no modelo yi-large, combinando técnicas de recuperação e geração para fornecer respostas precisas, com serviços de busca em tempo real na web."
  },
  "yi-large-turbo": {
    "description": "Excelente relação custo-benefício e desempenho excepcional. Ajuste de alta precisão baseado em desempenho, velocidade de raciocínio e custo."
  },
  "yi-lightning": {
    "description": "Modelo de alto desempenho mais recente, garantindo saída de alta qualidade enquanto a velocidade de raciocínio é significativamente aprimorada."
  },
  "yi-lightning-lite": {
    "description": "Versão leve, recomendada para uso com yi-lightning."
  },
  "yi-medium": {
    "description": "Modelo de tamanho médio com ajuste fino, equilibrando capacidades e custo. Otimização profunda da capacidade de seguir instruções."
  },
  "yi-medium-200k": {
    "description": "Janela de contexto ultra longa de 200K, oferecendo compreensão e geração de texto em profundidade."
  },
  "yi-spark": {
    "description": "Modelo leve e ágil. Oferece capacidades aprimoradas de cálculos matemáticos e escrita de código."
  },
  "yi-vision": {
    "description": "Modelo para tarefas visuais complexas, oferecendo alta performance em compreensão e análise de imagens."
  },
  "yi-vision-v2": {
    "description": "Modelo para tarefas visuais complexas, oferecendo alta performance em compreensão e análise baseadas em múltiplas imagens."
  }
}<|MERGE_RESOLUTION|>--- conflicted
+++ resolved
@@ -659,13 +659,6 @@
   "codestral-latest": {
     "description": "Codestral é um modelo gerador de ponta focado em geração de código, otimizado para preenchimento intermediário e tarefas de conclusão de código."
   },
-  "codex-mini-latest": {
-<<<<<<< HEAD
-    "description": "codex-mini-latest é uma versão ajustada do o4-mini, especialmente projetada para o Codex CLI. Para uso direto via API, recomendamos começar com o gpt-4.1."
-=======
-    "description": "codex-mini-latest é uma versão ajustada do o4-mini, especialmente para o Codex CLI. Para uso direto via API, recomendamos começar com o gpt-4.1."
->>>>>>> e45e31c8
-  },
   "cognitivecomputations/dolphin-mixtral-8x22b": {
     "description": "Dolphin Mixtral 8x22B é um modelo projetado para seguir instruções, diálogos e programação."
   },
@@ -915,22 +908,6 @@
   "doubao-1.5-vision-lite": {
     "description": "Doubao-1.5-vision-lite é um modelo multimodal atualizado, suportando reconhecimento de imagens de qualquer resolução e proporções extremas, melhorando a capacidade de raciocínio visual, reconhecimento de documentos, compreensão de informações detalhadas e seguimento de instruções. Suporta uma janela de contexto de 128k, com comprimento de saída de até 16k tokens."
   },
-  "doubao-seed-1.6": {
-    "description": "Doubao-Seed-1.6 é um novo modelo multimodal de pensamento profundo, suportando três modos de pensamento: auto, thinking e non-thinking. No modo non-thinking, o desempenho do modelo melhora significativamente em comparação com Doubao-1.5-pro/250115. Suporta janela de contexto de 256k e comprimento máximo de saída de 16k tokens."
-  },
-  "doubao-seed-1.6-flash": {
-<<<<<<< HEAD
-    "description": "Doubao-Seed-1.6-flash é um modelo multimodal de pensamento profundo com velocidade de inferência extrema, TPOT de apenas 10ms; suporta compreensão textual e visual, com capacidade de compreensão textual superior à geração lite anterior e compreensão visual comparável aos modelos pro da concorrência. Suporta janela de contexto de 256k e comprimento máximo de saída de 16k tokens."
-  },
-  "doubao-seed-1.6-thinking": {
-    "description": "O modelo Doubao-Seed-1.6-thinking tem capacidade de pensamento significativamente aprimorada, melhorando ainda mais as habilidades básicas em Coding, Matemática e raciocínio lógico em comparação com Doubao-1.5-thinking-pro, além de suportar compreensão visual. Suporta janela de contexto de 256k e comprimento máximo de saída de 16k tokens."
-=======
-    "description": "Doubao-Seed-1.6-flash é um modelo multimodal de pensamento profundo com velocidade de inferência extrema, TPOT de apenas 10ms; suporta compreensão de texto e visual, com capacidade de compreensão textual superior à geração lite anterior e compreensão visual comparável aos modelos pro da concorrência. Suporta janela de contexto de 256k e comprimento máximo de saída de 16k tokens."
-  },
-  "doubao-seed-1.6-thinking": {
-    "description": "O modelo Doubao-Seed-1.6-thinking tem capacidade de pensamento significativamente reforçada, melhorando ainda mais as habilidades básicas em Coding, Matemática e raciocínio lógico em comparação com Doubao-1.5-thinking-pro, além de suportar compreensão visual. Suporta janela de contexto de 256k e comprimento máximo de saída de 16k tokens."
->>>>>>> e45e31c8
-  },
   "emohaa": {
     "description": "O Emohaa é um modelo psicológico com capacidade de consultoria profissional, ajudando os usuários a entender questões emocionais."
   },
@@ -1855,25 +1832,11 @@
   "o1-preview": {
     "description": "o1 é o novo modelo de raciocínio da OpenAI, adequado para tarefas complexas que exigem amplo conhecimento geral. Este modelo possui um contexto de 128K e uma data limite de conhecimento em outubro de 2023."
   },
-  "o1-pro": {
-<<<<<<< HEAD
-    "description": "A série o1 foi treinada com aprendizado por reforço, capaz de pensar antes de responder e executar tarefas complexas de raciocínio. O modelo o1-pro utiliza mais recursos computacionais para um pensamento mais profundo, proporcionando respostas de qualidade superior de forma contínua."
-=======
-    "description": "A série de modelos o1 é treinada com aprendizado por reforço, capaz de pensar antes de responder e executar tarefas complexas de raciocínio. O modelo o1-pro utiliza mais recursos computacionais para um pensamento mais profundo, oferecendo respostas de qualidade superior de forma contínua."
->>>>>>> e45e31c8
-  },
   "o3": {
     "description": "o3 é um modelo versátil e poderoso, com excelente desempenho em várias áreas. Ele estabelece novos padrões para tarefas de matemática, ciência, programação e raciocínio visual. Também é bom em redação técnica e seguimento de instruções. Os usuários podem utilizá-lo para analisar textos, códigos e imagens, resolvendo problemas complexos em múltiplas etapas."
   },
   "o3-mini": {
     "description": "o3-mini é nosso mais recente modelo de inferência em miniatura, oferecendo alta inteligência com os mesmos custos e metas de latência que o o1-mini."
-  },
-  "o3-pro": {
-<<<<<<< HEAD
-    "description": "O modelo o3-pro utiliza mais poder computacional para pensar mais profundamente e sempre fornecer respostas melhores, suportado apenas para uso via Responses API."
-=======
-    "description": "O modelo o3-pro utiliza mais computação para pensar mais profundamente e sempre fornecer melhores respostas, suportado apenas para uso via Responses API."
->>>>>>> e45e31c8
   },
   "o4-mini": {
     "description": "o4-mini é nosso mais recente modelo compacto da série o. Ele é otimizado para inferência rápida e eficaz, apresentando alta eficiência e desempenho em tarefas de codificação e visuais."
