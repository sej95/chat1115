--- conflicted
+++ resolved
@@ -5,10 +5,6 @@
     "generate": "Gerar",
     "generating": "Gerando...",
     "images": "Imagens:",
-<<<<<<< HEAD
-    "prompt": "Palavra de alerta"
-=======
     "prompt": "Palavra-chave"
->>>>>>> a77f4fba
   }
 }