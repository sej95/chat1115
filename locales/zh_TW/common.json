{
  "about": "關於",
  "advanceSettings": "進階設定",
  "agentMaxToken": "助手最大標記",
  "agentModel": "模型",
  "agentProfile": "助手資訊",
  "appInitializing": "LobeChat 初始化中，請耐心等候...",
  "archive": "歸檔",
  "autoGenerate": "自動生成",
  "autoGenerateTooltip": "基於提示詞自動生成助手描述",
  "cancel": "取消",
  "changelog": "變更日誌",
  "close": "關閉",
  "confirmRemoveSessionItemAlert": "即將刪除此助手，刪除後將無法復原，請確認您的操作",
  "copy": "複製",
  "copySuccess": "複製成功",
  "defaultAgent": "預設助手",
  "defaultSession": "預設助手",
  "delete": "刪除",
  "edit": "編輯",
  "export": "匯出設定",
  "exportType": {
    "agent": "匯出助手設定",
    "agentWithMessage": "匯出助手和訊息",
    "all": "匯出全域設定和所有助手資料",
    "allAgent": "匯出所有助手設定",
    "allAgentWithMessage": "匯出所有助手和訊息",
    "globalSetting": "匯出全域設定"
  },
  "feedback": "回饋與建議",
  "historyRange": "歷史範圍",
  "import": "匯入設定",
  "importModal": {
    "finish": {
      "onlySettings": "系統設定匯入成功",
      "start": "開始使用",
      "subTitle": "資料匯入成功，耗時 {{duration}} 秒。匯入明細如下：",
      "title": "資料匯入完成"
    },
    "loading": "資料匯入中，請耐心等候...",
    "result": {
      "added": "匯入成功",
      "errors": "匯入出錯",
      "messages": "訊息",
      "sessions": "助手",
      "skips": "重複跳過",
      "topics": "話題",
      "type": "資料類型"
    },
    "title": "匯入資料"
  },
  "lang": {
    "en": "英文",
    "en-US": "英文",
    "fr-FR": "法語",
    "ja-JP": "日文",
    "ko-KR": "韓文",
    "ru-RU": "俄文",
    "zh": "簡體中文",
    "zh-CN": "簡體中文",
<<<<<<< HEAD
    "zh-TW": "繁體中文",
    "fr-FR": "法語",
    "tr-TR": "土耳其"
=======
    "zh-TW": "繁體中文"
>>>>>>> dd6c8d2e
  },
  "layoutInitializing": "正在載入版面配置...",
  "noDescription": "暫無描述",
  "ok": "確定",
  "password": "密碼",
  "pin": "置頂",
  "pinOff": "取消置頂",
  "regenerate": "重新生成",
  "rename": "重新命名",
  "reset": "重置",
  "retry": "重試",
  "send": "發送",
  "setting": "設定",
  "share": "分享",
  "stop": "停止",
  "tab": {
    "chat": "對話",
    "market": "發現",
    "setting": "設定"
  },
  "temp": "臨時",
  "updateAgent": "更新助理資訊",
  "upgradeVersion": {
    "action": "升級",
    "hasNew": "有可用更新",
    "newVersion": "有新版本可用：{{version}}"
  }
}<|MERGE_RESOLUTION|>--- conflicted
+++ resolved
@@ -57,14 +57,10 @@
     "ko-KR": "韓文",
     "ru-RU": "俄文",
     "zh": "簡體中文",
-    "zh-CN": "簡體中文",
-<<<<<<< HEAD
+    "zh-CN": "簡體中文",n
     "zh-TW": "繁體中文",
     "fr-FR": "法語",
     "tr-TR": "土耳其"
-=======
-    "zh-TW": "繁體中文"
->>>>>>> dd6c8d2e
   },
   "layoutInitializing": "正在載入版面配置...",
   "noDescription": "暫無描述",
