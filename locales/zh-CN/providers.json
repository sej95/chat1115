{
  "ai21": {
    "description": "AI21 Labs 为企业构建基础模型和人工智能系统，加速生成性人工智能在生产中的应用。"
<<<<<<< HEAD
  },
  "ai360": {
    "description": "360 AI 是 360 公司推出的 AI 模型和服务平台，提供多种先进的自然语言处理模型，包括 360GPT2 Pro、360GPT Pro、360GPT Turbo 和 360GPT Turbo Responsibility 8K。这些模型结合了大规模参数和多模态能力，广泛应用于文本生成、语义理解、对话系统与代码生成等领域。通过灵活的定价策略，360 AI 满足多样化用户需求，支持开发者集成，推动智能化应用的革新和发展。"
=======
  },
  "ai360": {
    "description": "360 AI 是 360 公司推出的 AI 模型和服务平台，提供多种先进的自然语言处理模型，包括 360GPT2 Pro、360GPT Pro、360GPT Turbo 和 360GPT Turbo Responsibility 8K。这些模型结合了大规模参数和多模态能力，广泛应用于文本生成、语义理解、对话系统与代码生成等领域。通过灵活的定价策略，360 AI 满足多样化用户需求，支持开发者集成，推动智能化应用的革新和发展。"
  },
  "anthropic": {
    "description": "Anthropic 是一家专注于人工智能研究和开发的公司，提供了一系列先进的语言模型，如 Claude 3.5 Sonnet、Claude 3 Sonnet、Claude 3 Opus 和 Claude 3 Haiku。这些模型在智能、速度和成本之间取得了理想的平衡，适用于从企业级工作负载到快速响应的各种应用场景。Claude 3.5 Sonnet 作为其最新模型，在多项评估中表现优异，同时保持了较高的性价比。"
  },
  "azure": {
    "description": "Azure 提供多种先进的AI模型，包括GPT-3.5和最新的GPT-4系列，支持多种数据类型和复杂任务，致力于安全、可靠和可持续的AI解决方案。"
  },
  "azureai": {
    "description": "Azure 提供多种先进的AI模型，包括GPT-3.5和最新的GPT-4系列，支持多种数据类型和复杂任务，致力于安全、可靠和可持续的AI解决方案。"
>>>>>>> e061a209
  },
  "baichuan": {
    "description": "百川智能是一家专注于人工智能大模型研发的公司，其模型在国内知识百科、长文本处理和生成创作等中文任务上表现卓越，超越了国外主流模型。百川智能还具备行业领先的多模态能力，在多项权威评测中表现优异。其模型包括 Baichuan 4、Baichuan 3 Turbo 和 Baichuan 3 Turbo 128k 等，分别针对不同应用场景进行优化，提供高性价比的解决方案。"
  },
  "azure": {
    "description": "Azure 提供多种先进的AI模型，包括GPT-3.5和最新的GPT-4系列，支持多种数据类型和复杂任务，致力于安全、可靠和可持续的AI解决方案。"
  },
  "baichuan": {
    "description": "百川智能是一家专注于人工智能大模型研发的公司，其模型在国内知识百科、长文本处理和生成创作等中文任务上表现卓越，超越了国外主流模型。百川智能还具备行业领先的多模态能力，在多项权威评测中表现优异。其模型包括 Baichuan 4、Baichuan 3 Turbo 和 Baichuan 3 Turbo 128k 等，分别针对不同应用场景进行优化，提供高性价比的解决方案。"
  },
  "bedrock": {
    "description": "Bedrock 是亚马逊 AWS 提供的一项服务，专注于为企业提供先进的 AI 语言模型和视觉模型。其模型家族包括 Anthropic 的 Claude 系列、Meta 的 Llama 3.1 系列等，涵盖从轻量级到高性能的多种选择，支持文本生成、对话、图像处理等多种任务，适用于不同规模和需求的企业应用。"
  },
  "cloudflare": {
    "description": "在 Cloudflare 的全球网络上运行由无服务器 GPU 驱动的机器学习模型。"
  },
  "deepseek": {
    "description": "DeepSeek 是一家专注于人工智能技术研究和应用的公司，其最新模型 DeepSeek-V3 多项评测成绩超越 Qwen2.5-72B 和 Llama-3.1-405B 等开源模型，性能对齐领军闭源模型 GPT-4o 与 Claude-3.5-Sonnet。"
  },
  "doubao": {
    "description": "字节跳动推出的自研大模型。通过字节跳动内部50+业务场景实践验证，每日万亿级tokens大使用量持续打磨，提供多种模态能力，以优质模型效果为企业打造丰富的业务体验。"
  },
  "fireworksai": {
    "description": "Fireworks AI 是一家领先的高级语言模型服务商，专注于功能调用和多模态处理。其最新模型 Firefunction V2 基于 Llama-3，优化用于函数调用、对话及指令跟随。视觉语言模型 FireLLaVA-13B 支持图像和文本混合输入。其他 notable 模型包括 Llama 系列和 Mixtral 系列，提供高效的多语言指令跟随与生成支持。"
  },
  "giteeai": {
    "description": "Gitee AI 的 Serverless API 为 AI 开发者提供开箱即用的大模型推理 API 服务。"
  },
  "github": {
    "description": "通过GitHub模型，开发人员可以成为AI工程师，并使用行业领先的AI模型进行构建。"
  },
  "google": {
    "description": "Google 的 Gemini 系列是其最先进、通用的 AI模型，由 Google DeepMind 打造，专为多模态设计，支持文本、代码、图像、音频和视频的无缝理解与处理。适用于从数据中心到移动设备的多种环境，极大提升了AI模型的效率与应用广泛性。"
  },
  "groq": {
    "description": "Groq 的 LPU 推理引擎在最新的独立大语言模型（LLM）基准测试中表现卓越，以其惊人的速度和效率重新定义了 AI 解决方案的标准。Groq 是一种即时推理速度的代表，在基于云的部署中展现了良好的性能。"
  },
  "higress": {
    "description": "Higress 是一款云原生 API 网关，在阿里内部为解决 Tengine reload 对长连接业务有损，以及 gRPC/Dubbo 负载均衡能力不足而诞生。"
  },
  "huggingface": {
    "description": "HuggingFace Inference API 提供了一种快速且免费的方式，让您可以探索成千上万种模型，适用于各种任务。无论您是在为新应用程序进行原型设计，还是在尝试机器学习的功能，这个 API 都能让您即时访问多个领域的高性能模型。"
  },
  "hunyuan": {
    "description": "由腾讯研发的大语言模型，具备强大的中文创作能力，复杂语境下的逻辑推理能力，以及可靠的任务执行能力"
  },
  "internlm": {
    "description": "致力于大模型研究与开发工具链的开源组织。为所有 AI 开发者提供高效、易用的开源平台，让最前沿的大模型与算法技术触手可及"
  },
<<<<<<< HEAD
=======
  "jina": {
    "description": "Jina AI 成立于 2020 年，是一家领先的搜索 AI 公司。我们的搜索底座平台包含了向量模型、重排器和小语言模型，可帮助企业构建可靠且高质量的生成式AI和多模态的搜索应用。"
  },
>>>>>>> e061a209
  "lmstudio": {
    "description": "LM Studio 是一个用于在您的计算机上开发和实验 LLMs 的桌面应用程序。"
  },
  "minimax": {
    "description": "MiniMax 是 2021 年成立的通用人工智能科技公司，致力于与用户共创智能。MiniMax 自主研发了不同模态的通用大模型，其中包括万亿参数的 MoE 文本大模型、语音大模型以及图像大模型。并推出了海螺 AI 等应用。"
  },
  "mistral": {
    "description": "Mistral 提供先进的通用、专业和研究型模型，广泛应用于复杂推理、多语言任务、代码生成等领域，通过功能调用接口，用户可以集成自定义功能，实现特定应用。"
  },
  "moonshot": {
    "description": "Moonshot 是由北京月之暗面科技有限公司推出的开源平台，提供多种自然语言处理模型，应用领域广泛，包括但不限于内容创作、学术研究、智能推荐、医疗诊断等，支持长文本处理和复杂生成任务。"
  },
  "novita": {
    "description": "Novita AI 是一个提供多种大语言模型与 AI 图像生成的 API 服务的平台，灵活、可靠且具有成本效益。它支持 Llama3、Mistral 等最新的开源模型，并为生成式 AI 应用开发提供了全面、用户友好且自动扩展的 API 解决方案，适合 AI 初创公司的快速发展。"
  },
<<<<<<< HEAD
  "ollama": {
    "description": "Ollama 提供的模型广泛涵盖代码生成、数学运算、多语种处理和对话互动等领域，支持企业级和本地化部署的多样化需求。"
  },
  "openai": {
    "description": "OpenAI 是全球领先的人工智能研究机构，其开发的模型如GPT系列推动了自然语言处理的前沿。OpenAI 致力于通过创新和高效的AI解决方案改变多个行业。他们的产品具有显著的性能和经济性，广泛用于研究、商业和创新应用。"
  },
  "openrouter": {
    "description": "OpenRouter 是一个提供多种前沿大模型接口的服务平台，支持 OpenAI、Anthropic、LLaMA 及更多，适合多样化的开发和应用需求。用户可根据自身需求灵活选择最优的模型和价格，助力AI体验的提升。"
  },
  "perplexity": {
    "description": "Perplexity 是一家领先的对话生成模型提供商，提供多种先进的Llama 3.1模型，支持在线和离线应用，特别适用于复杂的自然语言处理任务。"
  },
  "qwen": {
    "description": "通义千问是阿里云自主研发的超大规模语言模型，具有强大的自然语言理解和生成能力。它可以回答各种问题、创作文字内容、表达观点看法、撰写代码等，在多个领域发挥作用。"
  },
=======
  "nvidia": {
    "description": "NVIDIA NIM™ 提供容器，可用于自托管 GPU 加速推理微服务，支持在云端、数据中心、RTX™ AI 个人电脑和工作站上部署预训练和自定义 AI 模型。"
  },
  "ollama": {
    "description": "Ollama 提供的模型广泛涵盖代码生成、数学运算、多语种处理和对话互动等领域，支持企业级和本地化部署的多样化需求。"
  },
  "openai": {
    "description": "OpenAI 是全球领先的人工智能研究机构，其开发的模型如GPT系列推动了自然语言处理的前沿。OpenAI 致力于通过创新和高效的AI解决方案改变多个行业。他们的产品具有显著的性能和经济性，广泛用于研究、商业和创新应用。"
  },
  "openrouter": {
    "description": "OpenRouter 是一个提供多种前沿大模型接口的服务平台，支持 OpenAI、Anthropic、LLaMA 及更多，适合多样化的开发和应用需求。用户可根据自身需求灵活选择最优的模型和价格，助力AI体验的提升。"
  },
  "perplexity": {
    "description": "Perplexity 是一家领先的对话生成模型提供商，提供多种先进的Llama 3.1模型，支持在线和离线应用，特别适用于复杂的自然语言处理任务。"
  },
  "qwen": {
    "description": "通义千问是阿里云自主研发的超大规模语言模型，具有强大的自然语言理解和生成能力。它可以回答各种问题、创作文字内容、表达观点看法、撰写代码等，在多个领域发挥作用。"
  },
>>>>>>> e061a209
  "sensenova": {
    "description": "商汤日日新，依托商汤大装置的强大的基础支撑，提供高效易用的全栈大模型服务。"
  },
  "siliconcloud": {
    "description": "SiliconCloud，基于优秀开源基础模型的高性价比 GenAI 云服务"
  },
  "spark": {
    "description": "科大讯飞星火大模型提供多领域、多语言的强大 AI 能力，利用先进的自然语言处理技术，构建适用于智能硬件、智慧医疗、智慧金融等多种垂直场景的创新应用。"
  },
  "stepfun": {
    "description": "阶级星辰大模型具备行业领先的多模态及复杂推理能力，支持超长文本理解和强大的自主调度搜索引擎功能。"
  },
  "taichu": {
    "description": "中科院自动化研究所和武汉人工智能研究院推出新一代多模态大模型，支持多轮问答、文本创作、图像生成、3D理解、信号分析等全面问答任务，拥有更强的认知、理解、创作能力，带来全新互动体验。"
<<<<<<< HEAD
  },
  "tencentcloud": {
    "description": "知识引擎原子能力（LLM Knowledge Engine Atomic Power）基于知识引擎研发的知识问答全链路能力，面向企业及开发者，提供灵活组建及开发模型应用的能力。您可通过多款原子能力组建您专属的模型服务，调用文档解析、拆分、embedding、多轮改写等服务进行组装，定制企业专属 AI 业务。"
  },
  "togetherai": {
    "description": "Together AI 致力于通过创新的 AI 模型实现领先的性能，提供广泛的自定义能力，包括快速扩展支持和直观的部署流程，满足企业的各种需求。"
  },
  "upstage": {
    "description": "Upstage 专注于为各种商业需求开发AI模型，包括 Solar LLM 和文档 AI，旨在实现工作的人造通用智能（AGI）。通过 Chat API 创建简单的对话代理，并支持功能调用、翻译、嵌入以及特定领域应用。"
=======
  },
  "tencentcloud": {
    "description": "知识引擎原子能力（LLM Knowledge Engine Atomic Power）基于知识引擎研发的知识问答全链路能力，面向企业及开发者，提供灵活组建及开发模型应用的能力。您可通过多款原子能力组建您专属的模型服务，调用文档解析、拆分、embedding、多轮改写等服务进行组装，定制企业专属 AI 业务。"
  },
  "togetherai": {
    "description": "Together AI 致力于通过创新的 AI 模型实现领先的性能，提供广泛的自定义能力，包括快速扩展支持和直观的部署流程，满足企业的各种需求。"
  },
  "upstage": {
    "description": "Upstage 专注于为各种商业需求开发AI模型，包括 Solar LLM 和文档 AI，旨在实现工作的人造通用智能（AGI）。通过 Chat API 创建简单的对话代理，并支持功能调用、翻译、嵌入以及特定领域应用。"
  },
  "vllm": {
    "description": "vLLM 是一个快速且易于使用的库，用于 LLM 推理和服务。"
  },
  "volcengine": {
    "description": "字节跳动推出的大模型服务的开发平台，提供功能丰富、安全以及具备价格竞争力的模型调用服务，同时提供模型数据、精调、推理、评测等端到端功能，全方位保障您的 AI 应用开发落地。"
>>>>>>> e061a209
  },
  "wenxin": {
    "description": "企业级一站式大模型与AI原生应用开发及服务平台，提供最全面易用的生成式人工智能模型开发、应用开发全流程工具链"
  },
  "xai": {
    "description": "xAI 是一家致力于构建人工智能以加速人类科学发现的公司。我们的使命是推动我们对宇宙的共同理解。"
  },
  "zeroone": {
    "description": "零一万物致力于推动以人为本的AI 2.0技术革命，旨在通过大语言模型创造巨大的经济和社会价值，并开创新的AI生态与商业模式。"
  },
  "zhipu": {
    "description": "智谱 AI 提供多模态与语言模型的开放平台，支持广泛的AI应用场景，包括文本处理、图像理解与编程辅助等。"
  }
}<|MERGE_RESOLUTION|>--- conflicted
+++ resolved
@@ -1,11 +1,6 @@
 {
   "ai21": {
     "description": "AI21 Labs 为企业构建基础模型和人工智能系统，加速生成性人工智能在生产中的应用。"
-<<<<<<< HEAD
-  },
-  "ai360": {
-    "description": "360 AI 是 360 公司推出的 AI 模型和服务平台，提供多种先进的自然语言处理模型，包括 360GPT2 Pro、360GPT Pro、360GPT Turbo 和 360GPT Turbo Responsibility 8K。这些模型结合了大规模参数和多模态能力，广泛应用于文本生成、语义理解、对话系统与代码生成等领域。通过灵活的定价策略，360 AI 满足多样化用户需求，支持开发者集成，推动智能化应用的革新和发展。"
-=======
   },
   "ai360": {
     "description": "360 AI 是 360 公司推出的 AI 模型和服务平台，提供多种先进的自然语言处理模型，包括 360GPT2 Pro、360GPT Pro、360GPT Turbo 和 360GPT Turbo Responsibility 8K。这些模型结合了大规模参数和多模态能力，广泛应用于文本生成、语义理解、对话系统与代码生成等领域。通过灵活的定价策略，360 AI 满足多样化用户需求，支持开发者集成，推动智能化应用的革新和发展。"
@@ -17,13 +12,6 @@
     "description": "Azure 提供多种先进的AI模型，包括GPT-3.5和最新的GPT-4系列，支持多种数据类型和复杂任务，致力于安全、可靠和可持续的AI解决方案。"
   },
   "azureai": {
-    "description": "Azure 提供多种先进的AI模型，包括GPT-3.5和最新的GPT-4系列，支持多种数据类型和复杂任务，致力于安全、可靠和可持续的AI解决方案。"
->>>>>>> e061a209
-  },
-  "baichuan": {
-    "description": "百川智能是一家专注于人工智能大模型研发的公司，其模型在国内知识百科、长文本处理和生成创作等中文任务上表现卓越，超越了国外主流模型。百川智能还具备行业领先的多模态能力，在多项权威评测中表现优异。其模型包括 Baichuan 4、Baichuan 3 Turbo 和 Baichuan 3 Turbo 128k 等，分别针对不同应用场景进行优化，提供高性价比的解决方案。"
-  },
-  "azure": {
     "description": "Azure 提供多种先进的AI模型，包括GPT-3.5和最新的GPT-4系列，支持多种数据类型和复杂任务，致力于安全、可靠和可持续的AI解决方案。"
   },
   "baichuan": {
@@ -68,12 +56,9 @@
   "internlm": {
     "description": "致力于大模型研究与开发工具链的开源组织。为所有 AI 开发者提供高效、易用的开源平台，让最前沿的大模型与算法技术触手可及"
   },
-<<<<<<< HEAD
-=======
   "jina": {
     "description": "Jina AI 成立于 2020 年，是一家领先的搜索 AI 公司。我们的搜索底座平台包含了向量模型、重排器和小语言模型，可帮助企业构建可靠且高质量的生成式AI和多模态的搜索应用。"
   },
->>>>>>> e061a209
   "lmstudio": {
     "description": "LM Studio 是一个用于在您的计算机上开发和实验 LLMs 的桌面应用程序。"
   },
@@ -89,23 +74,6 @@
   "novita": {
     "description": "Novita AI 是一个提供多种大语言模型与 AI 图像生成的 API 服务的平台，灵活、可靠且具有成本效益。它支持 Llama3、Mistral 等最新的开源模型，并为生成式 AI 应用开发提供了全面、用户友好且自动扩展的 API 解决方案，适合 AI 初创公司的快速发展。"
   },
-<<<<<<< HEAD
-  "ollama": {
-    "description": "Ollama 提供的模型广泛涵盖代码生成、数学运算、多语种处理和对话互动等领域，支持企业级和本地化部署的多样化需求。"
-  },
-  "openai": {
-    "description": "OpenAI 是全球领先的人工智能研究机构，其开发的模型如GPT系列推动了自然语言处理的前沿。OpenAI 致力于通过创新和高效的AI解决方案改变多个行业。他们的产品具有显著的性能和经济性，广泛用于研究、商业和创新应用。"
-  },
-  "openrouter": {
-    "description": "OpenRouter 是一个提供多种前沿大模型接口的服务平台，支持 OpenAI、Anthropic、LLaMA 及更多，适合多样化的开发和应用需求。用户可根据自身需求灵活选择最优的模型和价格，助力AI体验的提升。"
-  },
-  "perplexity": {
-    "description": "Perplexity 是一家领先的对话生成模型提供商，提供多种先进的Llama 3.1模型，支持在线和离线应用，特别适用于复杂的自然语言处理任务。"
-  },
-  "qwen": {
-    "description": "通义千问是阿里云自主研发的超大规模语言模型，具有强大的自然语言理解和生成能力。它可以回答各种问题、创作文字内容、表达观点看法、撰写代码等，在多个领域发挥作用。"
-  },
-=======
   "nvidia": {
     "description": "NVIDIA NIM™ 提供容器，可用于自托管 GPU 加速推理微服务，支持在云端、数据中心、RTX™ AI 个人电脑和工作站上部署预训练和自定义 AI 模型。"
   },
@@ -124,7 +92,6 @@
   "qwen": {
     "description": "通义千问是阿里云自主研发的超大规模语言模型，具有强大的自然语言理解和生成能力。它可以回答各种问题、创作文字内容、表达观点看法、撰写代码等，在多个领域发挥作用。"
   },
->>>>>>> e061a209
   "sensenova": {
     "description": "商汤日日新，依托商汤大装置的强大的基础支撑，提供高效易用的全栈大模型服务。"
   },
@@ -139,17 +106,6 @@
   },
   "taichu": {
     "description": "中科院自动化研究所和武汉人工智能研究院推出新一代多模态大模型，支持多轮问答、文本创作、图像生成、3D理解、信号分析等全面问答任务，拥有更强的认知、理解、创作能力，带来全新互动体验。"
-<<<<<<< HEAD
-  },
-  "tencentcloud": {
-    "description": "知识引擎原子能力（LLM Knowledge Engine Atomic Power）基于知识引擎研发的知识问答全链路能力，面向企业及开发者，提供灵活组建及开发模型应用的能力。您可通过多款原子能力组建您专属的模型服务，调用文档解析、拆分、embedding、多轮改写等服务进行组装，定制企业专属 AI 业务。"
-  },
-  "togetherai": {
-    "description": "Together AI 致力于通过创新的 AI 模型实现领先的性能，提供广泛的自定义能力，包括快速扩展支持和直观的部署流程，满足企业的各种需求。"
-  },
-  "upstage": {
-    "description": "Upstage 专注于为各种商业需求开发AI模型，包括 Solar LLM 和文档 AI，旨在实现工作的人造通用智能（AGI）。通过 Chat API 创建简单的对话代理，并支持功能调用、翻译、嵌入以及特定领域应用。"
-=======
   },
   "tencentcloud": {
     "description": "知识引擎原子能力（LLM Knowledge Engine Atomic Power）基于知识引擎研发的知识问答全链路能力，面向企业及开发者，提供灵活组建及开发模型应用的能力。您可通过多款原子能力组建您专属的模型服务，调用文档解析、拆分、embedding、多轮改写等服务进行组装，定制企业专属 AI 业务。"
@@ -165,7 +121,6 @@
   },
   "volcengine": {
     "description": "字节跳动推出的大模型服务的开发平台，提供功能丰富、安全以及具备价格竞争力的模型调用服务，同时提供模型数据、精调、推理、评测等端到端功能，全方位保障您的 AI 应用开发落地。"
->>>>>>> e061a209
   },
   "wenxin": {
     "description": "企业级一站式大模型与AI原生应用开发及服务平台，提供最全面易用的生成式人工智能模型开发、应用开发全流程工具链"
