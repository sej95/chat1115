{
  "pluginSettings": {
    "desc": "完成以下配置，即可开始使用该插件",
    "title": "{{name}} 插件配置"
  },
  "response": {
    "400": "很抱歉，服务器不明白您的请求，请确认您的请求参数是否正确",
    "401": "很抱歉，服务器拒绝了您的请求，可能是因为您的权限不足或未提供有效的身份验证",
    "403": "很抱歉，服务器拒绝了您的请求，您没有访问此内容的权限 ",
    "404": "很抱歉，服务器找不到您请求的页面或资源，请确认您的 URL 是否正确",
    "405": "很抱歉，服务器不支持您使用的请求方法，请确认您的请求方法是否正确",
    "406": "很抱歉，服务器无法根据您请求的内容特性完成请求",
    "407": "很抱歉，您需要进行代理认证后才能继续此请求",
    "408": "很抱歉，服务器在等待请求时超时，请检查您的网络连接后再试",
    "409": "很抱歉，请求存在冲突无法处理，可能是因为资源状态与请求不兼容",
    "410": "很抱歉，您请求的资源已被永久移除，无法找到",
    "411": "很抱歉，服务器无法处理不含有效内容长度的请求",
    "412": "很抱歉，您的请求未满足服务器端的条件，无法完成请求",
    "413": "很抱歉，您的请求数据量过大，服务器无法处理",
    "414": "很抱歉，您的请求的 URI 过长，服务器无法处理",
    "415": "很抱歉，服务器无法处理请求附带的媒体格式",
    "416": "很抱歉，服务器无法满足您请求的范围",
    "417": "很抱歉，服务器无法满足您的期望值",
    "422": "很抱歉，您的请求格式正确，但是由于含有语义错误，无法响应",
    "423": "很抱歉，您请求的资源被锁定",
    "424": "很抱歉，由于之前的请求失败，导致当前请求无法完成",
    "426": "很抱歉，服务器要求您的客户端升级到更高的协议版本",
    "428": "很抱歉，服务器要求先决条件，要求您的请求包含正确的条件头",
    "429": "很抱歉，您的请求太多，服务器有点累了，请稍后再试",
    "431": "很抱歉，您的请求头字段太大，服务器无法处理",
    "451": "很抱歉，由于法律原因，服务器拒绝提供此资源",
    "500": "很抱歉，服务器似乎遇到了一些困难，暂时无法完成您的请求，请稍后再试",
    "502": "很抱歉，服务器似乎迷失了方向，暂时无法提供服务，请稍后再试",
    "503": "很抱歉，服务器当前无法处理您的请求，可能是由于过载或正在进行维护，请稍后再试",
    "504": "很抱歉，服务器没有等到上游服务器的回应，请稍后再试",
    "PluginMarketIndexNotFound": "很抱歉，服务器没有找到插件索引，请检查索引地址是否正确",
    "PluginMarketIndexInvalid": "很抱歉，插件索引校验未通过，请检查索引文件格式是否规范",
    "PluginMetaNotFound": "很抱歉，没有在索引中发现该插件，请插件在索引中的配置信息",
    "PluginMetaInvalid": "很抱歉，该插件的元信息校验未通过，请检查插件元信息格式是否规范",
    "PluginManifestNotFound": "很抱歉，服务器没有找到该插件的描述清单 (manifest.json)，请检查插件描述文件地址是否正确",
    "PluginManifestInvalid": "很抱歉，该插件的描述清单校验未通过，请检查描述清单格式是否规范",
    "PluginApiNotFound": "很抱歉，插件描述清单中不存在该 API ，请检查你的请求方法与插件清单 API 是否匹配",
    "PluginApiParamsError": "很抱歉，该插件请求的入参校验未通过，请检查入参与 Api 描述信息是否匹配",
    "PluginSettingsInvalid": "该插件需要正确配置后才可以使用，请检查你的配置是否正确",
    "PluginServerError": "插件服务端请求返回出错，请检查根据下面的报错信息检查你的插件描述文件、插件配置或服务端实现",
    "PluginGatewayError": "很抱歉，插件网关出现错误，请检查插件网关配置是否正确",
    "PluginOpenApiInitError": "很抱歉，OpenAPI 客户端初始化失败，请检查 OpenAPI 的配置信息是否正确",
    "InvalidAccessCode": "密码不正确或为空，请输入正确的访问密码，或者添加自定义 API Key",
    "LocationNotSupportError": "很抱歉，你的所在位置不支持此模型服务，可能是由于地区限制或服务未开通。请确认当前位置是否支持使用此服务，或尝试使用其他位置信息。",
    "OpenAIBizError": "请求 OpenAI 服务出错，请根据以下信息排查或重试",
    "NoOpenAIAPIKey": "OpenAI API Key 为空，请添加自定义 OpenAI API Key",
    "ZhipuBizError": "请求智谱服务出错，请根据以下信息排查或重试",
    "InvalidZhipuAPIKey": "Zhipu API Key 不正确或为空，请检查 Zhipu API Key 后重试",
    "MistralBizError": "请求 Mistral AI 服务出错，请根据以下信息排查或重试",
    "InvalidMistralAPIKey": "Mistral AI API Key 不正确或为空，请检查 Mistral API Key 后重试",
    "MoonshotBizError": "请求月之暗面服务出错，请根据以下信息排查或重试",
    "InvalidMoonshotAPIKey": "Moonshot AI API Key 不正确或为空，请检查 Moonshot API Key 后重试",
    "GoogleBizError": "请求 Google 服务出错，请根据以下信息排查或重试",
    "InvalidGoogleAPIKey": "Google API Key 不正确或为空，请检查 Google API Key 后重试",
    "InvalidBedrockCredentials": "Bedrock 鉴权未通过，请检查 AccessKeyId/SecretAccessKey 后重试",
    "BedrockBizError": "请求 Bedrock 服务出错，请根据以下信息排查或重试",
    "InvalidAzureAPIKey": "Azure API Key 不正确或为空，请检查 Azure API Key 后重试",
    "AzureBizError": "请求 Azure AI 服务出错，请根据以下信息排查或重试",
    "InvalidPerplexityAPIKey": "Perplexity API Key 不正确或为空，请检查 Perplexity API Key 后重试",
    "PerplexityBizError": "请求 Perplexity AI 服务出错，请根据以下信息排查或重试",
    "InvalidAnthropicAPIKey": "Anthropic API Key 不正确或为空，请检查 Anthropic API Key 后重试",
    "AnthropicBizError": "请求 Anthropic AI 服务出错，请根据以下信息排查或重试",
    "InvalidGroqAPIKey": "Groq API Key 不正确或为空，请检查 Groq API Key 后重试",
    "GroqBizError": "请求 Groq 服务出错，请根据以下信息排查或重试",
    "InvalidOpenRouterAPIKey": "OpenRouter API Key 不正确或为空，请检查 OpenRouter API Key 后重试",
    "OpenRouterBizError": "请求 OpenRouter AI 服务出错，请根据以下信息排查或重试",
<<<<<<< HEAD
    "TogetherAIBizError": "请求 TogetherAI AI 服务出错，请根据以下信息排查或重试",
    "InvalidTogetherAIAPIKey": "TogetherAI API Key 不正确或为空，请检查 TogetherAI API Key 后重试",
=======
    "ZeroOneBizError": "请求零一万物服务出错，请根据以下信息排查或重试",
    "InvalidZeroOneAPIKey": "零一万物 API Key 不正确或为空，请检查零一万物 API Key 后重试",
>>>>>>> 3fbafca6
    "InvalidOllamaArgs": "Ollama 配置不正确，请检查 Ollama 配置后重试",
    "OllamaBizError": "请求 Ollama 服务出错，请根据以下信息排查或重试",
    "OllamaServiceUnavailable": "未检测到 Ollama 服务，请检查是否正常启动",
    "AgentRuntimeError": "Lobe 语言模型运行时执行出错，请根据以下信息排查或重试"
  },
  "stt": {
    "responseError": "服务请求失败，请检查配置或重试"
  },
  "tts": {
    "responseError": "服务请求失败，请检查配置或重试"
  },
  "unlock": {
    "apikey": {
      "Anthropic": {
        "description": "输入你的 Anthropic API Key 即可开始会话。应用不会记录你的 API Key",
        "title": "使用自定义 Anthropic API Key"
      },
      "Bedrock": {
        "customRegion": "自定义服务区域",
        "description": "输入你的 Aws AccessKeyId / SecretAccessKey 即可开始会话。应用不会记录你的鉴权配置",
        "title": "使用自定义 Bedrock 鉴权信息"
      },
      "Google": {
        "description": "输入你的 Google API Key 即可开始会话。应用不会记录你的 API Key",
        "title": "使用自定义 Google API Key"
      },
      "Groq": {
        "description": "输入你的 Groq API Key 即可开始会话。应用不会记录你的 API Key",
        "title": "使用自定义 Groq API Key"
      },
      "Mistral": {
        "description": "输入你的 Mistral AI API Key 即可开始会话。应用不会记录你的 API Key",
        "title": "使用自定义 Mistral AI API Key"
      },
      "Moonshot": {
        "description": "输入你的 Moonshot AI API Key 即可开始会话。应用不会记录你的 API Key",
        "title": "使用自定义 Moonshot AI API Key"
      },
      "OpenAI": {
        "addProxyUrl": "添加 OpenAI 代理地址（可选）",
        "description": "输入你的 OpenAI API Key 即可开始会话。应用不会记录你的 API Key",
        "title": "使用自定义 OpenAI API Key"
      },
      "OpenRouter": {
        "description": "输入你的 OpenRouter API Key 即可开始会话。应用不会记录你的 API Key",
        "title": "使用自定义 OpenRouter API Key"
      },
      "TogetherAI": {
        "description": "输入你的 TogetherAI API Key 即可开始会话。应用不会记录你的 API Key",
        "title": "使用自定义 TogetherAI API Key"
      },
      "Perplexity": {
        "description": "输入你的 Perplexity API Key 即可开始会话。应用不会记录你的 API Key",
        "title": "使用自定义 Perplexity API Key"
      },
      "ZeroOne": {
        "description": "输入你的零一万物 API Key 即可开始会话。应用不会记录你的 API Key",
        "title": "使用自定义零一万物 API Key"
      },
      "Zhipu": {
        "description": "输入你的 Zhipu API Key 即可开始会话。应用不会记录你的 API Key",
        "title": "使用自定义 Zhipu API Key"
      }
    },
    "closeMessage": "关闭提示",
    "confirm": "确认并重试",
    "model": {
      "Ollama": {
        "confirm": "下载",
        "description": "输入你的 Ollama 模型标签，完成即可继续会话",
        "title": "下载指定的 Ollama 模型"
      }
    },
    "oauth": {
      "description": "管理员已开启统一登录认证，点击下方按钮登录，即可解锁应用",
      "success": "登录成功",
      "title": "登录账号",
      "welcome": "欢迎你！"
    },
    "password": {
      "description": "管理员已开启应用加密，输入应用密码后即可解锁应用。密码只需填写一次",
      "placeholder": "请输入密码",
      "title": "输入密码解锁应用"
    },
    "tabs": {
      "apiKey": "自定义 API Key",
      "password": "密码"
    }
  }
}<|MERGE_RESOLUTION|>--- conflicted
+++ resolved
@@ -69,13 +69,10 @@
     "GroqBizError": "请求 Groq 服务出错，请根据以下信息排查或重试",
     "InvalidOpenRouterAPIKey": "OpenRouter API Key 不正确或为空，请检查 OpenRouter API Key 后重试",
     "OpenRouterBizError": "请求 OpenRouter AI 服务出错，请根据以下信息排查或重试",
-<<<<<<< HEAD
     "TogetherAIBizError": "请求 TogetherAI AI 服务出错，请根据以下信息排查或重试",
     "InvalidTogetherAIAPIKey": "TogetherAI API Key 不正确或为空，请检查 TogetherAI API Key 后重试",
-=======
     "ZeroOneBizError": "请求零一万物服务出错，请根据以下信息排查或重试",
     "InvalidZeroOneAPIKey": "零一万物 API Key 不正确或为空，请检查零一万物 API Key 后重试",
->>>>>>> 3fbafca6
     "InvalidOllamaArgs": "Ollama 配置不正确，请检查 Ollama 配置后重试",
     "OllamaBizError": "请求 Ollama 服务出错，请根据以下信息排查或重试",
     "OllamaServiceUnavailable": "未检测到 Ollama 服务，请检查是否正常启动",
