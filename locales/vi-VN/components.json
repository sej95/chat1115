--- conflicted
+++ resolved
@@ -76,11 +76,8 @@
       "custom": "Mô hình tùy chỉnh, mặc định hỗ trợ cả cuộc gọi hàm và nhận diện hình ảnh, vui lòng xác minh khả năng sử dụng của chúng theo tình hình cụ thể",
       "file": "Mô hình này hỗ trợ tải lên và nhận diện tệp",
       "functionCall": "Mô hình này hỗ trợ cuộc gọi hàm (Function Call)",
-<<<<<<< HEAD
+      "reasoning": "Mô hình này hỗ trợ tư duy sâu sắc",
       "hot": "Mô hình này đang rất được ưa chuộng gần đây",
-=======
-      "reasoning": "Mô hình này hỗ trợ tư duy sâu sắc",
->>>>>>> 45ad962d
       "tokens": "Mỗi phiên của mô hình này hỗ trợ tối đa {{tokens}} Tokens",
       "vision": "Mô hình này hỗ trợ nhận diện hình ảnh"
     },
