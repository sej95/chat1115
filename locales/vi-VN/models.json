{
  "01-ai/yi-1.5-34b-chat": {
    "description": "Zero One Vạn Vật, mô hình tinh chỉnh mã nguồn mở mới nhất với 34 tỷ tham số, hỗ trợ nhiều tình huống đối thoại, dữ liệu đào tạo chất lượng cao, phù hợp với sở thích của con người."
  },
  "01-ai/yi-1.5-9b-chat": {
    "description": "Zero One Vạn Vật, mô hình tinh chỉnh mã nguồn mở mới nhất với 9 tỷ tham số, hỗ trợ nhiều tình huống đối thoại, dữ liệu đào tạo chất lượng cao, phù hợp với sở thích của con người."
  },
  "360/deepseek-r1": {
    "description": "【Phiên bản triển khai 360】DeepSeek-R1 đã sử dụng công nghệ học tăng cường quy mô lớn trong giai đoạn huấn luyện sau, nâng cao khả năng suy luận của mô hình một cách đáng kể với rất ít dữ liệu được gán nhãn. Hiệu suất trong các nhiệm vụ toán học, mã, suy luận ngôn ngữ tự nhiên tương đương với phiên bản chính thức OpenAI o1."
  },
  "360gpt-pro": {
    "description": "360GPT Pro là thành viên quan trọng trong dòng mô hình AI của 360, đáp ứng nhu cầu đa dạng của các ứng dụng ngôn ngữ tự nhiên với khả năng xử lý văn bản hiệu quả, hỗ trợ hiểu văn bản dài và đối thoại nhiều vòng."
  },
  "360gpt-pro-trans": {
    "description": "Mô hình chuyên dụng cho dịch thuật, được tối ưu hóa bằng cách tinh chỉnh sâu, mang lại hiệu quả dịch thuật hàng đầu."
  },
  "360gpt-turbo": {
    "description": "360GPT Turbo cung cấp khả năng tính toán và đối thoại mạnh mẽ, có khả năng hiểu ngữ nghĩa và hiệu suất tạo ra xuất sắc, là giải pháp trợ lý thông minh lý tưởng cho doanh nghiệp và nhà phát triển."
  },
  "360gpt-turbo-responsibility-8k": {
    "description": "360GPT Turbo Responsibility 8K nhấn mạnh an toàn ngữ nghĩa và định hướng trách nhiệm, được thiết kế đặc biệt cho các tình huống ứng dụng có yêu cầu cao về an toàn nội dung, đảm bảo độ chính xác và độ ổn định trong trải nghiệm người dùng."
  },
  "360gpt2-o1": {
    "description": "360gpt2-o1 sử dụng tìm kiếm cây để xây dựng chuỗi tư duy, và đưa vào cơ chế phản hồi, sử dụng học tăng cường để đào tạo, mô hình có khả năng tự phản hồi và sửa lỗi."
  },
  "360gpt2-pro": {
    "description": "360GPT2 Pro là mô hình xử lý ngôn ngữ tự nhiên cao cấp do công ty 360 phát hành, có khả năng tạo và hiểu văn bản xuất sắc, đặc biệt trong lĩnh vực tạo ra và sáng tạo, có thể xử lý các nhiệm vụ chuyển đổi ngôn ngữ phức tạp và diễn xuất vai trò."
  },
  "360zhinao2-o1": {
    "description": "360zhinao2-o1 sử dụng tìm kiếm cây để xây dựng chuỗi tư duy, và giới thiệu cơ chế phản hồi, sử dụng học tăng cường để đào tạo, mô hình có khả năng tự phản hồi và sửa lỗi."
  },
  "4.0Ultra": {
    "description": "Spark4.0 Ultra là phiên bản mạnh mẽ nhất trong dòng mô hình lớn Xinghuo, nâng cao khả năng hiểu và tóm tắt nội dung văn bản trong khi nâng cấp liên kết tìm kiếm trực tuyến. Đây là giải pháp toàn diện nhằm nâng cao năng suất văn phòng và đáp ứng chính xác nhu cầu, là sản phẩm thông minh dẫn đầu ngành."
  },
  "Baichuan2-Turbo": {
    "description": "Sử dụng công nghệ tăng cường tìm kiếm để kết nối toàn diện giữa mô hình lớn và kiến thức lĩnh vực, kiến thức toàn cầu. Hỗ trợ tải lên nhiều loại tài liệu như PDF, Word và nhập URL, thông tin được thu thập kịp thời và toàn diện, kết quả đầu ra chính xác và chuyên nghiệp."
  },
  "Baichuan3-Turbo": {
    "description": "Tối ưu hóa cho các tình huống doanh nghiệp thường xuyên, hiệu quả được cải thiện đáng kể, chi phí hiệu quả cao. So với mô hình Baichuan2, sáng tạo nội dung tăng 20%, trả lời câu hỏi kiến thức tăng 17%, khả năng đóng vai tăng 40%. Hiệu quả tổng thể tốt hơn GPT3.5."
  },
  "Baichuan3-Turbo-128k": {
    "description": "Có cửa sổ ngữ cảnh siêu dài 128K, tối ưu hóa cho các tình huống doanh nghiệp thường xuyên, hiệu quả được cải thiện đáng kể, chi phí hiệu quả cao. So với mô hình Baichuan2, sáng tạo nội dung tăng 20%, trả lời câu hỏi kiến thức tăng 17%, khả năng đóng vai tăng 40%. Hiệu quả tổng thể tốt hơn GPT3.5."
  },
  "Baichuan4": {
    "description": "Mô hình có khả năng hàng đầu trong nước, vượt trội hơn các mô hình chính thống nước ngoài trong các nhiệm vụ tiếng Trung như bách khoa toàn thư, văn bản dài, sáng tạo nội dung. Cũng có khả năng đa phương tiện hàng đầu trong ngành, thể hiện xuất sắc trong nhiều tiêu chuẩn đánh giá uy tín."
  },
  "Baichuan4-Air": {
    "description": "Mô hình có khả năng hàng đầu trong nước, vượt trội hơn các mô hình chính thống nước ngoài trong các nhiệm vụ tiếng Trung như bách khoa toàn thư, văn bản dài và sáng tạo nội dung. Cũng có khả năng đa phương tiện hàng đầu trong ngành, thể hiện xuất sắc trong nhiều tiêu chuẩn đánh giá uy tín."
  },
  "Baichuan4-Turbo": {
    "description": "Mô hình có khả năng hàng đầu trong nước, vượt trội hơn các mô hình chính thống nước ngoài trong các nhiệm vụ tiếng Trung như bách khoa toàn thư, văn bản dài và sáng tạo nội dung. Cũng có khả năng đa phương tiện hàng đầu trong ngành, thể hiện xuất sắc trong nhiều tiêu chuẩn đánh giá uy tín."
  },
  "DeepSeek-R1": {
    "description": "Mô hình LLM hiệu quả tiên tiến nhất, xuất sắc trong suy luận, toán học và lập trình."
  },
  "DeepSeek-R1-Distill-Llama-70B": {
    "description": "DeepSeek R1 - mô hình lớn hơn và thông minh hơn trong bộ công cụ DeepSeek - đã được chưng cất vào kiến trúc Llama 70B. Dựa trên các bài kiểm tra và đánh giá của con người, mô hình này thông minh hơn so với Llama 70B gốc, đặc biệt thể hiện xuất sắc trong các nhiệm vụ yêu cầu độ chính xác về toán học và sự thật."
  },
  "DeepSeek-R1-Distill-Qwen-1.5B": {
    "description": "Mô hình chưng cất DeepSeek-R1 dựa trên Qwen2.5-Math-1.5B, tối ưu hóa hiệu suất suy luận thông qua học tăng cường và dữ liệu khởi động lạnh, mô hình mã nguồn mở làm mới tiêu chuẩn đa nhiệm."
  },
  "DeepSeek-R1-Distill-Qwen-14B": {
    "description": "Mô hình chưng cất DeepSeek-R1 dựa trên Qwen2.5-14B, tối ưu hóa hiệu suất suy luận thông qua học tăng cường và dữ liệu khởi động lạnh, mô hình mã nguồn mở làm mới tiêu chuẩn đa nhiệm."
  },
  "DeepSeek-R1-Distill-Qwen-32B": {
    "description": "Dòng DeepSeek-R1 tối ưu hóa hiệu suất suy luận thông qua học tăng cường và dữ liệu khởi động lạnh, mô hình mã nguồn mở làm mới tiêu chuẩn đa nhiệm, vượt qua mức OpenAI-o1-mini."
  },
  "DeepSeek-R1-Distill-Qwen-7B": {
    "description": "Mô hình chưng cất DeepSeek-R1 dựa trên Qwen2.5-Math-7B, tối ưu hóa hiệu suất suy luận thông qua học tăng cường và dữ liệu khởi động lạnh, mô hình mã nguồn mở làm mới tiêu chuẩn đa nhiệm."
  },
<<<<<<< HEAD
=======
  "DeepSeek-V3": {
    "description": "DeepSeek-V3 là một mô hình MoE do công ty DeepSeek tự phát triển. Nhiều kết quả đánh giá của DeepSeek-V3 đã vượt qua các mô hình mã nguồn mở khác như Qwen2.5-72B và Llama-3.1-405B, và về hiệu suất không thua kém các mô hình đóng nguồn hàng đầu thế giới như GPT-4o và Claude-3.5-Sonnet."
  },
>>>>>>> 1dfd1da6
  "Doubao-1.5-thinking-pro": {
    "description": "Doubao-1.5 là mô hình suy nghĩ sâu mới, thể hiện xuất sắc trong các lĩnh vực chuyên môn như toán học, lập trình, suy luận khoa học và các nhiệm vụ chung như viết sáng tạo, đạt hoặc gần đạt mức hàng đầu trong nhiều tiêu chuẩn uy tín như AIME 2024, Codeforces, GPQA. Hỗ trợ cửa sổ ngữ cảnh 128k, đầu ra 16k."
  },
  "Doubao-1.5-thinking-pro-vision": {
    "description": "Doubao-1.5 là mô hình suy nghĩ sâu mới, thể hiện xuất sắc trong các lĩnh vực chuyên môn như toán học, lập trình, suy luận khoa học và các nhiệm vụ chung như viết sáng tạo, đạt hoặc gần đạt mức hàng đầu trong nhiều tiêu chuẩn uy tín như AIME 2024, Codeforces, GPQA. Hỗ trợ cửa sổ ngữ cảnh 128k, đầu ra 16k."
  },
  "Doubao-1.5-vision-pro": {
    "description": "Doubao-1.5-vision-pro là mô hình đa phương tiện lớn được nâng cấp mới, hỗ trợ nhận diện hình ảnh với bất kỳ độ phân giải nào và tỷ lệ dài rộng cực đoan, tăng cường khả năng suy luận hình ảnh, nhận diện tài liệu, hiểu thông tin chi tiết và tuân thủ hướng dẫn."
  },
  "Doubao-1.5-vision-pro-32k": {
    "description": "Doubao-1.5-vision-pro là mô hình lớn đa phương thức được nâng cấp hoàn toàn, hỗ trợ nhận diện hình ảnh với bất kỳ độ phân giải nào và tỷ lệ dài rộng cực đoan, tăng cường khả năng suy luận thị giác, nhận diện tài liệu, hiểu thông tin chi tiết và tuân thủ chỉ dẫn."
  },
  "Doubao-lite-128k": {
    "description": "Doubao-lite có tốc độ phản hồi cực nhanh, giá trị tốt hơn, cung cấp sự lựa chọn linh hoạt cho khách hàng trong nhiều tình huống khác nhau. Hỗ trợ suy diễn và tinh chỉnh trong ngữ cảnh 128k."
  },
  "Doubao-lite-32k": {
    "description": "Doubao-lite có tốc độ phản hồi cực nhanh, giá trị tốt hơn, cung cấp sự lựa chọn linh hoạt cho khách hàng trong nhiều tình huống khác nhau. Hỗ trợ suy diễn và tinh chỉnh trong ngữ cảnh 32k."
  },
  "Doubao-lite-4k": {
    "description": "Doubao-lite có tốc độ phản hồi cực nhanh, giá trị tốt hơn, cung cấp sự lựa chọn linh hoạt cho khách hàng trong nhiều tình huống khác nhau. Hỗ trợ suy diễn và tinh chỉnh trong ngữ cảnh 4k."
  },
  "Doubao-pro-128k": {
    "description": "Mô hình chính có hiệu quả tốt nhất, phù hợp để xử lý các nhiệm vụ phức tạp, có hiệu quả tốt trong các tình huống như hỏi đáp tham khảo, tóm tắt, sáng tác, phân loại văn bản, và nhập vai. Hỗ trợ suy diễn và tinh chỉnh trong ngữ cảnh 128k."
  },
  "Doubao-pro-256k": {
    "description": "Mô hình chủ lực có hiệu quả tốt nhất, phù hợp để xử lý các nhiệm vụ phức tạp, có hiệu quả tốt trong các tình huống như hỏi đáp tham khảo, tóm tắt, sáng tác, phân loại văn bản, và nhập vai. Hỗ trợ suy luận và tinh chỉnh với cửa sổ ngữ cảnh 256k."
  },
  "Doubao-pro-32k": {
    "description": "Mô hình chính có hiệu quả tốt nhất, phù hợp để xử lý các nhiệm vụ phức tạp, có hiệu quả tốt trong các tình huống như hỏi đáp tham khảo, tóm tắt, sáng tác, phân loại văn bản, và nhập vai. Hỗ trợ suy diễn và tinh chỉnh trong ngữ cảnh 32k."
  },
  "Doubao-pro-4k": {
    "description": "Mô hình chính có hiệu quả tốt nhất, phù hợp để xử lý các nhiệm vụ phức tạp, có hiệu quả tốt trong các tình huống như hỏi đáp tham khảo, tóm tắt, sáng tác, phân loại văn bản, và nhập vai. Hỗ trợ suy diễn và tinh chỉnh trong ngữ cảnh 4k."
  },
  "Doubao-vision-lite-32k": {
    "description": "Mô hình Doubao-vision là mô hình lớn đa phương thức do Doubao phát triển, có khả năng hiểu và suy luận hình ảnh mạnh mẽ, cũng như khả năng hiểu chỉ dẫn chính xác. Mô hình thể hiện hiệu suất mạnh mẽ trong việc trích xuất thông tin văn bản từ hình ảnh và các nhiệm vụ suy luận dựa trên hình ảnh, có thể áp dụng cho các nhiệm vụ hỏi đáp thị giác phức tạp và đa dạng hơn."
  },
  "Doubao-vision-pro-32k": {
    "description": "Mô hình Doubao-vision là mô hình lớn đa phương thức do Doubao phát triển, có khả năng hiểu và suy luận hình ảnh mạnh mẽ, cũng như khả năng hiểu chỉ dẫn chính xác. Mô hình thể hiện hiệu suất mạnh mẽ trong việc trích xuất thông tin văn bản từ hình ảnh và các nhiệm vụ suy luận dựa trên hình ảnh, có thể áp dụng cho các nhiệm vụ hỏi đáp thị giác phức tạp và đa dạng hơn."
  },
  "ERNIE-3.5-128K": {
    "description": "Mô hình ngôn ngữ quy mô lớn hàng đầu do Baidu tự phát triển, bao phủ một lượng lớn tài liệu tiếng Trung và tiếng Anh, có khả năng tổng quát mạnh mẽ, có thể đáp ứng hầu hết các yêu cầu về đối thoại, hỏi đáp, sáng tạo nội dung và các tình huống ứng dụng plugin; hỗ trợ tự động kết nối với plugin tìm kiếm của Baidu, đảm bảo thông tin hỏi đáp luôn được cập nhật kịp thời."
  },
  "ERNIE-3.5-8K": {
    "description": "Mô hình ngôn ngữ quy mô lớn hàng đầu do Baidu tự phát triển, bao phủ một lượng lớn tài liệu tiếng Trung và tiếng Anh, có khả năng tổng quát mạnh mẽ, có thể đáp ứng hầu hết các yêu cầu về đối thoại, hỏi đáp, sáng tạo nội dung và các tình huống ứng dụng plugin; hỗ trợ tự động kết nối với plugin tìm kiếm của Baidu, đảm bảo thông tin hỏi đáp luôn được cập nhật kịp thời."
  },
  "ERNIE-3.5-8K-Preview": {
    "description": "Mô hình ngôn ngữ quy mô lớn hàng đầu do Baidu tự phát triển, bao phủ một lượng lớn tài liệu tiếng Trung và tiếng Anh, có khả năng tổng quát mạnh mẽ, có thể đáp ứng hầu hết các yêu cầu về đối thoại, hỏi đáp, sáng tạo nội dung và các tình huống ứng dụng plugin; hỗ trợ tự động kết nối với plugin tìm kiếm của Baidu, đảm bảo thông tin hỏi đáp luôn được cập nhật kịp thời."
  },
  "ERNIE-4.0-8K-Latest": {
    "description": "Mô hình ngôn ngữ quy mô siêu lớn hàng đầu do Baidu tự phát triển, so với ERNIE 3.5 đã nâng cấp toàn diện khả năng của mô hình, phù hợp rộng rãi với các nhiệm vụ phức tạp trong nhiều lĩnh vực; hỗ trợ tự động kết nối với plugin tìm kiếm Baidu, đảm bảo thông tin hỏi đáp luôn cập nhật."
  },
  "ERNIE-4.0-8K-Preview": {
    "description": "Mô hình ngôn ngữ quy mô siêu lớn hàng đầu do Baidu tự phát triển, so với ERNIE 3.5 đã nâng cấp toàn diện khả năng của mô hình, phù hợp rộng rãi với các nhiệm vụ phức tạp trong nhiều lĩnh vực; hỗ trợ tự động kết nối với plugin tìm kiếm Baidu, đảm bảo thông tin hỏi đáp luôn cập nhật."
  },
  "ERNIE-4.0-Turbo-8K-Latest": {
    "description": "Mô hình ngôn ngữ quy mô siêu lớn tự phát triển của Baidu, có hiệu suất tổng thể xuất sắc, phù hợp rộng rãi cho các tình huống tác vụ phức tạp trong nhiều lĩnh vực; hỗ trợ tự động kết nối với plugin tìm kiếm của Baidu, đảm bảo tính kịp thời của thông tin câu hỏi đáp. So với ERNIE 4.0, nó có hiệu suất tốt hơn."
  },
  "ERNIE-4.0-Turbo-8K-Preview": {
    "description": "Mô hình ngôn ngữ quy mô siêu lớn hàng đầu do Baidu tự phát triển, có hiệu suất tổng thể xuất sắc, phù hợp rộng rãi với các nhiệm vụ phức tạp trong nhiều lĩnh vực; hỗ trợ tự động kết nối với plugin tìm kiếm Baidu, đảm bảo thông tin hỏi đáp luôn cập nhật. So với ERNIE 4.0, hiệu suất tốt hơn."
  },
  "ERNIE-Character-8K": {
    "description": "Mô hình ngôn ngữ quy mô lớn cho các tình huống chuyên biệt do Baidu tự phát triển, phù hợp cho các ứng dụng như NPC trong game, đối thoại dịch vụ khách hàng, và vai trò trong đối thoại, phong cách nhân vật rõ ràng và nhất quán hơn, khả năng tuân thủ chỉ dẫn mạnh mẽ, hiệu suất suy diễn tốt hơn."
  },
  "ERNIE-Lite-Pro-128K": {
    "description": "Mô hình ngôn ngữ quy mô lớn nhẹ do Baidu tự phát triển, kết hợp hiệu suất mô hình xuất sắc với khả năng suy diễn, hiệu quả tốt hơn ERNIE Lite, phù hợp cho việc suy diễn trên thẻ tăng tốc AI có công suất thấp."
  },
  "ERNIE-Speed-128K": {
    "description": "Mô hình ngôn ngữ quy mô lớn hiệu suất cao do Baidu phát hành vào năm 2024, có khả năng tổng quát xuất sắc, phù hợp làm mô hình nền để tinh chỉnh, xử lý tốt hơn các vấn đề trong các tình huống cụ thể, đồng thời có khả năng suy diễn tuyệt vời."
  },
  "ERNIE-Speed-Pro-128K": {
    "description": "Mô hình ngôn ngữ quy mô lớn hiệu suất cao do Baidu phát hành vào năm 2024, có khả năng tổng quát xuất sắc, hiệu quả tốt hơn ERNIE Speed, phù hợp làm mô hình nền để tinh chỉnh, xử lý tốt hơn các vấn đề trong các tình huống cụ thể, đồng thời có khả năng suy diễn tuyệt vời."
  },
  "Gryphe/MythoMax-L2-13b": {
    "description": "MythoMax-L2 (13B) là một mô hình sáng tạo, phù hợp cho nhiều lĩnh vực ứng dụng và nhiệm vụ phức tạp."
  },
  "InternVL2-8B": {
    "description": "InternVL2-8B là một mô hình ngôn ngữ hình ảnh mạnh mẽ, hỗ trợ xử lý đa phương tiện giữa hình ảnh và văn bản, có khả năng nhận diện chính xác nội dung hình ảnh và tạo ra mô tả hoặc câu trả lời liên quan."
  },
  "InternVL2.5-26B": {
    "description": "InternVL2.5-26B là một mô hình ngôn ngữ hình ảnh mạnh mẽ, hỗ trợ xử lý đa phương tiện giữa hình ảnh và văn bản, có khả năng nhận diện chính xác nội dung hình ảnh và tạo ra mô tả hoặc câu trả lời liên quan."
  },
  "Llama-3.2-11B-Vision-Instruct": {
    "description": "Khả năng suy luận hình ảnh xuất sắc trên hình ảnh độ phân giải cao, phù hợp cho các ứng dụng hiểu biết thị giác."
  },
  "Llama-3.2-90B-Vision-Instruct\t": {
    "description": "Khả năng suy luận hình ảnh cao cấp cho các ứng dụng đại lý hiểu biết thị giác."
  },
  "Meta-Llama-3.1-405B-Instruct": {
    "description": "Mô hình văn bản được tinh chỉnh theo chỉ dẫn Llama 3.1, được tối ưu hóa cho các trường hợp sử dụng đối thoại đa ngôn ngữ, thể hiện xuất sắc trong nhiều mô hình trò chuyện mã nguồn mở và đóng có sẵn trên nhiều tiêu chuẩn ngành."
  },
  "Meta-Llama-3.1-70B-Instruct": {
    "description": "Mô hình văn bản được tinh chỉnh theo chỉ dẫn Llama 3.1, được tối ưu hóa cho các trường hợp sử dụng đối thoại đa ngôn ngữ, thể hiện xuất sắc trong nhiều mô hình trò chuyện mã nguồn mở và đóng có sẵn trên nhiều tiêu chuẩn ngành."
  },
  "Meta-Llama-3.1-8B-Instruct": {
    "description": "Mô hình văn bản được tinh chỉnh theo chỉ dẫn Llama 3.1, được tối ưu hóa cho các trường hợp sử dụng đối thoại đa ngôn ngữ, thể hiện xuất sắc trong nhiều mô hình trò chuyện mã nguồn mở và đóng có sẵn trên nhiều tiêu chuẩn ngành."
  },
  "Meta-Llama-3.2-1B-Instruct": {
    "description": "Mô hình ngôn ngữ nhỏ tiên tiến nhất, có khả năng hiểu ngôn ngữ, khả năng suy luận xuất sắc và khả năng sinh văn bản."
  },
  "Meta-Llama-3.2-3B-Instruct": {
    "description": "Mô hình ngôn ngữ nhỏ tiên tiến nhất, có khả năng hiểu ngôn ngữ, khả năng suy luận xuất sắc và khả năng sinh văn bản."
  },
  "Meta-Llama-3.3-70B-Instruct": {
    "description": "Llama 3.3 là mô hình ngôn ngữ lớn mã nguồn mở đa ngôn ngữ tiên tiến nhất trong dòng Llama, mang đến trải nghiệm hiệu suất tương đương mô hình 405B với chi phí cực thấp. Dựa trên cấu trúc Transformer, và được cải thiện tính hữu ích và an toàn thông qua tinh chỉnh giám sát (SFT) và học tăng cường từ phản hồi của con người (RLHF). Phiên bản tinh chỉnh theo chỉ dẫn của nó được tối ưu hóa cho các cuộc đối thoại đa ngôn ngữ, thể hiện tốt hơn nhiều mô hình trò chuyện mã nguồn mở và đóng trong nhiều tiêu chuẩn ngành. Ngày cắt đứt kiến thức là tháng 12 năm 2023."
  },
  "MiniMax-Text-01": {
    "description": "Trong dòng mô hình MiniMax-01, chúng tôi đã thực hiện những đổi mới táo bạo: lần đầu tiên hiện thực hóa quy mô lớn cơ chế chú ý tuyến tính, kiến trúc Transformer truyền thống không còn là lựa chọn duy nhất. Mô hình này có số lượng tham số lên tới 4560 tỷ, trong đó kích hoạt một lần là 45,9 tỷ. Hiệu suất tổng hợp của mô hình tương đương với các mô hình hàng đầu quốc tế, đồng thời có khả năng xử lý hiệu quả ngữ cảnh dài nhất toàn cầu lên tới 4 triệu token, gấp 32 lần GPT-4o và 20 lần Claude-3.5-Sonnet."
  },
  "NousResearch/Nous-Hermes-2-Mixtral-8x7B-DPO": {
    "description": "Nous Hermes 2 - Mixtral 8x7B-DPO (46.7B) là mô hình chỉ dẫn chính xác cao, phù hợp cho tính toán phức tạp."
  },
  "Phi-3-medium-128k-instruct": {
    "description": "Mô hình Phi-3-medium giống nhau, nhưng với kích thước ngữ cảnh lớn hơn cho RAG hoặc gợi ý ít."
  },
  "Phi-3-medium-4k-instruct": {
    "description": "Mô hình 14B tham số, chứng minh chất lượng tốt hơn Phi-3-mini, tập trung vào dữ liệu dày đặc lý luận chất lượng cao."
  },
  "Phi-3-mini-128k-instruct": {
    "description": "Mô hình Phi-3-mini giống nhau, nhưng với kích thước ngữ cảnh lớn hơn cho RAG hoặc gợi ý ít."
  },
  "Phi-3-mini-4k-instruct": {
    "description": "Thành viên nhỏ nhất của gia đình Phi-3. Tối ưu hóa cho cả chất lượng và độ trễ thấp."
  },
  "Phi-3-small-128k-instruct": {
    "description": "Mô hình Phi-3-small giống nhau, nhưng với kích thước ngữ cảnh lớn hơn cho RAG hoặc gợi ý ít."
  },
  "Phi-3-small-8k-instruct": {
    "description": "Mô hình 7B tham số, chứng minh chất lượng tốt hơn Phi-3-mini, tập trung vào dữ liệu dày đặc lý luận chất lượng cao."
  },
  "Phi-3.5-mini-instruct": {
    "description": "Phi-3-mini là phiên bản cập nhật của mô hình."
  },
  "Phi-3.5-vision-instrust": {
    "description": "Phi-3-vision là phiên bản cập nhật của mô hình."
  },
  "Pro/Qwen/Qwen2-1.5B-Instruct": {
    "description": "Qwen2-1.5B-Instruct là mô hình ngôn ngữ lớn được tinh chỉnh theo chỉ dẫn trong loạt Qwen2, với quy mô tham số là 1.5B. Mô hình này dựa trên kiến trúc Transformer, sử dụng hàm kích hoạt SwiGLU, độ lệch QKV trong chú ý và chú ý theo nhóm. Nó thể hiện xuất sắc trong nhiều bài kiểm tra chuẩn về hiểu ngôn ngữ, sinh ngôn ngữ, khả năng đa ngôn ngữ, mã hóa, toán học và suy luận, vượt qua hầu hết các mô hình mã nguồn mở. So với Qwen1.5-1.8B-Chat, Qwen2-1.5B-Instruct cho thấy sự cải thiện đáng kể về hiệu suất trong các bài kiểm tra MMLU, HumanEval, GSM8K, C-Eval và IFEval, mặc dù số lượng tham số hơi ít hơn."
  },
  "Pro/Qwen/Qwen2-7B-Instruct": {
    "description": "Qwen2-7B-Instruct là mô hình ngôn ngữ lớn được tinh chỉnh theo chỉ dẫn trong loạt Qwen2, với quy mô tham số là 7B. Mô hình này dựa trên kiến trúc Transformer, sử dụng hàm kích hoạt SwiGLU, độ lệch QKV trong chú ý và chú ý theo nhóm. Nó có khả năng xử lý đầu vào quy mô lớn. Mô hình thể hiện xuất sắc trong nhiều bài kiểm tra chuẩn về hiểu ngôn ngữ, sinh ngôn ngữ, khả năng đa ngôn ngữ, mã hóa, toán học và suy luận, vượt qua hầu hết các mô hình mã nguồn mở và thể hiện sức cạnh tranh tương đương với các mô hình độc quyền trong một số nhiệm vụ. Qwen2-7B-Instruct đã thể hiện sự cải thiện đáng kể về hiệu suất trong nhiều bài kiểm tra so với Qwen1.5-7B-Chat."
  },
  "Pro/Qwen/Qwen2-VL-7B-Instruct": {
    "description": "Qwen2-VL là phiên bản mới nhất của mô hình Qwen-VL, đạt được hiệu suất hàng đầu trong các thử nghiệm chuẩn hiểu biết hình ảnh."
  },
  "Pro/Qwen/Qwen2.5-7B-Instruct": {
    "description": "Qwen2.5-7B-Instruct là một trong những mô hình ngôn ngữ lớn mới nhất do Alibaba Cloud phát hành. Mô hình 7B này có khả năng cải thiện đáng kể trong các lĩnh vực mã hóa và toán học. Mô hình cũng cung cấp hỗ trợ đa ngôn ngữ, bao gồm hơn 29 ngôn ngữ, bao gồm tiếng Trung, tiếng Anh, v.v. Mô hình đã có sự cải thiện đáng kể trong việc tuân theo chỉ dẫn, hiểu dữ liệu có cấu trúc và tạo ra đầu ra có cấu trúc (đặc biệt là JSON)."
  },
  "Pro/Qwen/Qwen2.5-Coder-7B-Instruct": {
    "description": "Qwen2.5-Coder-7B-Instruct là phiên bản mới nhất trong loạt mô hình ngôn ngữ lớn chuyên biệt cho mã do Alibaba Cloud phát hành. Mô hình này được cải thiện đáng kể khả năng tạo mã, suy luận và sửa chữa thông qua việc đào tạo trên 5.5 triệu tỷ tokens, không chỉ nâng cao khả năng lập trình mà còn duy trì lợi thế về khả năng toán học và tổng quát. Mô hình cung cấp nền tảng toàn diện hơn cho các ứng dụng thực tế như tác nhân mã."
  },
  "Pro/Qwen/Qwen2.5-VL-7B-Instruct": {
    "description": "Qwen2.5-VL là thành viên mới của series Qwen, sở hữu khả năng hiểu thị giác mạnh mẽ, có thể phân tích văn bản, biểu đồ và bố cục trong hình ảnh, cũng như hiểu video dài và bắt các sự kiện, có thể suy luận, thao tác công cụ, hỗ trợ định vị vật thể đa định dạng và tạo ra đầu ra có cấu trúc, tối ưu hóa việc huấn luyện độ phân giải và tốc độ khung hình động cho việc hiểu video, đồng thời cải thiện hiệu suất của bộ mã hóa thị giác."
  },
  "Pro/THUDM/glm-4-9b-chat": {
    "description": "GLM-4-9B-Chat là phiên bản mã nguồn mở trong loạt mô hình tiền huấn luyện GLM-4 do Zhizhu AI phát hành. Mô hình này thể hiện xuất sắc trong nhiều lĩnh vực như ngữ nghĩa, toán học, suy luận, mã và kiến thức. Ngoài việc hỗ trợ đối thoại nhiều vòng, GLM-4-9B-Chat còn có các tính năng nâng cao như duyệt web, thực thi mã, gọi công cụ tùy chỉnh (Function Call) và suy luận văn bản dài. Mô hình hỗ trợ 26 ngôn ngữ, bao gồm tiếng Trung, tiếng Anh, tiếng Nhật, tiếng Hàn và tiếng Đức. Trong nhiều bài kiểm tra chuẩn, GLM-4-9B-Chat đã thể hiện hiệu suất xuất sắc, như AlignBench-v2, MT-Bench, MMLU và C-Eval. Mô hình hỗ trợ độ dài ngữ cảnh tối đa 128K, phù hợp cho nghiên cứu học thuật và ứng dụng thương mại."
  },
  "Pro/deepseek-ai/DeepSeek-R1": {
    "description": "DeepSeek-R1 là một mô hình suy diễn được điều khiển bởi học tăng cường (RL), giải quyết các vấn đề về tính lặp lại và khả năng đọc trong mô hình. Trước khi áp dụng RL, DeepSeek-R1 đã giới thiệu dữ liệu khởi động lạnh, tối ưu hóa thêm hiệu suất suy diễn. Nó thể hiện hiệu suất tương đương với OpenAI-o1 trong các nhiệm vụ toán học, mã và suy diễn, và thông qua phương pháp đào tạo được thiết kế cẩn thận, nâng cao hiệu quả tổng thể."
  },
  "Pro/deepseek-ai/DeepSeek-R1-Distill-Qwen-1.5B": {
    "description": "DeepSeek-R1-Distill-Qwen-1.5B là mô hình được tạo ra từ Qwen2.5-Math-1.5B thông qua quá trình chưng cất kiến thức. Mô hình này được tinh chỉnh bằng 800.000 mẫu được chọn lọc từ DeepSeek-R1, thể hiện hiệu suất tốt trong nhiều bài kiểm tra chuẩn. Là một mô hình nhẹ, nó đạt được độ chính xác 83,9% trên MATH-500, tỷ lệ vượt qua 28,9% trên AIME 2024, và đạt điểm 954 trên CodeForces, cho thấy khả năng suy luận vượt quá quy mô tham số của nó."
  },
  "Pro/deepseek-ai/DeepSeek-R1-Distill-Qwen-7B": {
    "description": "DeepSeek-R1-Distill-Qwen-7B là mô hình được tạo ra từ Qwen2.5-Math-7B thông qua quá trình chưng cất kiến thức. Mô hình này được tinh chỉnh bằng 800.000 mẫu được chọn lọc từ DeepSeek-R1, thể hiện khả năng suy luận xuất sắc. Nó đã đạt được hiệu suất tốt trong nhiều bài kiểm tra chuẩn, trong đó có độ chính xác 92,8% trên MATH-500, tỷ lệ vượt qua 55,5% trên AIME 2024, và điểm số 1189 trên CodeForces, thể hiện khả năng toán học và lập trình mạnh mẽ cho một mô hình có quy mô 7B."
  },
  "Pro/deepseek-ai/DeepSeek-V3": {
    "description": "DeepSeek-V3 là một mô hình ngôn ngữ hỗn hợp chuyên gia (MoE) với 6710 tỷ tham số, sử dụng chú ý tiềm ẩn đa đầu (MLA) và kiến trúc DeepSeekMoE, kết hợp chiến lược cân bằng tải không có tổn thất phụ trợ, tối ưu hóa hiệu suất suy diễn và đào tạo. Thông qua việc được tiền huấn luyện trên 14.8 triệu tỷ token chất lượng cao, và thực hiện tinh chỉnh giám sát và học tăng cường, DeepSeek-V3 vượt trội hơn các mô hình mã nguồn mở khác, gần với các mô hình đóng kín hàng đầu."
  },
  "Pro/deepseek-ai/DeepSeek-V3-1226": {
    "description": "DeepSeek-V3 là một mô hình ngôn ngữ hỗn hợp chuyên gia (MoE) với 6710 tỷ tham số, sử dụng cơ cấu chú ý tiềm ẩn đa đầu (MLA) và DeepSeekMoE, kết hợp với chiến lược cân bằng tải không có tổn thất phụ trợ, tối ưu hóa hiệu suất suy diễn và đào tạo. Qua việc được tiền huấn luyện trên 14.8 triệu tỷ token chất lượng cao, và thực hiện tinh chỉnh giám sát cũng như học tăng cường, DeepSeek-V3 vượt trội về hiệu suất so với các mô hình mã nguồn mở khác, gần đạt được hiệu suất của các mô hình đóng nguồn hàng đầu."
  },
  "QwQ-32B-Preview": {
    "description": "QwQ-32B-Preview là một mô hình xử lý ngôn ngữ tự nhiên độc đáo, có khả năng xử lý hiệu quả các nhiệm vụ tạo đối thoại phức tạp và hiểu ngữ cảnh."
  },
  "Qwen/QVQ-72B-Preview": {
    "description": "QVQ-72B-Preview là một mô hình nghiên cứu do đội ngũ Qwen phát triển, tập trung vào khả năng suy diễn hình ảnh, có lợi thế độc đáo trong việc hiểu các cảnh phức tạp và giải quyết các vấn đề toán học liên quan đến hình ảnh."
  },
  "Qwen/QwQ-32B": {
    "description": "QwQ là mô hình suy diễn của dòng Qwen. So với các mô hình tinh chỉnh theo chỉ dẫn truyền thống, QwQ có khả năng tư duy và suy diễn, có thể đạt được hiệu suất được cải thiện đáng kể trong các nhiệm vụ hạ nguồn, đặc biệt là trong việc giải quyết các vấn đề khó khăn. QwQ-32B là mô hình suy diễn trung bình, có thể đạt được hiệu suất cạnh tranh khi so sánh với các mô hình suy diễn tiên tiến nhất (như DeepSeek-R1, o1-mini). Mô hình này sử dụng các công nghệ như RoPE, SwiGLU, RMSNorm và Attention QKV bias, có cấu trúc mạng 64 lớp và 40 đầu chú ý Q (trong kiến trúc GQA, KV là 8)."
  },
  "Qwen/QwQ-32B-Preview": {
    "description": "QwQ-32B-Preview là mô hình nghiên cứu thử nghiệm mới nhất của Qwen, tập trung vào việc nâng cao khả năng suy luận của AI. Thông qua việc khám phá các cơ chế phức tạp như trộn ngôn ngữ và suy luận đệ quy, những lợi thế chính bao gồm khả năng phân tích suy luận mạnh mẽ, khả năng toán học và lập trình. Tuy nhiên, cũng có những vấn đề về chuyển đổi ngôn ngữ, vòng lặp suy luận, các vấn đề an toàn và sự khác biệt về các khả năng khác."
  },
  "Qwen/Qwen2-1.5B-Instruct": {
    "description": "Qwen2-1.5B-Instruct là mô hình ngôn ngữ lớn được tinh chỉnh theo chỉ dẫn trong loạt Qwen2, với quy mô tham số là 1.5B. Mô hình này dựa trên kiến trúc Transformer, sử dụng hàm kích hoạt SwiGLU, độ lệch QKV trong chú ý và chú ý theo nhóm. Nó thể hiện xuất sắc trong nhiều bài kiểm tra chuẩn về hiểu ngôn ngữ, sinh ngôn ngữ, khả năng đa ngôn ngữ, mã hóa, toán học và suy luận, vượt qua hầu hết các mô hình mã nguồn mở. So với Qwen1.5-1.8B-Chat, Qwen2-1.5B-Instruct cho thấy sự cải thiện đáng kể về hiệu suất trong các bài kiểm tra MMLU, HumanEval, GSM8K, C-Eval và IFEval, mặc dù số lượng tham số hơi ít hơn."
  },
  "Qwen/Qwen2-72B-Instruct": {
    "description": "Qwen2 là mô hình ngôn ngữ tổng quát tiên tiến, hỗ trợ nhiều loại chỉ dẫn."
  },
  "Qwen/Qwen2-7B-Instruct": {
    "description": "Qwen2-72B-Instruct là mô hình ngôn ngữ lớn được tinh chỉnh theo chỉ dẫn trong loạt Qwen2, với quy mô tham số là 72B. Mô hình này dựa trên kiến trúc Transformer, sử dụng hàm kích hoạt SwiGLU, độ lệch QKV trong chú ý và chú ý theo nhóm. Nó có khả năng xử lý đầu vào quy mô lớn. Mô hình thể hiện xuất sắc trong nhiều bài kiểm tra chuẩn về hiểu ngôn ngữ, sinh ngôn ngữ, khả năng đa ngôn ngữ, mã hóa, toán học và suy luận, vượt qua hầu hết các mô hình mã nguồn mở và thể hiện sức cạnh tranh tương đương với các mô hình độc quyền trong một số nhiệm vụ."
  },
  "Qwen/Qwen2-VL-72B-Instruct": {
    "description": "Qwen2-VL là phiên bản mới nhất của mô hình Qwen-VL, đạt được hiệu suất hàng đầu trong các thử nghiệm chuẩn hiểu biết hình ảnh."
  },
  "Qwen/Qwen2.5-14B-Instruct": {
    "description": "Qwen2.5 là một loạt mô hình ngôn ngữ lớn hoàn toàn mới, nhằm tối ưu hóa việc xử lý các nhiệm vụ theo hướng dẫn."
  },
  "Qwen/Qwen2.5-32B-Instruct": {
    "description": "Qwen2.5 là một loạt mô hình ngôn ngữ lớn hoàn toàn mới, nhằm tối ưu hóa việc xử lý các nhiệm vụ theo hướng dẫn."
  },
  "Qwen/Qwen2.5-72B-Instruct": {
    "description": "Mô hình ngôn ngữ lớn được phát triển bởi đội ngũ Qianwen của Alibaba Cloud"
  },
  "Qwen/Qwen2.5-72B-Instruct-128K": {
    "description": "Qwen2.5 là một loạt mô hình ngôn ngữ lớn hoàn toàn mới, sở hữu khả năng hiểu và tạo ra mạnh mẽ hơn."
  },
  "Qwen/Qwen2.5-72B-Instruct-Turbo": {
    "description": "Qwen2.5 là một loạt mô hình ngôn ngữ lớn hoàn toàn mới, được thiết kế để tối ưu hóa việc xử lý các tác vụ chỉ dẫn."
  },
  "Qwen/Qwen2.5-7B-Instruct": {
    "description": "Qwen2.5 là một loạt mô hình ngôn ngữ lớn hoàn toàn mới, nhằm tối ưu hóa việc xử lý các nhiệm vụ theo hướng dẫn."
  },
  "Qwen/Qwen2.5-7B-Instruct-Turbo": {
    "description": "Qwen2.5 là một loạt mô hình ngôn ngữ lớn hoàn toàn mới, được thiết kế để tối ưu hóa việc xử lý các tác vụ chỉ dẫn."
  },
  "Qwen/Qwen2.5-Coder-32B-Instruct": {
    "description": "Qwen2.5-Coder tập trung vào việc viết mã."
  },
  "Qwen/Qwen2.5-Coder-7B-Instruct": {
    "description": "Qwen2.5-Coder-7B-Instruct là phiên bản mới nhất trong loạt mô hình ngôn ngữ lớn chuyên biệt cho mã do Alibaba Cloud phát hành. Mô hình này được cải thiện đáng kể khả năng tạo mã, suy luận và sửa chữa thông qua việc đào tạo trên 5.5 triệu tỷ tokens, không chỉ nâng cao khả năng lập trình mà còn duy trì lợi thế về khả năng toán học và tổng quát. Mô hình cung cấp nền tảng toàn diện hơn cho các ứng dụng thực tế như tác nhân mã."
  },
  "Qwen/Qwen2.5-VL-32B-Instruct": {
    "description": "Qwen2.5-VL-32B-Instruct là mô hình đa phương thức do đội ngũ Qwen2.5-VL phát triển, là một phần của loạt Qwen2.5-VL. Mô hình này không chỉ giỏi nhận diện các vật thể thông thường, mà còn có thể phân tích văn bản, biểu đồ, biểu tượng, hình vẽ và bố cục trong hình ảnh. Nó có thể hoạt động như một đại lý thị giác, có khả năng suy luận và điều khiển công cụ một cách động, bao gồm cả việc sử dụng máy tính và điện thoại. Ngoài ra, mô hình này có thể xác định chính xác vị trí của các đối tượng trong hình ảnh và tạo ra đầu ra có cấu trúc cho hóa đơn, bảng biểu, v.v. So với mô hình tiền nhiệm Qwen2-VL, phiên bản này đã được cải thiện đáng kể về khả năng giải toán và giải quyết vấn đề thông qua học tăng cường, và phong cách phản hồi cũng phù hợp hơn với sở thích của con người."
  },
  "Qwen/Qwen2.5-VL-72B-Instruct": {
    "description": "Qwen2.5-VL là mô hình ngôn ngữ thị giác trong loạt Qwen2.5. Mô hình này có những cải tiến đáng kể: có khả năng hiểu thị giác mạnh hơn, có thể nhận diện các vật thể thông thường, phân tích văn bản, biểu đồ và bố cục; hoạt động như một đại lý thị giác có thể suy luận và hướng dẫn sử dụng công cụ một cách động; hỗ trợ hiểu các video dài hơn 1 giờ và bắt các sự kiện quan trọng; có thể định vị chính xác các vật thể trong hình ảnh thông qua việc tạo khung giới hạn hoặc điểm; hỗ trợ tạo ra đầu ra có cấu trúc, đặc biệt phù hợp với dữ liệu quét như hóa đơn, bảng biểu."
  },
  "Qwen2-72B-Instruct": {
    "description": "Qwen2 là dòng mô hình mới nhất của Qwen, hỗ trợ ngữ cảnh 128k, so với các mô hình mã nguồn mở tốt nhất hiện tại, Qwen2-72B vượt trội hơn hẳn trong nhiều khả năng như hiểu ngôn ngữ tự nhiên, kiến thức, mã, toán học và đa ngôn ngữ."
  },
  "Qwen2-7B-Instruct": {
    "description": "Qwen2 là dòng mô hình mới nhất của Qwen, có khả năng vượt qua các mô hình mã nguồn mở cùng quy mô hoặc thậm chí lớn hơn, Qwen2 7B đạt được lợi thế đáng kể trong nhiều bài kiểm tra, đặc biệt là trong việc hiểu mã và tiếng Trung."
  },
  "Qwen2-VL-72B": {
    "description": "Qwen2-VL-72B là một mô hình ngôn ngữ hình ảnh mạnh mẽ, hỗ trợ xử lý đa phương thức giữa hình ảnh và văn bản, có khả năng nhận diện chính xác nội dung hình ảnh và sinh ra mô tả hoặc câu trả lời liên quan."
  },
  "Qwen2.5-14B-Instruct": {
    "description": "Qwen2.5-14B-Instruct là một mô hình ngôn ngữ lớn với 14 tỷ tham số, có hiệu suất xuất sắc, tối ưu cho các tình huống tiếng Trung và đa ngôn ngữ, hỗ trợ các ứng dụng như hỏi đáp thông minh, tạo nội dung."
  },
  "Qwen2.5-32B-Instruct": {
    "description": "Qwen2.5-32B-Instruct là một mô hình ngôn ngữ lớn với 32 tỷ tham số, có hiệu suất cân bằng, tối ưu cho các tình huống tiếng Trung và đa ngôn ngữ, hỗ trợ các ứng dụng như hỏi đáp thông minh, tạo nội dung."
  },
  "Qwen2.5-72B-Instruct": {
    "description": "Qwen2.5-72B-Instruct hỗ trợ ngữ cảnh 16k, tạo ra văn bản dài hơn 8K. Hỗ trợ gọi hàm và tương tác liền mạch với hệ thống bên ngoài, nâng cao đáng kể tính linh hoạt và khả năng mở rộng. Kiến thức của mô hình đã tăng lên rõ rệt và khả năng mã hóa cũng như toán học được cải thiện đáng kể, hỗ trợ hơn 29 ngôn ngữ."
  },
  "Qwen2.5-7B-Instruct": {
    "description": "Qwen2.5-7B-Instruct là một mô hình ngôn ngữ lớn với 7 tỷ tham số, hỗ trợ gọi hàm và tương tác liền mạch với các hệ thống bên ngoài, nâng cao tính linh hoạt và khả năng mở rộng. Tối ưu cho các tình huống tiếng Trung và đa ngôn ngữ, hỗ trợ các ứng dụng như hỏi đáp thông minh, tạo nội dung."
  },
  "Qwen2.5-Coder-14B-Instruct": {
    "description": "Qwen2.5-Coder-14B-Instruct là một mô hình hướng dẫn lập trình dựa trên đào tạo trước quy mô lớn, có khả năng hiểu và sinh mã mạnh mẽ, có thể xử lý hiệu quả các nhiệm vụ lập trình khác nhau, đặc biệt phù hợp cho việc viết mã thông minh, tạo kịch bản tự động và giải đáp các vấn đề lập trình."
  },
  "Qwen2.5-Coder-32B-Instruct": {
    "description": "Qwen2.5-Coder-32B-Instruct là một mô hình ngôn ngữ lớn được thiết kế đặc biệt cho việc tạo mã, hiểu mã và các tình huống phát triển hiệu quả, với quy mô 32B tham số hàng đầu trong ngành, có thể đáp ứng nhu cầu lập trình đa dạng."
  },
  "SenseChat": {
    "description": "Mô hình phiên bản cơ bản (V4), độ dài ngữ cảnh 4K, khả năng tổng quát mạnh mẽ."
  },
  "SenseChat-128K": {
    "description": "Mô hình phiên bản cơ bản (V4), độ dài ngữ cảnh 128K, thể hiện xuất sắc trong các nhiệm vụ hiểu và sinh văn bản dài."
  },
  "SenseChat-32K": {
    "description": "Mô hình phiên bản cơ bản (V4), độ dài ngữ cảnh 32K, linh hoạt áp dụng trong nhiều tình huống."
  },
  "SenseChat-5": {
    "description": "Phiên bản mô hình mới nhất (V5.5), độ dài ngữ cảnh 128K, khả năng cải thiện đáng kể trong suy luận toán học, đối thoại tiếng Anh, theo dõi chỉ dẫn và hiểu biết văn bản dài, ngang tầm với GPT-4o."
  },
  "SenseChat-5-1202": {
    "description": "Là phiên bản mới nhất dựa trên V5.5, có sự cải thiện đáng kể về khả năng cơ bản giữa tiếng Trung và tiếng Anh, trò chuyện, kiến thức khoa học, kiến thức nhân văn, viết lách, logic toán học, kiểm soát số lượng từ và một số khía cạnh khác so với phiên bản trước."
  },
  "SenseChat-5-Cantonese": {
    "description": "Độ dài ngữ cảnh 32K, vượt qua GPT-4 trong hiểu biết đối thoại tiếng Quảng Đông, có thể so sánh với GPT-4 Turbo trong nhiều lĩnh vực như kiến thức, suy luận, toán học và lập trình mã."
  },
  "SenseChat-Character": {
    "description": "Mô hình phiên bản tiêu chuẩn, độ dài ngữ cảnh 8K, tốc độ phản hồi cao."
  },
  "SenseChat-Character-Pro": {
    "description": "Mô hình phiên bản cao cấp, độ dài ngữ cảnh 32K, khả năng được cải thiện toàn diện, hỗ trợ đối thoại tiếng Trung/tiếng Anh."
  },
  "SenseChat-Turbo": {
    "description": "Phù hợp cho các tình huống hỏi đáp nhanh và tinh chỉnh mô hình."
  },
  "SenseChat-Turbo-1202": {
    "description": "Là phiên bản nhẹ mới nhất của mô hình, đạt được hơn 90% khả năng của mô hình đầy đủ, giảm đáng kể chi phí suy diễn."
  },
  "SenseChat-Vision": {
    "description": "Mô hình phiên bản mới nhất (V5.5), hỗ trợ đầu vào nhiều hình ảnh, hoàn thiện khả năng cơ bản của mô hình, đạt được sự cải thiện lớn trong nhận diện thuộc tính đối tượng, mối quan hệ không gian, nhận diện sự kiện hành động, hiểu cảnh, nhận diện cảm xúc, suy luận kiến thức logic và hiểu sinh ra văn bản."
  },
  "SenseNova-V6-Pro": {
    "description": "Thực hiện sự thống nhất nguyên bản giữa hình ảnh, văn bản và video, vượt qua giới hạn phân tách đa phương thức truyền thống, giành được hai giải vô địch trong các đánh giá OpenCompass và SuperCLUE."
  },
  "SenseNova-V6-Reasoner": {
    "description": "Kết hợp giữa lý luận sâu sắc về thị giác và ngôn ngữ, thực hiện tư duy chậm và lý luận sâu, trình bày quy trình chuỗi tư duy hoàn chỉnh."
  },
  "SenseNova-V6-Turbo": {
    "description": "Thực hiện sự thống nhất nguyên bản giữa hình ảnh, văn bản và video, vượt qua giới hạn phân tách đa phương thức truyền thống, dẫn đầu toàn diện trong các khía cạnh cốt lõi như khả năng đa phương thức và khả năng ngôn ngữ, vừa văn vừa lý, nhiều lần đứng đầu trong các đánh giá trong và ngoài nước."
  },
  "Skylark2-lite-8k": {
    "description": "Mô hình thế hệ thứ hai Skylark, mô hình Skylark2-lite có tốc độ phản hồi cao, phù hợp cho các tình huống yêu cầu tính thời gian thực cao, nhạy cảm với chi phí, không yêu cầu độ chính xác mô hình cao, chiều dài cửa sổ ngữ cảnh là 8k."
  },
  "Skylark2-pro-32k": {
    "description": "Mô hình thế hệ thứ hai Skylark, phiên bản Skylark2-pro có độ chính xác cao hơn, phù hợp cho các tình huống tạo văn bản phức tạp, như tạo nội dung chuyên ngành, sáng tác tiểu thuyết, dịch thuật chất lượng cao, chiều dài cửa sổ ngữ cảnh là 32k."
  },
  "Skylark2-pro-4k": {
    "description": "Mô hình thế hệ thứ hai Skylark, mô hình Skylark2-pro có độ chính xác cao hơn, phù hợp cho các tình huống tạo văn bản phức tạp, như tạo nội dung chuyên ngành, sáng tác tiểu thuyết, dịch thuật chất lượng cao, chiều dài cửa sổ ngữ cảnh là 4k."
  },
  "Skylark2-pro-character-4k": {
    "description": "Mô hình thế hệ thứ hai Skylark, mô hình Skylark2-pro-character có khả năng nhập vai và trò chuyện xuất sắc, giỏi nhập vai theo yêu cầu của người dùng, tạo ra những cuộc trò chuyện tự nhiên, phù hợp để xây dựng chatbot, trợ lý ảo và dịch vụ khách hàng trực tuyến, có tốc độ phản hồi cao."
  },
  "Skylark2-pro-turbo-8k": {
    "description": "Mô hình thế hệ thứ hai Skylark, mô hình Skylark2-pro-turbo-8k có tốc độ suy diễn nhanh hơn, chi phí thấp hơn, chiều dài cửa sổ ngữ cảnh là 8k."
  },
  "THUDM/GLM-4-32B-0414": {
    "description": "GLM-4-32B-0414 là mô hình mã nguồn mở thế hệ mới trong dòng GLM, với 32 tỷ tham số. Mô hình này có hiệu suất tương đương với các dòng GPT của OpenAI và các dòng V3/R1 của DeepSeek."
  },
  "THUDM/GLM-4-9B-0414": {
    "description": "GLM-4-9B-0414 là mô hình nhỏ trong dòng GLM, với 9 tỷ tham số. Mô hình này kế thừa các đặc điểm kỹ thuật của dòng GLM-4-32B, nhưng cung cấp lựa chọn triển khai nhẹ hơn. Mặc dù quy mô nhỏ, GLM-4-9B-0414 vẫn thể hiện khả năng xuất sắc trong các nhiệm vụ như tạo mã, thiết kế trang web, tạo đồ họa SVG và viết dựa trên tìm kiếm."
  },
  "THUDM/GLM-Z1-32B-0414": {
    "description": "GLM-Z1-32B-0414 là một mô hình suy luận có khả năng suy tư sâu. Mô hình này được phát triển dựa trên GLM-4-32B-0414 thông qua khởi động lạnh và tăng cường học tập, và đã được huấn luyện thêm trong các nhiệm vụ toán học, mã và logic. So với mô hình cơ sở, GLM-Z1-32B-0414 đã nâng cao đáng kể khả năng toán học và khả năng giải quyết các nhiệm vụ phức tạp."
  },
  "THUDM/GLM-Z1-9B-0414": {
    "description": "GLM-Z1-9B-0414 là mô hình nhỏ trong dòng GLM, chỉ có 9 tỷ tham số, nhưng vẫn thể hiện khả năng đáng kinh ngạc trong khi duy trì truyền thống mã nguồn mở. Mặc dù quy mô nhỏ, mô hình này vẫn thể hiện xuất sắc trong suy luận toán học và các nhiệm vụ chung, với hiệu suất tổng thể đứng đầu trong các mô hình mã nguồn mở cùng quy mô."
  },
  "THUDM/GLM-Z1-Rumination-32B-0414": {
    "description": "GLM-Z1-Rumination-32B-0414 là một mô hình suy luận sâu có khả năng suy tư (đối thủ của Deep Research của OpenAI). Khác với các mô hình suy tư sâu điển hình, mô hình suy tư này sử dụng thời gian suy tư sâu hơn để giải quyết các vấn đề mở và phức tạp hơn."
  },
  "THUDM/chatglm3-6b": {
    "description": "ChatGLM3-6B là mô hình mã nguồn mở trong loạt ChatGLM, được phát triển bởi Zhizhu AI. Mô hình này giữ lại những đặc điểm xuất sắc của thế hệ trước, như khả năng đối thoại mượt mà và ngưỡng triển khai thấp, đồng thời giới thiệu các tính năng mới. Nó sử dụng dữ liệu đào tạo đa dạng hơn, số bước đào tạo đầy đủ hơn và chiến lược đào tạo hợp lý hơn, thể hiện xuất sắc trong các mô hình tiền huấn luyện dưới 10B. ChatGLM3-6B hỗ trợ đối thoại nhiều vòng, gọi công cụ, thực thi mã và các nhiệm vụ Agent trong các tình huống phức tạp. Ngoài mô hình đối thoại, còn có mô hình cơ bản ChatGLM-6B-Base và mô hình đối thoại văn bản dài ChatGLM3-6B-32K. Mô hình hoàn toàn mở cho nghiên cứu học thuật và cho phép sử dụng thương mại miễn phí sau khi đăng ký."
  },
  "THUDM/glm-4-9b-chat": {
    "description": "GLM-4 9B là phiên bản mã nguồn mở, cung cấp trải nghiệm đối thoại tối ưu cho các ứng dụng hội thoại."
  },
  "TeleAI/TeleChat2": {
    "description": "Mô hình lớn TeleChat2 được phát triển độc lập từ 0 đến 1 bởi China Telecom, là một mô hình ngữ nghĩa sinh sinh, hỗ trợ các chức năng như hỏi đáp bách khoa, tạo mã, sinh văn bản dài, cung cấp dịch vụ tư vấn đối thoại cho người dùng, có khả năng tương tác đối thoại với người dùng, trả lời câu hỏi, hỗ trợ sáng tạo, giúp người dùng nhanh chóng và hiệu quả trong việc thu thập thông tin, kiến thức và cảm hứng. Mô hình thể hiện xuất sắc trong các vấn đề ảo giác, sinh văn bản dài và hiểu logic."
  },
  "Vendor-A/Qwen/Qwen2.5-72B-Instruct": {
    "description": "Qwen2.5-72B-Instruct là một trong những mô hình ngôn ngữ lớn mới nhất do Alibaba Cloud phát hành. Mô hình 72B này có khả năng cải thiện đáng kể trong các lĩnh vực mã hóa và toán học. Mô hình cũng cung cấp hỗ trợ đa ngôn ngữ, bao gồm hơn 29 ngôn ngữ, bao gồm tiếng Trung, tiếng Anh, v.v. Mô hình đã có sự cải thiện đáng kể trong việc tuân theo chỉ dẫn, hiểu dữ liệu có cấu trúc và tạo ra đầu ra có cấu trúc (đặc biệt là JSON)."
  },
  "Yi-34B-Chat": {
    "description": "Yi-1.5-34B, trong khi vẫn giữ được khả năng ngôn ngữ chung xuất sắc của dòng mô hình gốc, đã tăng cường đào tạo với 500 tỷ token chất lượng cao, nâng cao đáng kể khả năng logic toán học và mã."
  },
  "abab5.5-chat": {
    "description": "Hướng đến các tình huống sản xuất, hỗ trợ xử lý nhiệm vụ phức tạp và sinh văn bản hiệu quả, phù hợp cho các ứng dụng trong lĩnh vực chuyên môn."
  },
  "abab5.5s-chat": {
    "description": "Được thiết kế đặc biệt cho các tình huống đối thoại bằng tiếng Trung, cung cấp khả năng sinh đối thoại chất lượng cao bằng tiếng Trung, phù hợp cho nhiều tình huống ứng dụng."
  },
  "abab6.5g-chat": {
    "description": "Được thiết kế đặc biệt cho các cuộc đối thoại đa ngôn ngữ, hỗ trợ sinh đối thoại chất lượng cao bằng tiếng Anh và nhiều ngôn ngữ khác."
  },
  "abab6.5s-chat": {
    "description": "Phù hợp cho nhiều nhiệm vụ xử lý ngôn ngữ tự nhiên, bao gồm sinh văn bản, hệ thống đối thoại, v.v."
  },
  "abab6.5t-chat": {
    "description": "Tối ưu hóa cho các tình huống đối thoại bằng tiếng Trung, cung cấp khả năng sinh đối thoại mượt mà và phù hợp với thói quen diễn đạt tiếng Trung."
  },
  "accounts/fireworks/models/deepseek-r1": {
    "description": "DeepSeek-R1 là một mô hình ngôn ngữ lớn tiên tiến, được tối ưu hóa thông qua học tăng cường và dữ liệu khởi động lạnh, có hiệu suất suy luận, toán học và lập trình xuất sắc."
  },
  "accounts/fireworks/models/deepseek-v3": {
    "description": "Mô hình ngôn ngữ Mixture-of-Experts (MoE) mạnh mẽ do Deepseek cung cấp, với tổng số tham số là 671B, mỗi ký hiệu kích hoạt 37B tham số."
  },
  "accounts/fireworks/models/llama-v3-70b-instruct": {
    "description": "Mô hình chỉ dẫn Llama 3 70B, được tối ưu hóa cho đối thoại đa ngôn ngữ và hiểu ngôn ngữ tự nhiên, hiệu suất vượt trội hơn nhiều mô hình cạnh tranh."
  },
  "accounts/fireworks/models/llama-v3-8b-instruct": {
    "description": "Mô hình chỉ dẫn Llama 3 8B, được tối ưu hóa cho đối thoại và các nhiệm vụ đa ngôn ngữ, thể hiện hiệu suất xuất sắc và hiệu quả."
  },
  "accounts/fireworks/models/llama-v3-8b-instruct-hf": {
    "description": "Mô hình chỉ dẫn Llama 3 8B (phiên bản HF), kết quả nhất quán với thực hiện chính thức, có tính nhất quán cao và tương thích đa nền tảng."
  },
  "accounts/fireworks/models/llama-v3p1-405b-instruct": {
    "description": "Mô hình chỉ dẫn Llama 3.1 405B, có số lượng tham số cực lớn, phù hợp cho các nhiệm vụ phức tạp và theo dõi chỉ dẫn trong các tình huống tải cao."
  },
  "accounts/fireworks/models/llama-v3p1-70b-instruct": {
    "description": "Mô hình chỉ dẫn Llama 3.1 70B, cung cấp khả năng hiểu và sinh ngôn ngữ tự nhiên xuất sắc, là lựa chọn lý tưởng cho các nhiệm vụ đối thoại và phân tích."
  },
  "accounts/fireworks/models/llama-v3p1-8b-instruct": {
    "description": "Mô hình chỉ dẫn Llama 3.1 8B, được tối ưu hóa cho đối thoại đa ngôn ngữ, có thể vượt qua hầu hết các mô hình mã nguồn mở và đóng trong các tiêu chuẩn ngành phổ biến."
  },
  "accounts/fireworks/models/llama-v3p2-11b-vision-instruct": {
    "description": "Mô hình suy luận hình ảnh chỉ dẫn với 11B tham số của Meta. Mô hình này được tối ưu hóa cho nhận diện hình ảnh, suy luận hình ảnh, mô tả hình ảnh và trả lời các câu hỏi chung liên quan đến hình ảnh. Mô hình có khả năng hiểu dữ liệu hình ảnh như biểu đồ và đồ thị, và thu hẹp khoảng cách giữa hình ảnh và ngôn ngữ thông qua việc tạo mô tả văn bản về chi tiết hình ảnh."
  },
  "accounts/fireworks/models/llama-v3p2-3b-instruct": {
    "description": "Mô hình chỉ dẫn Llama 3.2 3B là một mô hình đa ngôn ngữ nhẹ mà Meta phát hành. Mô hình này được thiết kế để tăng cường hiệu quả, mang lại cải tiến đáng kể về độ trễ và chi phí so với các mô hình lớn hơn. Các trường hợp sử dụng ví dụ của mô hình này bao gồm truy vấn, viết lại thông báo và hỗ trợ viết."
  },
  "accounts/fireworks/models/llama-v3p2-90b-vision-instruct": {
    "description": "Mô hình suy luận hình ảnh chỉ dẫn với 90B tham số của Meta. Mô hình này được tối ưu hóa cho nhận diện hình ảnh, suy luận hình ảnh, mô tả hình ảnh và trả lời các câu hỏi chung liên quan đến hình ảnh. Mô hình có khả năng hiểu dữ liệu hình ảnh như biểu đồ và đồ thị, và thu hẹp khoảng cách giữa hình ảnh và ngôn ngữ thông qua việc tạo mô tả văn bản về chi tiết hình ảnh."
  },
  "accounts/fireworks/models/llama-v3p3-70b-instruct": {
    "description": "Llama 3.3 70B Instruct là phiên bản cập nhật tháng 12 của Llama 3.1 70B. Mô hình này được cải tiến dựa trên Llama 3.1 70B (ra mắt vào tháng 7 năm 2024), nâng cao khả năng gọi công cụ, hỗ trợ văn bản đa ngôn ngữ, toán học và lập trình. Mô hình này đạt được trình độ hàng đầu trong ngành về suy luận, toán học và tuân thủ hướng dẫn, đồng thời có thể cung cấp hiệu suất tương tự như 3.1 405B, với lợi thế đáng kể về tốc độ và chi phí."
  },
  "accounts/fireworks/models/mistral-small-24b-instruct-2501": {
    "description": "Mô hình 24B tham số, có khả năng tiên tiến tương đương với các mô hình lớn hơn."
  },
  "accounts/fireworks/models/mixtral-8x22b-instruct": {
    "description": "Mô hình chỉ dẫn Mixtral MoE 8x22B, với số lượng tham số lớn và kiến trúc nhiều chuyên gia, hỗ trợ toàn diện cho việc xử lý hiệu quả các nhiệm vụ phức tạp."
  },
  "accounts/fireworks/models/mixtral-8x7b-instruct": {
    "description": "Mô hình chỉ dẫn Mixtral MoE 8x7B, kiến trúc nhiều chuyên gia cung cấp khả năng theo dõi và thực hiện chỉ dẫn hiệu quả."
  },
  "accounts/fireworks/models/mythomax-l2-13b": {
    "description": "Mô hình MythoMax L2 13B, kết hợp công nghệ hợp nhất mới, xuất sắc trong việc kể chuyện và đóng vai."
  },
  "accounts/fireworks/models/phi-3-vision-128k-instruct": {
    "description": "Mô hình chỉ dẫn Phi 3 Vision, mô hình đa mô hình nhẹ, có khả năng xử lý thông tin hình ảnh và văn bản phức tạp, với khả năng suy luận mạnh mẽ."
  },
  "accounts/fireworks/models/qwen-qwq-32b-preview": {
    "description": "Mô hình QwQ là một mô hình nghiên cứu thử nghiệm được phát triển bởi đội ngũ Qwen, tập trung vào việc nâng cao khả năng suy luận của AI."
  },
  "accounts/fireworks/models/qwen2-vl-72b-instruct": {
    "description": "Phiên bản 72B của mô hình Qwen-VL là thành quả mới nhất của Alibaba, đại diện cho gần một năm đổi mới."
  },
  "accounts/fireworks/models/qwen2p5-72b-instruct": {
    "description": "Qwen2.5 là một loạt mô hình ngôn ngữ chỉ chứa bộ giải mã do đội ngũ Qwen của Alibaba Cloud phát triển. Những mô hình này cung cấp các kích thước khác nhau, bao gồm 0.5B, 1.5B, 3B, 7B, 14B, 32B và 72B, và có hai biến thể: phiên bản cơ sở (base) và phiên bản chỉ dẫn (instruct)."
  },
  "accounts/fireworks/models/qwen2p5-coder-32b-instruct": {
    "description": "Qwen2.5 Coder 32B Instruct là phiên bản mới nhất trong loạt mô hình ngôn ngữ lớn chuyên biệt cho mã do Alibaba Cloud phát hành. Mô hình này được cải thiện đáng kể khả năng tạo mã, suy luận và sửa chữa thông qua việc đào tạo trên 5.5 triệu tỷ tokens, không chỉ nâng cao khả năng lập trình mà còn duy trì lợi thế về khả năng toán học và tổng quát. Mô hình cung cấp nền tảng toàn diện hơn cho các ứng dụng thực tế như tác nhân mã."
  },
  "accounts/yi-01-ai/models/yi-large": {
    "description": "Mô hình Yi-Large, có khả năng xử lý đa ngôn ngữ xuất sắc, có thể được sử dụng cho nhiều nhiệm vụ sinh và hiểu ngôn ngữ."
  },
  "ai21-jamba-1.5-large": {
    "description": "Mô hình đa ngôn ngữ với 398B tham số (94B hoạt động), cung cấp cửa sổ ngữ cảnh dài 256K, gọi hàm, đầu ra có cấu trúc và tạo ra nội dung có căn cứ."
  },
  "ai21-jamba-1.5-mini": {
    "description": "Mô hình đa ngôn ngữ với 52B tham số (12B hoạt động), cung cấp cửa sổ ngữ cảnh dài 256K, gọi hàm, đầu ra có cấu trúc và tạo ra nội dung có căn cứ."
  },
  "anthropic.claude-3-5-sonnet-20240620-v1:0": {
    "description": "Claude 3.5 Sonnet nâng cao tiêu chuẩn ngành, hiệu suất vượt trội hơn các mô hình cạnh tranh và Claude 3 Opus, thể hiện xuất sắc trong nhiều đánh giá, đồng thời có tốc độ và chi phí của mô hình tầm trung của chúng tôi."
  },
  "anthropic.claude-3-5-sonnet-20241022-v2:0": {
    "description": "Claude 3.5 Sonnet nâng cao tiêu chuẩn ngành, hiệu suất vượt trội so với các mô hình đối thủ và Claude 3 Opus, thể hiện xuất sắc trong các đánh giá rộng rãi, đồng thời có tốc độ và chi phí tương đương với các mô hình tầm trung của chúng tôi."
  },
  "anthropic.claude-3-haiku-20240307-v1:0": {
    "description": "Claude 3 Haiku là mô hình nhanh nhất và gọn nhẹ nhất của Anthropic, cung cấp tốc độ phản hồi gần như ngay lập tức. Nó có thể nhanh chóng trả lời các truy vấn và yêu cầu đơn giản. Khách hàng sẽ có thể xây dựng trải nghiệm AI liền mạch mô phỏng tương tác của con người. Claude 3 Haiku có thể xử lý hình ảnh và trả về đầu ra văn bản, với cửa sổ ngữ cảnh 200K."
  },
  "anthropic.claude-3-opus-20240229-v1:0": {
    "description": "Claude 3 Opus là mô hình AI mạnh nhất của Anthropic, có hiệu suất tiên tiến trong các nhiệm vụ phức tạp. Nó có thể xử lý các gợi ý mở và các tình huống chưa thấy, với độ trôi chảy và khả năng hiểu giống con người xuất sắc. Claude 3 Opus thể hiện những khả năng tiên tiến của AI sinh. Claude 3 Opus có thể xử lý hình ảnh và trả về đầu ra văn bản, với cửa sổ ngữ cảnh 200K."
  },
  "anthropic.claude-3-sonnet-20240229-v1:0": {
    "description": "Claude 3 Sonnet của Anthropic đạt được sự cân bằng lý tưởng giữa trí thông minh và tốc độ - đặc biệt phù hợp cho khối lượng công việc doanh nghiệp. Nó cung cấp hiệu quả tối đa với giá thấp hơn đối thủ, được thiết kế để trở thành một máy chủ đáng tin cậy và bền bỉ, phù hợp cho triển khai AI quy mô lớn. Claude 3 Sonnet có thể xử lý hình ảnh và trả về đầu ra văn bản, với cửa sổ ngữ cảnh 200K."
  },
  "anthropic.claude-instant-v1": {
    "description": "Một mô hình nhanh chóng, kinh tế nhưng vẫn rất mạnh mẽ, có thể xử lý một loạt các nhiệm vụ bao gồm đối thoại hàng ngày, phân tích văn bản, tóm tắt và hỏi đáp tài liệu."
  },
  "anthropic.claude-v2": {
    "description": "Mô hình của Anthropic thể hiện khả năng cao trong nhiều nhiệm vụ từ đối thoại phức tạp và sinh nội dung sáng tạo đến tuân thủ chỉ dẫn chi tiết."
  },
  "anthropic.claude-v2:1": {
    "description": "Phiên bản cập nhật của Claude 2, có cửa sổ ngữ cảnh gấp đôi, cùng với độ tin cậy, tỷ lệ ảo giác và độ chính xác dựa trên bằng chứng được cải thiện trong các tài liệu dài và ngữ cảnh RAG."
  },
  "anthropic/claude-3-haiku": {
    "description": "Claude 3 Haiku là mô hình nhanh nhất và nhỏ gọn nhất của Anthropic, được thiết kế để đạt được phản hồi gần như ngay lập tức. Nó có hiệu suất định hướng nhanh chóng và chính xác."
  },
  "anthropic/claude-3-opus": {
    "description": "Claude 3 Opus là mô hình mạnh mẽ nhất của Anthropic, được sử dụng để xử lý các nhiệm vụ phức tạp cao. Nó thể hiện xuất sắc về hiệu suất, trí thông minh, sự trôi chảy và khả năng hiểu biết."
  },
  "anthropic/claude-3.5-haiku": {
    "description": "Claude 3.5 Haiku là mô hình thế hệ tiếp theo nhanh nhất của Anthropic. So với Claude 3 Haiku, Claude 3.5 Haiku có sự cải thiện trong nhiều kỹ năng và vượt qua mô hình lớn nhất thế hệ trước Claude 3 Opus trong nhiều bài kiểm tra trí tuệ."
  },
  "anthropic/claude-3.5-sonnet": {
    "description": "Claude 3.5 Sonnet cung cấp khả năng vượt trội hơn Opus và tốc độ nhanh hơn Sonnet, trong khi vẫn giữ giá tương tự. Sonnet đặc biệt xuất sắc trong lập trình, khoa học dữ liệu, xử lý hình ảnh và các nhiệm vụ đại lý."
  },
  "anthropic/claude-3.7-sonnet": {
    "description": "Claude 3.7 Sonnet là mô hình thông minh nhất của Anthropic cho đến nay, và cũng là mô hình suy luận hỗn hợp đầu tiên trên thị trường. Claude 3.7 Sonnet có khả năng tạo ra phản hồi gần như ngay lập tức hoặc suy nghĩ từng bước kéo dài, cho phép người dùng thấy rõ những quá trình này. Sonnet đặc biệt xuất sắc trong lập trình, khoa học dữ liệu, xử lý hình ảnh và các nhiệm vụ đại diện."
  },
  "aya": {
    "description": "Aya 23 là mô hình đa ngôn ngữ do Cohere phát hành, hỗ trợ 23 ngôn ngữ, tạo điều kiện thuận lợi cho các ứng dụng ngôn ngữ đa dạng."
  },
  "aya:35b": {
    "description": "Aya 23 là mô hình đa ngôn ngữ do Cohere phát hành, hỗ trợ 23 ngôn ngữ, tạo điều kiện thuận lợi cho các ứng dụng ngôn ngữ đa dạng."
  },
  "baichuan/baichuan2-13b-chat": {
    "description": "Baichuan-13B là mô hình ngôn ngữ lớn mã nguồn mở có thể thương mại hóa với 130 tỷ tham số, được phát triển bởi Baichuan Intelligence, đã đạt được hiệu suất tốt nhất trong cùng kích thước trên các benchmark tiếng Trung và tiếng Anh."
  },
  "c4ai-aya-expanse-32b": {
    "description": "Aya Expanse là một mô hình đa ngôn ngữ hiệu suất cao 32B, được thiết kế để thách thức hiệu suất của các mô hình đơn ngôn ngữ thông qua việc tinh chỉnh theo chỉ dẫn, khai thác dữ liệu, đào tạo theo sở thích và hợp nhất mô hình. Nó hỗ trợ 23 ngôn ngữ."
  },
  "c4ai-aya-expanse-8b": {
    "description": "Aya Expanse là một mô hình đa ngôn ngữ hiệu suất cao 8B, được thiết kế để thách thức hiệu suất của các mô hình đơn ngôn ngữ thông qua việc tinh chỉnh theo chỉ dẫn, khai thác dữ liệu, đào tạo theo sở thích và hợp nhất mô hình. Nó hỗ trợ 23 ngôn ngữ."
  },
  "c4ai-aya-vision-32b": {
    "description": "Aya Vision là một mô hình đa phương tiện tiên tiến, thể hiện xuất sắc trên nhiều tiêu chuẩn chính về khả năng ngôn ngữ, văn bản và hình ảnh. Phiên bản 32 tỷ tham số này tập trung vào hiệu suất đa ngôn ngữ tiên tiến."
  },
  "c4ai-aya-vision-8b": {
    "description": "Aya Vision là một mô hình đa phương tiện tiên tiến, thể hiện xuất sắc trên nhiều tiêu chuẩn chính về khả năng ngôn ngữ, văn bản và hình ảnh. Phiên bản 8 tỷ tham số này tập trung vào độ trễ thấp và hiệu suất tối ưu."
  },
  "charglm-3": {
    "description": "CharGLM-3 được thiết kế đặc biệt cho vai trò và đồng hành cảm xúc, hỗ trợ trí nhớ nhiều vòng siêu dài và đối thoại cá nhân hóa, ứng dụng rộng rãi."
  },
  "charglm-4": {
    "description": "CharGLM-4 được thiết kế đặc biệt cho vai trò và sự đồng hành cảm xúc, hỗ trợ trí nhớ đa vòng dài và đối thoại cá nhân hóa, ứng dụng rộng rãi."
  },
  "chatglm3": {
    "description": "ChatGLM3 là mô hình đóng nguồn do Trung tâm AI Zhizhu và Phòng thí nghiệm KEG của Đại học Thanh Hoa phát hành. Mô hình này đã được tiền huấn luyện với lượng lớn các bộ định danh tiếng Trung và tiếng Anh, cũng như được huấn luyện để phù hợp với sở thích của con người. So với mô hình thế hệ đầu tiên, ChatGLM3 đã cải thiện 16%, 36% và 280% trên các bảng xếp hạng MMLU, C-Eval và GSM8K, đồng thời đứng đầu bảng xếp hạng C-Eval cho các tác vụ tiếng Trung. Mô hình này phù hợp cho các trường hợp yêu cầu cao về lượng kiến thức, khả năng suy luận và sáng tạo, như viết quảng cáo, viết tiểu thuyết, viết nội dung kiến thức, và tạo mã nguồn."
  },
  "chatglm3-6b-base": {
    "description": "ChatGLM3-6b-base là mô hình cơ bản có quy mô 6 tỷ tham số, thuộc thế hệ mới nhất của loạt ChatGLM do Zhipu phát triển."
  },
  "chatgpt-4o-latest": {
    "description": "ChatGPT-4o là một mô hình động, được cập nhật theo thời gian thực để giữ phiên bản mới nhất. Nó kết hợp khả năng hiểu và sinh ngôn ngữ mạnh mẽ, phù hợp cho các ứng dụng quy mô lớn, bao gồm dịch vụ khách hàng, giáo dục và hỗ trợ kỹ thuật."
  },
  "claude-2.0": {
    "description": "Claude 2 cung cấp những tiến bộ quan trọng trong khả năng cho doanh nghiệp, bao gồm ngữ cảnh 200K token hàng đầu trong ngành, giảm đáng kể tỷ lệ ảo giác của mô hình, nhắc nhở hệ thống và một tính năng kiểm tra mới: gọi công cụ."
  },
  "claude-2.1": {
    "description": "Claude 2 cung cấp những tiến bộ quan trọng trong khả năng cho doanh nghiệp, bao gồm ngữ cảnh 200K token hàng đầu trong ngành, giảm đáng kể tỷ lệ ảo giác của mô hình, nhắc nhở hệ thống và một tính năng kiểm tra mới: gọi công cụ."
  },
  "claude-3-5-haiku-20241022": {
    "description": "Claude 3.5 Haiku là mô hình thế hệ tiếp theo nhanh nhất của Anthropic. So với Claude 3 Haiku, Claude 3.5 Haiku đã cải thiện ở nhiều kỹ năng và vượt qua mô hình lớn nhất thế hệ trước là Claude 3 Opus trong nhiều bài kiểm tra trí tuệ."
  },
  "claude-3-5-sonnet-20240620": {
    "description": "Claude 3.5 Sonnet cung cấp khả năng vượt trội so với Opus và tốc độ nhanh hơn Sonnet, đồng thời giữ nguyên mức giá như Sonnet. Sonnet đặc biệt xuất sắc trong lập trình, khoa học dữ liệu, xử lý hình ảnh và các nhiệm vụ đại lý."
  },
  "claude-3-5-sonnet-20241022": {
    "description": "Claude 3.5 Sonnet cung cấp khả năng vượt xa Opus và tốc độ nhanh hơn Sonnet, đồng thời giữ mức giá giống như Sonnet. Sonnet đặc biệt xuất sắc trong lập trình, khoa học dữ liệu, xử lý hình ảnh và các nhiệm vụ đại diện."
  },
  "claude-3-7-sonnet-20250219": {
    "description": "Claude 3.7 Sonnet là mô hình AI mạnh nhất của Anthropic, với hiệu suất vượt trội so với các mô hình đối thủ và Claude 3 Opus, thể hiện xuất sắc trong nhiều đánh giá rộng rãi, đồng thời có tốc độ và chi phí tương đương với các mô hình tầm trung của chúng tôi."
  },
  "claude-3-haiku-20240307": {
    "description": "Claude 3 Haiku là mô hình nhanh nhất và gọn nhẹ nhất của Anthropic, được thiết kế để đạt được phản hồi gần như ngay lập tức. Nó có hiệu suất định hướng nhanh và chính xác."
  },
  "claude-3-opus-20240229": {
    "description": "Claude 3 Opus là mô hình mạnh mẽ nhất của Anthropic để xử lý các nhiệm vụ phức tạp. Nó thể hiện xuất sắc về hiệu suất, trí thông minh, sự trôi chảy và khả năng hiểu biết."
  },
  "claude-3-sonnet-20240229": {
    "description": "Claude 3 Sonnet cung cấp sự cân bằng lý tưởng giữa trí thông minh và tốc độ cho khối lượng công việc doanh nghiệp. Nó cung cấp hiệu suất tối đa với mức giá thấp hơn, đáng tin cậy và phù hợp cho triển khai quy mô lớn."
  },
  "codegeex-4": {
    "description": "CodeGeeX-4 là trợ lý lập trình AI mạnh mẽ, hỗ trợ nhiều ngôn ngữ lập trình với câu hỏi thông minh và hoàn thành mã, nâng cao hiệu suất phát triển."
  },
  "codegeex4-all-9b": {
    "description": "CodeGeeX4-ALL-9B là một mô hình tạo mã đa ngôn ngữ, hỗ trợ đầy đủ các chức năng như hoàn thành và tạo mã, trình giải thích mã, tìm kiếm trên mạng, gọi hàm, và hỏi đáp mã cấp kho, bao phủ nhiều tình huống trong phát triển phần mềm. Đây là mô hình tạo mã hàng đầu với số tham số dưới 10B."
  },
  "codegemma": {
    "description": "CodeGemma là mô hình ngôn ngữ nhẹ chuyên dụng cho các nhiệm vụ lập trình khác nhau, hỗ trợ lặp lại và tích hợp nhanh chóng."
  },
  "codegemma:2b": {
    "description": "CodeGemma là mô hình ngôn ngữ nhẹ chuyên dụng cho các nhiệm vụ lập trình khác nhau, hỗ trợ lặp lại và tích hợp nhanh chóng."
  },
  "codellama": {
    "description": "Code Llama là một LLM tập trung vào việc sinh và thảo luận mã, kết hợp hỗ trợ cho nhiều ngôn ngữ lập trình, phù hợp cho môi trường phát triển."
  },
  "codellama/CodeLlama-34b-Instruct-hf": {
    "description": "Code Llama là một LLM tập trung vào việc tạo mã và thảo luận, kết hợp hỗ trợ nhiều ngôn ngữ lập trình, phù hợp cho môi trường phát triển."
  },
  "codellama:13b": {
    "description": "Code Llama là một LLM tập trung vào việc sinh và thảo luận mã, kết hợp hỗ trợ cho nhiều ngôn ngữ lập trình, phù hợp cho môi trường phát triển."
  },
  "codellama:34b": {
    "description": "Code Llama là một LLM tập trung vào việc sinh và thảo luận mã, kết hợp hỗ trợ cho nhiều ngôn ngữ lập trình, phù hợp cho môi trường phát triển."
  },
  "codellama:70b": {
    "description": "Code Llama là một LLM tập trung vào việc sinh và thảo luận mã, kết hợp hỗ trợ cho nhiều ngôn ngữ lập trình, phù hợp cho môi trường phát triển."
  },
  "codeqwen": {
    "description": "CodeQwen1.5 là mô hình ngôn ngữ quy mô lớn được đào tạo trên một lượng lớn dữ liệu mã, chuyên giải quyết các nhiệm vụ lập trình phức tạp."
  },
  "codestral": {
    "description": "Codestral là mô hình mã đầu tiên của Mistral AI, cung cấp hỗ trợ xuất sắc cho các nhiệm vụ sinh mã."
  },
  "codestral-latest": {
    "description": "Codestral là mô hình sinh mã tiên tiến tập trung vào việc sinh mã, tối ưu hóa cho các nhiệm vụ điền vào khoảng trống và hoàn thiện mã."
  },
  "cognitivecomputations/dolphin-mixtral-8x22b": {
    "description": "Dolphin Mixtral 8x22B là mô hình được thiết kế cho việc tuân thủ hướng dẫn, đối thoại và lập trình."
  },
  "cohere-command-r": {
    "description": "Command R là một mô hình sinh tạo có thể mở rộng, nhắm đến RAG và Sử dụng Công cụ để cho phép AI quy mô sản xuất cho doanh nghiệp."
  },
  "cohere-command-r-plus": {
    "description": "Command R+ là mô hình tối ưu hóa RAG hiện đại, được thiết kế để xử lý khối lượng công việc cấp doanh nghiệp."
  },
  "command": {
    "description": "Một mô hình đối thoại tuân theo chỉ dẫn, thể hiện chất lượng cao và đáng tin cậy trong các nhiệm vụ ngôn ngữ, đồng thời có độ dài ngữ cảnh dài hơn so với mô hình sinh cơ bản của chúng tôi."
  },
  "command-a-03-2025": {
    "description": "Command A là mô hình mạnh nhất mà chúng tôi đã phát triển cho đến nay, thể hiện xuất sắc trong việc sử dụng công cụ, đại lý, tạo ra thông tin tăng cường (RAG) và các ứng dụng đa ngôn ngữ. Command A có độ dài ngữ cảnh 256K, chỉ cần hai GPU để vận hành, và so với Command R+ 08-2024, hiệu suất tăng 150%."
  },
  "command-light": {
    "description": "Một phiên bản Command nhỏ hơn, nhanh hơn, gần như mạnh mẽ tương đương nhưng có tốc độ nhanh hơn."
  },
  "command-light-nightly": {
    "description": "Để rút ngắn khoảng cách thời gian giữa các phiên bản chính, chúng tôi đã phát hành phiên bản hàng đêm của mô hình Command. Đối với dòng command-light, phiên bản này được gọi là command-light-nightly. Xin lưu ý rằng command-light-nightly là phiên bản mới nhất, mang tính thử nghiệm cao và (có thể) không ổn định. Phiên bản hàng đêm sẽ được cập nhật định kỳ mà không có thông báo trước, vì vậy không nên sử dụng trong môi trường sản xuất."
  },
  "command-nightly": {
    "description": "Để rút ngắn khoảng cách thời gian giữa các phiên bản chính, chúng tôi đã phát hành phiên bản hàng đêm của mô hình Command. Đối với dòng Command, phiên bản này được gọi là command-cightly. Xin lưu ý rằng command-nightly là phiên bản mới nhất, mang tính thử nghiệm cao và (có thể) không ổn định. Phiên bản hàng đêm sẽ được cập nhật định kỳ mà không có thông báo trước, vì vậy không nên sử dụng trong môi trường sản xuất."
  },
  "command-r": {
    "description": "Command R là LLM được tối ưu hóa cho các nhiệm vụ đối thoại và ngữ cảnh dài, đặc biệt phù hợp cho tương tác động và quản lý kiến thức."
  },
  "command-r-03-2024": {
    "description": "Command R là một mô hình đối thoại tuân theo chỉ dẫn, thể hiện chất lượng cao hơn và đáng tin cậy hơn trong các nhiệm vụ ngôn ngữ, đồng thời có độ dài ngữ cảnh dài hơn so với các mô hình trước đây. Nó có thể được sử dụng cho các quy trình phức tạp như tạo mã, tạo ra thông tin tăng cường (RAG), sử dụng công cụ và đại lý."
  },
  "command-r-08-2024": {
    "description": "command-r-08-2024 là phiên bản cập nhật của mô hình Command R, được phát hành vào tháng 8 năm 2024."
  },
  "command-r-plus": {
    "description": "Command R+ là một mô hình ngôn ngữ lớn hiệu suất cao, được thiết kế cho các tình huống doanh nghiệp thực tế và ứng dụng phức tạp."
  },
  "command-r-plus-04-2024": {
    "description": "Command R+ là một mô hình đối thoại tuân theo chỉ dẫn, thể hiện chất lượng cao hơn và đáng tin cậy hơn trong các nhiệm vụ ngôn ngữ, đồng thời có độ dài ngữ cảnh dài hơn so với các mô hình trước đây. Nó phù hợp nhất cho các quy trình RAG phức tạp và việc sử dụng công cụ nhiều bước."
  },
  "command-r-plus-08-2024": {
    "description": "Command R+ là một mô hình đối thoại tuân theo hướng dẫn, thể hiện chất lượng cao hơn trong các nhiệm vụ ngôn ngữ, đáng tin cậy hơn và có độ dài ngữ cảnh dài hơn so với các mô hình trước đây. Nó phù hợp nhất cho các quy trình làm việc RAG phức tạp và việc sử dụng công cụ nhiều bước."
  },
  "command-r7b-12-2024": {
    "description": "command-r7b-12-2024 là một phiên bản cập nhật nhỏ gọn và hiệu quả, được phát hành vào tháng 12 năm 2024. Nó thể hiện xuất sắc trong các nhiệm vụ cần suy luận phức tạp và xử lý nhiều bước như RAG, sử dụng công cụ và đại lý."
  },
  "compound-beta": {
    "description": "Compound-beta là một hệ thống AI phức hợp, được hỗ trợ bởi nhiều mô hình có sẵn công khai trong GroqCloud, có khả năng thông minh và chọn lọc sử dụng công cụ để trả lời các truy vấn của người dùng."
  },
  "compound-beta-mini": {
    "description": "Compound-beta-mini là một hệ thống AI phức hợp, được hỗ trợ bởi các mô hình có sẵn công khai trong GroqCloud, có khả năng thông minh và chọn lọc sử dụng công cụ để trả lời các truy vấn của người dùng."
  },
  "dall-e-2": {
    "description": "Mô hình DALL·E thế hệ thứ hai, hỗ trợ tạo hình ảnh chân thực và chính xác hơn, với độ phân giải gấp 4 lần thế hệ đầu tiên."
  },
  "dall-e-3": {
    "description": "Mô hình DALL·E mới nhất, phát hành vào tháng 11 năm 2023. Hỗ trợ tạo hình ảnh chân thực và chính xác hơn, với khả năng thể hiện chi tiết mạnh mẽ hơn."
  },
  "databricks/dbrx-instruct": {
    "description": "DBRX Instruct cung cấp khả năng xử lý chỉ dẫn đáng tin cậy, hỗ trợ nhiều ứng dụng trong ngành."
  },
  "deepseek-ai/DeepSeek-R1": {
    "description": "DeepSeek-R1 là một mô hình suy diễn được điều khiển bởi học tăng cường (RL), giải quyết các vấn đề về tính lặp lại và khả năng đọc hiểu trong mô hình. Trước khi áp dụng RL, DeepSeek-R1 đã giới thiệu dữ liệu khởi động lạnh, tối ưu hóa thêm hiệu suất suy diễn. Nó thể hiện hiệu suất tương đương với OpenAI-o1 trong các nhiệm vụ toán học, mã và suy diễn, và thông qua phương pháp đào tạo được thiết kế cẩn thận, nâng cao hiệu quả tổng thể."
  },
  "deepseek-ai/DeepSeek-R1-Distill-Llama-70B": {
    "description": "Mô hình chưng cất DeepSeek-R1, tối ưu hóa hiệu suất suy luận thông qua học tăng cường và dữ liệu khởi động lạnh, mô hình mã nguồn mở làm mới tiêu chuẩn đa nhiệm."
  },
  "deepseek-ai/DeepSeek-R1-Distill-Qwen-1.5B": {
    "description": "Mô hình chưng cất DeepSeek-R1, tối ưu hóa hiệu suất suy luận thông qua học tăng cường và dữ liệu khởi động lạnh, mô hình mã nguồn mở làm mới tiêu chuẩn đa nhiệm."
  },
  "deepseek-ai/DeepSeek-R1-Distill-Qwen-14B": {
    "description": "Mô hình chưng cất DeepSeek-R1, tối ưu hóa hiệu suất suy luận thông qua học tăng cường và dữ liệu khởi động lạnh, mô hình mã nguồn mở làm mới tiêu chuẩn đa nhiệm."
  },
  "deepseek-ai/DeepSeek-R1-Distill-Qwen-32B": {
    "description": "DeepSeek-R1-Distill-Qwen-32B là mô hình được tạo ra từ Qwen2.5-32B thông qua chưng cất kiến thức. Mô hình này sử dụng 800.000 mẫu được chọn lọc từ DeepSeek-R1 để tinh chỉnh, thể hiện hiệu suất xuất sắc trong nhiều lĩnh vực như toán học, lập trình và suy luận. Trong nhiều bài kiểm tra chuẩn như AIME 2024, MATH-500, GPQA Diamond, nó đã đạt được kết quả xuất sắc, trong đó đạt 94.3% độ chính xác trên MATH-500, thể hiện khả năng suy luận toán học mạnh mẽ."
  },
  "deepseek-ai/DeepSeek-R1-Distill-Qwen-7B": {
    "description": "DeepSeek-R1-Distill-Qwen-7B là mô hình được tạo ra từ Qwen2.5-Math-7B thông qua chưng cất kiến thức. Mô hình này sử dụng 800.000 mẫu được chọn lọc từ DeepSeek-R1 để tinh chỉnh, thể hiện khả năng suy luận xuất sắc. Trong nhiều bài kiểm tra chuẩn, nó đã thể hiện xuất sắc, trong đó đạt 92.8% độ chính xác trên MATH-500, đạt 55.5% tỷ lệ vượt qua trên AIME 2024, và đạt điểm 1189 trên CodeForces, thể hiện khả năng toán học và lập trình mạnh mẽ cho mô hình quy mô 7B."
  },
  "deepseek-ai/DeepSeek-V2.5": {
    "description": "DeepSeek V2.5 kết hợp các đặc điểm xuất sắc của các phiên bản trước, tăng cường khả năng tổng quát và mã hóa."
  },
  "deepseek-ai/DeepSeek-V3": {
    "description": "DeepSeek-V3 là một mô hình ngôn ngữ hỗn hợp chuyên gia (MoE) với 6710 tỷ tham số, sử dụng chú ý tiềm ẩn đa đầu (MLA) và kiến trúc DeepSeekMoE, kết hợp với chiến lược cân bằng tải không có tổn thất phụ trợ, tối ưu hóa hiệu suất suy diễn và đào tạo. Thông qua việc được tiền huấn luyện trên 14.8 triệu tỷ token chất lượng cao, và thực hiện tinh chỉnh giám sát và học tăng cường, DeepSeek-V3 vượt trội về hiệu suất so với các mô hình mã nguồn mở khác, gần gũi với các mô hình đóng nguồn hàng đầu."
  },
  "deepseek-ai/deepseek-llm-67b-chat": {
    "description": "DeepSeek 67B là mô hình tiên tiến được huấn luyện cho các cuộc đối thoại phức tạp."
  },
  "deepseek-ai/deepseek-r1": {
    "description": "LLM hiệu quả tiên tiến, xuất sắc trong suy luận, toán học và lập trình."
  },
  "deepseek-ai/deepseek-vl2": {
    "description": "DeepSeek-VL2 là một mô hình ngôn ngữ hình ảnh hỗn hợp chuyên gia (MoE) được phát triển dựa trên DeepSeekMoE-27B, sử dụng kiến trúc MoE với kích hoạt thưa, đạt được hiệu suất xuất sắc chỉ với 4.5B tham số được kích hoạt. Mô hình này thể hiện xuất sắc trong nhiều nhiệm vụ như hỏi đáp hình ảnh, nhận diện ký tự quang học, hiểu tài liệu/bảng/biểu đồ và định vị hình ảnh."
  },
  "deepseek-chat": {
    "description": "Mô hình mã nguồn mở mới kết hợp khả năng tổng quát và mã, không chỉ giữ lại khả năng đối thoại tổng quát của mô hình Chat ban đầu và khả năng xử lý mã mạnh mẽ của mô hình Coder, mà còn tốt hơn trong việc phù hợp với sở thích của con người. Hơn nữa, DeepSeek-V2.5 cũng đã đạt được sự cải thiện lớn trong nhiều khía cạnh như nhiệm vụ viết, theo dõi chỉ dẫn."
  },
  "deepseek-coder-33B-instruct": {
    "description": "DeepSeek Coder 33B là một mô hình ngôn ngữ mã, được đào tạo trên 20 triệu tỷ dữ liệu, trong đó 87% là mã và 13% là ngôn ngữ Trung và Anh. Mô hình này giới thiệu kích thước cửa sổ 16K và nhiệm vụ điền chỗ trống, cung cấp chức năng hoàn thành mã và điền đoạn mã ở cấp độ dự án."
  },
  "deepseek-coder-v2": {
    "description": "DeepSeek Coder V2 là mô hình mã nguồn mở hỗn hợp chuyên gia, thể hiện xuất sắc trong các nhiệm vụ mã, tương đương với GPT4-Turbo."
  },
  "deepseek-coder-v2:236b": {
    "description": "DeepSeek Coder V2 là mô hình mã nguồn mở hỗn hợp chuyên gia, thể hiện xuất sắc trong các nhiệm vụ mã, tương đương với GPT4-Turbo."
  },
  "deepseek-r1": {
    "description": "DeepSeek-R1 là một mô hình suy diễn được điều khiển bởi học tăng cường (RL), giải quyết các vấn đề về tính lặp lại và khả năng đọc hiểu trong mô hình. Trước khi áp dụng RL, DeepSeek-R1 đã giới thiệu dữ liệu khởi động lạnh, tối ưu hóa thêm hiệu suất suy diễn. Nó thể hiện hiệu suất tương đương với OpenAI-o1 trong các nhiệm vụ toán học, mã và suy diễn, và thông qua phương pháp đào tạo được thiết kế cẩn thận, nâng cao hiệu quả tổng thể."
  },
  "deepseek-r1-70b-fast-online": {
    "description": "DeepSeek R1 70B phiên bản nhanh, hỗ trợ tìm kiếm trực tuyến theo thời gian thực, cung cấp tốc độ phản hồi nhanh hơn trong khi vẫn giữ hiệu suất của mô hình."
  },
  "deepseek-r1-70b-online": {
    "description": "DeepSeek R1 70B phiên bản tiêu chuẩn, hỗ trợ tìm kiếm trực tuyến theo thời gian thực, phù hợp cho các nhiệm vụ đối thoại và xử lý văn bản cần thông tin mới nhất."
  },
  "deepseek-r1-distill-llama": {
    "description": "deepseek-r1-distill-llama là mô hình được chưng cất từ DeepSeek-R1 dựa trên Llama."
  },
  "deepseek-r1-distill-llama-70b": {
    "description": "DeepSeek R1 - mô hình lớn hơn và thông minh hơn trong bộ công cụ DeepSeek - đã được chưng cất vào kiến trúc Llama 70B. Dựa trên các bài kiểm tra chuẩn và đánh giá của con người, mô hình này thông minh hơn so với Llama 70B gốc, đặc biệt xuất sắc trong các nhiệm vụ yêu cầu độ chính xác về toán học và sự thật."
  },
  "deepseek-r1-distill-llama-8b": {
    "description": "Mô hình DeepSeek-R1-Distill được tinh chỉnh từ các mẫu do DeepSeek-R1 tạo ra cho các mô hình mã nguồn mở như Qwen, Llama thông qua công nghệ chưng cất kiến thức."
  },
  "deepseek-r1-distill-qianfan-llama-70b": {
    "description": "Được phát hành lần đầu vào ngày 14 tháng 2 năm 2025, được chắt lọc từ mô hình cơ sở Llama3_70B (Xây dựng với Meta Llama) bởi đội ngũ phát triển mô hình Qianfan, dữ liệu chắt lọc cũng đồng thời bổ sung tài liệu của Qianfan."
  },
  "deepseek-r1-distill-qianfan-llama-8b": {
    "description": "Được phát hành lần đầu vào ngày 14 tháng 2 năm 2025, được chắt lọc từ mô hình cơ sở Llama3_8B (Xây dựng với Meta Llama) bởi đội ngũ phát triển mô hình Qianfan, dữ liệu chắt lọc cũng đồng thời bổ sung tài liệu của Qianfan."
  },
  "deepseek-r1-distill-qwen": {
    "description": "deepseek-r1-distill-qwen là mô hình được chưng cất từ DeepSeek-R1 dựa trên Qwen."
  },
  "deepseek-r1-distill-qwen-1.5b": {
    "description": "Mô hình DeepSeek-R1-Distill được tinh chỉnh từ các mẫu do DeepSeek-R1 tạo ra cho các mô hình mã nguồn mở như Qwen, Llama thông qua công nghệ chưng cất kiến thức."
  },
  "deepseek-r1-distill-qwen-14b": {
    "description": "Mô hình DeepSeek-R1-Distill được tinh chỉnh từ các mẫu do DeepSeek-R1 tạo ra cho các mô hình mã nguồn mở như Qwen, Llama thông qua công nghệ chưng cất kiến thức."
  },
  "deepseek-r1-distill-qwen-32b": {
    "description": "Mô hình DeepSeek-R1-Distill được tinh chỉnh từ các mẫu do DeepSeek-R1 tạo ra cho các mô hình mã nguồn mở như Qwen, Llama thông qua công nghệ chưng cất kiến thức."
  },
  "deepseek-r1-distill-qwen-7b": {
    "description": "Mô hình DeepSeek-R1-Distill được tinh chỉnh từ các mẫu do DeepSeek-R1 tạo ra cho các mô hình mã nguồn mở như Qwen, Llama thông qua công nghệ chưng cất kiến thức."
  },
  "deepseek-r1-fast-online": {
    "description": "DeepSeek R1 phiên bản nhanh đầy đủ, hỗ trợ tìm kiếm trực tuyến theo thời gian thực, kết hợp sức mạnh của 671B tham số với tốc độ phản hồi nhanh hơn."
  },
  "deepseek-r1-online": {
    "description": "DeepSeek R1 phiên bản đầy đủ, có 671B tham số, hỗ trợ tìm kiếm trực tuyến theo thời gian thực, có khả năng hiểu và tạo ra mạnh mẽ hơn."
  },
  "deepseek-reasoner": {
    "description": "Mô hình suy diễn do DeepSeek phát triển. Trước khi đưa ra câu trả lời cuối cùng, mô hình sẽ xuất ra một đoạn nội dung chuỗi suy nghĩ để nâng cao độ chính xác của câu trả lời cuối."
  },
  "deepseek-v2": {
    "description": "DeepSeek V2 là mô hình ngôn ngữ Mixture-of-Experts hiệu quả, phù hợp cho các nhu cầu xử lý tiết kiệm."
  },
  "deepseek-v2:236b": {
    "description": "DeepSeek V2 236B là mô hình mã thiết kế của DeepSeek, cung cấp khả năng sinh mã mạnh mẽ."
  },
  "deepseek-v3": {
    "description": "DeepSeek-V3 là mô hình MoE tự phát triển của Công ty Nghiên cứu Công nghệ AI Độ Sâu Hàng Châu, có nhiều thành tích xuất sắc trong các bài kiểm tra, đứng đầu bảng xếp hạng mô hình mã nguồn mở. V3 so với mô hình V2.5 đã cải thiện tốc độ tạo ra gấp 3 lần, mang đến trải nghiệm sử dụng nhanh chóng và mượt mà hơn cho người dùng."
  },
  "deepseek-v3-0324": {
    "description": "DeepSeek-V3-0324 là mô hình MoE với 671B tham số, nổi bật trong khả năng lập trình và kỹ thuật, hiểu ngữ cảnh và xử lý văn bản dài."
  },
  "deepseek/deepseek-chat": {
    "description": "Mô hình mã nguồn mở mới kết hợp khả năng tổng quát và mã, không chỉ giữ lại khả năng đối thoại tổng quát của mô hình Chat ban đầu và khả năng xử lý mã mạnh mẽ của mô hình Coder, mà còn tốt hơn trong việc phù hợp với sở thích của con người. Hơn nữa, DeepSeek-V2.5 cũng đã đạt được sự cải thiện lớn trong nhiều lĩnh vực như nhiệm vụ viết, theo dõi chỉ dẫn."
  },
  "deepseek/deepseek-r1": {
    "description": "DeepSeek-R1 đã nâng cao khả năng suy luận của mô hình một cách đáng kể với rất ít dữ liệu được gán nhãn. Trước khi đưa ra câu trả lời cuối cùng, mô hình sẽ xuất ra một chuỗi suy nghĩ để nâng cao độ chính xác của câu trả lời cuối cùng."
  },
  "deepseek/deepseek-r1-distill-llama-70b": {
    "description": "DeepSeek R1 Distill Llama 70B là mô hình ngôn ngữ lớn dựa trên Llama3.3 70B, mô hình này sử dụng đầu ra tinh chỉnh từ DeepSeek R1 để đạt được hiệu suất cạnh tranh tương đương với các mô hình tiên tiến lớn."
  },
  "deepseek/deepseek-r1-distill-llama-8b": {
    "description": "DeepSeek R1 Distill Llama 8B là một mô hình ngôn ngữ lớn đã được tinh chế dựa trên Llama-3.1-8B-Instruct, được đào tạo bằng cách sử dụng đầu ra từ DeepSeek R1."
  },
  "deepseek/deepseek-r1-distill-qwen-14b": {
    "description": "DeepSeek R1 Distill Qwen 14B là một mô hình ngôn ngữ lớn đã được tinh chế dựa trên Qwen 2.5 14B, được đào tạo bằng cách sử dụng đầu ra từ DeepSeek R1. Mô hình này đã vượt qua o1-mini của OpenAI trong nhiều bài kiểm tra chuẩn, đạt được những thành tựu công nghệ tiên tiến nhất trong các mô hình dày đặc (dense models). Dưới đây là một số kết quả từ các bài kiểm tra chuẩn:\nAIME 2024 pass@1: 69.7\nMATH-500 pass@1: 93.9\nCodeForces Rating: 1481\nMô hình này đã thể hiện hiệu suất cạnh tranh tương đương với các mô hình tiên tiến lớn hơn thông qua việc tinh chỉnh từ đầu ra của DeepSeek R1."
  },
  "deepseek/deepseek-r1-distill-qwen-32b": {
    "description": "DeepSeek R1 Distill Qwen 32B là một mô hình ngôn ngữ lớn đã được tinh chế dựa trên Qwen 2.5 32B, được đào tạo bằng cách sử dụng đầu ra từ DeepSeek R1. Mô hình này đã vượt qua o1-mini của OpenAI trong nhiều bài kiểm tra chuẩn, đạt được những thành tựu công nghệ tiên tiến nhất trong các mô hình dày đặc (dense models). Dưới đây là một số kết quả từ các bài kiểm tra chuẩn:\nAIME 2024 pass@1: 72.6\nMATH-500 pass@1: 94.3\nCodeForces Rating: 1691\nMô hình này đã thể hiện hiệu suất cạnh tranh tương đương với các mô hình tiên tiến lớn hơn thông qua việc tinh chỉnh từ đầu ra của DeepSeek R1."
  },
  "deepseek/deepseek-r1/community": {
    "description": "DeepSeek R1 là mô hình mã nguồn mở mới nhất được phát hành bởi đội ngũ DeepSeek, có hiệu suất suy diễn rất mạnh mẽ, đặc biệt trong các nhiệm vụ toán học, lập trình và suy luận, đạt được mức độ tương đương với mô hình o1 của OpenAI."
  },
  "deepseek/deepseek-r1:free": {
    "description": "DeepSeek-R1 đã nâng cao khả năng suy luận của mô hình một cách đáng kể với rất ít dữ liệu được gán nhãn. Trước khi đưa ra câu trả lời cuối cùng, mô hình sẽ xuất ra một chuỗi suy nghĩ để nâng cao độ chính xác của câu trả lời cuối cùng."
  },
  "deepseek/deepseek-v3": {
    "description": "DeepSeek-V3 đã đạt được bước đột phá lớn về tốc độ suy diễn so với các mô hình trước đó. Nó đứng đầu trong số các mô hình mã nguồn mở và có thể so sánh với các mô hình đóng nguồn tiên tiến nhất trên toàn cầu. DeepSeek-V3 sử dụng kiến trúc Attention đa đầu (MLA) và DeepSeekMoE, những kiến trúc này đã được xác thực toàn diện trong DeepSeek-V2. Hơn nữa, DeepSeek-V3 đã sáng tạo ra một chiến lược phụ trợ không mất mát cho cân bằng tải và thiết lập mục tiêu đào tạo dự đoán đa nhãn để đạt được hiệu suất mạnh mẽ hơn."
  },
  "deepseek/deepseek-v3/community": {
    "description": "DeepSeek-V3 đã đạt được bước đột phá lớn về tốc độ suy diễn so với các mô hình trước đó. Nó đứng đầu trong số các mô hình mã nguồn mở và có thể so sánh với các mô hình đóng nguồn tiên tiến nhất trên toàn cầu. DeepSeek-V3 sử dụng kiến trúc Attention đa đầu (MLA) và DeepSeekMoE, những kiến trúc này đã được xác thực toàn diện trong DeepSeek-V2. Hơn nữa, DeepSeek-V3 đã sáng tạo ra một chiến lược phụ trợ không mất mát cho cân bằng tải và thiết lập mục tiêu đào tạo dự đoán đa nhãn để đạt được hiệu suất mạnh mẽ hơn."
  },
  "deepseek_r1": {
    "description": "DeepSeek-R1 là một mô hình suy luận được điều khiển bởi học tăng cường (RL), giải quyết các vấn đề về tính lặp lại và khả năng đọc hiểu trong mô hình. Trước khi áp dụng RL, DeepSeek-R1 đã giới thiệu dữ liệu khởi động lạnh, tối ưu hóa thêm hiệu suất suy luận. Nó thể hiện hiệu suất tương đương với OpenAI-o1 trong các nhiệm vụ toán học, mã và suy luận, và đã nâng cao hiệu quả tổng thể thông qua phương pháp huấn luyện được thiết kế cẩn thận."
  },
  "deepseek_r1_distill_llama_70b": {
    "description": "DeepSeek-R1-Distill-Llama-70B là mô hình được phát triển từ Llama-3.3-70B-Instruct thông qua quá trình tinh chế. Mô hình này là một phần của dòng DeepSeek-R1, thể hiện hiệu suất xuất sắc trong nhiều lĩnh vực như toán học, lập trình và suy luận thông qua việc tinh chỉnh bằng các mẫu được tạo ra từ DeepSeek-R1."
  },
  "deepseek_r1_distill_qwen_14b": {
    "description": "DeepSeek-R1-Distill-Qwen-14B là mô hình được phát triển từ Qwen2.5-14B thông qua quá trình tinh chế kiến thức. Mô hình này được tinh chỉnh bằng 800.000 mẫu được chọn từ DeepSeek-R1, thể hiện khả năng suy luận xuất sắc."
  },
  "deepseek_r1_distill_qwen_32b": {
    "description": "DeepSeek-R1-Distill-Qwen-32B là mô hình được phát triển từ Qwen2.5-32B thông qua quá trình tinh chế kiến thức. Mô hình này được tinh chỉnh bằng 800.000 mẫu được chọn từ DeepSeek-R1, thể hiện hiệu suất xuất sắc trong nhiều lĩnh vực như toán học, lập trình và suy luận."
  },
  "doubao-1.5-lite-32k": {
    "description": "Doubao-1.5-lite là mô hình phiên bản nhẹ thế hệ mới, tốc độ phản hồi cực nhanh, hiệu quả và độ trễ đạt tiêu chuẩn hàng đầu thế giới."
  },
  "doubao-1.5-pro-256k": {
    "description": "Doubao-1.5-pro-256k là phiên bản nâng cấp toàn diện dựa trên Doubao-1.5-Pro, hiệu quả tổng thể tăng 10%. Hỗ trợ suy luận với cửa sổ ngữ cảnh 256k, độ dài đầu ra tối đa lên đến 12k tokens. Hiệu suất cao hơn, cửa sổ lớn hơn, giá trị vượt trội, phù hợp với nhiều ứng dụng khác nhau."
  },
  "doubao-1.5-pro-32k": {
    "description": "Doubao-1.5-pro là mô hình chủ lực thế hệ mới, hiệu suất được nâng cấp toàn diện, thể hiện xuất sắc trong các lĩnh vực kiến thức, mã nguồn, suy luận, và nhiều hơn nữa."
  },
  "doubao-1.5-vision-lite": {
    "description": "Doubao-1.5-vision-lite là mô hình đa phương tiện lớn được nâng cấp mới, hỗ trợ nhận diện hình ảnh với bất kỳ độ phân giải nào và tỷ lệ dài rộng cực đoan, tăng cường khả năng suy luận hình ảnh, nhận diện tài liệu, hiểu thông tin chi tiết và tuân thủ hướng dẫn. Hỗ trợ cửa sổ ngữ cảnh 128k, độ dài đầu ra tối đa 16k tokens."
  },
  "emohaa": {
    "description": "Emohaa là mô hình tâm lý, có khả năng tư vấn chuyên nghiệp, giúp người dùng hiểu các vấn đề cảm xúc."
  },
  "ernie-3.5-128k": {
    "description": "Mô hình ngôn ngữ lớn quy mô lớn tự phát triển của Baidu, bao phủ một lượng lớn tài liệu tiếng Trung và tiếng Anh, có khả năng tổng quát mạnh mẽ, đáp ứng hầu hết các yêu cầu về đối thoại hỏi đáp, tạo nội dung, và ứng dụng plugin; hỗ trợ tự động kết nối với plugin tìm kiếm của Baidu, đảm bảo thông tin hỏi đáp kịp thời."
  },
  "ernie-3.5-8k": {
    "description": "Mô hình ngôn ngữ lớn quy mô lớn tự phát triển của Baidu, bao phủ một lượng lớn tài liệu tiếng Trung và tiếng Anh, có khả năng tổng quát mạnh mẽ, đáp ứng hầu hết các yêu cầu về đối thoại hỏi đáp, tạo nội dung, và ứng dụng plugin; hỗ trợ tự động kết nối với plugin tìm kiếm của Baidu, đảm bảo thông tin hỏi đáp kịp thời."
  },
  "ernie-3.5-8k-preview": {
    "description": "Mô hình ngôn ngữ lớn quy mô lớn tự phát triển của Baidu, bao phủ một lượng lớn tài liệu tiếng Trung và tiếng Anh, có khả năng tổng quát mạnh mẽ, đáp ứng hầu hết các yêu cầu về đối thoại hỏi đáp, tạo nội dung, và ứng dụng plugin; hỗ trợ tự động kết nối với plugin tìm kiếm của Baidu, đảm bảo thông tin hỏi đáp kịp thời."
  },
  "ernie-4.0-8k-latest": {
    "description": "Mô hình ngôn ngữ lớn siêu quy mô tự phát triển của Baidu, so với ERNIE 3.5 đã thực hiện nâng cấp toàn diện về khả năng mô hình, phù hợp rộng rãi với các tình huống nhiệm vụ phức tạp trong nhiều lĩnh vực; hỗ trợ tự động kết nối với plugin tìm kiếm của Baidu, đảm bảo thông tin hỏi đáp kịp thời."
  },
  "ernie-4.0-8k-preview": {
    "description": "Mô hình ngôn ngữ lớn siêu quy mô tự phát triển của Baidu, so với ERNIE 3.5 đã thực hiện nâng cấp toàn diện về khả năng mô hình, phù hợp rộng rãi với các tình huống nhiệm vụ phức tạp trong nhiều lĩnh vực; hỗ trợ tự động kết nối với plugin tìm kiếm của Baidu, đảm bảo thông tin hỏi đáp kịp thời."
  },
  "ernie-4.0-turbo-128k": {
    "description": "Mô hình ngôn ngữ lớn siêu quy mô tự phát triển của Baidu, có hiệu suất tổng thể xuất sắc, phù hợp rộng rãi với các tình huống nhiệm vụ phức tạp trong nhiều lĩnh vực; hỗ trợ tự động kết nối với plugin tìm kiếm của Baidu, đảm bảo thông tin hỏi đáp kịp thời. So với ERNIE 4.0, hiệu suất tốt hơn."
  },
  "ernie-4.0-turbo-8k-latest": {
    "description": "Mô hình ngôn ngữ lớn siêu quy mô tự phát triển của Baidu, có hiệu suất tổng thể xuất sắc, phù hợp rộng rãi với các tình huống nhiệm vụ phức tạp trong nhiều lĩnh vực; hỗ trợ tự động kết nối với plugin tìm kiếm của Baidu, đảm bảo thông tin hỏi đáp kịp thời. So với ERNIE 4.0, hiệu suất tốt hơn."
  },
  "ernie-4.0-turbo-8k-preview": {
    "description": "Mô hình ngôn ngữ lớn siêu quy mô tự phát triển của Baidu, có hiệu suất tổng thể xuất sắc, phù hợp rộng rãi với các tình huống nhiệm vụ phức tạp trong nhiều lĩnh vực; hỗ trợ tự động kết nối với plugin tìm kiếm của Baidu, đảm bảo thông tin hỏi đáp kịp thời. So với ERNIE 4.0, hiệu suất tốt hơn."
  },
  "ernie-4.5-8k-preview": {
    "description": "Mô hình lớn văn tâm 4.5 là thế hệ mới của mô hình nền tảng đa phương tiện tự phát triển của Baidu, đạt được tối ưu hóa hợp tác thông qua mô hình hóa đa phương tiện, có khả năng hiểu đa phương tiện xuất sắc; có khả năng ngôn ngữ tinh vi hơn, khả năng hiểu, tạo ra, logic và ghi nhớ được cải thiện toàn diện, giảm ảo giác, khả năng suy luận logic và mã được nâng cao rõ rệt."
  },
  "ernie-char-8k": {
    "description": "Mô hình ngôn ngữ lớn theo ngữ cảnh tự phát triển của Baidu, phù hợp cho các ứng dụng như NPC trong trò chơi, đối thoại dịch vụ khách hàng, và vai trò trong đối thoại, có phong cách nhân vật rõ ràng và nhất quán, khả năng tuân theo lệnh mạnh mẽ, hiệu suất suy luận tốt hơn."
  },
  "ernie-char-fiction-8k": {
    "description": "Mô hình ngôn ngữ lớn theo ngữ cảnh tự phát triển của Baidu, phù hợp cho các ứng dụng như NPC trong trò chơi, đối thoại dịch vụ khách hàng, và vai trò trong đối thoại, có phong cách nhân vật rõ ràng và nhất quán, khả năng tuân theo lệnh mạnh mẽ, hiệu suất suy luận tốt hơn."
  },
  "ernie-lite-8k": {
    "description": "ERNIE Lite là mô hình ngôn ngữ lớn nhẹ tự phát triển của Baidu, kết hợp hiệu suất mô hình xuất sắc với hiệu suất suy luận, phù hợp cho việc sử dụng trên thẻ tăng tốc AI với công suất thấp."
  },
  "ernie-lite-pro-128k": {
    "description": "Mô hình ngôn ngữ lớn nhẹ tự phát triển của Baidu, kết hợp hiệu suất mô hình xuất sắc với hiệu suất suy luận, hiệu suất tốt hơn ERNIE Lite, phù hợp cho việc sử dụng trên thẻ tăng tốc AI với công suất thấp."
  },
  "ernie-novel-8k": {
    "description": "Mô hình ngôn ngữ lớn tổng quát tự phát triển của Baidu, có lợi thế rõ rệt trong khả năng viết tiếp tiểu thuyết, cũng có thể được sử dụng trong các tình huống như kịch ngắn, phim ảnh."
  },
  "ernie-speed-128k": {
    "description": "Mô hình ngôn ngữ lớn hiệu suất cao tự phát triển của Baidu, được phát hành vào năm 2024, có khả năng tổng quát xuất sắc, phù hợp làm mô hình nền để tinh chỉnh, xử lý tốt hơn các vấn đề trong tình huống cụ thể, đồng thời có hiệu suất suy luận xuất sắc."
  },
  "ernie-speed-pro-128k": {
    "description": "Mô hình ngôn ngữ lớn hiệu suất cao tự phát triển của Baidu, được phát hành vào năm 2024, có khả năng tổng quát xuất sắc, hiệu suất tốt hơn ERNIE Speed, phù hợp làm mô hình nền để tinh chỉnh, xử lý tốt hơn các vấn đề trong tình huống cụ thể, đồng thời có hiệu suất suy luận xuất sắc."
  },
  "ernie-tiny-8k": {
    "description": "ERNIE Tiny là mô hình ngôn ngữ lớn hiệu suất siêu cao tự phát triển của Baidu, có chi phí triển khai và tinh chỉnh thấp nhất trong dòng sản phẩm văn tâm."
  },
  "ernie-x1-32k-preview": {
    "description": "Mô hình lớn Wenxin X1 có khả năng hiểu, lập kế hoạch, phản ánh và tiến hóa mạnh mẽ hơn. Là một mô hình tư duy sâu sắc toàn diện hơn, Wenxin X1 kết hợp độ chính xác, sự sáng tạo và văn phong, đặc biệt xuất sắc trong các lĩnh vực như hỏi đáp kiến thức tiếng Trung, sáng tác văn học, viết tài liệu, đối thoại hàng ngày, suy luận logic, tính toán phức tạp và gọi công cụ."
  },
  "gemini-1.0-pro-001": {
    "description": "Gemini 1.0 Pro 001 (Tuning) cung cấp hiệu suất ổn định và có thể điều chỉnh, là lựa chọn lý tưởng cho các giải pháp nhiệm vụ phức tạp."
  },
  "gemini-1.0-pro-002": {
    "description": "Gemini 1.0 Pro 002 (Tuning) cung cấp hỗ trợ đa phương thức xuất sắc, tập trung vào việc giải quyết hiệu quả các nhiệm vụ phức tạp."
  },
  "gemini-1.0-pro-latest": {
    "description": "Gemini 1.0 Pro là mô hình AI hiệu suất cao của Google, được thiết kế để mở rộng cho nhiều nhiệm vụ."
  },
  "gemini-1.5-flash-001": {
    "description": "Gemini 1.5 Flash 001 là một mô hình đa phương thức hiệu quả, hỗ trợ mở rộng cho nhiều ứng dụng."
  },
  "gemini-1.5-flash-002": {
    "description": "Gemini 1.5 Flash 002 là một mô hình đa phương thức hiệu quả, hỗ trợ mở rộng cho nhiều ứng dụng."
  },
  "gemini-1.5-flash-8b": {
    "description": "Gemini 1.5 Flash 8B là một mô hình đa phương thức hiệu quả, hỗ trợ mở rộng cho nhiều ứng dụng."
  },
  "gemini-1.5-flash-8b-exp-0924": {
    "description": "Gemini 1.5 Flash 8B 0924 là mô hình thử nghiệm mới nhất, có sự cải thiện đáng kể về hiệu suất trong các trường hợp sử dụng văn bản và đa phương thức."
  },
  "gemini-1.5-flash-8b-latest": {
    "description": "Gemini 1.5 Flash 8B là một mô hình đa chế độ hiệu quả, hỗ trợ mở rộng ứng dụng rộng rãi."
  },
  "gemini-1.5-flash-exp-0827": {
    "description": "Gemini 1.5 Flash 0827 cung cấp khả năng xử lý đa phương tiện tối ưu, áp dụng cho nhiều tình huống tác vụ phức tạp."
  },
  "gemini-1.5-flash-latest": {
    "description": "Gemini 1.5 Flash là mô hình AI đa phương thức mới nhất của Google, có khả năng xử lý nhanh, hỗ trợ đầu vào văn bản, hình ảnh và video, phù hợp cho việc mở rộng hiệu quả cho nhiều nhiệm vụ."
  },
  "gemini-1.5-pro-001": {
    "description": "Gemini 1.5 Pro 001 là giải pháp AI đa phương thức có thể mở rộng, hỗ trợ nhiều nhiệm vụ phức tạp."
  },
  "gemini-1.5-pro-002": {
    "description": "Gemini 1.5 Pro 002 là mô hình sẵn sàng cho sản xuất mới nhất, cung cấp đầu ra chất lượng cao hơn, đặc biệt là trong các nhiệm vụ toán học, ngữ cảnh dài và thị giác."
  },
  "gemini-1.5-pro-exp-0801": {
    "description": "Gemini 1.5 Pro 0801 cung cấp khả năng xử lý đa phương tiện xuất sắc, mang lại tính linh hoạt cao hơn cho việc phát triển ứng dụng."
  },
  "gemini-1.5-pro-exp-0827": {
    "description": "Gemini 1.5 Pro 0827 kết hợp công nghệ tối ưu hóa mới nhất, mang lại khả năng xử lý dữ liệu đa phương tiện hiệu quả hơn."
  },
  "gemini-1.5-pro-latest": {
    "description": "Gemini 1.5 Pro hỗ trợ lên đến 2 triệu tokens, là lựa chọn lý tưởng cho mô hình đa phương thức trung bình, phù hợp cho hỗ trợ đa diện cho các nhiệm vụ phức tạp."
  },
  "gemini-2.0-flash": {
    "description": "Gemini 2.0 Flash cung cấp các tính năng và cải tiến thế hệ tiếp theo, bao gồm tốc độ vượt trội, sử dụng công cụ bản địa, tạo đa phương tiện và cửa sổ ngữ cảnh 1M token."
  },
  "gemini-2.0-flash-001": {
    "description": "Gemini 2.0 Flash cung cấp các tính năng và cải tiến thế hệ tiếp theo, bao gồm tốc độ vượt trội, sử dụng công cụ bản địa, tạo đa phương tiện và cửa sổ ngữ cảnh 1M token."
  },
  "gemini-2.0-flash-exp": {
    "description": "Biến thể mô hình Gemini 2.0 Flash, được tối ưu hóa cho hiệu quả chi phí và độ trễ thấp."
  },
  "gemini-2.0-flash-exp-image-generation": {
    "description": "Mô hình thử nghiệm Gemini 2.0 Flash, hỗ trợ tạo hình ảnh"
  },
  "gemini-2.0-flash-lite": {
    "description": "Biến thể mô hình Gemini 2.0 Flash được tối ưu hóa cho hiệu quả chi phí và độ trễ thấp."
  },
  "gemini-2.0-flash-lite-001": {
    "description": "Biến thể mô hình Gemini 2.0 Flash được tối ưu hóa cho hiệu quả chi phí và độ trễ thấp."
  },
  "gemini-2.0-flash-thinking-exp-01-21": {
    "description": "Gemini 2.0 Flash Exp là mô hình AI đa phương thức thử nghiệm mới nhất của Google, sở hữu các tính năng thế hệ tiếp theo, tốc độ vượt trội, gọi công cụ bản địa và sinh ra đa phương thức."
  },
  "gemini-2.0-pro-exp-02-05": {
    "description": "Gemini 2.0 Pro Experimental là mô hình AI đa phương tiện thử nghiệm mới nhất của Google, có sự cải thiện chất lượng nhất định so với các phiên bản trước, đặc biệt là về kiến thức thế giới, mã và ngữ cảnh dài."
  },
  "gemini-2.5-pro-exp-03-25": {
    "description": "Gemini 2.5 Pro Experimental là mô hình tư duy tiên tiến nhất của Google, có khả năng suy luận về mã, toán học và các vấn đề phức tạp trong lĩnh vực STEM, đồng thời có thể phân tích các tập dữ liệu lớn, kho mã và tài liệu bằng cách sử dụng ngữ cảnh dài."
  },
  "gemini-2.5-pro-preview-03-25": {
    "description": "Gemini 2.5 Pro Preview là mô hình tư duy tiên tiến nhất của Google, có khả năng suy luận về mã, toán học và các vấn đề phức tạp trong lĩnh vực STEM, cũng như phân tích các tập dữ liệu lớn, kho mã và tài liệu bằng cách sử dụng ngữ cảnh dài."
  },
  "gemma-7b-it": {
    "description": "Gemma 7B phù hợp cho việc xử lý các nhiệm vụ quy mô vừa và nhỏ, đồng thời mang lại hiệu quả chi phí."
  },
  "gemma2": {
    "description": "Gemma 2 là mô hình hiệu quả do Google phát hành, bao gồm nhiều ứng dụng từ nhỏ đến xử lý dữ liệu phức tạp."
  },
  "gemma2-9b-it": {
    "description": "Gemma 2 9B là một mô hình được tối ưu hóa cho các nhiệm vụ cụ thể và tích hợp công cụ."
  },
  "gemma2:27b": {
    "description": "Gemma 2 là mô hình hiệu quả do Google phát hành, bao gồm nhiều ứng dụng từ nhỏ đến xử lý dữ liệu phức tạp."
  },
  "gemma2:2b": {
    "description": "Gemma 2 là mô hình hiệu quả do Google phát hành, bao gồm nhiều ứng dụng từ nhỏ đến xử lý dữ liệu phức tạp."
  },
  "generalv3": {
    "description": "Spark Pro là một mô hình ngôn ngữ lớn hiệu suất cao được tối ưu hóa cho các lĩnh vực chuyên môn, tập trung vào toán học, lập trình, y tế, giáo dục và nhiều lĩnh vực khác, đồng thời hỗ trợ tìm kiếm trực tuyến và các plugin tích hợp như thời tiết, ngày tháng. Mô hình đã được tối ưu hóa thể hiện xuất sắc và hiệu suất cao trong các nhiệm vụ hỏi đáp kiến thức phức tạp, hiểu ngôn ngữ và sáng tạo văn bản cấp cao, là lựa chọn lý tưởng cho các tình huống ứng dụng chuyên nghiệp."
  },
  "generalv3.5": {
    "description": "Spark3.5 Max là phiên bản toàn diện nhất, hỗ trợ tìm kiếm trực tuyến và nhiều plugin tích hợp. Khả năng cốt lõi đã được tối ưu hóa toàn diện cùng với thiết lập vai trò hệ thống và chức năng gọi hàm, giúp nó thể hiện xuất sắc và nổi bật trong nhiều tình huống ứng dụng phức tạp."
  },
  "glm-4": {
    "description": "GLM-4 là phiên bản flagship cũ phát hành vào tháng 1 năm 2024, hiện đã được GLM-4-0520 mạnh mẽ hơn thay thế."
  },
  "glm-4-0520": {
    "description": "GLM-4-0520 là phiên bản mô hình mới nhất, được thiết kế cho các nhiệm vụ phức tạp và đa dạng, thể hiện xuất sắc."
  },
  "glm-4-9b-chat": {
    "description": "GLM-4-9B-Chat thể hiện hiệu suất cao trong nhiều lĩnh vực như ngữ nghĩa, toán học, suy luận, mã và kiến thức. Nó còn có khả năng duyệt web, thực thi mã, gọi công cụ tùy chỉnh và suy luận văn bản dài. Hỗ trợ 26 ngôn ngữ, bao gồm tiếng Nhật, tiếng Hàn và tiếng Đức."
  },
  "glm-4-air": {
    "description": "GLM-4-Air là phiên bản có giá trị sử dụng cao, hiệu suất gần giống GLM-4, cung cấp tốc độ nhanh và giá cả phải chăng."
  },
  "glm-4-air-250414": {
    "description": "GLM-4-Air là phiên bản có giá trị cao, hiệu suất gần tương đương với GLM-4, cung cấp tốc độ nhanh và giá cả phải chăng."
  },
  "glm-4-airx": {
    "description": "GLM-4-AirX cung cấp phiên bản hiệu quả của GLM-4-Air, tốc độ suy luận có thể đạt 2.6 lần."
  },
  "glm-4-alltools": {
    "description": "GLM-4-AllTools là một mô hình tác nhân đa chức năng, được tối ưu hóa để hỗ trợ lập kế hoạch chỉ dẫn phức tạp và gọi công cụ, như duyệt web, giải thích mã và sinh văn bản, phù hợp cho thực hiện nhiều nhiệm vụ."
  },
  "glm-4-flash": {
    "description": "GLM-4-Flash là lựa chọn lý tưởng cho các nhiệm vụ đơn giản, tốc độ nhanh nhất và giá cả phải chăng nhất."
  },
  "glm-4-flash-250414": {
    "description": "GLM-4-Flash là lựa chọn lý tưởng cho các nhiệm vụ đơn giản, nhanh nhất và miễn phí."
  },
  "glm-4-flashx": {
    "description": "GLM-4-FlashX là phiên bản nâng cấp của Flash, với tốc độ suy diễn siêu nhanh."
  },
  "glm-4-long": {
    "description": "GLM-4-Long hỗ trợ đầu vào văn bản siêu dài, phù hợp cho các nhiệm vụ ghi nhớ và xử lý tài liệu quy mô lớn."
  },
  "glm-4-plus": {
    "description": "GLM-4-Plus là mô hình flagship thông minh cao, có khả năng xử lý văn bản dài và nhiệm vụ phức tạp, hiệu suất được nâng cao toàn diện."
  },
  "glm-4v": {
    "description": "GLM-4V cung cấp khả năng hiểu và suy luận hình ảnh mạnh mẽ, hỗ trợ nhiều nhiệm vụ hình ảnh."
  },
  "glm-4v-flash": {
    "description": "GLM-4V-Flash tập trung vào hiểu hình ảnh đơn lẻ một cách hiệu quả, phù hợp cho các tình huống phân tích hình ảnh nhanh chóng, chẳng hạn như phân tích hình ảnh theo thời gian thực hoặc xử lý hình ảnh hàng loạt."
  },
  "glm-4v-plus": {
    "description": "GLM-4V-Plus có khả năng hiểu nội dung video và nhiều hình ảnh, phù hợp cho các nhiệm vụ đa phương tiện."
  },
  "glm-4v-plus-0111": {
    "description": "GLM-4V-Plus có khả năng hiểu nội dung video và nhiều hình ảnh, phù hợp cho các nhiệm vụ đa phương tiện."
  },
  "glm-z1-air": {
    "description": "Mô hình suy luận: có khả năng suy luận mạnh mẽ, phù hợp cho các nhiệm vụ cần suy luận sâu."
  },
  "glm-z1-airx": {
    "description": "Suy luận siêu tốc: có tốc độ suy luận cực nhanh và hiệu quả suy luận mạnh mẽ."
  },
  "glm-z1-flash": {
    "description": "Dòng GLM-Z1 có khả năng suy luận phức tạp mạnh mẽ, thể hiện xuất sắc trong các lĩnh vực suy luận logic, toán học, lập trình. Độ dài ngữ cảnh tối đa là 32K."
  },
  "glm-zero-preview": {
    "description": "GLM-Zero-Preview có khả năng suy luận phức tạp mạnh mẽ, thể hiện xuất sắc trong các lĩnh vực suy luận logic, toán học, lập trình."
  },
  "google/gemini-2.0-flash-001": {
    "description": "Gemini 2.0 Flash cung cấp các tính năng và cải tiến thế hệ tiếp theo, bao gồm tốc độ vượt trội, sử dụng công cụ bản địa, tạo đa phương tiện và cửa sổ ngữ cảnh 1M token."
  },
  "google/gemini-2.0-pro-exp-02-05:free": {
    "description": "Gemini 2.0 Pro Experimental là mô hình AI đa phương tiện thử nghiệm mới nhất của Google, có sự cải thiện chất lượng nhất định so với các phiên bản trước, đặc biệt là về kiến thức thế giới, mã và ngữ cảnh dài."
  },
  "google/gemini-flash-1.5": {
    "description": "Gemini 1.5 Flash cung cấp khả năng xử lý đa phương thức được tối ưu hóa, phù hợp cho nhiều tình huống nhiệm vụ phức tạp."
  },
  "google/gemini-pro-1.5": {
    "description": "Gemini 1.5 Pro kết hợp công nghệ tối ưu hóa mới nhất, mang lại khả năng xử lý dữ liệu đa phương thức hiệu quả hơn."
  },
  "google/gemma-2-27b": {
    "description": "Gemma 2 là mô hình hiệu quả do Google phát hành, bao gồm nhiều ứng dụng từ ứng dụng nhỏ đến xử lý dữ liệu phức tạp."
  },
  "google/gemma-2-27b-it": {
    "description": "Gemma 2 tiếp tục triết lý thiết kế nhẹ và hiệu quả."
  },
  "google/gemma-2-2b-it": {
    "description": "Mô hình tinh chỉnh hướng dẫn nhẹ của Google"
  },
  "google/gemma-2-9b": {
    "description": "Gemma 2 là mô hình hiệu quả do Google phát hành, bao gồm nhiều ứng dụng từ ứng dụng nhỏ đến xử lý dữ liệu phức tạp."
  },
  "google/gemma-2-9b-it": {
    "description": "Gemma 2 là một loạt mô hình văn bản mã nguồn mở nhẹ của Google."
  },
  "google/gemma-2-9b-it:free": {
    "description": "Gemma 2 là loạt mô hình văn bản mã nguồn mở nhẹ của Google."
  },
  "google/gemma-2b-it": {
    "description": "Gemma Instruct (2B) cung cấp khả năng xử lý chỉ dẫn cơ bản, phù hợp cho các ứng dụng nhẹ."
  },
  "google/gemma-3-27b-it": {
    "description": "Gemma 3 27B là một mô hình ngôn ngữ mã nguồn mở của Google, thiết lập tiêu chuẩn mới về hiệu suất và hiệu quả."
  },
  "gpt-3.5-turbo": {
    "description": "GPT 3.5 Turbo, phù hợp cho nhiều nhiệm vụ sinh và hiểu văn bản, hiện tại trỏ đến gpt-3.5-turbo-0125."
  },
  "gpt-3.5-turbo-0125": {
    "description": "GPT 3.5 Turbo, phù hợp cho nhiều nhiệm vụ sinh và hiểu văn bản, hiện tại trỏ đến gpt-3.5-turbo-0125."
  },
  "gpt-3.5-turbo-1106": {
    "description": "GPT 3.5 Turbo, phù hợp cho nhiều nhiệm vụ sinh và hiểu văn bản, hiện tại trỏ đến gpt-3.5-turbo-0125."
  },
  "gpt-3.5-turbo-instruct": {
    "description": "GPT 3.5 Turbo, phù hợp cho nhiều nhiệm vụ sinh và hiểu văn bản, hiện tại trỏ đến gpt-3.5-turbo-0125."
  },
  "gpt-35-turbo": {
    "description": "GPT 3.5 Turbo, mô hình hiệu quả do OpenAI cung cấp, phù hợp cho các tác vụ trò chuyện và tạo văn bản, hỗ trợ gọi hàm song song."
  },
  "gpt-35-turbo-16k": {
    "description": "GPT 3.5 Turbo 16k, mô hình tạo văn bản dung lượng cao, phù hợp cho các nhiệm vụ phức tạp."
  },
  "gpt-4": {
    "description": "GPT-4 cung cấp một cửa sổ ngữ cảnh lớn hơn, có khả năng xử lý các đầu vào văn bản dài hơn, phù hợp cho các tình huống cần tích hợp thông tin rộng rãi và phân tích dữ liệu."
  },
  "gpt-4-0125-preview": {
    "description": "Mô hình GPT-4 Turbo mới nhất có chức năng hình ảnh. Hiện tại, các yêu cầu hình ảnh có thể sử dụng chế độ JSON và gọi hàm. GPT-4 Turbo là một phiên bản nâng cao, cung cấp hỗ trợ chi phí hiệu quả cho các nhiệm vụ đa phương tiện. Nó tìm thấy sự cân bằng giữa độ chính xác và hiệu quả, phù hợp cho các ứng dụng cần tương tác theo thời gian thực."
  },
  "gpt-4-0613": {
    "description": "GPT-4 cung cấp một cửa sổ ngữ cảnh lớn hơn, có khả năng xử lý các đầu vào văn bản dài hơn, phù hợp cho các tình huống cần tích hợp thông tin rộng rãi và phân tích dữ liệu."
  },
  "gpt-4-1106-preview": {
    "description": "Mô hình GPT-4 Turbo mới nhất có chức năng hình ảnh. Hiện tại, các yêu cầu hình ảnh có thể sử dụng chế độ JSON và gọi hàm. GPT-4 Turbo là một phiên bản nâng cao, cung cấp hỗ trợ chi phí hiệu quả cho các nhiệm vụ đa phương tiện. Nó tìm thấy sự cân bằng giữa độ chính xác và hiệu quả, phù hợp cho các ứng dụng cần tương tác theo thời gian thực."
  },
  "gpt-4-32k": {
    "description": "GPT-4 cung cấp một cửa sổ ngữ cảnh lớn hơn, có khả năng xử lý các đầu vào văn bản dài hơn, phù hợp cho các tình huống cần tích hợp thông tin rộng rãi và phân tích dữ liệu."
  },
  "gpt-4-32k-0613": {
    "description": "GPT-4 cung cấp một cửa sổ ngữ cảnh lớn hơn, có khả năng xử lý các đầu vào văn bản dài hơn, phù hợp cho các tình huống cần tích hợp thông tin rộng rãi và phân tích dữ liệu."
  },
  "gpt-4-turbo": {
    "description": "Mô hình GPT-4 Turbo mới nhất có chức năng hình ảnh. Hiện tại, các yêu cầu hình ảnh có thể sử dụng chế độ JSON và gọi hàm. GPT-4 Turbo là một phiên bản nâng cao, cung cấp hỗ trợ chi phí hiệu quả cho các nhiệm vụ đa phương tiện. Nó tìm thấy sự cân bằng giữa độ chính xác và hiệu quả, phù hợp cho các ứng dụng cần tương tác theo thời gian thực."
  },
  "gpt-4-turbo-2024-04-09": {
    "description": "Mô hình GPT-4 Turbo mới nhất có chức năng hình ảnh. Hiện tại, các yêu cầu hình ảnh có thể sử dụng chế độ JSON và gọi hàm. GPT-4 Turbo là một phiên bản nâng cao, cung cấp hỗ trợ chi phí hiệu quả cho các nhiệm vụ đa phương tiện. Nó tìm thấy sự cân bằng giữa độ chính xác và hiệu quả, phù hợp cho các ứng dụng cần tương tác theo thời gian thực."
  },
  "gpt-4-turbo-preview": {
    "description": "Mô hình GPT-4 Turbo mới nhất có chức năng hình ảnh. Hiện tại, các yêu cầu hình ảnh có thể sử dụng chế độ JSON và gọi hàm. GPT-4 Turbo là một phiên bản nâng cao, cung cấp hỗ trợ chi phí hiệu quả cho các nhiệm vụ đa phương tiện. Nó tìm thấy sự cân bằng giữa độ chính xác và hiệu quả, phù hợp cho các ứng dụng cần tương tác theo thời gian thực."
  },
  "gpt-4-vision-preview": {
    "description": "Mô hình GPT-4 Turbo mới nhất có chức năng hình ảnh. Hiện tại, các yêu cầu hình ảnh có thể sử dụng chế độ JSON và gọi hàm. GPT-4 Turbo là một phiên bản nâng cao, cung cấp hỗ trợ chi phí hiệu quả cho các nhiệm vụ đa phương tiện. Nó tìm thấy sự cân bằng giữa độ chính xác và hiệu quả, phù hợp cho các ứng dụng cần tương tác theo thời gian thực."
  },
  "gpt-4.1": {
    "description": "GPT-4.1 là mô hình hàng đầu của chúng tôi cho các nhiệm vụ phức tạp. Nó rất phù hợp để giải quyết vấn đề đa lĩnh vực."
  },
  "gpt-4.1-mini": {
    "description": "GPT-4.1 mini cung cấp sự cân bằng giữa trí tuệ, tốc độ và chi phí, khiến nó trở thành mô hình hấp dẫn cho nhiều trường hợp sử dụng."
  },
  "gpt-4.1-nano": {
    "description": "GPT-4.1 mini cung cấp sự cân bằng giữa trí tuệ, tốc độ và chi phí, khiến nó trở thành mô hình hấp dẫn cho nhiều trường hợp sử dụng."
  },
  "gpt-4.5-preview": {
    "description": "Bản nghiên cứu preview của GPT-4.5, đây là mô hình GPT lớn nhất và mạnh mẽ nhất mà chúng tôi từng phát triển. Nó sở hữu kiến thức rộng lớn về thế giới và có khả năng hiểu ý định của người dùng tốt hơn, giúp nó thể hiện xuất sắc trong các nhiệm vụ sáng tạo và lập kế hoạch tự động. GPT-4.5 có thể chấp nhận đầu vào văn bản và hình ảnh, và tạo ra đầu ra văn bản (bao gồm cả đầu ra có cấu trúc). Hỗ trợ các tính năng quan trọng cho nhà phát triển như gọi hàm, API theo lô và đầu ra theo luồng. Trong các nhiệm vụ cần sự sáng tạo, tư duy mở và đối thoại (như viết lách, học tập hoặc khám phá ý tưởng mới), GPT-4.5 thể hiện đặc biệt xuất sắc. Thời điểm cắt đứt kiến thức là tháng 10 năm 2023."
  },
  "gpt-4o": {
    "description": "ChatGPT-4o là một mô hình động, được cập nhật theo thời gian thực để giữ phiên bản mới nhất. Nó kết hợp khả năng hiểu và sinh ngôn ngữ mạnh mẽ, phù hợp cho các ứng dụng quy mô lớn, bao gồm dịch vụ khách hàng, giáo dục và hỗ trợ kỹ thuật."
  },
  "gpt-4o-2024-05-13": {
    "description": "ChatGPT-4o là một mô hình động, được cập nhật theo thời gian thực để giữ phiên bản mới nhất. Nó kết hợp khả năng hiểu và sinh ngôn ngữ mạnh mẽ, phù hợp cho các ứng dụng quy mô lớn, bao gồm dịch vụ khách hàng, giáo dục và hỗ trợ kỹ thuật."
  },
  "gpt-4o-2024-08-06": {
    "description": "ChatGPT-4o là một mô hình động, được cập nhật theo thời gian thực để giữ phiên bản mới nhất. Nó kết hợp khả năng hiểu và sinh ngôn ngữ mạnh mẽ, phù hợp cho các ứng dụng quy mô lớn, bao gồm dịch vụ khách hàng, giáo dục và hỗ trợ kỹ thuật."
  },
  "gpt-4o-2024-11-20": {
    "description": "ChatGPT-4o là một mô hình động, được cập nhật liên tục để giữ phiên bản mới nhất. Nó kết hợp khả năng hiểu và tạo ngôn ngữ mạnh mẽ, phù hợp cho nhiều ứng dụng quy mô lớn, bao gồm dịch vụ khách hàng, giáo dục và hỗ trợ kỹ thuật."
  },
  "gpt-4o-audio-preview": {
    "description": "Mô hình GPT-4o Audio, hỗ trợ đầu vào và đầu ra âm thanh."
  },
  "gpt-4o-mini": {
    "description": "GPT-4o mini là mô hình mới nhất do OpenAI phát hành sau GPT-4 Omni, hỗ trợ đầu vào hình ảnh và đầu ra văn bản. Là mô hình nhỏ gọn tiên tiến nhất của họ, nó rẻ hơn nhiều so với các mô hình tiên tiến gần đây khác và rẻ hơn hơn 60% so với GPT-3.5 Turbo. Nó giữ lại trí thông minh tiên tiến nhất trong khi có giá trị sử dụng đáng kể. GPT-4o mini đạt 82% điểm trong bài kiểm tra MMLU và hiện đứng cao hơn GPT-4 về sở thích trò chuyện."
  },
  "gpt-4o-mini-realtime-preview": {
    "description": "Phiên bản thời gian thực của GPT-4o-mini, hỗ trợ đầu vào và đầu ra âm thanh và văn bản theo thời gian thực."
  },
  "gpt-4o-mini-tts": {
    "description": "GPT-4o mini TTS là mô hình chuyển văn bản thành giọng nói dựa trên GPT-4o mini, cung cấp sinh âm thanh cao cấp với chi phí thấp hơn."
  },
  "gpt-4o-realtime-preview": {
    "description": "Phiên bản thời gian thực của GPT-4o, hỗ trợ đầu vào và đầu ra âm thanh và văn bản theo thời gian thực."
  },
  "gpt-4o-realtime-preview-2024-10-01": {
    "description": "Phiên bản thời gian thực của GPT-4o, hỗ trợ đầu vào và đầu ra âm thanh và văn bản theo thời gian thực."
  },
  "gpt-4o-realtime-preview-2024-12-17": {
    "description": "Phiên bản thời gian thực của GPT-4o, hỗ trợ đầu vào và đầu ra âm thanh và văn bản theo thời gian thực."
  },
  "grok-2-1212": {
    "description": "Mô hình này đã được cải thiện về độ chính xác, khả năng tuân thủ hướng dẫn và khả năng đa ngôn ngữ."
  },
  "grok-2-vision-1212": {
    "description": "Mô hình này đã được cải thiện về độ chính xác, khả năng tuân thủ hướng dẫn và khả năng đa ngôn ngữ."
  },
  "grok-3-beta": {
    "description": "Mô hình hàng đầu, chuyên về trích xuất dữ liệu, lập trình và tóm tắt văn bản cho các ứng dụng doanh nghiệp, có kiến thức sâu rộng trong các lĩnh vực tài chính, y tế, pháp lý và khoa học."
  },
  "grok-3-fast-beta": {
    "description": "Mô hình hàng đầu, chuyên về trích xuất dữ liệu, lập trình và tóm tắt văn bản cho các ứng dụng doanh nghiệp, có kiến thức sâu rộng trong các lĩnh vực tài chính, y tế, pháp lý và khoa học."
  },
  "grok-3-mini-beta": {
    "description": "Mô hình nhẹ, sẽ suy nghĩ trước khi trò chuyện. Chạy nhanh, thông minh, phù hợp cho các nhiệm vụ logic không cần kiến thức chuyên sâu, và có thể thu thập được các dấu vết tư duy ban đầu."
  },
  "grok-3-mini-fast-beta": {
    "description": "Mô hình nhẹ, sẽ suy nghĩ trước khi trò chuyện. Chạy nhanh, thông minh, phù hợp cho các nhiệm vụ logic không cần kiến thức chuyên sâu, và có thể thu thập được các dấu vết tư duy ban đầu."
  },
  "grok-beta": {
    "description": "Có hiệu suất tương đương với Grok 2, nhưng hiệu quả, tốc độ và tính năng cao hơn."
  },
  "grok-vision-beta": {
    "description": "Mô hình hiểu hình ảnh mới nhất, có khả năng xử lý nhiều loại thông tin hình ảnh khác nhau, bao gồm tài liệu, biểu đồ, ảnh chụp màn hình và ảnh."
  },
  "gryphe/mythomax-l2-13b": {
    "description": "MythoMax l2 13B là mô hình ngôn ngữ kết hợp giữa sáng tạo và trí thông minh, kết hợp nhiều mô hình hàng đầu."
  },
  "hunyuan-code": {
    "description": "Mô hình sinh mã mới nhất của Hunyuan, được huấn luyện trên 200B dữ liệu mã chất lượng cao, trải qua nửa năm huấn luyện dữ liệu SFT chất lượng cao, độ dài cửa sổ ngữ cảnh tăng lên 8K, đứng đầu trong các chỉ số đánh giá tự động sinh mã cho năm ngôn ngữ lớn; trong đánh giá chất lượng cao của 10 tiêu chí mã tổng hợp cho năm ngôn ngữ, hiệu suất nằm trong nhóm đầu."
  },
  "hunyuan-functioncall": {
    "description": "Mô hình FunctionCall với cấu trúc MOE mới nhất của Hunyuan, được huấn luyện trên dữ liệu FunctionCall chất lượng cao, với cửa sổ ngữ cảnh đạt 32K, dẫn đầu trong nhiều chỉ số đánh giá."
  },
  "hunyuan-large": {
    "description": "Mô hình Hunyuan-large có tổng số tham số khoảng 389B, số tham số kích hoạt khoảng 52B, là mô hình MoE mã nguồn mở có quy mô tham số lớn nhất và hiệu quả nhất trong ngành hiện nay."
  },
  "hunyuan-large-longcontext": {
    "description": "Chuyên xử lý các nhiệm vụ văn bản dài như tóm tắt tài liệu và hỏi đáp tài liệu, đồng thời cũng có khả năng xử lý các nhiệm vụ tạo văn bản chung. Thể hiện xuất sắc trong phân tích và tạo nội dung văn bản dài, có thể đáp ứng hiệu quả các yêu cầu xử lý nội dung dài phức tạp và chi tiết."
  },
  "hunyuan-lite": {
    "description": "Nâng cấp lên cấu trúc MOE, với cửa sổ ngữ cảnh 256k, dẫn đầu nhiều mô hình mã nguồn mở trong các bộ đánh giá NLP, mã, toán học, ngành nghề, v.v."
  },
  "hunyuan-lite-vision": {
    "description": "Mô hình đa phương thức mới nhất 7B của Hunyuan, cửa sổ ngữ cảnh 32K, hỗ trợ đối thoại đa phương thức trong các tình huống tiếng Trung và tiếng Anh, nhận diện đối tượng hình ảnh, hiểu biết tài liệu và bảng biểu, toán học đa phương thức, v.v., với các chỉ số đánh giá vượt trội hơn các mô hình cạnh tranh 7B ở nhiều khía cạnh."
  },
  "hunyuan-pro": {
    "description": "Mô hình văn bản dài MOE-32K với quy mô hàng triệu tham số. Đạt được mức độ dẫn đầu tuyệt đối trên nhiều benchmark, có khả năng xử lý các lệnh phức tạp và suy diễn, có khả năng toán học phức tạp, hỗ trợ functioncall, được tối ưu hóa cho các lĩnh vực dịch thuật đa ngôn ngữ, tài chính, pháp lý và y tế."
  },
  "hunyuan-role": {
    "description": "Mô hình đóng vai trò mới nhất của Hunyuan, được tinh chỉnh và huấn luyện bởi Hunyuan, dựa trên mô hình Hunyuan kết hợp với bộ dữ liệu tình huống đóng vai trò để tăng cường huấn luyện, có hiệu suất cơ bản tốt hơn trong các tình huống đóng vai trò."
  },
  "hunyuan-standard": {
    "description": "Sử dụng chiến lược định tuyến tốt hơn, đồng thời giảm thiểu vấn đề cân bằng tải và đồng nhất chuyên gia. Về mặt văn bản dài, chỉ số tìm kiếm đạt 99.9%. MOE-32K có giá trị hiệu suất tương đối cao, cân bằng giữa hiệu quả và giá cả, có thể xử lý đầu vào văn bản dài."
  },
  "hunyuan-standard-256K": {
    "description": "Sử dụng chiến lược định tuyến tốt hơn, đồng thời giảm thiểu vấn đề cân bằng tải và đồng nhất chuyên gia. Về mặt văn bản dài, chỉ số tìm kiếm đạt 99.9%. MOE-256K đã có bước đột phá về độ dài và hiệu quả, mở rộng đáng kể độ dài đầu vào có thể."
  },
  "hunyuan-standard-vision": {
    "description": "Mô hình đa phương thức mới nhất của Hunyuan, hỗ trợ trả lời đa ngôn ngữ, khả năng tiếng Trung và tiếng Anh cân bằng."
  },
  "hunyuan-t1-20250321": {
    "description": "Xây dựng toàn diện khả năng mô hình cho cả khoa học tự nhiên và khoa học xã hội, khả năng nắm bắt thông tin văn bản dài mạnh mẽ. Hỗ trợ suy luận và giải đáp các vấn đề khoa học như toán học, logic, khoa học và mã với nhiều độ khó khác nhau."
  },
  "hunyuan-t1-latest": {
    "description": "Mô hình suy luận Hybrid-Transformer-Mamba quy mô siêu lớn đầu tiên trong ngành, mở rộng khả năng suy luận, tốc độ giải mã cực nhanh, và tiếp tục điều chỉnh theo sở thích của con người."
  },
  "hunyuan-translation": {
    "description": "Hỗ trợ dịch giữa 15 ngôn ngữ bao gồm tiếng Trung, tiếng Anh, tiếng Nhật, tiếng Pháp, tiếng Bồ Đào Nha, tiếng Tây Ban Nha, tiếng Thổ Nhĩ Kỳ, tiếng Nga, tiếng Ả Rập, tiếng Hàn, tiếng Ý, tiếng Đức, tiếng Việt, tiếng Mã Lai và tiếng Indonesia, dựa trên bộ đánh giá dịch tự động hóa COMET, có khả năng dịch giữa các ngôn ngữ phổ biến tốt hơn so với các mô hình cùng quy mô trên thị trường."
  },
  "hunyuan-translation-lite": {
    "description": "Mô hình dịch Hỗn Nguyên hỗ trợ dịch theo kiểu đối thoại ngôn ngữ tự nhiên; hỗ trợ dịch giữa 15 ngôn ngữ bao gồm tiếng Trung, tiếng Anh, tiếng Nhật, tiếng Pháp, tiếng Bồ Đào Nha, tiếng Tây Ban Nha, tiếng Thổ Nhĩ Kỳ, tiếng Nga, tiếng Ả Rập, tiếng Hàn, tiếng Ý, tiếng Đức, tiếng Việt, tiếng Mã Lai và tiếng Indonesia."
  },
  "hunyuan-turbo": {
    "description": "Phiên bản xem trước của thế hệ mới mô hình ngôn ngữ lớn Hunyuan, sử dụng cấu trúc mô hình chuyên gia hỗn hợp (MoE) hoàn toàn mới, so với hunyuan-pro, hiệu suất suy diễn nhanh hơn và hiệu quả mạnh mẽ hơn."
  },
  "hunyuan-turbo-20241223": {
    "description": "Phiên bản này tối ưu hóa: quy mô chỉ thị dữ liệu, nâng cao đáng kể khả năng tổng quát của mô hình; nâng cao đáng kể khả năng toán học, lập trình, và suy luận logic; tối ưu hóa khả năng hiểu biết văn bản và từ ngữ; tối ưu hóa chất lượng tạo nội dung văn bản."
  },
  "hunyuan-turbo-latest": {
    "description": "Tối ưu hóa trải nghiệm chung, bao gồm hiểu biết NLP, sáng tạo văn bản, trò chuyện, hỏi đáp kiến thức, dịch thuật, và các lĩnh vực khác; nâng cao tính nhân văn, tối ưu hóa trí tuệ cảm xúc của mô hình; cải thiện khả năng làm rõ khi ý định không rõ ràng; nâng cao khả năng xử lý các vấn đề phân tích từ ngữ; nâng cao chất lượng và khả năng tương tác trong sáng tạo; cải thiện trải nghiệm đa vòng."
  },
  "hunyuan-turbo-vision": {
    "description": "Mô hình ngôn ngữ hình ảnh thế hệ mới của Hunyuan, sử dụng cấu trúc mô hình chuyên gia hỗn hợp (MoE) hoàn toàn mới, nâng cao toàn diện khả năng nhận diện cơ bản, sáng tạo nội dung, hỏi đáp kiến thức, và phân tích suy luận so với mô hình thế hệ trước."
  },
  "hunyuan-turbos-20250226": {
    "description": "hunyuan-TurboS pv2.1.2 phiên bản cố định, nâng cấp số lượng token trong đào tạo nền tảng; nâng cao khả năng tư duy về toán học/logic/mã; cải thiện trải nghiệm chung cho cả tiếng Trung và tiếng Anh, bao gồm sáng tác văn bản, hiểu văn bản, hỏi đáp kiến thức, trò chuyện, v.v."
  },
  "hunyuan-turbos-latest": {
    "description": "hunyuan-TurboS là phiên bản mới nhất của mô hình lớn hỗn hợp Hunyuan, có khả năng tư duy mạnh mẽ hơn và trải nghiệm tốt hơn."
  },
  "hunyuan-turbos-longtext-128k-20250325": {
    "description": "Chuyên xử lý các nhiệm vụ văn bản dài như tóm tắt tài liệu và hỏi đáp tài liệu, đồng thời cũng có khả năng xử lý các nhiệm vụ tạo văn bản chung. Nó thể hiện xuất sắc trong việc phân tích và tạo ra văn bản dài, có khả năng đáp ứng hiệu quả các yêu cầu xử lý nội dung dài phức tạp và chi tiết."
  },
  "hunyuan-turbos-vision": {
    "description": "Mô hình này phù hợp cho các tình huống hiểu hình ảnh và văn bản, là mô hình ngôn ngữ hình ảnh thế hệ mới dựa trên turbos mới nhất của Hỗn Nguyên, tập trung vào các nhiệm vụ liên quan đến hiểu hình ảnh và văn bản, bao gồm nhận diện thực thể dựa trên hình ảnh, hỏi đáp kiến thức, sáng tạo nội dung, giải quyết vấn đề qua hình ảnh, v.v., với sự cải thiện toàn diện so với thế hệ trước."
  },
  "hunyuan-vision": {
    "description": "Mô hình đa phương thức mới nhất của Hunyuan, hỗ trợ đầu vào hình ảnh + văn bản để tạo ra nội dung văn bản."
  },
  "internlm/internlm2_5-20b-chat": {
    "description": "Mô hình mã nguồn mở sáng tạo InternLM2.5, thông qua số lượng tham số lớn, nâng cao trí thông minh trong đối thoại."
  },
  "internlm/internlm2_5-7b-chat": {
    "description": "InternLM2.5 cung cấp giải pháp đối thoại thông minh cho nhiều tình huống."
  },
  "internlm2-pro-chat": {
    "description": "Mô hình phiên bản cũ mà chúng tôi vẫn đang duy trì, có sẵn với nhiều tùy chọn tham số 7B và 20B."
  },
  "internlm2.5-latest": {
    "description": "Dòng mô hình mới nhất của chúng tôi, có hiệu suất suy luận xuất sắc, hỗ trợ độ dài ngữ cảnh 1M và khả năng theo dõi chỉ dẫn và gọi công cụ mạnh mẽ hơn."
  },
  "internlm3-latest": {
    "description": "Dòng mô hình mới nhất của chúng tôi, có hiệu suất suy luận xuất sắc, dẫn đầu trong số các mô hình mã nguồn mở cùng cấp. Mặc định chỉ đến mô hình InternLM3 mới nhất mà chúng tôi đã phát hành."
  },
  "jamba-large": {
    "description": "Mô hình mạnh mẽ và tiên tiến nhất của chúng tôi, được thiết kế đặc biệt để xử lý các nhiệm vụ phức tạp cấp doanh nghiệp, với hiệu suất xuất sắc."
  },
  "jamba-mini": {
    "description": "Mô hình hiệu quả nhất trong cùng phân khúc, cân bằng giữa tốc độ và chất lượng, có kích thước nhỏ hơn."
  },
  "jina-deepsearch-v1": {
    "description": "Tìm kiếm sâu kết hợp tìm kiếm trên mạng, đọc và suy luận, có thể thực hiện điều tra toàn diện. Bạn có thể coi nó như một đại lý, nhận nhiệm vụ nghiên cứu của bạn - nó sẽ thực hiện tìm kiếm rộng rãi và qua nhiều lần lặp lại trước khi đưa ra câu trả lời. Quá trình này liên quan đến nghiên cứu liên tục, suy luận và giải quyết vấn đề từ nhiều góc độ. Điều này khác biệt hoàn toàn với việc tạo ra câu trả lời trực tiếp từ dữ liệu đã được huấn luyện trước của các mô hình lớn tiêu chuẩn và các hệ thống RAG truyền thống dựa vào tìm kiếm bề mặt một lần."
  },
  "kimi-latest": {
    "description": "Sản phẩm trợ lý thông minh Kimi sử dụng mô hình lớn Kimi mới nhất, có thể chứa các tính năng chưa ổn định. Hỗ trợ hiểu hình ảnh, đồng thời tự động chọn mô hình 8k/32k/128k làm mô hình tính phí dựa trên độ dài ngữ cảnh yêu cầu."
  },
  "learnlm-1.5-pro-experimental": {
    "description": "LearnLM là một mô hình ngôn ngữ thử nghiệm, chuyên biệt cho các nhiệm vụ, được đào tạo để tuân theo các nguyên tắc khoa học học tập, có thể tuân theo các chỉ dẫn hệ thống trong các tình huống giảng dạy và học tập, đóng vai trò như một người hướng dẫn chuyên gia."
  },
  "lite": {
    "description": "Spark Lite là một mô hình ngôn ngữ lớn nhẹ, có độ trễ cực thấp và khả năng xử lý hiệu quả, hoàn toàn miễn phí và mở, hỗ trợ chức năng tìm kiếm trực tuyến theo thời gian thực. Đặc điểm phản hồi nhanh của nó giúp nó nổi bật trong các ứng dụng suy diễn trên thiết bị có công suất thấp và tinh chỉnh mô hình, mang lại hiệu quả chi phí và trải nghiệm thông minh xuất sắc cho người dùng, đặc biệt trong các tình huống hỏi đáp kiến thức, tạo nội dung và tìm kiếm."
  },
  "llama-2-7b-chat": {
    "description": "Llama2 là một loạt các mô hình ngôn ngữ lớn (LLM) do Meta phát triển và công khai, bao gồm các mô hình tạo văn bản đã được tiền huấn luyện và tinh chỉnh với quy mô từ 7 tỷ đến 700 tỷ tham số. Về mặt kiến trúc, Llama2 là một mô hình ngôn ngữ hồi quy tự động sử dụng kiến trúc biến đổi tối ưu. Các phiên bản đã điều chỉnh sử dụng tinh chỉnh có giám sát (SFT) và học củng cố với phản hồi từ con người (RLHF) để đồng bộ hóa với sở thích của con người về tính hữu ích và an toàn. Llama2 có hiệu suất vượt trội hơn so với loạt Llama trên nhiều bộ dữ liệu học thuật, cung cấp ý tưởng cho thiết kế và phát triển của nhiều mô hình khác."
  },
  "llama-3.1-70b-versatile": {
    "description": "Llama 3.1 70B cung cấp khả năng suy luận AI mạnh mẽ hơn, phù hợp cho các ứng dụng phức tạp, hỗ trợ xử lý tính toán cực lớn và đảm bảo hiệu quả và độ chính xác cao."
  },
  "llama-3.1-8b-instant": {
    "description": "Llama 3.1 8B là một mô hình hiệu suất cao, cung cấp khả năng sinh văn bản nhanh chóng, rất phù hợp cho các tình huống ứng dụng cần hiệu quả quy mô lớn và tiết kiệm chi phí."
  },
  "llama-3.1-instruct": {
    "description": "Mô hình Llama 3.1 được tối ưu hóa cho các tình huống đối thoại, vượt trội hơn nhiều mô hình trò chuyện nguồn mở hiện có trong các bài kiểm tra chuẩn ngành phổ biến."
  },
  "llama-3.2-11b-vision-instruct": {
    "description": "Khả năng suy luận hình ảnh xuất sắc trên hình ảnh độ phân giải cao, phù hợp cho các ứng dụng hiểu biết hình ảnh."
  },
  "llama-3.2-11b-vision-preview": {
    "description": "Llama 3.2 được thiết kế để xử lý các nhiệm vụ kết hợp dữ liệu hình ảnh và văn bản. Nó thể hiện xuất sắc trong các nhiệm vụ mô tả hình ảnh và hỏi đáp hình ảnh, vượt qua rào cản giữa tạo ngôn ngữ và suy luận hình ảnh."
  },
  "llama-3.2-90b-vision-instruct": {
    "description": "Khả năng suy luận hình ảnh tiên tiến dành cho các ứng dụng đại lý hiểu biết hình ảnh."
  },
  "llama-3.2-90b-vision-preview": {
    "description": "Llama 3.2 được thiết kế để xử lý các nhiệm vụ kết hợp dữ liệu hình ảnh và văn bản. Nó thể hiện xuất sắc trong các nhiệm vụ mô tả hình ảnh và hỏi đáp hình ảnh, vượt qua rào cản giữa tạo ngôn ngữ và suy luận hình ảnh."
  },
  "llama-3.2-vision-instruct": {
    "description": "Mô hình Llama 3.2-Vision đã được tối ưu hóa để nhận dạng hình ảnh, suy luận hình ảnh, mô tả hình ảnh và trả lời các câu hỏi thông thường liên quan đến hình ảnh."
  },
  "llama-3.3-70b-instruct": {
    "description": "Llama 3.3 là mô hình ngôn ngữ lớn mã nguồn mở đa ngôn ngữ tiên tiến nhất trong dòng Llama, mang đến trải nghiệm hiệu suất tương đương với mô hình 405B với chi phí cực thấp. Dựa trên cấu trúc Transformer, và được cải thiện tính hữu ích và an toàn thông qua tinh chỉnh giám sát (SFT) và học tăng cường từ phản hồi của con người (RLHF). Phiên bản tinh chỉnh theo chỉ dẫn của nó được tối ưu hóa cho đối thoại đa ngôn ngữ, thể hiện tốt hơn nhiều mô hình trò chuyện mã nguồn mở và đóng kín trong nhiều tiêu chuẩn ngành. Ngày cắt đứt kiến thức là tháng 12 năm 2023."
  },
  "llama-3.3-70b-versatile": {
    "description": "Mô hình ngôn ngữ lớn Meta Llama 3.3 (LLM) đa ngôn ngữ là mô hình tạo ra dựa trên 70B (đầu vào/đầu ra văn bản) đã được huấn luyện và điều chỉnh theo chỉ dẫn. Mô hình thuần văn bản Llama 3.3 được tối ưu hóa cho các trường hợp hội thoại đa ngôn ngữ và vượt trội hơn nhiều mô hình trò chuyện mã nguồn mở và đóng khác trên các tiêu chuẩn ngành thông thường."
  },
  "llama-3.3-instruct": {
    "description": "Mô hình Llama 3.3 được tối ưu hóa cho các tình huống đối thoại, và đã vượt qua nhiều mô hình trò chuyện nguồn mở hiện có trong các bài kiểm tra chuẩn ngành phổ biến."
  },
  "llama3-70b-8192": {
    "description": "Meta Llama 3 70B cung cấp khả năng xử lý phức tạp vô song, được thiết kế riêng cho các dự án yêu cầu cao."
  },
  "llama3-8b-8192": {
    "description": "Meta Llama 3 8B mang lại hiệu suất suy luận chất lượng cao, phù hợp cho nhu cầu ứng dụng đa dạng."
  },
  "llama3-groq-70b-8192-tool-use-preview": {
    "description": "Llama 3 Groq 70B Tool Use cung cấp khả năng gọi công cụ mạnh mẽ, hỗ trợ xử lý hiệu quả cho các nhiệm vụ phức tạp."
  },
  "llama3-groq-8b-8192-tool-use-preview": {
    "description": "Llama 3 Groq 8B Tool Use là mô hình được tối ưu hóa cho việc sử dụng công cụ hiệu quả, hỗ trợ tính toán song song nhanh chóng."
  },
  "llama3.1": {
    "description": "Llama 3.1 là mô hình tiên tiến do Meta phát hành, hỗ trợ lên đến 405B tham số, có thể áp dụng cho các cuộc đối thoại phức tạp, dịch đa ngôn ngữ và phân tích dữ liệu."
  },
  "llama3.1:405b": {
    "description": "Llama 3.1 là mô hình tiên tiến do Meta phát hành, hỗ trợ lên đến 405B tham số, có thể áp dụng cho các cuộc đối thoại phức tạp, dịch đa ngôn ngữ và phân tích dữ liệu."
  },
  "llama3.1:70b": {
    "description": "Llama 3.1 là mô hình tiên tiến do Meta phát hành, hỗ trợ lên đến 405B tham số, có thể áp dụng cho các cuộc đối thoại phức tạp, dịch đa ngôn ngữ và phân tích dữ liệu."
  },
  "llava": {
    "description": "LLaVA là mô hình đa phương thức kết hợp bộ mã hóa hình ảnh và Vicuna, phục vụ cho việc hiểu biết mạnh mẽ về hình ảnh và ngôn ngữ."
  },
  "llava-v1.5-7b-4096-preview": {
    "description": "LLaVA 1.5 7B cung cấp khả năng xử lý hình ảnh tích hợp, tạo ra đầu ra phức tạp thông qua đầu vào thông tin hình ảnh."
  },
  "llava:13b": {
    "description": "LLaVA là mô hình đa phương thức kết hợp bộ mã hóa hình ảnh và Vicuna, phục vụ cho việc hiểu biết mạnh mẽ về hình ảnh và ngôn ngữ."
  },
  "llava:34b": {
    "description": "LLaVA là mô hình đa phương thức kết hợp bộ mã hóa hình ảnh và Vicuna, phục vụ cho việc hiểu biết mạnh mẽ về hình ảnh và ngôn ngữ."
  },
  "mathstral": {
    "description": "MathΣtral được thiết kế cho nghiên cứu khoa học và suy luận toán học, cung cấp khả năng tính toán hiệu quả và giải thích kết quả."
  },
  "max-32k": {
    "description": "Spark Max 32K được cấu hình với khả năng xử lý ngữ cảnh lớn, có khả năng hiểu ngữ cảnh và suy luận logic mạnh mẽ hơn, hỗ trợ đầu vào văn bản 32K tokens, phù hợp cho việc đọc tài liệu dài, hỏi đáp kiến thức riêng tư và các tình huống khác."
  },
  "megrez-3b-instruct": {
    "description": "Megrez-3B-Instruct là mô hình ngôn ngữ lớn được huấn luyện hoàn toàn độc lập bởi Wúwèn Xīnqióng. Megrez-3B-Instruct nhằm tạo ra một giải pháp thông minh ở đầu cuối với khả năng suy luận nhanh chóng, kích thước nhỏ gọn và dễ sử dụng thông qua lý thuyết tích hợp phần mềm và phần cứng."
  },
  "meta-llama-3-70b-instruct": {
    "description": "Mô hình 70 tỷ tham số mạnh mẽ, xuất sắc trong lý luận, lập trình và các ứng dụng ngôn ngữ rộng lớn."
  },
  "meta-llama-3-8b-instruct": {
    "description": "Mô hình 8 tỷ tham số đa năng, tối ưu hóa cho các tác vụ đối thoại và tạo văn bản."
  },
  "meta-llama-3.1-405b-instruct": {
    "description": "Các mô hình văn bản chỉ được tinh chỉnh theo hướng dẫn Llama 3.1 được tối ưu hóa cho các trường hợp sử dụng đối thoại đa ngôn ngữ và vượt trội hơn nhiều mô hình trò chuyện mã nguồn mở và đóng có sẵn trên các tiêu chuẩn ngành phổ biến."
  },
  "meta-llama-3.1-70b-instruct": {
    "description": "Các mô hình văn bản chỉ được tinh chỉnh theo hướng dẫn Llama 3.1 được tối ưu hóa cho các trường hợp sử dụng đối thoại đa ngôn ngữ và vượt trội hơn nhiều mô hình trò chuyện mã nguồn mở và đóng có sẵn trên các tiêu chuẩn ngành phổ biến."
  },
  "meta-llama-3.1-8b-instruct": {
    "description": "Các mô hình văn bản chỉ được tinh chỉnh theo hướng dẫn Llama 3.1 được tối ưu hóa cho các trường hợp sử dụng đối thoại đa ngôn ngữ và vượt trội hơn nhiều mô hình trò chuyện mã nguồn mở và đóng có sẵn trên các tiêu chuẩn ngành phổ biến."
  },
  "meta-llama/Llama-2-13b-chat-hf": {
    "description": "LLaMA-2 Chat (13B) cung cấp khả năng xử lý ngôn ngữ xuất sắc và trải nghiệm tương tác tuyệt vời."
  },
  "meta-llama/Llama-2-70b-hf": {
    "description": "LLaMA-2 cung cấp khả năng xử lý ngôn ngữ tuyệt vời và trải nghiệm tương tác xuất sắc."
  },
  "meta-llama/Llama-3-70b-chat-hf": {
    "description": "LLaMA-3 Chat (70B) là mô hình trò chuyện mạnh mẽ, hỗ trợ các nhu cầu đối thoại phức tạp."
  },
  "meta-llama/Llama-3-8b-chat-hf": {
    "description": "LLaMA-3 Chat (8B) cung cấp hỗ trợ đa ngôn ngữ, bao gồm nhiều lĩnh vực kiến thức phong phú."
  },
  "meta-llama/Llama-3.2-11B-Vision-Instruct-Turbo": {
    "description": "LLaMA 3.2 được thiết kế để xử lý các tác vụ kết hợp dữ liệu hình ảnh và văn bản. Nó có khả năng xuất sắc trong các tác vụ mô tả hình ảnh và trả lời câu hỏi hình ảnh, vượt qua khoảng cách giữa tạo ngôn ngữ và suy luận hình ảnh."
  },
  "meta-llama/Llama-3.2-3B-Instruct-Turbo": {
    "description": "LLaMA 3.2 được thiết kế để xử lý các tác vụ kết hợp dữ liệu hình ảnh và văn bản. Nó có khả năng xuất sắc trong các tác vụ mô tả hình ảnh và trả lời câu hỏi hình ảnh, vượt qua khoảng cách giữa tạo ngôn ngữ và suy luận hình ảnh."
  },
  "meta-llama/Llama-3.2-90B-Vision-Instruct-Turbo": {
    "description": "LLaMA 3.2 được thiết kế để xử lý các tác vụ kết hợp dữ liệu hình ảnh và văn bản. Nó có khả năng xuất sắc trong các tác vụ mô tả hình ảnh và trả lời câu hỏi hình ảnh, vượt qua khoảng cách giữa tạo ngôn ngữ và suy luận hình ảnh."
  },
  "meta-llama/Llama-3.3-70B-Instruct-Turbo": {
    "description": "Mô hình ngôn ngữ lớn đa ngôn ngữ Meta Llama 3.3 (LLM) là mô hình sinh ra từ 70B (đầu vào văn bản/đầu ra văn bản) với việc điều chỉnh trước và điều chỉnh theo lệnh. Mô hình điều chỉnh theo lệnh Llama 3.3 được tối ưu hóa cho các trường hợp sử dụng đối thoại đa ngôn ngữ và vượt trội hơn nhiều mô hình trò chuyện mã nguồn mở và đóng khác trên các bài kiểm tra chuẩn ngành phổ biến."
  },
  "meta-llama/Llama-Vision-Free": {
    "description": "LLaMA 3.2 được thiết kế để xử lý các tác vụ kết hợp dữ liệu hình ảnh và văn bản. Nó có khả năng xuất sắc trong các tác vụ mô tả hình ảnh và trả lời câu hỏi hình ảnh, vượt qua khoảng cách giữa tạo ngôn ngữ và suy luận hình ảnh."
  },
  "meta-llama/Meta-Llama-3-70B-Instruct-Lite": {
    "description": "Llama 3 70B Instruct Lite phù hợp cho các môi trường cần hiệu suất cao và độ trễ thấp."
  },
  "meta-llama/Meta-Llama-3-70B-Instruct-Turbo": {
    "description": "Llama 3 70B Instruct Turbo cung cấp khả năng hiểu và sinh ngôn ngữ xuất sắc, phù hợp cho các nhiệm vụ tính toán khắt khe nhất."
  },
  "meta-llama/Meta-Llama-3-8B-Instruct-Lite": {
    "description": "Llama 3 8B Instruct Lite phù hợp cho các môi trường hạn chế tài nguyên, cung cấp hiệu suất cân bằng xuất sắc."
  },
  "meta-llama/Meta-Llama-3-8B-Instruct-Turbo": {
    "description": "Llama 3 8B Instruct Turbo là một mô hình ngôn ngữ lớn hiệu suất cao, hỗ trợ nhiều tình huống ứng dụng."
  },
  "meta-llama/Meta-Llama-3.1-405B-Instruct": {
    "description": "LLaMA 3.1 405B là mô hình mạnh mẽ cho việc đào tạo trước và điều chỉnh theo hướng dẫn."
  },
  "meta-llama/Meta-Llama-3.1-405B-Instruct-Turbo": {
    "description": "Mô hình Llama 3.1 Turbo 405B cung cấp hỗ trợ ngữ cảnh dung lượng lớn cho xử lý dữ liệu lớn, thể hiện xuất sắc trong các ứng dụng trí tuệ nhân tạo quy mô lớn."
  },
  "meta-llama/Meta-Llama-3.1-70B": {
    "description": "Llama 3.1 là mô hình hàng đầu do Meta phát hành, hỗ trợ lên đến 405B tham số, có thể áp dụng cho cuộc đối thoại phức tạp, dịch đa ngôn ngữ và phân tích dữ liệu."
  },
  "meta-llama/Meta-Llama-3.1-70B-Instruct-Turbo": {
    "description": "Mô hình Llama 3.1 70B được tinh chỉnh để phù hợp với các ứng dụng tải cao, định lượng đến FP8 cung cấp khả năng tính toán và độ chính xác hiệu quả hơn, đảm bảo hiệu suất xuất sắc trong các tình huống phức tạp."
  },
  "meta-llama/Meta-Llama-3.1-8B-Instruct-Turbo": {
    "description": "Mô hình Llama 3.1 8B sử dụng định lượng FP8, hỗ trợ lên đến 131,072 mã ngữ cảnh, là một trong những mô hình mã nguồn mở hàng đầu, phù hợp cho các nhiệm vụ phức tạp, vượt trội hơn nhiều tiêu chuẩn ngành."
  },
  "meta-llama/llama-3-70b-instruct": {
    "description": "Llama 3 70B Instruct được tối ưu hóa cho các tình huống đối thoại chất lượng cao, thể hiện xuất sắc trong nhiều đánh giá của con người."
  },
  "meta-llama/llama-3-8b-instruct": {
    "description": "Llama 3 8B Instruct tối ưu hóa cho các tình huống đối thoại chất lượng cao, hiệu suất vượt trội hơn nhiều mô hình đóng nguồn."
  },
  "meta-llama/llama-3.1-70b-instruct": {
    "description": "Llama 3.1 70B Instruct được thiết kế đặc biệt cho các cuộc đối thoại chất lượng cao, thể hiện xuất sắc trong các đánh giá của con người, đặc biệt phù hợp cho các tình huống tương tác cao."
  },
  "meta-llama/llama-3.1-8b-instruct": {
    "description": "Llama 3.1 8B Instruct là phiên bản mới nhất do Meta phát hành, tối ưu hóa cho các tình huống đối thoại chất lượng cao, vượt trội hơn nhiều mô hình đóng nguồn hàng đầu."
  },
  "meta-llama/llama-3.1-8b-instruct:free": {
    "description": "LLaMA 3.1 cung cấp hỗ trợ đa ngôn ngữ, là một trong những mô hình sinh hàng đầu trong ngành."
  },
  "meta-llama/llama-3.2-11b-vision-instruct": {
    "description": "LLaMA 3.2 được thiết kế để xử lý các nhiệm vụ kết hợp dữ liệu hình ảnh và văn bản. Nó thể hiện xuất sắc trong các nhiệm vụ mô tả hình ảnh và hỏi đáp hình ảnh, vượt qua ranh giới giữa sinh ngôn ngữ và suy diễn hình ảnh."
  },
  "meta-llama/llama-3.2-3b-instruct": {
    "description": "meta-llama/llama-3.2-3b-instruct"
  },
  "meta-llama/llama-3.2-90b-vision-instruct": {
    "description": "LLaMA 3.2 được thiết kế để xử lý các nhiệm vụ kết hợp dữ liệu hình ảnh và văn bản. Nó thể hiện xuất sắc trong các nhiệm vụ mô tả hình ảnh và hỏi đáp hình ảnh, vượt qua ranh giới giữa sinh ngôn ngữ và suy diễn hình ảnh."
  },
  "meta-llama/llama-3.3-70b-instruct": {
    "description": "Llama 3.3 là mô hình ngôn ngữ lớn mã nguồn mở đa ngôn ngữ tiên tiến nhất trong dòng Llama, mang đến trải nghiệm hiệu suất tương đương với mô hình 405B với chi phí cực thấp. Dựa trên cấu trúc Transformer, và được cải thiện tính hữu ích và an toàn thông qua tinh chỉnh giám sát (SFT) và học tăng cường từ phản hồi của con người (RLHF). Phiên bản tinh chỉnh theo chỉ dẫn của nó được tối ưu hóa cho đối thoại đa ngôn ngữ, thể hiện tốt hơn nhiều mô hình trò chuyện mã nguồn mở và đóng kín trong nhiều tiêu chuẩn ngành. Ngày cắt đứt kiến thức là tháng 12 năm 2023."
  },
  "meta-llama/llama-3.3-70b-instruct:free": {
    "description": "Llama 3.3 là mô hình ngôn ngữ lớn mã nguồn mở đa ngôn ngữ tiên tiến nhất trong dòng Llama, mang đến trải nghiệm hiệu suất tương đương với mô hình 405B với chi phí cực thấp. Dựa trên cấu trúc Transformer, và được cải thiện tính hữu ích và an toàn thông qua tinh chỉnh giám sát (SFT) và học tăng cường từ phản hồi của con người (RLHF). Phiên bản tinh chỉnh theo chỉ dẫn của nó được tối ưu hóa cho đối thoại đa ngôn ngữ, thể hiện tốt hơn nhiều mô hình trò chuyện mã nguồn mở và đóng kín trong nhiều tiêu chuẩn ngành. Ngày cắt đứt kiến thức là tháng 12 năm 2023."
  },
  "meta.llama3-1-405b-instruct-v1:0": {
    "description": "Meta Llama 3.1 405B Instruct là mô hình lớn nhất và mạnh mẽ nhất trong mô hình Llama 3.1 Instruct, là một mô hình sinh dữ liệu và suy luận đối thoại tiên tiến, cũng có thể được sử dụng làm nền tảng cho việc tiền huấn luyện hoặc tinh chỉnh chuyên sâu trong các lĩnh vực cụ thể. Các mô hình ngôn ngữ lớn đa ngôn ngữ (LLMs) mà Llama 3.1 cung cấp là một tập hợp các mô hình sinh đã được tiền huấn luyện và điều chỉnh theo chỉ dẫn, bao gồm kích thước 8B, 70B và 405B (đầu vào/đầu ra văn bản). Các mô hình văn bản điều chỉnh theo chỉ dẫn của Llama 3.1 (8B, 70B, 405B) được tối ưu hóa cho các trường hợp đối thoại đa ngôn ngữ và đã vượt qua nhiều mô hình trò chuyện mã nguồn mở có sẵn trong các bài kiểm tra chuẩn ngành phổ biến. Llama 3.1 được thiết kế để sử dụng cho nhiều mục đích thương mại và nghiên cứu bằng nhiều ngôn ngữ. Các mô hình văn bản điều chỉnh theo chỉ dẫn phù hợp cho các cuộc trò chuyện giống như trợ lý, trong khi các mô hình đã được tiền huấn luyện có thể thích ứng với nhiều nhiệm vụ sinh ngôn ngữ tự nhiên khác nhau. Mô hình Llama 3.1 cũng hỗ trợ việc cải thiện các mô hình khác bằng cách sử dụng đầu ra của nó, bao gồm sinh dữ liệu tổng hợp và tinh chỉnh. Llama 3.1 là một mô hình ngôn ngữ tự hồi quy sử dụng kiến trúc biến áp tối ưu. Phiên bản điều chỉnh sử dụng tinh chỉnh có giám sát (SFT) và học tăng cường có phản hồi từ con người (RLHF) để phù hợp với sở thích của con người về tính hữu ích và an toàn."
  },
  "meta.llama3-1-70b-instruct-v1:0": {
    "description": "Phiên bản cập nhật của Meta Llama 3.1 70B Instruct, bao gồm độ dài ngữ cảnh mở rộng 128K, tính đa ngôn ngữ và khả năng suy luận cải tiến. Các mô hình ngôn ngữ lớn (LLMs) đa ngôn ngữ do Llama 3.1 cung cấp là một tập hợp các mô hình sinh đã được huấn luyện trước và điều chỉnh theo chỉ dẫn, bao gồm kích thước 8B, 70B và 405B (đầu vào/đầu ra văn bản). Các mô hình văn bản điều chỉnh theo chỉ dẫn của Llama 3.1 (8B, 70B, 405B) được tối ưu hóa cho các trường hợp đối thoại đa ngôn ngữ và đã vượt qua nhiều mô hình trò chuyện mã nguồn mở có sẵn trong các bài kiểm tra chuẩn ngành phổ biến. Llama 3.1 được thiết kế cho các mục đích thương mại và nghiên cứu đa ngôn ngữ. Các mô hình văn bản điều chỉnh theo chỉ dẫn phù hợp cho các cuộc trò chuyện giống như trợ lý, trong khi các mô hình đã được huấn luyện trước có thể thích ứng với nhiều nhiệm vụ sinh ngôn ngữ tự nhiên khác nhau. Mô hình Llama 3.1 cũng hỗ trợ việc sử dụng đầu ra của mô hình để cải thiện các mô hình khác, bao gồm tạo dữ liệu tổng hợp và tinh chỉnh. Llama 3.1 là mô hình ngôn ngữ tự hồi quy sử dụng kiến trúc biến áp được tối ưu hóa. Phiên bản điều chỉnh sử dụng tinh chỉnh giám sát (SFT) và học tăng cường có phản hồi của con người (RLHF) để phù hợp với sở thích của con người về tính hữu ích và an toàn."
  },
  "meta.llama3-1-8b-instruct-v1:0": {
    "description": "Phiên bản cập nhật của Meta Llama 3.1 8B Instruct, bao gồm độ dài ngữ cảnh mở rộng 128K, tính đa ngôn ngữ và khả năng suy luận cải tiến. Các mô hình ngôn ngữ lớn (LLMs) đa ngôn ngữ do Llama 3.1 cung cấp là một tập hợp các mô hình sinh đã được huấn luyện trước và điều chỉnh theo chỉ dẫn, bao gồm kích thước 8B, 70B và 405B (đầu vào/đầu ra văn bản). Các mô hình văn bản điều chỉnh theo chỉ dẫn của Llama 3.1 (8B, 70B, 405B) được tối ưu hóa cho các trường hợp đối thoại đa ngôn ngữ và đã vượt qua nhiều mô hình trò chuyện mã nguồn mở có sẵn trong các bài kiểm tra chuẩn ngành phổ biến. Llama 3.1 được thiết kế cho các mục đích thương mại và nghiên cứu đa ngôn ngữ. Các mô hình văn bản điều chỉnh theo chỉ dẫn phù hợp cho các cuộc trò chuyện giống như trợ lý, trong khi các mô hình đã được huấn luyện trước có thể thích ứng với nhiều nhiệm vụ sinh ngôn ngữ tự nhiên khác nhau. Mô hình Llama 3.1 cũng hỗ trợ việc sử dụng đầu ra của mô hình để cải thiện các mô hình khác, bao gồm tạo dữ liệu tổng hợp và tinh chỉnh. Llama 3.1 là mô hình ngôn ngữ tự hồi quy sử dụng kiến trúc biến áp được tối ưu hóa. Phiên bản điều chỉnh sử dụng tinh chỉnh giám sát (SFT) và học tăng cường có phản hồi của con người (RLHF) để phù hợp với sở thích của con người về tính hữu ích và an toàn."
  },
  "meta.llama3-70b-instruct-v1:0": {
    "description": "Meta Llama 3 là một mô hình ngôn ngữ lớn (LLM) mở dành cho các nhà phát triển, nhà nghiên cứu và doanh nghiệp, nhằm giúp họ xây dựng, thử nghiệm và mở rộng ý tưởng AI sinh một cách có trách nhiệm. Là một phần của hệ thống cơ sở hạ tầng đổi mới toàn cầu, nó rất phù hợp cho việc tạo nội dung, AI đối thoại, hiểu ngôn ngữ, nghiên cứu và ứng dụng doanh nghiệp."
  },
  "meta.llama3-8b-instruct-v1:0": {
    "description": "Meta Llama 3 là một mô hình ngôn ngữ lớn (LLM) mở dành cho các nhà phát triển, nhà nghiên cứu và doanh nghiệp, nhằm giúp họ xây dựng, thử nghiệm và mở rộng ý tưởng AI sinh một cách có trách nhiệm. Là một phần của hệ thống cơ sở hạ tầng đổi mới toàn cầu, nó rất phù hợp cho các thiết bị biên và thời gian huấn luyện nhanh hơn với khả năng tính toán và tài nguyên hạn chế."
  },
  "meta/llama-3.1-405b-instruct": {
    "description": "LLM cao cấp, hỗ trợ tạo dữ liệu tổng hợp, chưng cất kiến thức và suy luận, phù hợp cho chatbot, lập trình và các nhiệm vụ chuyên biệt."
  },
  "meta/llama-3.1-70b-instruct": {
    "description": "Tăng cường cuộc đối thoại phức tạp, có khả năng hiểu ngữ cảnh xuất sắc, suy luận và sinh văn bản."
  },
  "meta/llama-3.1-8b-instruct": {
    "description": "Mô hình tiên tiến hàng đầu, có khả năng hiểu ngôn ngữ, suy luận xuất sắc và khả năng sinh văn bản."
  },
  "meta/llama-3.2-11b-vision-instruct": {
    "description": "Mô hình thị giác-ngôn ngữ tiên tiến, xuất sắc trong việc suy luận chất lượng cao từ hình ảnh."
  },
  "meta/llama-3.2-1b-instruct": {
    "description": "Mô hình ngôn ngữ nhỏ tiên tiến hàng đầu, có khả năng hiểu ngôn ngữ, suy luận xuất sắc và khả năng sinh văn bản."
  },
  "meta/llama-3.2-3b-instruct": {
    "description": "Mô hình ngôn ngữ nhỏ tiên tiến hàng đầu, có khả năng hiểu ngôn ngữ, suy luận xuất sắc và khả năng sinh văn bản."
  },
  "meta/llama-3.2-90b-vision-instruct": {
    "description": "Mô hình thị giác-ngôn ngữ tiên tiến, xuất sắc trong việc suy luận chất lượng cao từ hình ảnh."
  },
  "meta/llama-3.3-70b-instruct": {
    "description": "Mô hình LLM tiên tiến, xuất sắc trong suy luận, toán học, kiến thức chung và gọi hàm."
  },
  "microsoft/WizardLM-2-8x22B": {
    "description": "WizardLM 2 là mô hình ngôn ngữ do AI của Microsoft cung cấp, thể hiện xuất sắc trong các lĩnh vực đối thoại phức tạp, đa ngôn ngữ, suy luận và trợ lý thông minh."
  },
  "microsoft/wizardlm-2-8x22b": {
    "description": "WizardLM-2 8x22B là mô hình Wizard tiên tiến nhất của Microsoft AI, thể hiện hiệu suất cực kỳ cạnh tranh."
  },
  "minicpm-v": {
    "description": "MiniCPM-V là mô hình đa phương thức thế hệ mới do OpenBMB phát triển, có khả năng nhận diện OCR xuất sắc và hiểu biết đa phương thức, hỗ trợ nhiều ứng dụng khác nhau."
  },
  "ministral-3b-latest": {
    "description": "Ministral 3B là mô hình hàng đầu thế giới của Mistral về hiệu suất cạnh biên."
  },
  "ministral-8b-latest": {
    "description": "Ministral 8B là mô hình cạnh biên cực kỳ tiết kiệm chi phí của Mistral."
  },
  "mistral": {
    "description": "Mistral là mô hình 7B do Mistral AI phát hành, phù hợp cho các nhu cầu xử lý ngôn ngữ đa dạng."
  },
  "mistral-large": {
    "description": "Mixtral Large là mô hình hàng đầu của Mistral, kết hợp khả năng sinh mã, toán học và suy luận, hỗ trợ cửa sổ ngữ cảnh 128k."
  },
  "mistral-large-instruct": {
    "description": "Mistral-Large-Instruct-2407 là một mô hình ngôn ngữ lớn (LLM) tiên tiến, có 123 tỷ tham số, với khả năng suy luận, kiến thức và lập trình hàng đầu."
  },
  "mistral-large-latest": {
    "description": "Mistral Large là mô hình lớn hàng đầu, chuyên về các nhiệm vụ đa ngôn ngữ, suy luận phức tạp và sinh mã, là lựa chọn lý tưởng cho các ứng dụng cao cấp."
  },
  "mistral-nemo": {
    "description": "Mistral Nemo được phát triển hợp tác giữa Mistral AI và NVIDIA, là mô hình 12B hiệu suất cao."
  },
  "mistral-nemo-instruct": {
    "description": "Mô hình ngôn ngữ lớn Mistral-Nemo-Instruct-2407 (LLM) là phiên bản điều chỉnh lệnh của Mistral-Nemo-Base-2407."
  },
  "mistral-small": {
    "description": "Mistral Small có thể được sử dụng cho bất kỳ nhiệm vụ nào dựa trên ngôn ngữ yêu cầu hiệu suất cao và độ trễ thấp."
  },
  "mistral-small-latest": {
    "description": "Mistral Small là lựa chọn hiệu quả về chi phí, nhanh chóng và đáng tin cậy, phù hợp cho các trường hợp như dịch thuật, tóm tắt và phân tích cảm xúc."
  },
  "mistralai/Mistral-7B-Instruct-v0.1": {
    "description": "Mistral (7B) Instruct nổi bật với hiệu suất cao, phù hợp cho nhiều nhiệm vụ ngôn ngữ."
  },
  "mistralai/Mistral-7B-Instruct-v0.2": {
    "description": "Mistral 7B là mô hình fine-tuning theo yêu cầu, cung cấp giải pháp tối ưu cho các nhiệm vụ."
  },
  "mistralai/Mistral-7B-Instruct-v0.3": {
    "description": "Mistral (7B) Instruct v0.3 cung cấp khả năng tính toán hiệu quả và hiểu ngôn ngữ tự nhiên, phù hợp cho nhiều ứng dụng."
  },
  "mistralai/Mistral-7B-v0.1": {
    "description": "Mistral 7B là một mô hình nhỏ gọn nhưng hiệu suất cao, chuyên về xử lý hàng loạt và các tác vụ đơn giản như phân loại và sinh văn bản, với khả năng suy luận tốt."
  },
  "mistralai/Mixtral-8x22B-Instruct-v0.1": {
    "description": "Mixtral-8x22B Instruct (141B) là một mô hình ngôn ngữ lớn siêu cấp, hỗ trợ nhu cầu xử lý cực cao."
  },
  "mistralai/Mixtral-8x7B-Instruct-v0.1": {
    "description": "Mixtral 8x7B là mô hình chuyên gia hỗn hợp thưa được tiền huấn luyện, dùng cho các nhiệm vụ văn bản tổng quát."
  },
  "mistralai/Mixtral-8x7B-v0.1": {
    "description": "Mixtral 8x7B là một mô hình chuyên gia thưa thớt, tận dụng nhiều tham số để tăng tốc độ suy luận, phù hợp để xử lý đa ngôn ngữ và tạo mã."
  },
  "mistralai/mistral-7b-instruct": {
    "description": "Mistral 7B Instruct là mô hình tiêu chuẩn ngành với tốc độ tối ưu hóa và hỗ trợ ngữ cảnh dài."
  },
  "mistralai/mistral-nemo": {
    "description": "Mistral Nemo là mô hình 7.3B tham số hỗ trợ đa ngôn ngữ và lập trình hiệu suất cao."
  },
  "mixtral": {
    "description": "Mixtral là mô hình chuyên gia của Mistral AI, có trọng số mã nguồn mở và cung cấp hỗ trợ cho việc sinh mã và hiểu ngôn ngữ."
  },
  "mixtral-8x7b-32768": {
    "description": "Mixtral 8x7B cung cấp khả năng tính toán song song có độ dung sai cao, phù hợp cho các nhiệm vụ phức tạp."
  },
  "mixtral:8x22b": {
    "description": "Mixtral là mô hình chuyên gia của Mistral AI, có trọng số mã nguồn mở và cung cấp hỗ trợ cho việc sinh mã và hiểu ngôn ngữ."
  },
  "moonshot-v1-128k": {
    "description": "Moonshot V1 128K là một mô hình có khả năng xử lý ngữ cảnh siêu dài, phù hợp cho việc sinh văn bản siêu dài, đáp ứng nhu cầu nhiệm vụ sinh phức tạp, có thể xử lý nội dung lên đến 128.000 tokens, rất phù hợp cho nghiên cứu, học thuật và sinh tài liệu lớn."
  },
  "moonshot-v1-128k-vision-preview": {
    "description": "Mô hình hình ảnh Kimi (bao gồm moonshot-v1-8k-vision-preview/moonshot-v1-32k-vision-preview/moonshot-v1-128k-vision-preview, v.v.) có khả năng hiểu nội dung hình ảnh, bao gồm văn bản hình ảnh, màu sắc hình ảnh và hình dạng vật thể."
  },
  "moonshot-v1-32k": {
    "description": "Moonshot V1 32K cung cấp khả năng xử lý ngữ cảnh độ dài trung bình, có thể xử lý 32.768 tokens, đặc biệt phù hợp cho việc sinh các tài liệu dài và đối thoại phức tạp, ứng dụng trong sáng tạo nội dung, sinh báo cáo và hệ thống đối thoại."
  },
  "moonshot-v1-32k-vision-preview": {
    "description": "Mô hình hình ảnh Kimi (bao gồm moonshot-v1-8k-vision-preview/moonshot-v1-32k-vision-preview/moonshot-v1-128k-vision-preview, v.v.) có khả năng hiểu nội dung hình ảnh, bao gồm văn bản hình ảnh, màu sắc hình ảnh và hình dạng vật thể."
  },
  "moonshot-v1-8k": {
    "description": "Moonshot V1 8K được thiết kế đặc biệt cho các nhiệm vụ sinh văn bản ngắn, có hiệu suất xử lý cao, có thể xử lý 8.192 tokens, rất phù hợp cho các cuộc đối thoại ngắn, ghi chú nhanh và sinh nội dung nhanh chóng."
  },
  "moonshot-v1-8k-vision-preview": {
    "description": "Mô hình hình ảnh Kimi (bao gồm moonshot-v1-8k-vision-preview/moonshot-v1-32k-vision-preview/moonshot-v1-128k-vision-preview, v.v.) có khả năng hiểu nội dung hình ảnh, bao gồm văn bản hình ảnh, màu sắc hình ảnh và hình dạng vật thể."
  },
  "moonshot-v1-auto": {
    "description": "Moonshot V1 Auto có thể chọn mô hình phù hợp dựa trên số lượng Tokens hiện tại đang chiếm dụng trong ngữ cảnh."
  },
  "nousresearch/hermes-2-pro-llama-3-8b": {
    "description": "Hermes 2 Pro Llama 3 8B là phiên bản nâng cấp của Nous Hermes 2, bao gồm bộ dữ liệu phát triển nội bộ mới nhất."
  },
  "nvidia/Llama-3.1-Nemotron-70B-Instruct-HF": {
    "description": "Llama 3.1 Nemotron 70B là một mô hình ngôn ngữ quy mô lớn tùy chỉnh bởi NVIDIA, nhằm nâng cao mức độ hỗ trợ của phản hồi do LLM tạo ra đối với các truy vấn của người dùng. Mô hình này đã thể hiện xuất sắc trong các bài kiểm tra chuẩn như Arena Hard, AlpacaEval 2 LC và GPT-4-Turbo MT-Bench, đứng đầu trong cả ba bài kiểm tra tự động cho đến ngày 1 tháng 10 năm 2024. Mô hình sử dụng RLHF (đặc biệt là REINFORCE), Llama-3.1-Nemotron-70B-Reward và HelpSteer2-Preference để đào tạo trên cơ sở mô hình Llama-3.1-70B-Instruct."
  },
  "nvidia/llama-3.1-nemotron-51b-instruct": {
    "description": "Mô hình ngôn ngữ độc đáo, cung cấp độ chính xác và hiệu suất không thể sánh kịp."
  },
  "nvidia/llama-3.1-nemotron-70b-instruct": {
    "description": "Llama-3.1-Nemotron-70B là mô hình ngôn ngữ lớn tùy chỉnh của NVIDIA, nhằm nâng cao tính hữu ích của các phản hồi do LLM tạo ra."
  },
  "o1": {
    "description": "Tập trung vào suy diễn nâng cao và giải quyết các vấn đề phức tạp, bao gồm các nhiệm vụ toán học và khoa học. Rất phù hợp cho các ứng dụng cần hiểu biết sâu sắc về ngữ cảnh và quy trình làm việc đại diện."
  },
  "o1-mini": {
    "description": "o1-mini là một mô hình suy diễn nhanh chóng và tiết kiệm chi phí, được thiết kế cho các ứng dụng lập trình, toán học và khoa học. Mô hình này có ngữ cảnh 128K và thời điểm cắt kiến thức vào tháng 10 năm 2023."
  },
  "o1-preview": {
    "description": "o1 là mô hình suy diễn mới của OpenAI, phù hợp cho các nhiệm vụ phức tạp cần kiến thức tổng quát rộng rãi. Mô hình này có ngữ cảnh 128K và thời điểm cắt kiến thức vào tháng 10 năm 2023."
  },
  "o3": {
    "description": "o3 là một mô hình toàn năng mạnh mẽ, thể hiện xuất sắc trong nhiều lĩnh vực. Nó thiết lập tiêu chuẩn mới cho các nhiệm vụ toán học, khoa học, lập trình và suy luận hình ảnh. Nó cũng giỏi trong việc viết kỹ thuật và tuân thủ hướng dẫn. Người dùng có thể sử dụng nó để phân tích văn bản, mã và hình ảnh, giải quyết các vấn đề phức tạp nhiều bước."
  },
  "o3-mini": {
    "description": "o3-mini là mô hình suy diễn nhỏ gọn mới nhất của chúng tôi, cung cấp trí thông minh cao với chi phí và độ trễ tương tự như o1-mini."
  },
  "o3-mini-high": {
    "description": "o3-mini phiên bản cao cấp, cung cấp trí thông minh cao dưới cùng chi phí và mục tiêu độ trễ như o1-mini."
  },
  "o4-mini": {
    "description": "o4-mini là mô hình nhỏ gọn mới nhất trong dòng o của chúng tôi. Nó được tối ưu hóa cho suy luận nhanh chóng và hiệu quả, thể hiện hiệu suất và hiệu quả cao trong các nhiệm vụ mã hóa và hình ảnh."
  },
  "open-codestral-mamba": {
    "description": "Codestral Mamba là mô hình ngôn ngữ Mamba 2 tập trung vào sinh mã, cung cấp hỗ trợ mạnh mẽ cho các nhiệm vụ mã và suy luận tiên tiến."
  },
  "open-mistral-7b": {
    "description": "Mistral 7B là một mô hình nhỏ gọn nhưng hiệu suất cao, chuyên về xử lý hàng loạt và các nhiệm vụ đơn giản như phân loại và sinh văn bản, có khả năng suy luận tốt."
  },
  "open-mistral-nemo": {
    "description": "Mistral Nemo là một mô hình 12B được phát triển hợp tác với Nvidia, cung cấp hiệu suất suy luận và mã hóa xuất sắc, dễ dàng tích hợp và thay thế."
  },
  "open-mixtral-8x22b": {
    "description": "Mixtral 8x22B là một mô hình chuyên gia lớn hơn, tập trung vào các nhiệm vụ phức tạp, cung cấp khả năng suy luận xuất sắc và thông lượng cao hơn."
  },
  "open-mixtral-8x7b": {
    "description": "Mixtral 8x7B là một mô hình chuyên gia thưa thớt, sử dụng nhiều tham số để tăng tốc độ suy luận, phù hợp cho việc xử lý đa ngôn ngữ và sinh mã."
  },
  "openai/gpt-4o": {
    "description": "ChatGPT-4o là một mô hình động, cập nhật theo thời gian để giữ phiên bản mới nhất. Nó kết hợp khả năng hiểu và tạo ngôn ngữ mạnh mẽ, phù hợp với các tình huống ứng dụng quy mô lớn, bao gồm dịch vụ khách hàng, giáo dục và hỗ trợ kỹ thuật."
  },
  "openai/gpt-4o-mini": {
    "description": "GPT-4o mini là mô hình mới nhất của OpenAI, được phát hành sau GPT-4 Omni, hỗ trợ đầu vào hình ảnh và văn bản, và đầu ra văn bản. Là mô hình nhỏ tiên tiến nhất của họ, nó rẻ hơn nhiều so với các mô hình tiên tiến gần đây khác và rẻ hơn hơn 60% so với GPT-3.5 Turbo. Nó giữ lại trí thông minh tiên tiến nhất trong khi có giá trị sử dụng đáng kể. GPT-4o mini đạt 82% điểm trong bài kiểm tra MMLU và hiện đứng đầu về sở thích trò chuyện so với GPT-4."
  },
  "openai/o1-mini": {
    "description": "o1-mini là một mô hình suy diễn nhanh chóng và tiết kiệm chi phí, được thiết kế cho các ứng dụng lập trình, toán học và khoa học. Mô hình này có ngữ cảnh 128K và thời điểm cắt kiến thức vào tháng 10 năm 2023."
  },
  "openai/o1-preview": {
    "description": "o1 là mô hình suy diễn mới của OpenAI, phù hợp cho các nhiệm vụ phức tạp cần kiến thức tổng quát rộng rãi. Mô hình này có ngữ cảnh 128K và thời điểm cắt kiến thức vào tháng 10 năm 2023."
  },
  "openai/o4-mini": {
    "description": "o4-mini được tối ưu hóa cho suy luận nhanh chóng và hiệu quả, thể hiện hiệu suất và hiệu quả cao trong các nhiệm vụ mã hóa và hình ảnh."
  },
  "openai/o4-mini-high": {
    "description": "o4-mini phiên bản cao cấp, được tối ưu hóa cho suy luận nhanh chóng và hiệu quả, thể hiện hiệu suất và hiệu quả cao trong các nhiệm vụ mã hóa và hình ảnh."
  },
  "openrouter/auto": {
    "description": "Dựa trên độ dài ngữ cảnh, chủ đề và độ phức tạp, yêu cầu của bạn sẽ được gửi đến Llama 3 70B Instruct, Claude 3.5 Sonnet (tự điều chỉnh) hoặc GPT-4o."
  },
  "phi3": {
    "description": "Phi-3 là mô hình mở nhẹ do Microsoft phát hành, phù hợp cho việc tích hợp hiệu quả và suy luận kiến thức quy mô lớn."
  },
  "phi3:14b": {
    "description": "Phi-3 là mô hình mở nhẹ do Microsoft phát hành, phù hợp cho việc tích hợp hiệu quả và suy luận kiến thức quy mô lớn."
  },
  "pixtral-12b-2409": {
    "description": "Mô hình Pixtral thể hiện khả năng mạnh mẽ trong các nhiệm vụ như hiểu biểu đồ và hình ảnh, hỏi đáp tài liệu, suy luận đa phương tiện và tuân thủ hướng dẫn, có khả năng tiếp nhận hình ảnh với độ phân giải và tỷ lệ khung hình tự nhiên, cũng như xử lý bất kỳ số lượng hình ảnh nào trong cửa sổ ngữ cảnh dài lên đến 128K token."
  },
  "pixtral-large-latest": {
    "description": "Pixtral Large là một mô hình đa phương thức mã nguồn mở với 1240 tỷ tham số, được xây dựng dựa trên Mistral Large 2. Đây là mô hình thứ hai trong gia đình đa phương thức của chúng tôi, thể hiện khả năng hiểu hình ảnh ở mức tiên tiến."
  },
  "pro-128k": {
    "description": "Spark Pro 128K được cấu hình với khả năng xử lý ngữ cảnh cực lớn, có thể xử lý tới 128K thông tin ngữ cảnh, đặc biệt phù hợp cho việc phân tích toàn bộ và xử lý mối liên hệ logic lâu dài trong nội dung văn bản dài, có thể cung cấp logic mạch lạc và hỗ trợ trích dẫn đa dạng trong giao tiếp văn bản phức tạp."
  },
  "qvq-72b-preview": {
    "description": "Mô hình QVQ là mô hình nghiên cứu thử nghiệm do đội ngũ Qwen phát triển, tập trung vào việc nâng cao khả năng suy luận hình ảnh, đặc biệt trong lĩnh vực suy luận toán học."
  },
  "qvq-max": {
    "description": "Mô hình suy luận thị giác QVQ của Tongyi Qianwen hỗ trợ đầu vào thị giác và đầu ra chuỗi tư duy, thể hiện khả năng mạnh mẽ hơn trong toán học, lập trình, phân tích thị giác, sáng tạo và các nhiệm vụ chung."
  },
  "qwen-coder-plus-latest": {
    "description": "Mô hình mã Qwen."
  },
  "qwen-coder-turbo-latest": {
    "description": "Mô hình mã Qwen."
  },
  "qwen-long": {
    "description": "Mô hình ngôn ngữ quy mô lớn Qwen, hỗ trợ ngữ cảnh văn bản dài và chức năng đối thoại dựa trên tài liệu dài, nhiều tài liệu."
  },
  "qwen-math-plus-latest": {
    "description": "Mô hình toán học Qwen được thiết kế đặc biệt để giải quyết các bài toán toán học."
  },
  "qwen-math-turbo-latest": {
    "description": "Mô hình toán học Qwen được thiết kế đặc biệt để giải quyết các bài toán toán học."
  },
  "qwen-max": {
    "description": "Mô hình ngôn ngữ quy mô lớn Qwen cấp tỷ, hỗ trợ đầu vào bằng tiếng Trung, tiếng Anh và nhiều ngôn ngữ khác, là mô hình API đằng sau phiên bản sản phẩm Qwen 2.5 hiện tại."
  },
  "qwen-max-latest": {
    "description": "Mô hình ngôn ngữ quy mô lớn Qwen với hàng trăm tỷ tham số, hỗ trợ đầu vào bằng tiếng Trung, tiếng Anh và nhiều ngôn ngữ khác, là mô hình API đứng sau phiên bản sản phẩm Qwen 2.5 hiện tại."
  },
  "qwen-omni-turbo-latest": {
    "description": "Mô hình Qwen-Omni hỗ trợ đầu vào từ nhiều loại dữ liệu khác nhau, bao gồm video, âm thanh, hình ảnh, văn bản, và xuất ra âm thanh và văn bản."
  },
  "qwen-plus": {
    "description": "Mô hình ngôn ngữ quy mô lớn Qwen phiên bản nâng cao, hỗ trợ đầu vào bằng tiếng Trung, tiếng Anh và nhiều ngôn ngữ khác."
  },
  "qwen-plus-latest": {
    "description": "Phiên bản nâng cao của mô hình ngôn ngữ quy mô lớn Qwen, hỗ trợ đầu vào bằng tiếng Trung, tiếng Anh và nhiều ngôn ngữ khác."
  },
  "qwen-turbo": {
    "description": "Mô hình ngôn ngữ quy mô lớn Qwen hỗ trợ đầu vào bằng tiếng Trung, tiếng Anh và nhiều ngôn ngữ khác."
  },
  "qwen-turbo-latest": {
    "description": "Mô hình ngôn ngữ quy mô lớn Qwen, hỗ trợ đầu vào bằng tiếng Trung, tiếng Anh và nhiều ngôn ngữ khác."
  },
  "qwen-vl-chat-v1": {
    "description": "Mô hình Qwen VL hỗ trợ các phương thức tương tác linh hoạt, bao gồm nhiều hình ảnh, nhiều vòng hỏi đáp, sáng tạo, v.v."
  },
  "qwen-vl-max-latest": {
    "description": "Mô hình ngôn ngữ hình ảnh quy mô siêu lớn của Tongyi Qianwen. So với phiên bản nâng cao, nó lại nâng cao khả năng suy luận hình ảnh và khả năng tuân thủ chỉ dẫn, cung cấp mức độ nhận thức và cảm nhận hình ảnh cao hơn."
  },
  "qwen-vl-ocr-latest": {
    "description": "Công Nghệ Qianwen OCR là mô hình chuyên dụng cho việc trích xuất văn bản, tập trung vào khả năng trích xuất văn bản từ các loại hình ảnh như tài liệu, bảng biểu, đề thi, chữ viết tay, v.v. Nó có thể nhận diện nhiều loại văn bản, hiện hỗ trợ các ngôn ngữ: tiếng Trung, tiếng Anh, tiếng Pháp, tiếng Nhật, tiếng Hàn, tiếng Đức, tiếng Nga, tiếng Ý, tiếng Việt, tiếng Ả Rập."
  },
  "qwen-vl-plus-latest": {
    "description": "Mô hình ngôn ngữ hình ảnh quy mô lớn phiên bản nâng cao của Tongyi Qianwen. Nâng cao khả năng nhận diện chi tiết và nhận diện văn bản, hỗ trợ độ phân giải trên một triệu pixel và các tỷ lệ chiều dài và chiều rộng tùy ý."
  },
  "qwen-vl-v1": {
    "description": "Mô hình được khởi tạo bằng mô hình ngôn ngữ Qwen-7B, thêm mô hình hình ảnh, mô hình được huấn luyện trước với độ phân giải đầu vào hình ảnh là 448."
  },
  "qwen/qwen-2-7b-instruct": {
    "description": "Qwen2 là dòng mô hình ngôn ngữ lớn hoàn toàn mới. Qwen2 7B là một mô hình dựa trên transformer, thể hiện xuất sắc trong việc hiểu ngôn ngữ, khả năng đa ngôn ngữ, lập trình, toán học và suy luận."
  },
  "qwen/qwen-2-7b-instruct:free": {
    "description": "Qwen2 là một loạt mô hình ngôn ngữ lớn hoàn toàn mới, có khả năng hiểu và sinh mạnh mẽ hơn."
  },
  "qwen/qwen-2-vl-72b-instruct": {
    "description": "Qwen2-VL là phiên bản cải tiến mới nhất của mô hình Qwen-VL, đã đạt được hiệu suất tiên tiến trong các bài kiểm tra hiểu biết thị giác, bao gồm MathVista, DocVQA, RealWorldQA và MTVQA. Qwen2-VL có khả năng hiểu video dài hơn 20 phút, phục vụ cho các câu hỏi, đối thoại và sáng tạo nội dung dựa trên video chất lượng cao. Nó cũng có khả năng suy luận và ra quyết định phức tạp, có thể tích hợp với các thiết bị di động, robot, v.v., để thực hiện các thao tác tự động dựa trên môi trường thị giác và hướng dẫn văn bản. Ngoài tiếng Anh và tiếng Trung, Qwen2-VL hiện cũng hỗ trợ hiểu văn bản trong hình ảnh bằng nhiều ngôn ngữ khác nhau, bao gồm hầu hết các ngôn ngữ châu Âu, tiếng Nhật, tiếng Hàn, tiếng Ả Rập và tiếng Việt."
  },
  "qwen/qwen-2.5-72b-instruct": {
    "description": "Qwen2.5-72B-Instruct là một trong những mô hình ngôn ngữ lớn mới nhất được phát hành bởi Alibaba Cloud. Mô hình 72B này có khả năng cải thiện đáng kể trong các lĩnh vực như mã hóa và toán học. Mô hình cũng cung cấp hỗ trợ đa ngôn ngữ, bao gồm hơn 29 ngôn ngữ, bao gồm tiếng Trung, tiếng Anh, v.v. Mô hình đã có sự cải thiện đáng kể trong việc theo dõi hướng dẫn, hiểu dữ liệu có cấu trúc và tạo ra đầu ra có cấu trúc (đặc biệt là JSON)."
  },
  "qwen/qwen2.5-32b-instruct": {
    "description": "Qwen2.5-32B-Instruct là một trong những mô hình ngôn ngữ lớn mới nhất được phát hành bởi Alibaba Cloud. Mô hình 32B này có khả năng cải thiện đáng kể trong các lĩnh vực như mã hóa và toán học. Mô hình cung cấp hỗ trợ đa ngôn ngữ, bao gồm hơn 29 ngôn ngữ, bao gồm tiếng Trung, tiếng Anh, v.v. Mô hình đã có sự cải thiện đáng kể trong việc theo dõi hướng dẫn, hiểu dữ liệu có cấu trúc và tạo ra đầu ra có cấu trúc (đặc biệt là JSON)."
  },
  "qwen/qwen2.5-7b-instruct": {
    "description": "LLM hướng đến tiếng Trung và tiếng Anh, tập trung vào ngôn ngữ, lập trình, toán học, suy luận và các lĩnh vực khác."
  },
  "qwen/qwen2.5-coder-32b-instruct": {
    "description": "LLM cao cấp, hỗ trợ tạo mã, suy luận và sửa chữa, bao gồm các ngôn ngữ lập trình phổ biến."
  },
  "qwen/qwen2.5-coder-7b-instruct": {
    "description": "Mô hình mã mạnh mẽ cỡ trung, hỗ trợ độ dài ngữ cảnh 32K, xuất sắc trong lập trình đa ngôn ngữ."
  },
  "qwen2": {
    "description": "Qwen2 là mô hình ngôn ngữ quy mô lớn thế hệ mới của Alibaba, hỗ trợ các nhu cầu ứng dụng đa dạng với hiệu suất xuất sắc."
  },
  "qwen2-72b-instruct": {
    "description": "Qwen2 là thế hệ mô hình ngôn ngữ lớn mới do đội Qwen phát triển. Nó dựa trên kiến trúc Transformer và sử dụng hàm kích hoạt SwiGLU, chệch QKV chú ý (attention QKV bias), chú ý truy vấn nhóm (group query attention), hỗn hợp chú ý cửa sổ trượt (mixture of sliding window attention) và chú ý đầy đủ. Ngoài ra, đội Qwen còn cải tiến bộ tách từ để thích ứng với nhiều ngôn ngữ tự nhiên và mã nguồn."
  },
  "qwen2-7b-instruct": {
    "description": "Qwen2 là một loạt mô hình ngôn ngữ lớn mới do đội Qwen phát triển. Nó dựa trên kiến trúc Transformer và sử dụng hàm kích hoạt SwiGLU, chệch QKV chú ý (attention QKV bias), chú ý truy vấn nhóm (group query attention), hỗn hợp chú ý cửa sổ trượt (mixture of sliding window attention) và chú ý đầy đủ. Ngoài ra, đội Qwen còn cải tiến bộ tách từ để thích ứng với nhiều ngôn ngữ tự nhiên và mã nguồn."
  },
  "qwen2.5": {
    "description": "Qwen2.5 là thế hệ mô hình ngôn ngữ quy mô lớn mới của Alibaba, hỗ trợ các nhu cầu ứng dụng đa dạng với hiệu suất xuất sắc."
  },
  "qwen2.5-14b-instruct": {
    "description": "Mô hình 14B quy mô mở nguồn của Qwen 2.5."
  },
  "qwen2.5-14b-instruct-1m": {
    "description": "Mô hình quy mô 72B được mở nguồn từ Qianwen 2.5."
  },
  "qwen2.5-32b-instruct": {
    "description": "Mô hình 32B quy mô mở nguồn của Qwen 2.5."
  },
  "qwen2.5-72b-instruct": {
    "description": "Mô hình 72B quy mô mở nguồn của Qwen 2.5."
  },
  "qwen2.5-7b-instruct": {
    "description": "Mô hình 7B quy mô mở nguồn của Qwen 2.5."
  },
  "qwen2.5-coder-1.5b-instruct": {
    "description": "Phiên bản mã nguồn mở của mô hình mã Qwen."
  },
  "qwen2.5-coder-32b-instruct": {
    "description": "Phiên bản mã nguồn mở của mô hình mã Qwen."
  },
  "qwen2.5-coder-7b-instruct": {
    "description": "Phiên bản mã nguồn mở của mô hình mã Qwen."
  },
  "qwen2.5-coder-instruct": {
    "description": "Qwen2.5-Coder là mô hình ngôn ngữ lớn mới nhất trong series Qwen, chuyên dụng cho lập trình (trước đây được gọi là CodeQwen)."
  },
  "qwen2.5-instruct": {
    "description": "Qwen2.5 là phiên bản mới nhất của mô hình ngôn ngữ lớn Qwen. Đối với Qwen2.5, chúng tôi đã phát hành nhiều mô hình ngôn ngữ cơ sở và mô hình ngôn ngữ điều chỉnh theo lệnh, với phạm vi tham số từ 500 triệu đến 7,2 tỷ."
  },
  "qwen2.5-math-1.5b-instruct": {
    "description": "Mô hình Qwen-Math có khả năng giải toán mạnh mẽ."
  },
  "qwen2.5-math-72b-instruct": {
    "description": "Mô hình Qwen-Math có khả năng giải quyết bài toán toán học mạnh mẽ."
  },
  "qwen2.5-math-7b-instruct": {
    "description": "Mô hình Qwen-Math có khả năng giải quyết bài toán toán học mạnh mẽ."
  },
  "qwen2.5-omni-7b": {
    "description": "Mô hình Qwen-Omni hỗ trợ đầu vào từ nhiều loại dữ liệu khác nhau, bao gồm video, âm thanh, hình ảnh và văn bản, và xuất ra âm thanh và văn bản."
  },
  "qwen2.5-vl-32b-instruct": {
    "description": "Dòng mô hình Qwen2.5-VL đã nâng cao mức độ thông minh, tính thực tế và khả năng áp dụng, giúp mô hình hoạt động hiệu quả hơn trong các tình huống như đối thoại tự nhiên, sáng tạo nội dung, cung cấp dịch vụ kiến thức chuyên môn và phát triển mã. Phiên bản 32B đã sử dụng công nghệ học tăng cường để tối ưu hóa mô hình, so với các mô hình khác trong dòng Qwen2.5 VL, cung cấp phong cách đầu ra phù hợp hơn với sở thích của con người, khả năng suy luận các vấn đề toán học phức tạp, cũng như khả năng hiểu và suy luận chi tiết về hình ảnh."
  },
  "qwen2.5-vl-72b-instruct": {
    "description": "Nâng cao khả năng theo dõi lệnh, toán học, giải quyết vấn đề, mã hóa, nâng cao khả năng nhận diện mọi thứ, hỗ trợ định vị chính xác các yếu tố thị giác từ nhiều định dạng khác nhau, hỗ trợ hiểu và định vị thời gian sự kiện trong các tệp video dài (tối đa 10 phút), có khả năng hiểu thứ tự thời gian và tốc độ, hỗ trợ điều khiển Agent trên OS hoặc Mobile dựa trên khả năng phân tích và định vị, khả năng trích xuất thông tin quan trọng và xuất định dạng Json mạnh mẽ, phiên bản này là phiên bản 72B, phiên bản mạnh nhất trong dòng sản phẩm này."
  },
  "qwen2.5-vl-7b-instruct": {
    "description": "Nâng cao khả năng theo dõi lệnh, toán học, giải quyết vấn đề, mã hóa, nâng cao khả năng nhận diện mọi thứ, hỗ trợ định vị chính xác các yếu tố thị giác từ nhiều định dạng khác nhau, hỗ trợ hiểu và định vị thời gian sự kiện trong các tệp video dài (tối đa 10 phút), có khả năng hiểu thứ tự thời gian và tốc độ, hỗ trợ điều khiển Agent trên OS hoặc Mobile dựa trên khả năng phân tích và định vị, khả năng trích xuất thông tin quan trọng và xuất định dạng Json mạnh mẽ, phiên bản này là phiên bản 72B, phiên bản mạnh nhất trong dòng sản phẩm này."
  },
  "qwen2.5-vl-instruct": {
    "description": "Qwen2.5-VL là phiên bản mới nhất của mô hình ngôn ngữ và hình ảnh trong gia đình mô hình Qwen."
  },
  "qwen2.5:0.5b": {
    "description": "Qwen2.5 là thế hệ mô hình ngôn ngữ quy mô lớn mới của Alibaba, hỗ trợ các nhu cầu ứng dụng đa dạng với hiệu suất xuất sắc."
  },
  "qwen2.5:1.5b": {
    "description": "Qwen2.5 là thế hệ mô hình ngôn ngữ quy mô lớn mới của Alibaba, hỗ trợ các nhu cầu ứng dụng đa dạng với hiệu suất xuất sắc."
  },
  "qwen2.5:72b": {
    "description": "Qwen2.5 là thế hệ mô hình ngôn ngữ quy mô lớn mới của Alibaba, hỗ trợ các nhu cầu ứng dụng đa dạng với hiệu suất xuất sắc."
  },
  "qwen2:0.5b": {
    "description": "Qwen2 là mô hình ngôn ngữ quy mô lớn thế hệ mới của Alibaba, hỗ trợ các nhu cầu ứng dụng đa dạng với hiệu suất xuất sắc."
  },
  "qwen2:1.5b": {
    "description": "Qwen2 là mô hình ngôn ngữ quy mô lớn thế hệ mới của Alibaba, hỗ trợ các nhu cầu ứng dụng đa dạng với hiệu suất xuất sắc."
  },
  "qwen2:72b": {
    "description": "Qwen2 là mô hình ngôn ngữ quy mô lớn thế hệ mới của Alibaba, hỗ trợ các nhu cầu ứng dụng đa dạng với hiệu suất xuất sắc."
  },
  "qwq": {
    "description": "QwQ là một mô hình nghiên cứu thử nghiệm, tập trung vào việc nâng cao khả năng suy luận của AI."
  },
  "qwq-32b": {
    "description": "Mô hình suy diễn QwQ được đào tạo dựa trên mô hình Qwen2.5-32B, đã được cải thiện đáng kể khả năng suy diễn của mô hình thông qua học tăng cường. Các chỉ số cốt lõi của mô hình như mã toán (AIME 24/25, LiveCodeBench) và một số chỉ số chung (IFEval, LiveBench, v.v.) đạt đến mức độ của phiên bản đầy đủ DeepSeek-R1, tất cả các chỉ số đều vượt trội so với DeepSeek-R1-Distill-Qwen-32B cũng dựa trên Qwen2.5-32B."
  },
  "qwq-32b-preview": {
    "description": "Mô hình QwQ là một mô hình nghiên cứu thử nghiệm được phát triển bởi đội ngũ Qwen, tập trung vào việc nâng cao khả năng suy luận của AI."
  },
  "qwq-plus-latest": {
    "description": "Mô hình suy diễn QwQ được đào tạo dựa trên mô hình Qwen2.5, đã được cải thiện đáng kể khả năng suy diễn của mô hình thông qua học tăng cường. Các chỉ số cốt lõi của mô hình như mã toán (AIME 24/25, LiveCodeBench) và một số chỉ số chung (IFEval, LiveBench, v.v.) đạt đến mức độ của phiên bản đầy đủ DeepSeek-R1."
  },
  "qwq_32b": {
    "description": "Mô hình suy luận có quy mô trung bình trong dòng Qwen. So với các mô hình tinh chỉnh hướng dẫn truyền thống, QwQ có khả năng suy nghĩ và suy luận, có thể nâng cao hiệu suất đáng kể trong các nhiệm vụ hạ nguồn, đặc biệt là trong việc giải quyết các vấn đề khó khăn."
  },
  "r1-1776": {
    "description": "R1-1776 là một phiên bản của mô hình DeepSeek R1, đã được huấn luyện lại, cung cấp thông tin sự thật chưa được kiểm duyệt và không thiên lệch."
  },
  "solar-mini": {
    "description": "Solar Mini là một LLM dạng nhỏ gọn, hiệu suất vượt trội hơn GPT-3.5, có khả năng đa ngôn ngữ mạnh mẽ, hỗ trợ tiếng Anh và tiếng Hàn, cung cấp giải pháp hiệu quả và nhỏ gọn."
  },
  "solar-mini-ja": {
    "description": "Solar Mini (Ja) mở rộng khả năng của Solar Mini, tập trung vào tiếng Nhật, đồng thời duy trì hiệu quả và hiệu suất xuất sắc trong việc sử dụng tiếng Anh và tiếng Hàn."
  },
  "solar-pro": {
    "description": "Solar Pro là một LLM thông minh cao do Upstage phát hành, tập trung vào khả năng tuân theo hướng dẫn trên một GPU, đạt điểm IFEval trên 80. Hiện tại hỗ trợ tiếng Anh, phiên bản chính thức dự kiến ra mắt vào tháng 11 năm 2024, sẽ mở rộng hỗ trợ ngôn ngữ và độ dài ngữ cảnh."
  },
  "sonar": {
    "description": "Sản phẩm tìm kiếm nhẹ dựa trên ngữ cảnh tìm kiếm, nhanh hơn và rẻ hơn so với Sonar Pro."
  },
  "sonar-deep-research": {
    "description": "Nghiên cứu sâu tiến hành nghiên cứu chuyên gia toàn diện và tổng hợp thành các báo cáo có thể truy cập và có thể hành động."
  },
  "sonar-pro": {
    "description": "Sản phẩm tìm kiếm nâng cao hỗ trợ ngữ cảnh tìm kiếm, cho phép truy vấn và theo dõi nâng cao."
  },
  "sonar-reasoning": {
    "description": "Sản phẩm API mới được hỗ trợ bởi mô hình suy luận của DeepSeek."
  },
  "sonar-reasoning-pro": {
    "description": "Sản phẩm API mới được hỗ trợ bởi mô hình suy diễn DeepSeek."
  },
  "step-1-128k": {
    "description": "Cân bằng hiệu suất và chi phí, phù hợp cho các tình huống chung."
  },
  "step-1-256k": {
    "description": "Có khả năng xử lý ngữ cảnh siêu dài, đặc biệt phù hợp cho phân tích tài liệu dài."
  },
  "step-1-32k": {
    "description": "Hỗ trợ đối thoại có độ dài trung bình, phù hợp cho nhiều tình huống ứng dụng."
  },
  "step-1-8k": {
    "description": "Mô hình nhỏ, phù hợp cho các nhiệm vụ nhẹ."
  },
  "step-1-flash": {
    "description": "Mô hình tốc độ cao, phù hợp cho đối thoại thời gian thực."
  },
  "step-1.5v-mini": {
    "description": "Mô hình này có khả năng hiểu video mạnh mẽ."
  },
  "step-1o-turbo-vision": {
    "description": "Mô hình này có khả năng hiểu hình ảnh mạnh mẽ, vượt trội hơn 1o trong lĩnh vực toán học và mã. Mô hình nhỏ hơn 1o và có tốc độ xuất ra nhanh hơn."
  },
  "step-1o-vision-32k": {
    "description": "Mô hình này có khả năng hiểu hình ảnh mạnh mẽ. So với các mô hình trong series step-1v, nó có hiệu suất thị giác vượt trội hơn."
  },
  "step-1v-32k": {
    "description": "Hỗ trợ đầu vào hình ảnh, tăng cường trải nghiệm tương tác đa mô hình."
  },
  "step-1v-8k": {
    "description": "Mô hình thị giác nhỏ, phù hợp cho các nhiệm vụ cơ bản về văn bản và hình ảnh."
  },
  "step-2-16k": {
    "description": "Hỗ trợ tương tác ngữ cảnh quy mô lớn, phù hợp cho các tình huống đối thoại phức tạp."
  },
  "step-2-16k-exp": {
    "description": "Phiên bản thử nghiệm của mô hình step-2, bao gồm các tính năng mới nhất, đang được cập nhật liên tục. Không khuyến nghị sử dụng trong môi trường sản xuất chính thức."
  },
  "step-2-mini": {
    "description": "Mô hình lớn siêu tốc dựa trên kiến trúc Attention tự nghiên cứu thế hệ mới MFA, đạt được hiệu quả tương tự như step1 với chi phí rất thấp, đồng thời duy trì thông lượng cao hơn và độ trễ phản hồi nhanh hơn. Có khả năng xử lý các nhiệm vụ chung, đặc biệt có năng lực trong lập trình."
  },
  "step-r1-v-mini": {
    "description": "Mô hình này là một mô hình suy luận lớn với khả năng hiểu hình ảnh mạnh mẽ, có thể xử lý thông tin hình ảnh và văn bản, và xuất ra nội dung văn bản sau khi suy nghĩ sâu. Mô hình này thể hiện xuất sắc trong lĩnh vực suy luận hình ảnh, đồng thời có khả năng toán học, mã và suy luận văn bản hàng đầu. Độ dài ngữ cảnh là 100k."
  },
  "taichu_llm": {
    "description": "Mô hình ngôn ngữ lớn Taichu có khả năng hiểu ngôn ngữ mạnh mẽ và các khả năng như sáng tạo văn bản, trả lời câu hỏi kiến thức, lập trình mã, tính toán toán học, suy luận logic, phân tích cảm xúc, tóm tắt văn bản. Đổi mới kết hợp giữa đào tạo trước với dữ liệu phong phú từ nhiều nguồn, thông qua việc liên tục cải tiến công nghệ thuật toán và hấp thụ kiến thức mới từ dữ liệu văn bản khổng lồ, giúp mô hình ngày càng hoàn thiện. Cung cấp thông tin và dịch vụ tiện lợi hơn cho người dùng cùng trải nghiệm thông minh hơn."
  },
  "taichu_o1": {
    "description": "taichu_o1 là mô hình suy luận lớn thế hệ mới, đạt được chuỗi suy nghĩ giống con người thông qua tương tác đa phương tiện và học tăng cường, hỗ trợ suy diễn quyết định phức tạp, đồng thời thể hiện con đường suy luận có thể mô hình hóa trong khi duy trì đầu ra chính xác cao, phù hợp cho phân tích chiến lược và suy nghĩ sâu."
  },
  "taichu_vl": {
    "description": "Kết hợp khả năng hiểu hình ảnh, chuyển giao kiến thức, suy luận logic, thể hiện xuất sắc trong lĩnh vực hỏi đáp hình ảnh và văn bản."
  },
  "text-embedding-3-large": {
    "description": "Mô hình vector hóa mạnh mẽ nhất, phù hợp cho các nhiệm vụ tiếng Anh và không phải tiếng Anh."
  },
  "text-embedding-3-small": {
    "description": "Mô hình Embedding thế hệ mới hiệu quả và tiết kiệm, phù hợp cho tìm kiếm kiến thức, ứng dụng RAG và các tình huống khác."
  },
  "thudm/glm-4-9b-chat": {
    "description": "Phiên bản mã nguồn mở của thế hệ mô hình tiền huấn luyện GLM-4 mới nhất được phát hành bởi Zhiyu AI."
  },
  "togethercomputer/StripedHyena-Nous-7B": {
    "description": "StripedHyena Nous (7B) cung cấp khả năng tính toán nâng cao thông qua chiến lược và kiến trúc mô hình hiệu quả."
  },
  "tts-1": {
    "description": "Mô hình chuyển văn bản thành giọng nói mới nhất, tối ưu hóa tốc độ cho các tình huống thời gian thực."
  },
  "tts-1-hd": {
    "description": "Mô hình chuyển văn bản thành giọng nói mới nhất, tối ưu hóa cho chất lượng."
  },
  "upstage/SOLAR-10.7B-Instruct-v1.0": {
    "description": "Upstage SOLAR Instruct v1 (11B) phù hợp cho các nhiệm vụ chỉ dẫn tinh vi, cung cấp khả năng xử lý ngôn ngữ xuất sắc."
  },
  "us.anthropic.claude-3-5-sonnet-20241022-v2:0": {
    "description": "Claude 3.5 Sonnet nâng cao tiêu chuẩn ngành, hiệu suất vượt trội so với các mô hình cạnh tranh và Claude 3 Opus, thể hiện xuất sắc trong nhiều đánh giá, đồng thời có tốc độ và chi phí tương đương với các mô hình tầm trung của chúng tôi."
  },
  "us.anthropic.claude-3-7-sonnet-20250219-v1:0": {
    "description": "Claude 3.7 sonnet là mô hình thế hệ tiếp theo nhanh nhất của Anthropic. So với Claude 3 Haiku, Claude 3.7 Sonnet đã cải thiện ở nhiều kỹ năng và vượt qua mô hình lớn nhất thế hệ trước là Claude 3 Opus trong nhiều bài kiểm tra trí tuệ."
  },
  "whisper-1": {
    "description": "Mô hình nhận diện giọng nói đa năng, hỗ trợ nhận diện giọng nói đa ngôn ngữ, dịch giọng nói và nhận diện ngôn ngữ."
  },
  "wizardlm2": {
    "description": "WizardLM 2 là mô hình ngôn ngữ do Microsoft AI cung cấp, đặc biệt xuất sắc trong các lĩnh vực đối thoại phức tạp, đa ngôn ngữ, suy luận và trợ lý thông minh."
  },
  "wizardlm2:8x22b": {
    "description": "WizardLM 2 là mô hình ngôn ngữ do Microsoft AI cung cấp, đặc biệt xuất sắc trong các lĩnh vực đối thoại phức tạp, đa ngôn ngữ, suy luận và trợ lý thông minh."
  },
  "yi-1.5-34b-chat": {
    "description": "Yi-1.5 là phiên bản nâng cấp của Yi. Nó sử dụng 500B token từ cơ sở dữ liệu chất lượng cao để tiếp tục tiền huấn luyện trên Yi, và được tinh chỉnh trên 3M mẫu đa dạng."
  },
  "yi-large": {
    "description": "Mô hình với hàng trăm tỷ tham số mới, cung cấp khả năng hỏi đáp và sinh văn bản mạnh mẽ."
  },
  "yi-large-fc": {
    "description": "Hỗ trợ và tăng cường khả năng gọi công cụ trên cơ sở mô hình yi-large, phù hợp cho nhiều tình huống kinh doanh cần xây dựng agent hoặc workflow."
  },
  "yi-large-preview": {
    "description": "Phiên bản ban đầu, khuyến nghị sử dụng yi-large (phiên bản mới)."
  },
  "yi-large-rag": {
    "description": "Dịch vụ cao cấp dựa trên mô hình yi-large mạnh mẽ, kết hợp công nghệ tìm kiếm và sinh để cung cấp câu trả lời chính xác, dịch vụ tìm kiếm thông tin toàn mạng theo thời gian thực."
  },
  "yi-large-turbo": {
    "description": "Hiệu suất vượt trội với chi phí hợp lý. Tối ưu hóa độ chính xác cao dựa trên hiệu suất, tốc độ suy luận và chi phí."
  },
  "yi-lightning": {
    "description": "Mô hình hiệu suất cao mới nhất, đảm bảo đầu ra chất lượng cao trong khi tốc độ suy luận được cải thiện đáng kể."
  },
  "yi-lightning-lite": {
    "description": "Phiên bản nhẹ, được khuyến nghị sử dụng yi-lightning."
  },
  "yi-medium": {
    "description": "Mô hình kích thước trung bình được nâng cấp và tinh chỉnh, khả năng cân bằng, chi phí hiệu quả cao. Tối ưu hóa sâu khả năng tuân theo chỉ dẫn."
  },
  "yi-medium-200k": {
    "description": "Cửa sổ ngữ cảnh siêu dài 200K, cung cấp khả năng hiểu và sinh văn bản sâu cho các văn bản dài."
  },
  "yi-spark": {
    "description": "Mô hình nhỏ gọn và nhanh chóng. Cung cấp khả năng tính toán toán học và viết mã được tăng cường."
  },
  "yi-vision": {
    "description": "Mô hình cho các nhiệm vụ hình ảnh phức tạp, cung cấp khả năng hiểu và phân tích hình ảnh hiệu suất cao."
  },
  "yi-vision-v2": {
    "description": "Mô hình nhiệm vụ thị giác phức tạp, cung cấp khả năng hiểu và phân tích hiệu suất cao dựa trên nhiều hình ảnh."
  }
}<|MERGE_RESOLUTION|>--- conflicted
+++ resolved
@@ -68,12 +68,9 @@
   "DeepSeek-R1-Distill-Qwen-7B": {
     "description": "Mô hình chưng cất DeepSeek-R1 dựa trên Qwen2.5-Math-7B, tối ưu hóa hiệu suất suy luận thông qua học tăng cường và dữ liệu khởi động lạnh, mô hình mã nguồn mở làm mới tiêu chuẩn đa nhiệm."
   },
-<<<<<<< HEAD
-=======
   "DeepSeek-V3": {
     "description": "DeepSeek-V3 là một mô hình MoE do công ty DeepSeek tự phát triển. Nhiều kết quả đánh giá của DeepSeek-V3 đã vượt qua các mô hình mã nguồn mở khác như Qwen2.5-72B và Llama-3.1-405B, và về hiệu suất không thua kém các mô hình đóng nguồn hàng đầu thế giới như GPT-4o và Claude-3.5-Sonnet."
   },
->>>>>>> 1dfd1da6
   "Doubao-1.5-thinking-pro": {
     "description": "Doubao-1.5 là mô hình suy nghĩ sâu mới, thể hiện xuất sắc trong các lĩnh vực chuyên môn như toán học, lập trình, suy luận khoa học và các nhiệm vụ chung như viết sáng tạo, đạt hoặc gần đạt mức hàng đầu trong nhiều tiêu chuẩn uy tín như AIME 2024, Codeforces, GPQA. Hỗ trợ cửa sổ ngữ cảnh 128k, đầu ra 16k."
   },
