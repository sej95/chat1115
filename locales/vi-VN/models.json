{
  "01-ai/Yi-1.5-34B-Chat-16K": {
    "description": "Yi-1.5 34B, với mẫu huấn luyện phong phú, cung cấp hiệu suất vượt trội trong ứng dụng ngành."
  },
  "01-ai/Yi-1.5-6B-Chat": {
    "description": "Yi-1.5-6B-Chat là một biến thể trong loạt Yi-1.5, thuộc về mô hình trò chuyện mã nguồn mở. Yi-1.5 là phiên bản nâng cấp của Yi, đã được tiền huấn luyện trên 500B dữ liệu chất lượng cao và tinh chỉnh trên 3 triệu mẫu đa dạng. So với Yi, Yi-1.5 thể hiện khả năng mạnh mẽ hơn trong mã hóa, toán học, suy luận và tuân theo chỉ dẫn, đồng thời duy trì khả năng hiểu ngôn ngữ, suy luận thông thường và hiểu đọc xuất sắc. Mô hình có các phiên bản độ dài ngữ cảnh 4K, 16K và 32K, với tổng số lượng tiền huấn luyện đạt 3.6T tokens."
  },
  "01-ai/Yi-1.5-9B-Chat-16K": {
    "description": "Yi-1.5 9B hỗ trợ 16K Tokens, cung cấp khả năng tạo ngôn ngữ hiệu quả và mượt mà."
  },
  "360gpt-pro": {
    "description": "360GPT Pro là thành viên quan trọng trong dòng mô hình AI của 360, đáp ứng nhu cầu đa dạng của các ứng dụng ngôn ngữ tự nhiên với khả năng xử lý văn bản hiệu quả, hỗ trợ hiểu văn bản dài và đối thoại nhiều vòng."
  },
  "360gpt-turbo": {
    "description": "360GPT Turbo cung cấp khả năng tính toán và đối thoại mạnh mẽ, có khả năng hiểu ngữ nghĩa và hiệu suất tạo ra xuất sắc, là giải pháp trợ lý thông minh lý tưởng cho doanh nghiệp và nhà phát triển."
  },
  "360gpt-turbo-responsibility-8k": {
    "description": "360GPT Turbo Responsibility 8K nhấn mạnh an toàn ngữ nghĩa và định hướng trách nhiệm, được thiết kế đặc biệt cho các tình huống ứng dụng có yêu cầu cao về an toàn nội dung, đảm bảo độ chính xác và độ ổn định trong trải nghiệm người dùng."
  },
  "360gpt2-o1": {
<<<<<<< HEAD
    "description": "360gpt2-o1 sử dụng tìm kiếm cây để xây dựng chuỗi tư duy, đồng thời đưa vào cơ chế phản hồi, được đào tạo bằng học tăng cường, mô hình có khả năng tự phản hồi và sửa lỗi."
=======
    "description": "360gpt2-o1 sử dụng tìm kiếm cây để xây dựng chuỗi tư duy, và đưa vào cơ chế phản hồi, sử dụng học tăng cường để đào tạo, mô hình có khả năng tự phản hồi và sửa lỗi."
>>>>>>> 6dc10b06
  },
  "360gpt2-pro": {
    "description": "360GPT2 Pro là mô hình xử lý ngôn ngữ tự nhiên cao cấp do công ty 360 phát hành, có khả năng tạo và hiểu văn bản xuất sắc, đặc biệt trong lĩnh vực tạo ra và sáng tạo, có thể xử lý các nhiệm vụ chuyển đổi ngôn ngữ phức tạp và diễn xuất vai trò."
  },
  "4.0Ultra": {
    "description": "Spark4.0 Ultra là phiên bản mạnh mẽ nhất trong dòng mô hình lớn Xinghuo, nâng cao khả năng hiểu và tóm tắt nội dung văn bản trong khi nâng cấp liên kết tìm kiếm trực tuyến. Đây là giải pháp toàn diện nhằm nâng cao năng suất văn phòng và đáp ứng chính xác nhu cầu, là sản phẩm thông minh dẫn đầu ngành."
  },
  "Baichuan2-Turbo": {
    "description": "Sử dụng công nghệ tăng cường tìm kiếm để kết nối toàn diện giữa mô hình lớn và kiến thức lĩnh vực, kiến thức toàn cầu. Hỗ trợ tải lên nhiều loại tài liệu như PDF, Word và nhập URL, thông tin được thu thập kịp thời và toàn diện, kết quả đầu ra chính xác và chuyên nghiệp."
  },
  "Baichuan3-Turbo": {
    "description": "Tối ưu hóa cho các tình huống doanh nghiệp thường xuyên, hiệu quả được cải thiện đáng kể, chi phí hiệu quả cao. So với mô hình Baichuan2, sáng tạo nội dung tăng 20%, trả lời câu hỏi kiến thức tăng 17%, khả năng đóng vai tăng 40%. Hiệu quả tổng thể tốt hơn GPT3.5."
  },
  "Baichuan3-Turbo-128k": {
    "description": "Có cửa sổ ngữ cảnh siêu dài 128K, tối ưu hóa cho các tình huống doanh nghiệp thường xuyên, hiệu quả được cải thiện đáng kể, chi phí hiệu quả cao. So với mô hình Baichuan2, sáng tạo nội dung tăng 20%, trả lời câu hỏi kiến thức tăng 17%, khả năng đóng vai tăng 40%. Hiệu quả tổng thể tốt hơn GPT3.5."
  },
  "Baichuan4": {
    "description": "Mô hình có khả năng hàng đầu trong nước, vượt trội hơn các mô hình chính thống nước ngoài trong các nhiệm vụ tiếng Trung như bách khoa toàn thư, văn bản dài, sáng tạo nội dung. Cũng có khả năng đa phương tiện hàng đầu trong ngành, thể hiện xuất sắc trong nhiều tiêu chuẩn đánh giá uy tín."
  },
  "Baichuan4-Air": {
    "description": "Mô hình có khả năng hàng đầu trong nước, vượt trội hơn các mô hình chính thống nước ngoài trong các nhiệm vụ tiếng Trung như bách khoa toàn thư, văn bản dài và sáng tạo nội dung. Cũng có khả năng đa phương tiện hàng đầu trong ngành, thể hiện xuất sắc trong nhiều tiêu chuẩn đánh giá uy tín."
  },
  "Baichuan4-Turbo": {
    "description": "Mô hình có khả năng hàng đầu trong nước, vượt trội hơn các mô hình chính thống nước ngoài trong các nhiệm vụ tiếng Trung như bách khoa toàn thư, văn bản dài và sáng tạo nội dung. Cũng có khả năng đa phương tiện hàng đầu trong ngành, thể hiện xuất sắc trong nhiều tiêu chuẩn đánh giá uy tín."
  },
  "Doubao-lite-128k": {
    "description": "Doubao-lite có tốc độ phản hồi cực nhanh, giá trị tốt hơn, cung cấp sự lựa chọn linh hoạt cho khách hàng trong nhiều tình huống khác nhau. Hỗ trợ suy diễn và tinh chỉnh trong ngữ cảnh 128k."
  },
  "Doubao-lite-32k": {
    "description": "Doubao-lite có tốc độ phản hồi cực nhanh, giá trị tốt hơn, cung cấp sự lựa chọn linh hoạt cho khách hàng trong nhiều tình huống khác nhau. Hỗ trợ suy diễn và tinh chỉnh trong ngữ cảnh 32k."
  },
  "Doubao-lite-4k": {
    "description": "Doubao-lite có tốc độ phản hồi cực nhanh, giá trị tốt hơn, cung cấp sự lựa chọn linh hoạt cho khách hàng trong nhiều tình huống khác nhau. Hỗ trợ suy diễn và tinh chỉnh trong ngữ cảnh 4k."
  },
  "Doubao-pro-128k": {
    "description": "Mô hình chính có hiệu quả tốt nhất, phù hợp để xử lý các nhiệm vụ phức tạp, có hiệu quả tốt trong các tình huống như hỏi đáp tham khảo, tóm tắt, sáng tác, phân loại văn bản, và nhập vai. Hỗ trợ suy diễn và tinh chỉnh trong ngữ cảnh 128k."
  },
  "Doubao-pro-32k": {
    "description": "Mô hình chính có hiệu quả tốt nhất, phù hợp để xử lý các nhiệm vụ phức tạp, có hiệu quả tốt trong các tình huống như hỏi đáp tham khảo, tóm tắt, sáng tác, phân loại văn bản, và nhập vai. Hỗ trợ suy diễn và tinh chỉnh trong ngữ cảnh 32k."
  },
  "Doubao-pro-4k": {
    "description": "Mô hình chính có hiệu quả tốt nhất, phù hợp để xử lý các nhiệm vụ phức tạp, có hiệu quả tốt trong các tình huống như hỏi đáp tham khảo, tóm tắt, sáng tác, phân loại văn bản, và nhập vai. Hỗ trợ suy diễn và tinh chỉnh trong ngữ cảnh 4k."
  },
  "ERNIE-3.5-128K": {
    "description": "Mô hình ngôn ngữ quy mô lớn hàng đầu do Baidu tự phát triển, bao phủ một lượng lớn tài liệu tiếng Trung và tiếng Anh, có khả năng tổng quát mạnh mẽ, có thể đáp ứng hầu hết các yêu cầu về đối thoại, hỏi đáp, sáng tạo nội dung và các tình huống ứng dụng plugin; hỗ trợ tự động kết nối với plugin tìm kiếm của Baidu, đảm bảo thông tin hỏi đáp luôn được cập nhật kịp thời."
  },
  "ERNIE-3.5-8K": {
    "description": "Mô hình ngôn ngữ quy mô lớn hàng đầu do Baidu tự phát triển, bao phủ một lượng lớn tài liệu tiếng Trung và tiếng Anh, có khả năng tổng quát mạnh mẽ, có thể đáp ứng hầu hết các yêu cầu về đối thoại, hỏi đáp, sáng tạo nội dung và các tình huống ứng dụng plugin; hỗ trợ tự động kết nối với plugin tìm kiếm của Baidu, đảm bảo thông tin hỏi đáp luôn được cập nhật kịp thời."
  },
  "ERNIE-3.5-8K-Preview": {
    "description": "Mô hình ngôn ngữ quy mô lớn hàng đầu do Baidu tự phát triển, bao phủ một lượng lớn tài liệu tiếng Trung và tiếng Anh, có khả năng tổng quát mạnh mẽ, có thể đáp ứng hầu hết các yêu cầu về đối thoại, hỏi đáp, sáng tạo nội dung và các tình huống ứng dụng plugin; hỗ trợ tự động kết nối với plugin tìm kiếm của Baidu, đảm bảo thông tin hỏi đáp luôn được cập nhật kịp thời."
  },
  "ERNIE-4.0-8K-Latest": {
    "description": "Mô hình ngôn ngữ quy mô siêu lớn hàng đầu do Baidu tự phát triển, so với ERNIE 3.5 đã nâng cấp toàn diện khả năng của mô hình, phù hợp rộng rãi với các nhiệm vụ phức tạp trong nhiều lĩnh vực; hỗ trợ tự động kết nối với plugin tìm kiếm Baidu, đảm bảo thông tin hỏi đáp luôn cập nhật."
  },
  "ERNIE-4.0-8K-Preview": {
    "description": "Mô hình ngôn ngữ quy mô siêu lớn hàng đầu do Baidu tự phát triển, so với ERNIE 3.5 đã nâng cấp toàn diện khả năng của mô hình, phù hợp rộng rãi với các nhiệm vụ phức tạp trong nhiều lĩnh vực; hỗ trợ tự động kết nối với plugin tìm kiếm Baidu, đảm bảo thông tin hỏi đáp luôn cập nhật."
  },
  "ERNIE-4.0-Turbo-128K": {
    "description": "Mô hình ngôn ngữ lớn siêu cấp do Baidu tự phát triển, thể hiện hiệu suất xuất sắc, phù hợp rộng rãi với các tình huống nhiệm vụ phức tạp trong nhiều lĩnh vực; hỗ trợ tự động kết nối với plugin tìm kiếm Baidu, đảm bảo thông tin hỏi đáp kịp thời. So với ERNIE 4.0, hiệu suất tốt hơn."
  },
  "ERNIE-4.0-Turbo-8K-Latest": {
    "description": "Mô hình ngôn ngữ quy mô siêu lớn tự phát triển của Baidu, có hiệu suất tổng thể xuất sắc, phù hợp rộng rãi cho các tình huống tác vụ phức tạp trong nhiều lĩnh vực; hỗ trợ tự động kết nối với plugin tìm kiếm của Baidu, đảm bảo tính kịp thời của thông tin câu hỏi đáp. So với ERNIE 4.0, nó có hiệu suất tốt hơn."
  },
  "ERNIE-4.0-Turbo-8K-Preview": {
    "description": "Mô hình ngôn ngữ quy mô siêu lớn hàng đầu do Baidu tự phát triển, có hiệu suất tổng thể xuất sắc, phù hợp rộng rãi với các nhiệm vụ phức tạp trong nhiều lĩnh vực; hỗ trợ tự động kết nối với plugin tìm kiếm Baidu, đảm bảo thông tin hỏi đáp luôn cập nhật. So với ERNIE 4.0, hiệu suất tốt hơn."
  },
  "ERNIE-Character-8K": {
    "description": "Mô hình ngôn ngữ quy mô lớn cho các tình huống chuyên biệt do Baidu tự phát triển, phù hợp cho các ứng dụng như NPC trong game, đối thoại dịch vụ khách hàng, và vai trò trong đối thoại, phong cách nhân vật rõ ràng và nhất quán hơn, khả năng tuân thủ chỉ dẫn mạnh mẽ, hiệu suất suy diễn tốt hơn."
  },
  "ERNIE-Lite-Pro-128K": {
    "description": "Mô hình ngôn ngữ quy mô lớn nhẹ do Baidu tự phát triển, kết hợp hiệu suất mô hình xuất sắc với khả năng suy diễn, hiệu quả tốt hơn ERNIE Lite, phù hợp cho việc suy diễn trên thẻ tăng tốc AI có công suất thấp."
  },
  "ERNIE-Speed-128K": {
    "description": "Mô hình ngôn ngữ quy mô lớn hiệu suất cao do Baidu phát hành vào năm 2024, có khả năng tổng quát xuất sắc, phù hợp làm mô hình nền để tinh chỉnh, xử lý tốt hơn các vấn đề trong các tình huống cụ thể, đồng thời có khả năng suy diễn tuyệt vời."
  },
  "ERNIE-Speed-Pro-128K": {
    "description": "Mô hình ngôn ngữ quy mô lớn hiệu suất cao do Baidu phát hành vào năm 2024, có khả năng tổng quát xuất sắc, hiệu quả tốt hơn ERNIE Speed, phù hợp làm mô hình nền để tinh chỉnh, xử lý tốt hơn các vấn đề trong các tình huống cụ thể, đồng thời có khả năng suy diễn tuyệt vời."
  },
  "Gryphe/MythoMax-L2-13b": {
    "description": "MythoMax-L2 (13B) là một mô hình sáng tạo, phù hợp cho nhiều lĩnh vực ứng dụng và nhiệm vụ phức tạp."
  },
  "InternVL2-8B": {
    "description": "InternVL2-8B là một mô hình ngôn ngữ hình ảnh mạnh mẽ, hỗ trợ xử lý đa phương tiện giữa hình ảnh và văn bản, có khả năng nhận diện chính xác nội dung hình ảnh và tạo ra mô tả hoặc câu trả lời liên quan."
  },
  "InternVL2.5-26B": {
    "description": "InternVL2.5-26B là một mô hình ngôn ngữ hình ảnh mạnh mẽ, hỗ trợ xử lý đa phương tiện giữa hình ảnh và văn bản, có khả năng nhận diện chính xác nội dung hình ảnh và tạo ra mô tả hoặc câu trả lời liên quan."
  },
  "LoRA/Qwen/Qwen2.5-72B-Instruct": {
    "description": "Qwen2.5-72B-Instruct là một trong những mô hình ngôn ngữ lớn mới nhất do Alibaba Cloud phát hành. Mô hình 72B này có khả năng cải thiện đáng kể trong các lĩnh vực mã hóa và toán học. Mô hình cũng cung cấp hỗ trợ đa ngôn ngữ, bao gồm hơn 29 ngôn ngữ, bao gồm tiếng Trung, tiếng Anh, v.v. Mô hình đã có sự cải thiện đáng kể trong việc tuân theo chỉ dẫn, hiểu dữ liệu có cấu trúc và tạo ra đầu ra có cấu trúc (đặc biệt là JSON)."
  },
  "LoRA/Qwen/Qwen2.5-7B-Instruct": {
    "description": "Qwen2.5-7B-Instruct là một trong những mô hình ngôn ngữ lớn mới nhất do Alibaba Cloud phát hành. Mô hình 7B này có khả năng cải thiện đáng kể trong các lĩnh vực mã hóa và toán học. Mô hình cũng cung cấp hỗ trợ đa ngôn ngữ, bao gồm hơn 29 ngôn ngữ, bao gồm tiếng Trung, tiếng Anh, v.v. Mô hình đã có sự cải thiện đáng kể trong việc tuân theo chỉ dẫn, hiểu dữ liệu có cấu trúc và tạo ra đầu ra có cấu trúc (đặc biệt là JSON)."
  },
  "MiniMax-Text-01": {
<<<<<<< HEAD
    "description": "Trong dòng mô hình MiniMax-01, chúng tôi đã thực hiện một sự đổi mới táo bạo: lần đầu tiên hiện thực hóa quy mô lớn cơ chế chú ý tuyến tính, cấu trúc Transformer truyền thống không còn là lựa chọn duy nhất. Mô hình này có số lượng tham số lên đến 456 tỷ, trong đó kích hoạt một lần là 45.9 tỷ. Hiệu suất tổng hợp của mô hình sánh ngang với các mô hình hàng đầu nước ngoài, đồng thời có khả năng xử lý hiệu quả nội dung dài tới 4 triệu token, gấp 32 lần GPT-4o và 20 lần Claude-3.5-Sonnet."
=======
    "description": "Trong dòng mô hình MiniMax-01, chúng tôi đã thực hiện những đổi mới táo bạo: lần đầu tiên hiện thực hóa quy mô lớn cơ chế chú ý tuyến tính, kiến trúc Transformer truyền thống không còn là lựa chọn duy nhất. Mô hình này có số lượng tham số lên tới 4560 tỷ, trong đó kích hoạt một lần là 45,9 tỷ. Hiệu suất tổng hợp của mô hình tương đương với các mô hình hàng đầu quốc tế, đồng thời có khả năng xử lý hiệu quả ngữ cảnh dài nhất toàn cầu lên tới 4 triệu token, gấp 32 lần GPT-4o và 20 lần Claude-3.5-Sonnet."
>>>>>>> 6dc10b06
  },
  "Nous-Hermes-2-Mixtral-8x7B-DPO": {
    "description": "Hermes 2 Mixtral 8x7B DPO là một mô hình kết hợp đa dạng, nhằm cung cấp trải nghiệm sáng tạo xuất sắc."
  },
  "NousResearch/Nous-Hermes-2-Mixtral-8x7B-DPO": {
    "description": "Nous Hermes 2 - Mixtral 8x7B-DPO (46.7B) là mô hình chỉ dẫn chính xác cao, phù hợp cho tính toán phức tạp."
  },
  "OpenGVLab/InternVL2-26B": {
    "description": "InternVL2 đã thể hiện hiệu suất xuất sắc trong nhiều tác vụ ngôn ngữ hình ảnh, bao gồm hiểu tài liệu và biểu đồ, hiểu văn bản trong cảnh, OCR, giải quyết vấn đề khoa học và toán học."
  },
  "Phi-3-medium-128k-instruct": {
    "description": "Mô hình Phi-3-medium giống nhau, nhưng với kích thước ngữ cảnh lớn hơn cho RAG hoặc gợi ý ít."
  },
  "Phi-3-medium-4k-instruct": {
    "description": "Mô hình 14B tham số, chứng minh chất lượng tốt hơn Phi-3-mini, tập trung vào dữ liệu dày đặc lý luận chất lượng cao."
  },
  "Phi-3-mini-128k-instruct": {
    "description": "Mô hình Phi-3-mini giống nhau, nhưng với kích thước ngữ cảnh lớn hơn cho RAG hoặc gợi ý ít."
  },
  "Phi-3-mini-4k-instruct": {
    "description": "Thành viên nhỏ nhất của gia đình Phi-3. Tối ưu hóa cho cả chất lượng và độ trễ thấp."
  },
  "Phi-3-small-128k-instruct": {
    "description": "Mô hình Phi-3-small giống nhau, nhưng với kích thước ngữ cảnh lớn hơn cho RAG hoặc gợi ý ít."
  },
  "Phi-3-small-8k-instruct": {
    "description": "Mô hình 7B tham số, chứng minh chất lượng tốt hơn Phi-3-mini, tập trung vào dữ liệu dày đặc lý luận chất lượng cao."
  },
  "Phi-3.5-mini-instruct": {
    "description": "Phi-3-mini là phiên bản cập nhật của mô hình."
  },
  "Phi-3.5-vision-instrust": {
    "description": "Phi-3-vision là phiên bản cập nhật của mô hình."
  },
  "Pro/OpenGVLab/InternVL2-8B": {
    "description": "InternVL2 đã thể hiện hiệu suất xuất sắc trong nhiều tác vụ ngôn ngữ hình ảnh, bao gồm hiểu tài liệu và biểu đồ, hiểu văn bản trong cảnh, OCR, giải quyết vấn đề khoa học và toán học."
  },
  "Pro/Qwen/Qwen2-1.5B-Instruct": {
    "description": "Qwen2-1.5B-Instruct là mô hình ngôn ngữ lớn được tinh chỉnh theo chỉ dẫn trong loạt Qwen2, với quy mô tham số là 1.5B. Mô hình này dựa trên kiến trúc Transformer, sử dụng hàm kích hoạt SwiGLU, độ lệch QKV trong chú ý và chú ý theo nhóm. Nó thể hiện xuất sắc trong nhiều bài kiểm tra chuẩn về hiểu ngôn ngữ, sinh ngôn ngữ, khả năng đa ngôn ngữ, mã hóa, toán học và suy luận, vượt qua hầu hết các mô hình mã nguồn mở. So với Qwen1.5-1.8B-Chat, Qwen2-1.5B-Instruct cho thấy sự cải thiện đáng kể về hiệu suất trong các bài kiểm tra MMLU, HumanEval, GSM8K, C-Eval và IFEval, mặc dù số lượng tham số hơi ít hơn."
  },
  "Pro/Qwen/Qwen2-7B-Instruct": {
    "description": "Qwen2-7B-Instruct là mô hình ngôn ngữ lớn được tinh chỉnh theo chỉ dẫn trong loạt Qwen2, với quy mô tham số là 7B. Mô hình này dựa trên kiến trúc Transformer, sử dụng hàm kích hoạt SwiGLU, độ lệch QKV trong chú ý và chú ý theo nhóm. Nó có khả năng xử lý đầu vào quy mô lớn. Mô hình thể hiện xuất sắc trong nhiều bài kiểm tra chuẩn về hiểu ngôn ngữ, sinh ngôn ngữ, khả năng đa ngôn ngữ, mã hóa, toán học và suy luận, vượt qua hầu hết các mô hình mã nguồn mở và thể hiện sức cạnh tranh tương đương với các mô hình độc quyền trong một số nhiệm vụ. Qwen2-7B-Instruct đã thể hiện sự cải thiện đáng kể về hiệu suất trong nhiều bài kiểm tra so với Qwen1.5-7B-Chat."
  },
  "Pro/Qwen/Qwen2-VL-7B-Instruct": {
    "description": "Qwen2-VL là phiên bản mới nhất của mô hình Qwen-VL, đạt được hiệu suất hàng đầu trong các thử nghiệm chuẩn hiểu biết hình ảnh."
  },
  "Pro/Qwen/Qwen2.5-7B-Instruct": {
    "description": "Qwen2.5-7B-Instruct là một trong những mô hình ngôn ngữ lớn mới nhất do Alibaba Cloud phát hành. Mô hình 7B này có khả năng cải thiện đáng kể trong các lĩnh vực mã hóa và toán học. Mô hình cũng cung cấp hỗ trợ đa ngôn ngữ, bao gồm hơn 29 ngôn ngữ, bao gồm tiếng Trung, tiếng Anh, v.v. Mô hình đã có sự cải thiện đáng kể trong việc tuân theo chỉ dẫn, hiểu dữ liệu có cấu trúc và tạo ra đầu ra có cấu trúc (đặc biệt là JSON)."
  },
  "Pro/Qwen/Qwen2.5-Coder-7B-Instruct": {
    "description": "Qwen2.5-Coder-7B-Instruct là phiên bản mới nhất trong loạt mô hình ngôn ngữ lớn chuyên biệt cho mã do Alibaba Cloud phát hành. Mô hình này được cải thiện đáng kể khả năng tạo mã, suy luận và sửa chữa thông qua việc đào tạo trên 5.5 triệu tỷ tokens, không chỉ nâng cao khả năng lập trình mà còn duy trì lợi thế về khả năng toán học và tổng quát. Mô hình cung cấp nền tảng toàn diện hơn cho các ứng dụng thực tế như tác nhân mã."
  },
  "Pro/THUDM/glm-4-9b-chat": {
    "description": "GLM-4-9B-Chat là phiên bản mã nguồn mở trong loạt mô hình tiền huấn luyện GLM-4 do Zhizhu AI phát hành. Mô hình này thể hiện xuất sắc trong nhiều lĩnh vực như ngữ nghĩa, toán học, suy luận, mã và kiến thức. Ngoài việc hỗ trợ đối thoại nhiều vòng, GLM-4-9B-Chat còn có các tính năng nâng cao như duyệt web, thực thi mã, gọi công cụ tùy chỉnh (Function Call) và suy luận văn bản dài. Mô hình hỗ trợ 26 ngôn ngữ, bao gồm tiếng Trung, tiếng Anh, tiếng Nhật, tiếng Hàn và tiếng Đức. Trong nhiều bài kiểm tra chuẩn, GLM-4-9B-Chat đã thể hiện hiệu suất xuất sắc, như AlignBench-v2, MT-Bench, MMLU và C-Eval. Mô hình hỗ trợ độ dài ngữ cảnh tối đa 128K, phù hợp cho nghiên cứu học thuật và ứng dụng thương mại."
  },
  "Pro/google/gemma-2-9b-it": {
    "description": "Gemma là một trong những loạt mô hình mở tiên tiến nhẹ của Google. Đây là một mô hình ngôn ngữ quy mô lớn chỉ có bộ giải mã, hỗ trợ tiếng Anh, cung cấp trọng số mở, biến thể tiền huấn luyện và biến thể tinh chỉnh theo chỉ dẫn. Mô hình Gemma phù hợp cho nhiều nhiệm vụ sinh văn bản, bao gồm hỏi đáp, tóm tắt và suy luận. Mô hình 9B này được đào tạo trên 8 triệu tỷ tokens. Quy mô tương đối nhỏ của nó cho phép triển khai trong các môi trường hạn chế tài nguyên, như máy tính xách tay, máy tính để bàn hoặc cơ sở hạ tầng đám mây của riêng bạn, giúp nhiều người hơn có thể tiếp cận các mô hình AI tiên tiến và thúc đẩy đổi mới."
  },
  "Pro/meta-llama/Meta-Llama-3.1-8B-Instruct": {
    "description": "Meta Llama 3.1 là một phần của gia đình mô hình ngôn ngữ lớn đa ngôn ngữ do Meta phát triển, bao gồm các biến thể tiền huấn luyện và tinh chỉnh theo chỉ dẫn với quy mô tham số 8B, 70B và 405B. Mô hình 8B này được tối ưu hóa cho các tình huống đối thoại đa ngôn ngữ, thể hiện xuất sắc trong nhiều bài kiểm tra chuẩn ngành. Mô hình được đào tạo bằng hơn 15 triệu tỷ tokens từ dữ liệu công khai và sử dụng các kỹ thuật như tinh chỉnh giám sát và học tăng cường phản hồi của con người để nâng cao tính hữu ích và an toàn của mô hình. Llama 3.1 hỗ trợ sinh văn bản và sinh mã, với thời điểm cắt kiến thức là tháng 12 năm 2023."
  },
  "Qwen/QwQ-32B-Preview": {
    "description": "QwQ-32B-Preview là mô hình nghiên cứu thử nghiệm mới nhất của Qwen, tập trung vào việc nâng cao khả năng suy luận của AI. Thông qua việc khám phá các cơ chế phức tạp như trộn ngôn ngữ và suy luận đệ quy, những lợi thế chính bao gồm khả năng phân tích suy luận mạnh mẽ, khả năng toán học và lập trình. Tuy nhiên, cũng có những vấn đề về chuyển đổi ngôn ngữ, vòng lặp suy luận, các vấn đề an toàn và sự khác biệt về các khả năng khác."
  },
  "Qwen/Qwen2-1.5B-Instruct": {
    "description": "Qwen2-1.5B-Instruct là mô hình ngôn ngữ lớn được tinh chỉnh theo chỉ dẫn trong loạt Qwen2, với quy mô tham số là 1.5B. Mô hình này dựa trên kiến trúc Transformer, sử dụng hàm kích hoạt SwiGLU, độ lệch QKV trong chú ý và chú ý theo nhóm. Nó thể hiện xuất sắc trong nhiều bài kiểm tra chuẩn về hiểu ngôn ngữ, sinh ngôn ngữ, khả năng đa ngôn ngữ, mã hóa, toán học và suy luận, vượt qua hầu hết các mô hình mã nguồn mở. So với Qwen1.5-1.8B-Chat, Qwen2-1.5B-Instruct cho thấy sự cải thiện đáng kể về hiệu suất trong các bài kiểm tra MMLU, HumanEval, GSM8K, C-Eval và IFEval, mặc dù số lượng tham số hơi ít hơn."
  },
  "Qwen/Qwen2-72B-Instruct": {
    "description": "Qwen2 là mô hình ngôn ngữ tổng quát tiên tiến, hỗ trợ nhiều loại chỉ dẫn."
  },
  "Qwen/Qwen2-7B-Instruct": {
    "description": "Qwen2-72B-Instruct là mô hình ngôn ngữ lớn được tinh chỉnh theo chỉ dẫn trong loạt Qwen2, với quy mô tham số là 72B. Mô hình này dựa trên kiến trúc Transformer, sử dụng hàm kích hoạt SwiGLU, độ lệch QKV trong chú ý và chú ý theo nhóm. Nó có khả năng xử lý đầu vào quy mô lớn. Mô hình thể hiện xuất sắc trong nhiều bài kiểm tra chuẩn về hiểu ngôn ngữ, sinh ngôn ngữ, khả năng đa ngôn ngữ, mã hóa, toán học và suy luận, vượt qua hầu hết các mô hình mã nguồn mở và thể hiện sức cạnh tranh tương đương với các mô hình độc quyền trong một số nhiệm vụ."
  },
  "Qwen/Qwen2-VL-72B-Instruct": {
    "description": "Qwen2-VL là phiên bản mới nhất của mô hình Qwen-VL, đạt được hiệu suất hàng đầu trong các thử nghiệm chuẩn hiểu biết hình ảnh."
  },
  "Qwen/Qwen2.5-14B-Instruct": {
    "description": "Qwen2.5 là một loạt mô hình ngôn ngữ lớn hoàn toàn mới, nhằm tối ưu hóa việc xử lý các nhiệm vụ theo hướng dẫn."
  },
  "Qwen/Qwen2.5-32B-Instruct": {
    "description": "Qwen2.5 là một loạt mô hình ngôn ngữ lớn hoàn toàn mới, nhằm tối ưu hóa việc xử lý các nhiệm vụ theo hướng dẫn."
  },
  "Qwen/Qwen2.5-72B-Instruct": {
    "description": "Mô hình ngôn ngữ lớn được phát triển bởi đội ngũ Qianwen của Alibaba Cloud"
  },
  "Qwen/Qwen2.5-72B-Instruct-128K": {
    "description": "Qwen2.5 là một loạt mô hình ngôn ngữ lớn hoàn toàn mới, sở hữu khả năng hiểu và tạo ra mạnh mẽ hơn."
  },
  "Qwen/Qwen2.5-72B-Instruct-Turbo": {
    "description": "Qwen2.5 là một loạt mô hình ngôn ngữ lớn hoàn toàn mới, được thiết kế để tối ưu hóa việc xử lý các tác vụ chỉ dẫn."
  },
  "Qwen/Qwen2.5-7B-Instruct": {
    "description": "Qwen2.5 là một loạt mô hình ngôn ngữ lớn hoàn toàn mới, nhằm tối ưu hóa việc xử lý các nhiệm vụ theo hướng dẫn."
  },
  "Qwen/Qwen2.5-7B-Instruct-Turbo": {
    "description": "Qwen2.5 là một loạt mô hình ngôn ngữ lớn hoàn toàn mới, được thiết kế để tối ưu hóa việc xử lý các tác vụ chỉ dẫn."
  },
  "Qwen/Qwen2.5-Coder-32B-Instruct": {
    "description": "Qwen2.5-Coder tập trung vào việc viết mã."
  },
  "Qwen/Qwen2.5-Coder-7B-Instruct": {
    "description": "Qwen2.5-Coder-7B-Instruct là phiên bản mới nhất trong loạt mô hình ngôn ngữ lớn chuyên biệt cho mã do Alibaba Cloud phát hành. Mô hình này được cải thiện đáng kể khả năng tạo mã, suy luận và sửa chữa thông qua việc đào tạo trên 5.5 triệu tỷ tokens, không chỉ nâng cao khả năng lập trình mà còn duy trì lợi thế về khả năng toán học và tổng quát. Mô hình cung cấp nền tảng toàn diện hơn cho các ứng dụng thực tế như tác nhân mã."
  },
  "Qwen2-72B-Instruct": {
    "description": "Qwen2 là dòng mô hình mới nhất của Qwen, hỗ trợ ngữ cảnh 128k, so với các mô hình mã nguồn mở tốt nhất hiện tại, Qwen2-72B vượt trội hơn hẳn trong nhiều khả năng như hiểu ngôn ngữ tự nhiên, kiến thức, mã, toán học và đa ngôn ngữ."
  },
  "Qwen2-7B-Instruct": {
    "description": "Qwen2 là dòng mô hình mới nhất của Qwen, có khả năng vượt qua các mô hình mã nguồn mở cùng quy mô hoặc thậm chí lớn hơn, Qwen2 7B đạt được lợi thế đáng kể trong nhiều bài kiểm tra, đặc biệt là trong việc hiểu mã và tiếng Trung."
  },
  "Qwen2-VL-72B": {
<<<<<<< HEAD
    "description": "Qwen2-VL-72B là một mô hình ngôn ngữ hình ảnh mạnh mẽ, hỗ trợ xử lý đa phương thức giữa hình ảnh và văn bản, có thể nhận diện chính xác nội dung hình ảnh và sinh ra mô tả hoặc câu trả lời liên quan."
=======
    "description": "Qwen2-VL-72B là một mô hình ngôn ngữ hình ảnh mạnh mẽ, hỗ trợ xử lý đa phương thức giữa hình ảnh và văn bản, có khả năng nhận diện chính xác nội dung hình ảnh và sinh ra mô tả hoặc câu trả lời liên quan."
>>>>>>> 6dc10b06
  },
  "Qwen2.5-14B-Instruct": {
    "description": "Qwen2.5-14B-Instruct là một mô hình ngôn ngữ lớn với 14 tỷ tham số, có hiệu suất xuất sắc, tối ưu cho các tình huống tiếng Trung và đa ngôn ngữ, hỗ trợ các ứng dụng như hỏi đáp thông minh, tạo nội dung."
  },
  "Qwen2.5-32B-Instruct": {
    "description": "Qwen2.5-32B-Instruct là một mô hình ngôn ngữ lớn với 32 tỷ tham số, có hiệu suất cân bằng, tối ưu cho các tình huống tiếng Trung và đa ngôn ngữ, hỗ trợ các ứng dụng như hỏi đáp thông minh, tạo nội dung."
  },
  "Qwen2.5-72B-Instruct": {
    "description": "Qwen2.5-72B-Instruct hỗ trợ ngữ cảnh 16k, tạo ra văn bản dài hơn 8K. Hỗ trợ gọi hàm và tương tác liền mạch với hệ thống bên ngoài, nâng cao đáng kể tính linh hoạt và khả năng mở rộng. Kiến thức của mô hình đã tăng lên rõ rệt và khả năng mã hóa cũng như toán học được cải thiện đáng kể, hỗ trợ hơn 29 ngôn ngữ."
  },
  "Qwen2.5-7B-Instruct": {
    "description": "Qwen2.5-7B-Instruct là một mô hình ngôn ngữ lớn với 7 tỷ tham số, hỗ trợ gọi hàm và tương tác liền mạch với các hệ thống bên ngoài, nâng cao tính linh hoạt và khả năng mở rộng. Tối ưu cho các tình huống tiếng Trung và đa ngôn ngữ, hỗ trợ các ứng dụng như hỏi đáp thông minh, tạo nội dung."
  },
  "Qwen2.5-Coder-14B-Instruct": {
<<<<<<< HEAD
    "description": "Qwen2.5-Coder-14B-Instruct là một mô hình hướng dẫn lập trình dựa trên huấn luyện trước quy mô lớn, có khả năng hiểu và sinh mã mạnh mẽ, có thể xử lý hiệu quả các nhiệm vụ lập trình khác nhau, đặc biệt thích hợp cho việc viết mã thông minh, sinh kịch bản tự động và giải đáp các vấn đề lập trình."
=======
    "description": "Qwen2.5-Coder-14B-Instruct là một mô hình hướng dẫn lập trình dựa trên đào tạo trước quy mô lớn, có khả năng hiểu và sinh mã mạnh mẽ, có thể xử lý hiệu quả các nhiệm vụ lập trình khác nhau, đặc biệt phù hợp cho việc viết mã thông minh, tạo kịch bản tự động và giải đáp các vấn đề lập trình."
>>>>>>> 6dc10b06
  },
  "Qwen2.5-Coder-32B-Instruct": {
    "description": "Qwen2.5-Coder-32B-Instruct là một mô hình ngôn ngữ lớn được thiết kế đặc biệt cho việc tạo mã, hiểu mã và các tình huống phát triển hiệu quả, với quy mô 32B tham số hàng đầu trong ngành, có thể đáp ứng nhu cầu lập trình đa dạng."
  },
  "SenseChat": {
    "description": "Mô hình phiên bản cơ bản (V4), độ dài ngữ cảnh 4K, khả năng tổng quát mạnh mẽ."
  },
  "SenseChat-128K": {
    "description": "Mô hình phiên bản cơ bản (V4), độ dài ngữ cảnh 128K, thể hiện xuất sắc trong các nhiệm vụ hiểu và sinh văn bản dài."
  },
  "SenseChat-32K": {
    "description": "Mô hình phiên bản cơ bản (V4), độ dài ngữ cảnh 32K, linh hoạt áp dụng trong nhiều tình huống."
  },
  "SenseChat-5": {
    "description": "Phiên bản mô hình mới nhất (V5.5), độ dài ngữ cảnh 128K, khả năng cải thiện đáng kể trong suy luận toán học, đối thoại tiếng Anh, theo dõi chỉ dẫn và hiểu biết văn bản dài, ngang tầm với GPT-4o."
  },
  "SenseChat-5-Cantonese": {
    "description": "Độ dài ngữ cảnh 32K, vượt qua GPT-4 trong hiểu biết đối thoại tiếng Quảng Đông, có thể so sánh với GPT-4 Turbo trong nhiều lĩnh vực như kiến thức, suy luận, toán học và lập trình mã."
  },
  "SenseChat-Character": {
    "description": "Mô hình phiên bản tiêu chuẩn, độ dài ngữ cảnh 8K, tốc độ phản hồi cao."
  },
  "SenseChat-Character-Pro": {
    "description": "Mô hình phiên bản cao cấp, độ dài ngữ cảnh 32K, khả năng được cải thiện toàn diện, hỗ trợ đối thoại tiếng Trung/tiếng Anh."
  },
  "SenseChat-Turbo": {
    "description": "Phù hợp cho các tình huống hỏi đáp nhanh và tinh chỉnh mô hình."
  },
  "Skylark2-lite-8k": {
    "description": "Mô hình thế hệ thứ hai Skylark, mô hình Skylark2-lite có tốc độ phản hồi cao, phù hợp cho các tình huống yêu cầu tính thời gian thực cao, nhạy cảm với chi phí, không yêu cầu độ chính xác mô hình cao, chiều dài cửa sổ ngữ cảnh là 8k."
  },
  "Skylark2-pro-32k": {
    "description": "Mô hình thế hệ thứ hai Skylark, phiên bản Skylark2-pro có độ chính xác cao hơn, phù hợp cho các tình huống tạo văn bản phức tạp, như tạo nội dung chuyên ngành, sáng tác tiểu thuyết, dịch thuật chất lượng cao, chiều dài cửa sổ ngữ cảnh là 32k."
  },
  "Skylark2-pro-4k": {
    "description": "Mô hình thế hệ thứ hai Skylark, mô hình Skylark2-pro có độ chính xác cao hơn, phù hợp cho các tình huống tạo văn bản phức tạp, như tạo nội dung chuyên ngành, sáng tác tiểu thuyết, dịch thuật chất lượng cao, chiều dài cửa sổ ngữ cảnh là 4k."
  },
  "Skylark2-pro-character-4k": {
    "description": "Mô hình thế hệ thứ hai Skylark, mô hình Skylark2-pro-character có khả năng nhập vai và trò chuyện xuất sắc, giỏi nhập vai theo yêu cầu của người dùng, tạo ra những cuộc trò chuyện tự nhiên, phù hợp để xây dựng chatbot, trợ lý ảo và dịch vụ khách hàng trực tuyến, có tốc độ phản hồi cao."
  },
  "Skylark2-pro-turbo-8k": {
    "description": "Mô hình thế hệ thứ hai Skylark, mô hình Skylark2-pro-turbo-8k có tốc độ suy diễn nhanh hơn, chi phí thấp hơn, chiều dài cửa sổ ngữ cảnh là 8k."
  },
  "THUDM/chatglm3-6b": {
    "description": "ChatGLM3-6B là mô hình mã nguồn mở trong loạt ChatGLM, được phát triển bởi Zhizhu AI. Mô hình này giữ lại những đặc điểm xuất sắc của thế hệ trước, như khả năng đối thoại mượt mà và ngưỡng triển khai thấp, đồng thời giới thiệu các tính năng mới. Nó sử dụng dữ liệu đào tạo đa dạng hơn, số bước đào tạo đầy đủ hơn và chiến lược đào tạo hợp lý hơn, thể hiện xuất sắc trong các mô hình tiền huấn luyện dưới 10B. ChatGLM3-6B hỗ trợ đối thoại nhiều vòng, gọi công cụ, thực thi mã và các nhiệm vụ Agent trong các tình huống phức tạp. Ngoài mô hình đối thoại, còn có mô hình cơ bản ChatGLM-6B-Base và mô hình đối thoại văn bản dài ChatGLM3-6B-32K. Mô hình hoàn toàn mở cho nghiên cứu học thuật và cho phép sử dụng thương mại miễn phí sau khi đăng ký."
  },
  "THUDM/glm-4-9b-chat": {
    "description": "GLM-4 9B là phiên bản mã nguồn mở, cung cấp trải nghiệm đối thoại tối ưu cho các ứng dụng hội thoại."
  },
  "TeleAI/TeleChat2": {
    "description": "Mô hình lớn TeleChat2 được phát triển độc lập từ 0 đến 1 bởi China Telecom, là một mô hình ngữ nghĩa sinh sinh, hỗ trợ các chức năng như hỏi đáp bách khoa, tạo mã, sinh văn bản dài, cung cấp dịch vụ tư vấn đối thoại cho người dùng, có khả năng tương tác đối thoại với người dùng, trả lời câu hỏi, hỗ trợ sáng tạo, giúp người dùng nhanh chóng và hiệu quả trong việc thu thập thông tin, kiến thức và cảm hứng. Mô hình thể hiện xuất sắc trong các vấn đề ảo giác, sinh văn bản dài và hiểu logic."
  },
  "TeleAI/TeleMM": {
    "description": "Mô hình đa phương tiện TeleMM là một mô hình hiểu đa phương tiện do China Telecom phát triển, có khả năng xử lý nhiều loại đầu vào như văn bản và hình ảnh, hỗ trợ các chức năng như hiểu hình ảnh, phân tích biểu đồ, cung cấp dịch vụ hiểu đa phương tiện cho người dùng. Mô hình có khả năng tương tác đa phương tiện với người dùng, hiểu chính xác nội dung đầu vào, trả lời câu hỏi, hỗ trợ sáng tạo và cung cấp thông tin và cảm hứng đa phương tiện một cách hiệu quả. Mô hình thể hiện xuất sắc trong các nhiệm vụ đa phương tiện như nhận thức chi tiết và suy luận logic."
  },
  "Vendor-A/Qwen/Qwen2.5-72B-Instruct": {
    "description": "Qwen2.5-72B-Instruct là một trong những mô hình ngôn ngữ lớn mới nhất do Alibaba Cloud phát hành. Mô hình 72B này có khả năng cải thiện đáng kể trong các lĩnh vực mã hóa và toán học. Mô hình cũng cung cấp hỗ trợ đa ngôn ngữ, bao gồm hơn 29 ngôn ngữ, bao gồm tiếng Trung, tiếng Anh, v.v. Mô hình đã có sự cải thiện đáng kể trong việc tuân theo chỉ dẫn, hiểu dữ liệu có cấu trúc và tạo ra đầu ra có cấu trúc (đặc biệt là JSON)."
  },
  "Yi-34B-Chat": {
    "description": "Yi-1.5-34B, trong khi vẫn giữ được khả năng ngôn ngữ chung xuất sắc của dòng mô hình gốc, đã tăng cường đào tạo với 500 tỷ token chất lượng cao, nâng cao đáng kể khả năng logic toán học và mã."
  },
  "abab5.5-chat": {
    "description": "Hướng đến các tình huống sản xuất, hỗ trợ xử lý nhiệm vụ phức tạp và sinh văn bản hiệu quả, phù hợp cho các ứng dụng trong lĩnh vực chuyên môn."
  },
  "abab5.5s-chat": {
    "description": "Được thiết kế đặc biệt cho các tình huống đối thoại bằng tiếng Trung, cung cấp khả năng sinh đối thoại chất lượng cao bằng tiếng Trung, phù hợp cho nhiều tình huống ứng dụng."
  },
  "abab6.5g-chat": {
    "description": "Được thiết kế đặc biệt cho các cuộc đối thoại đa ngôn ngữ, hỗ trợ sinh đối thoại chất lượng cao bằng tiếng Anh và nhiều ngôn ngữ khác."
  },
  "abab6.5s-chat": {
    "description": "Phù hợp cho nhiều nhiệm vụ xử lý ngôn ngữ tự nhiên, bao gồm sinh văn bản, hệ thống đối thoại, v.v."
  },
  "abab6.5t-chat": {
    "description": "Tối ưu hóa cho các tình huống đối thoại bằng tiếng Trung, cung cấp khả năng sinh đối thoại mượt mà và phù hợp với thói quen diễn đạt tiếng Trung."
  },
  "abab7-chat-preview": {
    "description": "So với các mô hình trong series abab6.5, khả năng xử lý văn bản dài, toán học, viết lách, v.v. đã được cải thiện đáng kể."
  },
  "accounts/fireworks/models/firefunction-v1": {
    "description": "Mô hình gọi hàm mã nguồn mở của Fireworks, cung cấp khả năng thực hiện chỉ dẫn xuất sắc và tính năng tùy chỉnh mở."
  },
  "accounts/fireworks/models/firefunction-v2": {
    "description": "Firefunction-v2 mới nhất của công ty Fireworks là một mô hình gọi hàm hiệu suất cao, được phát triển dựa trên Llama-3 và được tối ưu hóa nhiều, đặc biệt phù hợp cho các tình huống gọi hàm, đối thoại và theo dõi chỉ dẫn."
  },
  "accounts/fireworks/models/firellava-13b": {
    "description": "fireworks-ai/FireLLaVA-13b là một mô hình ngôn ngữ hình ảnh, có thể nhận cả hình ảnh và văn bản đầu vào, được huấn luyện bằng dữ liệu chất lượng cao, phù hợp cho các nhiệm vụ đa mô hình."
  },
  "accounts/fireworks/models/llama-v3-70b-instruct": {
    "description": "Mô hình chỉ dẫn Llama 3 70B, được tối ưu hóa cho đối thoại đa ngôn ngữ và hiểu ngôn ngữ tự nhiên, hiệu suất vượt trội hơn nhiều mô hình cạnh tranh."
  },
  "accounts/fireworks/models/llama-v3-70b-instruct-hf": {
    "description": "Mô hình chỉ dẫn Llama 3 70B (phiên bản HF), giữ nguyên kết quả với thực hiện chính thức, phù hợp cho các nhiệm vụ theo dõi chỉ dẫn chất lượng cao."
  },
  "accounts/fireworks/models/llama-v3-8b-instruct": {
    "description": "Mô hình chỉ dẫn Llama 3 8B, được tối ưu hóa cho đối thoại và các nhiệm vụ đa ngôn ngữ, thể hiện hiệu suất xuất sắc và hiệu quả."
  },
  "accounts/fireworks/models/llama-v3-8b-instruct-hf": {
    "description": "Mô hình chỉ dẫn Llama 3 8B (phiên bản HF), kết quả nhất quán với thực hiện chính thức, có tính nhất quán cao và tương thích đa nền tảng."
  },
  "accounts/fireworks/models/llama-v3p1-405b-instruct": {
    "description": "Mô hình chỉ dẫn Llama 3.1 405B, có số lượng tham số cực lớn, phù hợp cho các nhiệm vụ phức tạp và theo dõi chỉ dẫn trong các tình huống tải cao."
  },
  "accounts/fireworks/models/llama-v3p1-70b-instruct": {
    "description": "Mô hình chỉ dẫn Llama 3.1 70B, cung cấp khả năng hiểu và sinh ngôn ngữ tự nhiên xuất sắc, là lựa chọn lý tưởng cho các nhiệm vụ đối thoại và phân tích."
  },
  "accounts/fireworks/models/llama-v3p1-8b-instruct": {
    "description": "Mô hình chỉ dẫn Llama 3.1 8B, được tối ưu hóa cho đối thoại đa ngôn ngữ, có thể vượt qua hầu hết các mô hình mã nguồn mở và đóng trong các tiêu chuẩn ngành phổ biến."
  },
  "accounts/fireworks/models/llama-v3p2-11b-vision-instruct": {
    "description": "Mô hình suy luận hình ảnh chỉ dẫn với 11B tham số của Meta. Mô hình này được tối ưu hóa cho nhận diện hình ảnh, suy luận hình ảnh, mô tả hình ảnh và trả lời các câu hỏi chung liên quan đến hình ảnh. Mô hình có khả năng hiểu dữ liệu hình ảnh như biểu đồ và đồ thị, và thu hẹp khoảng cách giữa hình ảnh và ngôn ngữ thông qua việc tạo mô tả văn bản về chi tiết hình ảnh."
  },
  "accounts/fireworks/models/llama-v3p2-1b-instruct": {
    "description": "Mô hình chỉ dẫn Llama 3.2 1B là một mô hình đa ngôn ngữ nhẹ mà Meta phát hành. Mô hình này được thiết kế để tăng cường hiệu quả, mang lại cải tiến đáng kể về độ trễ và chi phí so với các mô hình lớn hơn. Các trường hợp sử dụng ví dụ của mô hình này bao gồm truy xuất và tóm tắt."
  },
  "accounts/fireworks/models/llama-v3p2-3b-instruct": {
    "description": "Mô hình chỉ dẫn Llama 3.2 3B là một mô hình đa ngôn ngữ nhẹ mà Meta phát hành. Mô hình này được thiết kế để tăng cường hiệu quả, mang lại cải tiến đáng kể về độ trễ và chi phí so với các mô hình lớn hơn. Các trường hợp sử dụng ví dụ của mô hình này bao gồm truy vấn, viết lại thông báo và hỗ trợ viết."
  },
  "accounts/fireworks/models/llama-v3p2-90b-vision-instruct": {
    "description": "Mô hình suy luận hình ảnh chỉ dẫn với 90B tham số của Meta. Mô hình này được tối ưu hóa cho nhận diện hình ảnh, suy luận hình ảnh, mô tả hình ảnh và trả lời các câu hỏi chung liên quan đến hình ảnh. Mô hình có khả năng hiểu dữ liệu hình ảnh như biểu đồ và đồ thị, và thu hẹp khoảng cách giữa hình ảnh và ngôn ngữ thông qua việc tạo mô tả văn bản về chi tiết hình ảnh."
  },
  "accounts/fireworks/models/mixtral-8x22b-instruct": {
    "description": "Mô hình chỉ dẫn Mixtral MoE 8x22B, với số lượng tham số lớn và kiến trúc nhiều chuyên gia, hỗ trợ toàn diện cho việc xử lý hiệu quả các nhiệm vụ phức tạp."
  },
  "accounts/fireworks/models/mixtral-8x7b-instruct": {
    "description": "Mô hình chỉ dẫn Mixtral MoE 8x7B, kiến trúc nhiều chuyên gia cung cấp khả năng theo dõi và thực hiện chỉ dẫn hiệu quả."
  },
  "accounts/fireworks/models/mixtral-8x7b-instruct-hf": {
    "description": "Mô hình chỉ dẫn Mixtral MoE 8x7B (phiên bản HF), hiệu suất nhất quán với thực hiện chính thức, phù hợp cho nhiều tình huống nhiệm vụ hiệu quả."
  },
  "accounts/fireworks/models/mythomax-l2-13b": {
    "description": "Mô hình MythoMax L2 13B, kết hợp công nghệ hợp nhất mới, xuất sắc trong việc kể chuyện và đóng vai."
  },
  "accounts/fireworks/models/phi-3-vision-128k-instruct": {
    "description": "Mô hình chỉ dẫn Phi 3 Vision, mô hình đa mô hình nhẹ, có khả năng xử lý thông tin hình ảnh và văn bản phức tạp, với khả năng suy luận mạnh mẽ."
  },
  "accounts/fireworks/models/qwen-qwq-32b-preview": {
    "description": "Mô hình QwQ là một mô hình nghiên cứu thử nghiệm được phát triển bởi đội ngũ Qwen, tập trung vào việc nâng cao khả năng suy luận của AI."
  },
  "accounts/fireworks/models/qwen2p5-72b-instruct": {
    "description": "Qwen2.5 là một loạt mô hình ngôn ngữ chỉ chứa bộ giải mã do đội ngũ Qwen của Alibaba Cloud phát triển. Những mô hình này cung cấp các kích thước khác nhau, bao gồm 0.5B, 1.5B, 3B, 7B, 14B, 32B và 72B, và có hai biến thể: phiên bản cơ sở (base) và phiên bản chỉ dẫn (instruct)."
  },
  "accounts/fireworks/models/qwen2p5-coder-32b-instruct": {
    "description": "Qwen2.5 Coder 32B Instruct là phiên bản mới nhất trong loạt mô hình ngôn ngữ lớn chuyên biệt cho mã do Alibaba Cloud phát hành. Mô hình này được cải thiện đáng kể khả năng tạo mã, suy luận và sửa chữa thông qua việc đào tạo trên 5.5 triệu tỷ tokens, không chỉ nâng cao khả năng lập trình mà còn duy trì lợi thế về khả năng toán học và tổng quát. Mô hình cung cấp nền tảng toàn diện hơn cho các ứng dụng thực tế như tác nhân mã."
  },
  "accounts/fireworks/models/starcoder-16b": {
    "description": "Mô hình StarCoder 15.5B, hỗ trợ các nhiệm vụ lập trình nâng cao, khả năng đa ngôn ngữ được cải thiện, phù hợp cho việc tạo và hiểu mã phức tạp."
  },
  "accounts/fireworks/models/starcoder-7b": {
    "description": "Mô hình StarCoder 7B, được huấn luyện cho hơn 80 ngôn ngữ lập trình, có khả năng điền mã và hiểu ngữ cảnh xuất sắc."
  },
  "accounts/yi-01-ai/models/yi-large": {
    "description": "Mô hình Yi-Large, có khả năng xử lý đa ngôn ngữ xuất sắc, có thể được sử dụng cho nhiều nhiệm vụ sinh và hiểu ngôn ngữ."
  },
  "ai21-jamba-1.5-large": {
    "description": "Mô hình đa ngôn ngữ với 398B tham số (94B hoạt động), cung cấp cửa sổ ngữ cảnh dài 256K, gọi hàm, đầu ra có cấu trúc và tạo ra nội dung có căn cứ."
  },
  "ai21-jamba-1.5-mini": {
    "description": "Mô hình đa ngôn ngữ với 52B tham số (12B hoạt động), cung cấp cửa sổ ngữ cảnh dài 256K, gọi hàm, đầu ra có cấu trúc và tạo ra nội dung có căn cứ."
  },
  "anthropic.claude-3-5-sonnet-20240620-v1:0": {
    "description": "Claude 3.5 Sonnet nâng cao tiêu chuẩn ngành, hiệu suất vượt trội hơn các mô hình cạnh tranh và Claude 3 Opus, thể hiện xuất sắc trong nhiều đánh giá, đồng thời có tốc độ và chi phí của mô hình tầm trung của chúng tôi."
  },
  "anthropic.claude-3-5-sonnet-20241022-v2:0": {
    "description": "Claude 3.5 Sonnet nâng cao tiêu chuẩn ngành, hiệu suất vượt trội so với các mô hình đối thủ và Claude 3 Opus, thể hiện xuất sắc trong các đánh giá rộng rãi, đồng thời có tốc độ và chi phí tương đương với các mô hình tầm trung của chúng tôi."
  },
  "anthropic.claude-3-haiku-20240307-v1:0": {
    "description": "Claude 3 Haiku là mô hình nhanh nhất và gọn nhẹ nhất của Anthropic, cung cấp tốc độ phản hồi gần như ngay lập tức. Nó có thể nhanh chóng trả lời các truy vấn và yêu cầu đơn giản. Khách hàng sẽ có thể xây dựng trải nghiệm AI liền mạch mô phỏng tương tác của con người. Claude 3 Haiku có thể xử lý hình ảnh và trả về đầu ra văn bản, với cửa sổ ngữ cảnh 200K."
  },
  "anthropic.claude-3-opus-20240229-v1:0": {
    "description": "Claude 3 Opus là mô hình AI mạnh nhất của Anthropic, có hiệu suất tiên tiến trong các nhiệm vụ phức tạp. Nó có thể xử lý các gợi ý mở và các tình huống chưa thấy, với độ trôi chảy và khả năng hiểu giống con người xuất sắc. Claude 3 Opus thể hiện những khả năng tiên tiến của AI sinh. Claude 3 Opus có thể xử lý hình ảnh và trả về đầu ra văn bản, với cửa sổ ngữ cảnh 200K."
  },
  "anthropic.claude-3-sonnet-20240229-v1:0": {
    "description": "Claude 3 Sonnet của Anthropic đạt được sự cân bằng lý tưởng giữa trí thông minh và tốc độ - đặc biệt phù hợp cho khối lượng công việc doanh nghiệp. Nó cung cấp hiệu quả tối đa với giá thấp hơn đối thủ, được thiết kế để trở thành một máy chủ đáng tin cậy và bền bỉ, phù hợp cho triển khai AI quy mô lớn. Claude 3 Sonnet có thể xử lý hình ảnh và trả về đầu ra văn bản, với cửa sổ ngữ cảnh 200K."
  },
  "anthropic.claude-instant-v1": {
    "description": "Một mô hình nhanh chóng, kinh tế nhưng vẫn rất mạnh mẽ, có thể xử lý một loạt các nhiệm vụ bao gồm đối thoại hàng ngày, phân tích văn bản, tóm tắt và hỏi đáp tài liệu."
  },
  "anthropic.claude-v2": {
    "description": "Mô hình của Anthropic thể hiện khả năng cao trong nhiều nhiệm vụ từ đối thoại phức tạp và sinh nội dung sáng tạo đến tuân thủ chỉ dẫn chi tiết."
  },
  "anthropic.claude-v2:1": {
    "description": "Phiên bản cập nhật của Claude 2, có cửa sổ ngữ cảnh gấp đôi, cùng với độ tin cậy, tỷ lệ ảo giác và độ chính xác dựa trên bằng chứng được cải thiện trong các tài liệu dài và ngữ cảnh RAG."
  },
  "anthropic/claude-3-haiku": {
    "description": "Claude 3 Haiku là mô hình nhanh nhất và nhỏ gọn nhất của Anthropic, được thiết kế để đạt được phản hồi gần như ngay lập tức. Nó có hiệu suất định hướng nhanh chóng và chính xác."
  },
  "anthropic/claude-3-opus": {
    "description": "Claude 3 Opus là mô hình mạnh mẽ nhất của Anthropic, được sử dụng để xử lý các nhiệm vụ phức tạp cao. Nó thể hiện xuất sắc về hiệu suất, trí thông minh, sự trôi chảy và khả năng hiểu biết."
  },
  "anthropic/claude-3.5-sonnet": {
    "description": "Claude 3.5 Sonnet cung cấp khả năng vượt trội hơn Opus và tốc độ nhanh hơn Sonnet, trong khi vẫn giữ giá tương tự. Sonnet đặc biệt xuất sắc trong lập trình, khoa học dữ liệu, xử lý hình ảnh và các nhiệm vụ đại lý."
  },
  "aya": {
    "description": "Aya 23 là mô hình đa ngôn ngữ do Cohere phát hành, hỗ trợ 23 ngôn ngữ, tạo điều kiện thuận lợi cho các ứng dụng ngôn ngữ đa dạng."
  },
  "aya:35b": {
    "description": "Aya 23 là mô hình đa ngôn ngữ do Cohere phát hành, hỗ trợ 23 ngôn ngữ, tạo điều kiện thuận lợi cho các ứng dụng ngôn ngữ đa dạng."
  },
  "charglm-3": {
    "description": "CharGLM-3 được thiết kế đặc biệt cho vai trò và đồng hành cảm xúc, hỗ trợ trí nhớ nhiều vòng siêu dài và đối thoại cá nhân hóa, ứng dụng rộng rãi."
  },
  "chatgpt-4o-latest": {
    "description": "ChatGPT-4o là một mô hình động, được cập nhật theo thời gian thực để giữ phiên bản mới nhất. Nó kết hợp khả năng hiểu và sinh ngôn ngữ mạnh mẽ, phù hợp cho các ứng dụng quy mô lớn, bao gồm dịch vụ khách hàng, giáo dục và hỗ trợ kỹ thuật."
  },
  "claude-2.0": {
    "description": "Claude 2 cung cấp những tiến bộ quan trọng trong khả năng cho doanh nghiệp, bao gồm ngữ cảnh 200K token hàng đầu trong ngành, giảm đáng kể tỷ lệ ảo giác của mô hình, nhắc nhở hệ thống và một tính năng kiểm tra mới: gọi công cụ."
  },
  "claude-2.1": {
    "description": "Claude 2 cung cấp những tiến bộ quan trọng trong khả năng cho doanh nghiệp, bao gồm ngữ cảnh 200K token hàng đầu trong ngành, giảm đáng kể tỷ lệ ảo giác của mô hình, nhắc nhở hệ thống và một tính năng kiểm tra mới: gọi công cụ."
  },
  "claude-3-5-haiku-20241022": {
    "description": "Claude 3.5 Haiku là mô hình thế hệ tiếp theo nhanh nhất của Anthropic. So với Claude 3 Haiku, Claude 3.5 Haiku đã cải thiện ở nhiều kỹ năng và vượt qua mô hình lớn nhất thế hệ trước là Claude 3 Opus trong nhiều bài kiểm tra trí tuệ."
  },
  "claude-3-5-sonnet-20240620": {
    "description": "Claude 3.5 Sonnet cung cấp khả năng vượt trội so với Opus và tốc độ nhanh hơn Sonnet, đồng thời giữ nguyên mức giá như Sonnet. Sonnet đặc biệt xuất sắc trong lập trình, khoa học dữ liệu, xử lý hình ảnh và các nhiệm vụ đại lý."
  },
  "claude-3-5-sonnet-20241022": {
    "description": "Claude 3.5 Sonnet cung cấp khả năng vượt xa Opus và tốc độ nhanh hơn Sonnet, đồng thời giữ mức giá giống như Sonnet. Sonnet đặc biệt xuất sắc trong lập trình, khoa học dữ liệu, xử lý hình ảnh và các nhiệm vụ đại diện."
  },
  "claude-3-haiku-20240307": {
    "description": "Claude 3 Haiku là mô hình nhanh nhất và gọn nhẹ nhất của Anthropic, được thiết kế để đạt được phản hồi gần như ngay lập tức. Nó có hiệu suất định hướng nhanh và chính xác."
  },
  "claude-3-opus-20240229": {
    "description": "Claude 3 Opus là mô hình mạnh mẽ nhất của Anthropic để xử lý các nhiệm vụ phức tạp. Nó thể hiện xuất sắc về hiệu suất, trí thông minh, sự trôi chảy và khả năng hiểu biết."
  },
  "claude-3-sonnet-20240229": {
    "description": "Claude 3 Sonnet cung cấp sự cân bằng lý tưởng giữa trí thông minh và tốc độ cho khối lượng công việc doanh nghiệp. Nó cung cấp hiệu suất tối đa với mức giá thấp hơn, đáng tin cậy và phù hợp cho triển khai quy mô lớn."
  },
  "codegeex-4": {
    "description": "CodeGeeX-4 là trợ lý lập trình AI mạnh mẽ, hỗ trợ nhiều ngôn ngữ lập trình với câu hỏi thông minh và hoàn thành mã, nâng cao hiệu suất phát triển."
  },
  "codegeex4-all-9b": {
    "description": "CodeGeeX4-ALL-9B là một mô hình tạo mã đa ngôn ngữ, hỗ trợ đầy đủ các chức năng như hoàn thành và tạo mã, trình giải thích mã, tìm kiếm trên mạng, gọi hàm, và hỏi đáp mã cấp kho, bao phủ nhiều tình huống trong phát triển phần mềm. Đây là mô hình tạo mã hàng đầu với số tham số dưới 10B."
  },
  "codegemma": {
    "description": "CodeGemma là mô hình ngôn ngữ nhẹ chuyên dụng cho các nhiệm vụ lập trình khác nhau, hỗ trợ lặp lại và tích hợp nhanh chóng."
  },
  "codegemma:2b": {
    "description": "CodeGemma là mô hình ngôn ngữ nhẹ chuyên dụng cho các nhiệm vụ lập trình khác nhau, hỗ trợ lặp lại và tích hợp nhanh chóng."
  },
  "codellama": {
    "description": "Code Llama là một LLM tập trung vào việc sinh và thảo luận mã, kết hợp hỗ trợ cho nhiều ngôn ngữ lập trình, phù hợp cho môi trường phát triển."
  },
  "codellama/CodeLlama-34b-Instruct-hf": {
    "description": "Code Llama là một LLM tập trung vào việc tạo mã và thảo luận, kết hợp hỗ trợ nhiều ngôn ngữ lập trình, phù hợp cho môi trường phát triển."
  },
  "codellama:13b": {
    "description": "Code Llama là một LLM tập trung vào việc sinh và thảo luận mã, kết hợp hỗ trợ cho nhiều ngôn ngữ lập trình, phù hợp cho môi trường phát triển."
  },
  "codellama:34b": {
    "description": "Code Llama là một LLM tập trung vào việc sinh và thảo luận mã, kết hợp hỗ trợ cho nhiều ngôn ngữ lập trình, phù hợp cho môi trường phát triển."
  },
  "codellama:70b": {
    "description": "Code Llama là một LLM tập trung vào việc sinh và thảo luận mã, kết hợp hỗ trợ cho nhiều ngôn ngữ lập trình, phù hợp cho môi trường phát triển."
  },
  "codeqwen": {
    "description": "CodeQwen1.5 là mô hình ngôn ngữ quy mô lớn được đào tạo trên một lượng lớn dữ liệu mã, chuyên giải quyết các nhiệm vụ lập trình phức tạp."
  },
  "codestral": {
    "description": "Codestral là mô hình mã đầu tiên của Mistral AI, cung cấp hỗ trợ xuất sắc cho các nhiệm vụ sinh mã."
  },
  "codestral-latest": {
    "description": "Codestral là mô hình sinh mã tiên tiến tập trung vào việc sinh mã, tối ưu hóa cho các nhiệm vụ điền vào khoảng trống và hoàn thiện mã."
  },
  "cognitivecomputations/dolphin-mixtral-8x22b": {
    "description": "Dolphin Mixtral 8x22B là mô hình được thiết kế cho việc tuân thủ hướng dẫn, đối thoại và lập trình."
  },
  "cohere-command-r": {
    "description": "Command R là một mô hình sinh tạo có thể mở rộng, nhắm đến RAG và Sử dụng Công cụ để cho phép AI quy mô sản xuất cho doanh nghiệp."
  },
  "cohere-command-r-plus": {
    "description": "Command R+ là mô hình tối ưu hóa RAG hiện đại, được thiết kế để xử lý khối lượng công việc cấp doanh nghiệp."
  },
  "command-r": {
    "description": "Command R là LLM được tối ưu hóa cho các nhiệm vụ đối thoại và ngữ cảnh dài, đặc biệt phù hợp cho tương tác động và quản lý kiến thức."
  },
  "command-r-plus": {
    "description": "Command R+ là một mô hình ngôn ngữ lớn hiệu suất cao, được thiết kế cho các tình huống doanh nghiệp thực tế và ứng dụng phức tạp."
  },
  "dall-e-2": {
    "description": "Mô hình DALL·E thế hệ thứ hai, hỗ trợ tạo hình ảnh chân thực và chính xác hơn, với độ phân giải gấp 4 lần thế hệ đầu tiên."
  },
  "dall-e-3": {
    "description": "Mô hình DALL·E mới nhất, phát hành vào tháng 11 năm 2023. Hỗ trợ tạo hình ảnh chân thực và chính xác hơn, với khả năng thể hiện chi tiết mạnh mẽ hơn."
  },
  "databricks/dbrx-instruct": {
    "description": "DBRX Instruct cung cấp khả năng xử lý chỉ dẫn đáng tin cậy, hỗ trợ nhiều ứng dụng trong ngành."
  },
  "deepseek-ai/DeepSeek-V2.5": {
    "description": "DeepSeek V2.5 kết hợp các đặc điểm xuất sắc của các phiên bản trước, tăng cường khả năng tổng quát và mã hóa."
  },
  "deepseek-ai/deepseek-llm-67b-chat": {
    "description": "DeepSeek 67B là mô hình tiên tiến được huấn luyện cho các cuộc đối thoại phức tạp."
  },
  "deepseek-chat": {
    "description": "Mô hình mã nguồn mở mới kết hợp khả năng tổng quát và mã, không chỉ giữ lại khả năng đối thoại tổng quát của mô hình Chat ban đầu và khả năng xử lý mã mạnh mẽ của mô hình Coder, mà còn tốt hơn trong việc phù hợp với sở thích của con người. Hơn nữa, DeepSeek-V2.5 cũng đã đạt được sự cải thiện lớn trong nhiều khía cạnh như nhiệm vụ viết, theo dõi chỉ dẫn."
  },
  "deepseek-coder-33B-instruct": {
    "description": "DeepSeek Coder 33B là một mô hình ngôn ngữ mã, được đào tạo trên 20 triệu tỷ dữ liệu, trong đó 87% là mã và 13% là ngôn ngữ Trung và Anh. Mô hình này giới thiệu kích thước cửa sổ 16K và nhiệm vụ điền chỗ trống, cung cấp chức năng hoàn thành mã và điền đoạn mã ở cấp độ dự án."
  },
  "deepseek-coder-v2": {
    "description": "DeepSeek Coder V2 là mô hình mã nguồn mở hỗn hợp chuyên gia, thể hiện xuất sắc trong các nhiệm vụ mã, tương đương với GPT4-Turbo."
  },
  "deepseek-coder-v2:236b": {
    "description": "DeepSeek Coder V2 là mô hình mã nguồn mở hỗn hợp chuyên gia, thể hiện xuất sắc trong các nhiệm vụ mã, tương đương với GPT4-Turbo."
  },
  "deepseek-reasoner": {
    "description": "Mô hình suy diễn do DeepSeek phát triển. Trước khi đưa ra câu trả lời cuối cùng, mô hình sẽ xuất ra một đoạn nội dung chuỗi suy nghĩ để nâng cao độ chính xác của câu trả lời cuối."
  },
  "deepseek-v2": {
    "description": "DeepSeek V2 là mô hình ngôn ngữ Mixture-of-Experts hiệu quả, phù hợp cho các nhu cầu xử lý tiết kiệm."
  },
  "deepseek-v2:236b": {
    "description": "DeepSeek V2 236B là mô hình mã thiết kế của DeepSeek, cung cấp khả năng sinh mã mạnh mẽ."
  },
  "deepseek/deepseek-chat": {
    "description": "Mô hình mã nguồn mở mới kết hợp khả năng tổng quát và mã, không chỉ giữ lại khả năng đối thoại tổng quát của mô hình Chat ban đầu và khả năng xử lý mã mạnh mẽ của mô hình Coder, mà còn tốt hơn trong việc phù hợp với sở thích của con người. Hơn nữa, DeepSeek-V2.5 cũng đã đạt được sự cải thiện lớn trong nhiều lĩnh vực như nhiệm vụ viết, theo dõi chỉ dẫn."
  },
  "emohaa": {
    "description": "Emohaa là mô hình tâm lý, có khả năng tư vấn chuyên nghiệp, giúp người dùng hiểu các vấn đề cảm xúc."
  },
  "gemini-1.0-pro-001": {
    "description": "Gemini 1.0 Pro 001 (Tuning) cung cấp hiệu suất ổn định và có thể điều chỉnh, là lựa chọn lý tưởng cho các giải pháp nhiệm vụ phức tạp."
  },
  "gemini-1.0-pro-002": {
    "description": "Gemini 1.0 Pro 002 (Tuning) cung cấp hỗ trợ đa phương thức xuất sắc, tập trung vào việc giải quyết hiệu quả các nhiệm vụ phức tạp."
  },
  "gemini-1.0-pro-latest": {
    "description": "Gemini 1.0 Pro là mô hình AI hiệu suất cao của Google, được thiết kế để mở rộng cho nhiều nhiệm vụ."
  },
  "gemini-1.5-flash-001": {
    "description": "Gemini 1.5 Flash 001 là một mô hình đa phương thức hiệu quả, hỗ trợ mở rộng cho nhiều ứng dụng."
  },
  "gemini-1.5-flash-002": {
    "description": "Gemini 1.5 Flash 002 là một mô hình đa phương thức hiệu quả, hỗ trợ mở rộng cho nhiều ứng dụng."
  },
  "gemini-1.5-flash-8b": {
    "description": "Gemini 1.5 Flash 8B là một mô hình đa phương thức hiệu quả, hỗ trợ mở rộng cho nhiều ứng dụng."
  },
  "gemini-1.5-flash-8b-exp-0924": {
    "description": "Gemini 1.5 Flash 8B 0924 là mô hình thử nghiệm mới nhất, có sự cải thiện đáng kể về hiệu suất trong các trường hợp sử dụng văn bản và đa phương thức."
  },
  "gemini-1.5-flash-exp-0827": {
    "description": "Gemini 1.5 Flash 0827 cung cấp khả năng xử lý đa phương tiện tối ưu, áp dụng cho nhiều tình huống tác vụ phức tạp."
  },
  "gemini-1.5-flash-latest": {
    "description": "Gemini 1.5 Flash là mô hình AI đa phương thức mới nhất của Google, có khả năng xử lý nhanh, hỗ trợ đầu vào văn bản, hình ảnh và video, phù hợp cho việc mở rộng hiệu quả cho nhiều nhiệm vụ."
  },
  "gemini-1.5-pro-001": {
    "description": "Gemini 1.5 Pro 001 là giải pháp AI đa phương thức có thể mở rộng, hỗ trợ nhiều nhiệm vụ phức tạp."
  },
  "gemini-1.5-pro-002": {
    "description": "Gemini 1.5 Pro 002 là mô hình sẵn sàng cho sản xuất mới nhất, cung cấp đầu ra chất lượng cao hơn, đặc biệt là trong các nhiệm vụ toán học, ngữ cảnh dài và thị giác."
  },
  "gemini-1.5-pro-exp-0801": {
    "description": "Gemini 1.5 Pro 0801 cung cấp khả năng xử lý đa phương tiện xuất sắc, mang lại tính linh hoạt cao hơn cho việc phát triển ứng dụng."
  },
  "gemini-1.5-pro-exp-0827": {
    "description": "Gemini 1.5 Pro 0827 kết hợp công nghệ tối ưu hóa mới nhất, mang lại khả năng xử lý dữ liệu đa phương tiện hiệu quả hơn."
  },
  "gemini-1.5-pro-latest": {
    "description": "Gemini 1.5 Pro hỗ trợ lên đến 2 triệu tokens, là lựa chọn lý tưởng cho mô hình đa phương thức trung bình, phù hợp cho hỗ trợ đa diện cho các nhiệm vụ phức tạp."
  },
  "gemini-2.0-flash-exp": {
    "description": "Gemini 2.0 Flash Exp là mô hình AI đa phương thức thử nghiệm mới nhất của Google, có các tính năng thế hệ tiếp theo, tốc độ vượt trội, khả năng gọi công cụ nguyên bản và tạo ra đa phương thức."
  },
  "gemini-2.0-flash-thinking-exp-01-21": {
    "description": "Gemini 2.0 Flash Exp là mô hình AI đa phương thức thử nghiệm mới nhất của Google, sở hữu các tính năng thế hệ tiếp theo, tốc độ vượt trội, gọi công cụ bản địa và sinh ra đa phương thức."
  },
  "gemini-2.0-flash-thinking-exp-1219": {
    "description": "Gemini 2.0 Flash Exp là mô hình AI đa phương thức thử nghiệm mới nhất của Google, với các tính năng thế hệ tiếp theo, tốc độ vượt trội, gọi công cụ bản địa và tạo ra đa phương thức."
  },
  "gemini-exp-1114": {
    "description": "Gemini Exp 1114 là mô hình AI đa phương thức thử nghiệm mới nhất của Google, có khả năng xử lý nhanh, hỗ trợ đầu vào văn bản, hình ảnh và video, phù hợp với việc mở rộng hiệu quả cho nhiều nhiệm vụ."
  },
  "gemini-exp-1121": {
    "description": "Gemini Exp 1121 là mô hình AI đa phương thức thử nghiệm mới nhất của Google, có khả năng xử lý nhanh chóng, hỗ trợ đầu vào văn bản, hình ảnh và video, phù hợp cho việc mở rộng hiệu quả cho nhiều nhiệm vụ."
  },
  "gemini-exp-1206": {
    "description": "Gemini Exp 1206 là mô hình AI đa phương tiện thử nghiệm mới nhất của Google, có sự cải thiện về chất lượng so với các phiên bản trước."
  },
  "gemma-7b-it": {
    "description": "Gemma 7B phù hợp cho việc xử lý các nhiệm vụ quy mô vừa và nhỏ, đồng thời mang lại hiệu quả chi phí."
  },
  "gemma2": {
    "description": "Gemma 2 là mô hình hiệu quả do Google phát hành, bao gồm nhiều ứng dụng từ nhỏ đến xử lý dữ liệu phức tạp."
  },
  "gemma2-9b-it": {
    "description": "Gemma 2 9B là một mô hình được tối ưu hóa cho các nhiệm vụ cụ thể và tích hợp công cụ."
  },
  "gemma2:27b": {
    "description": "Gemma 2 là mô hình hiệu quả do Google phát hành, bao gồm nhiều ứng dụng từ nhỏ đến xử lý dữ liệu phức tạp."
  },
  "gemma2:2b": {
    "description": "Gemma 2 là mô hình hiệu quả do Google phát hành, bao gồm nhiều ứng dụng từ nhỏ đến xử lý dữ liệu phức tạp."
  },
  "generalv3": {
    "description": "Spark Pro là một mô hình ngôn ngữ lớn hiệu suất cao được tối ưu hóa cho các lĩnh vực chuyên môn, tập trung vào toán học, lập trình, y tế, giáo dục và nhiều lĩnh vực khác, đồng thời hỗ trợ tìm kiếm trực tuyến và các plugin tích hợp như thời tiết, ngày tháng. Mô hình đã được tối ưu hóa thể hiện xuất sắc và hiệu suất cao trong các nhiệm vụ hỏi đáp kiến thức phức tạp, hiểu ngôn ngữ và sáng tạo văn bản cấp cao, là lựa chọn lý tưởng cho các tình huống ứng dụng chuyên nghiệp."
  },
  "generalv3.5": {
    "description": "Spark3.5 Max là phiên bản toàn diện nhất, hỗ trợ tìm kiếm trực tuyến và nhiều plugin tích hợp. Khả năng cốt lõi đã được tối ưu hóa toàn diện cùng với thiết lập vai trò hệ thống và chức năng gọi hàm, giúp nó thể hiện xuất sắc và nổi bật trong nhiều tình huống ứng dụng phức tạp."
  },
  "glm-4": {
    "description": "GLM-4 là phiên bản flagship cũ phát hành vào tháng 1 năm 2024, hiện đã được GLM-4-0520 mạnh mẽ hơn thay thế."
  },
  "glm-4-0520": {
    "description": "GLM-4-0520 là phiên bản mô hình mới nhất, được thiết kế cho các nhiệm vụ phức tạp và đa dạng, thể hiện xuất sắc."
  },
  "glm-4-9b-chat": {
    "description": "GLM-4-9B-Chat thể hiện hiệu suất cao trong nhiều lĩnh vực như ngữ nghĩa, toán học, suy luận, mã và kiến thức. Nó còn có khả năng duyệt web, thực thi mã, gọi công cụ tùy chỉnh và suy luận văn bản dài. Hỗ trợ 26 ngôn ngữ, bao gồm tiếng Nhật, tiếng Hàn và tiếng Đức."
  },
  "glm-4-air": {
    "description": "GLM-4-Air là phiên bản có giá trị sử dụng cao, hiệu suất gần giống GLM-4, cung cấp tốc độ nhanh và giá cả phải chăng."
  },
  "glm-4-airx": {
    "description": "GLM-4-AirX cung cấp phiên bản hiệu quả của GLM-4-Air, tốc độ suy luận có thể đạt 2.6 lần."
  },
  "glm-4-alltools": {
    "description": "GLM-4-AllTools là một mô hình tác nhân đa chức năng, được tối ưu hóa để hỗ trợ lập kế hoạch chỉ dẫn phức tạp và gọi công cụ, như duyệt web, giải thích mã và sinh văn bản, phù hợp cho thực hiện nhiều nhiệm vụ."
  },
  "glm-4-flash": {
    "description": "GLM-4-Flash là lựa chọn lý tưởng cho các nhiệm vụ đơn giản, tốc độ nhanh nhất và giá cả phải chăng nhất."
  },
  "glm-4-flashx": {
    "description": "GLM-4-FlashX là phiên bản nâng cấp của Flash, với tốc độ suy diễn siêu nhanh."
  },
  "glm-4-long": {
    "description": "GLM-4-Long hỗ trợ đầu vào văn bản siêu dài, phù hợp cho các nhiệm vụ ghi nhớ và xử lý tài liệu quy mô lớn."
  },
  "glm-4-plus": {
    "description": "GLM-4-Plus là mô hình flagship thông minh cao, có khả năng xử lý văn bản dài và nhiệm vụ phức tạp, hiệu suất được nâng cao toàn diện."
  },
  "glm-4v": {
    "description": "GLM-4V cung cấp khả năng hiểu và suy luận hình ảnh mạnh mẽ, hỗ trợ nhiều nhiệm vụ hình ảnh."
  },
  "glm-4v-flash": {
    "description": "GLM-4V-Flash tập trung vào hiểu hình ảnh đơn lẻ một cách hiệu quả, phù hợp cho các tình huống phân tích hình ảnh nhanh chóng, chẳng hạn như phân tích hình ảnh theo thời gian thực hoặc xử lý hình ảnh hàng loạt."
  },
  "glm-4v-plus": {
    "description": "GLM-4V-Plus có khả năng hiểu nội dung video và nhiều hình ảnh, phù hợp cho các nhiệm vụ đa phương tiện."
  },
  "glm-zero-preview": {
    "description": "GLM-Zero-Preview có khả năng suy luận phức tạp mạnh mẽ, thể hiện xuất sắc trong các lĩnh vực suy luận logic, toán học, lập trình."
  },
  "google/gemini-flash-1.5": {
    "description": "Gemini 1.5 Flash cung cấp khả năng xử lý đa phương thức được tối ưu hóa, phù hợp cho nhiều tình huống nhiệm vụ phức tạp."
  },
  "google/gemini-pro-1.5": {
    "description": "Gemini 1.5 Pro kết hợp công nghệ tối ưu hóa mới nhất, mang lại khả năng xử lý dữ liệu đa phương thức hiệu quả hơn."
  },
  "google/gemma-2-27b-it": {
    "description": "Gemma 2 tiếp tục triết lý thiết kế nhẹ và hiệu quả."
  },
  "google/gemma-2-2b-it": {
    "description": "Mô hình tinh chỉnh hướng dẫn nhẹ của Google"
  },
  "google/gemma-2-9b-it": {
    "description": "Gemma 2 là một loạt mô hình văn bản mã nguồn mở nhẹ của Google."
  },
  "google/gemma-2-9b-it:free": {
    "description": "Gemma 2 là loạt mô hình văn bản mã nguồn mở nhẹ của Google."
  },
  "google/gemma-2b-it": {
    "description": "Gemma Instruct (2B) cung cấp khả năng xử lý chỉ dẫn cơ bản, phù hợp cho các ứng dụng nhẹ."
  },
  "gpt-3.5-turbo": {
    "description": "GPT 3.5 Turbo, phù hợp cho nhiều nhiệm vụ sinh và hiểu văn bản, hiện tại trỏ đến gpt-3.5-turbo-0125."
  },
  "gpt-3.5-turbo-0125": {
    "description": "GPT 3.5 Turbo, phù hợp cho nhiều nhiệm vụ sinh và hiểu văn bản, hiện tại trỏ đến gpt-3.5-turbo-0125."
  },
  "gpt-3.5-turbo-1106": {
    "description": "GPT 3.5 Turbo, phù hợp cho nhiều nhiệm vụ sinh và hiểu văn bản, hiện tại trỏ đến gpt-3.5-turbo-0125."
  },
  "gpt-3.5-turbo-16k": {
    "description": "GPT 3.5 Turbo 16k, mô hình sinh văn bản dung lượng lớn, phù hợp cho các nhiệm vụ phức tạp."
  },
  "gpt-3.5-turbo-instruct": {
    "description": "GPT 3.5 Turbo, phù hợp cho nhiều nhiệm vụ sinh và hiểu văn bản, hiện tại trỏ đến gpt-3.5-turbo-0125."
  },
  "gpt-35-turbo": {
    "description": "GPT 3.5 Turbo, mô hình hiệu quả do OpenAI cung cấp, phù hợp cho các tác vụ trò chuyện và tạo văn bản, hỗ trợ gọi hàm song song."
  },
  "gpt-35-turbo-16k": {
    "description": "GPT 3.5 Turbo 16k, mô hình tạo văn bản dung lượng cao, phù hợp cho các nhiệm vụ phức tạp."
  },
  "gpt-4": {
    "description": "GPT-4 cung cấp một cửa sổ ngữ cảnh lớn hơn, có khả năng xử lý các đầu vào văn bản dài hơn, phù hợp cho các tình huống cần tích hợp thông tin rộng rãi và phân tích dữ liệu."
  },
  "gpt-4-0125-preview": {
    "description": "Mô hình GPT-4 Turbo mới nhất có chức năng hình ảnh. Hiện tại, các yêu cầu hình ảnh có thể sử dụng chế độ JSON và gọi hàm. GPT-4 Turbo là một phiên bản nâng cao, cung cấp hỗ trợ chi phí hiệu quả cho các nhiệm vụ đa phương tiện. Nó tìm thấy sự cân bằng giữa độ chính xác và hiệu quả, phù hợp cho các ứng dụng cần tương tác theo thời gian thực."
  },
  "gpt-4-0613": {
    "description": "GPT-4 cung cấp một cửa sổ ngữ cảnh lớn hơn, có khả năng xử lý các đầu vào văn bản dài hơn, phù hợp cho các tình huống cần tích hợp thông tin rộng rãi và phân tích dữ liệu."
  },
  "gpt-4-1106-preview": {
    "description": "Mô hình GPT-4 Turbo mới nhất có chức năng hình ảnh. Hiện tại, các yêu cầu hình ảnh có thể sử dụng chế độ JSON và gọi hàm. GPT-4 Turbo là một phiên bản nâng cao, cung cấp hỗ trợ chi phí hiệu quả cho các nhiệm vụ đa phương tiện. Nó tìm thấy sự cân bằng giữa độ chính xác và hiệu quả, phù hợp cho các ứng dụng cần tương tác theo thời gian thực."
  },
  "gpt-4-32k": {
    "description": "GPT-4 cung cấp một cửa sổ ngữ cảnh lớn hơn, có khả năng xử lý các đầu vào văn bản dài hơn, phù hợp cho các tình huống cần tích hợp thông tin rộng rãi và phân tích dữ liệu."
  },
  "gpt-4-32k-0613": {
    "description": "GPT-4 cung cấp một cửa sổ ngữ cảnh lớn hơn, có khả năng xử lý các đầu vào văn bản dài hơn, phù hợp cho các tình huống cần tích hợp thông tin rộng rãi và phân tích dữ liệu."
  },
  "gpt-4-turbo": {
    "description": "Mô hình GPT-4 Turbo mới nhất có chức năng hình ảnh. Hiện tại, các yêu cầu hình ảnh có thể sử dụng chế độ JSON và gọi hàm. GPT-4 Turbo là một phiên bản nâng cao, cung cấp hỗ trợ chi phí hiệu quả cho các nhiệm vụ đa phương tiện. Nó tìm thấy sự cân bằng giữa độ chính xác và hiệu quả, phù hợp cho các ứng dụng cần tương tác theo thời gian thực."
  },
  "gpt-4-turbo-2024-04-09": {
    "description": "Mô hình GPT-4 Turbo mới nhất có chức năng hình ảnh. Hiện tại, các yêu cầu hình ảnh có thể sử dụng chế độ JSON và gọi hàm. GPT-4 Turbo là một phiên bản nâng cao, cung cấp hỗ trợ chi phí hiệu quả cho các nhiệm vụ đa phương tiện. Nó tìm thấy sự cân bằng giữa độ chính xác và hiệu quả, phù hợp cho các ứng dụng cần tương tác theo thời gian thực."
  },
  "gpt-4-turbo-preview": {
    "description": "Mô hình GPT-4 Turbo mới nhất có chức năng hình ảnh. Hiện tại, các yêu cầu hình ảnh có thể sử dụng chế độ JSON và gọi hàm. GPT-4 Turbo là một phiên bản nâng cao, cung cấp hỗ trợ chi phí hiệu quả cho các nhiệm vụ đa phương tiện. Nó tìm thấy sự cân bằng giữa độ chính xác và hiệu quả, phù hợp cho các ứng dụng cần tương tác theo thời gian thực."
  },
  "gpt-4-vision-preview": {
    "description": "Mô hình GPT-4 Turbo mới nhất có chức năng hình ảnh. Hiện tại, các yêu cầu hình ảnh có thể sử dụng chế độ JSON và gọi hàm. GPT-4 Turbo là một phiên bản nâng cao, cung cấp hỗ trợ chi phí hiệu quả cho các nhiệm vụ đa phương tiện. Nó tìm thấy sự cân bằng giữa độ chính xác và hiệu quả, phù hợp cho các ứng dụng cần tương tác theo thời gian thực."
  },
  "gpt-4o": {
    "description": "ChatGPT-4o là một mô hình động, được cập nhật theo thời gian thực để giữ phiên bản mới nhất. Nó kết hợp khả năng hiểu và sinh ngôn ngữ mạnh mẽ, phù hợp cho các ứng dụng quy mô lớn, bao gồm dịch vụ khách hàng, giáo dục và hỗ trợ kỹ thuật."
  },
  "gpt-4o-2024-05-13": {
    "description": "ChatGPT-4o là một mô hình động, được cập nhật theo thời gian thực để giữ phiên bản mới nhất. Nó kết hợp khả năng hiểu và sinh ngôn ngữ mạnh mẽ, phù hợp cho các ứng dụng quy mô lớn, bao gồm dịch vụ khách hàng, giáo dục và hỗ trợ kỹ thuật."
  },
  "gpt-4o-2024-08-06": {
    "description": "ChatGPT-4o là một mô hình động, được cập nhật theo thời gian thực để giữ phiên bản mới nhất. Nó kết hợp khả năng hiểu và sinh ngôn ngữ mạnh mẽ, phù hợp cho các ứng dụng quy mô lớn, bao gồm dịch vụ khách hàng, giáo dục và hỗ trợ kỹ thuật."
  },
  "gpt-4o-2024-11-20": {
    "description": "ChatGPT-4o là một mô hình động, được cập nhật liên tục để giữ phiên bản mới nhất. Nó kết hợp khả năng hiểu và tạo ngôn ngữ mạnh mẽ, phù hợp cho nhiều ứng dụng quy mô lớn, bao gồm dịch vụ khách hàng, giáo dục và hỗ trợ kỹ thuật."
  },
  "gpt-4o-audio-preview": {
    "description": "Mô hình GPT-4o Audio, hỗ trợ đầu vào và đầu ra âm thanh."
  },
  "gpt-4o-mini": {
    "description": "GPT-4o mini là mô hình mới nhất do OpenAI phát hành sau GPT-4 Omni, hỗ trợ đầu vào hình ảnh và đầu ra văn bản. Là mô hình nhỏ gọn tiên tiến nhất của họ, nó rẻ hơn nhiều so với các mô hình tiên tiến gần đây khác và rẻ hơn hơn 60% so với GPT-3.5 Turbo. Nó giữ lại trí thông minh tiên tiến nhất trong khi có giá trị sử dụng đáng kể. GPT-4o mini đạt 82% điểm trong bài kiểm tra MMLU và hiện đứng cao hơn GPT-4 về sở thích trò chuyện."
  },
  "gpt-4o-mini-realtime-preview": {
    "description": "Phiên bản thời gian thực của GPT-4o-mini, hỗ trợ đầu vào và đầu ra âm thanh và văn bản theo thời gian thực."
  },
  "gpt-4o-realtime-preview": {
    "description": "Phiên bản thời gian thực của GPT-4o, hỗ trợ đầu vào và đầu ra âm thanh và văn bản theo thời gian thực."
  },
  "gpt-4o-realtime-preview-2024-10-01": {
    "description": "Phiên bản thời gian thực của GPT-4o, hỗ trợ đầu vào và đầu ra âm thanh và văn bản theo thời gian thực."
  },
  "gpt-4o-realtime-preview-2024-12-17": {
    "description": "Phiên bản thời gian thực của GPT-4o, hỗ trợ đầu vào và đầu ra âm thanh và văn bản theo thời gian thực."
  },
  "grok-2-1212": {
    "description": "Mô hình này đã được cải thiện về độ chính xác, khả năng tuân thủ hướng dẫn và khả năng đa ngôn ngữ."
  },
  "grok-2-vision-1212": {
    "description": "Mô hình này đã được cải thiện về độ chính xác, khả năng tuân thủ hướng dẫn và khả năng đa ngôn ngữ."
  },
  "grok-beta": {
    "description": "Có hiệu suất tương đương với Grok 2, nhưng hiệu quả, tốc độ và tính năng cao hơn."
  },
  "grok-vision-beta": {
    "description": "Mô hình hiểu hình ảnh mới nhất, có khả năng xử lý nhiều loại thông tin hình ảnh khác nhau, bao gồm tài liệu, biểu đồ, ảnh chụp màn hình và ảnh."
  },
  "gryphe/mythomax-l2-13b": {
    "description": "MythoMax l2 13B là mô hình ngôn ngữ kết hợp giữa sáng tạo và trí thông minh, kết hợp nhiều mô hình hàng đầu."
  },
  "hunyuan-code": {
    "description": "Mô hình sinh mã mới nhất của Hunyuan, được huấn luyện trên 200B dữ liệu mã chất lượng cao, trải qua nửa năm huấn luyện dữ liệu SFT chất lượng cao, độ dài cửa sổ ngữ cảnh tăng lên 8K, đứng đầu trong các chỉ số đánh giá tự động sinh mã cho năm ngôn ngữ lớn; trong đánh giá chất lượng cao của 10 tiêu chí mã tổng hợp cho năm ngôn ngữ, hiệu suất nằm trong nhóm đầu."
  },
  "hunyuan-functioncall": {
    "description": "Mô hình FunctionCall với cấu trúc MOE mới nhất của Hunyuan, được huấn luyện trên dữ liệu FunctionCall chất lượng cao, với cửa sổ ngữ cảnh đạt 32K, dẫn đầu trong nhiều chỉ số đánh giá."
  },
  "hunyuan-lite": {
    "description": "Nâng cấp lên cấu trúc MOE, với cửa sổ ngữ cảnh 256k, dẫn đầu nhiều mô hình mã nguồn mở trong các bộ đánh giá NLP, mã, toán học, ngành nghề, v.v."
  },
  "hunyuan-pro": {
    "description": "Mô hình văn bản dài MOE-32K với quy mô hàng triệu tham số. Đạt được mức độ dẫn đầu tuyệt đối trên nhiều benchmark, có khả năng xử lý các lệnh phức tạp và suy diễn, có khả năng toán học phức tạp, hỗ trợ functioncall, được tối ưu hóa cho các lĩnh vực dịch thuật đa ngôn ngữ, tài chính, pháp lý và y tế."
  },
  "hunyuan-role": {
    "description": "Mô hình đóng vai trò mới nhất của Hunyuan, được tinh chỉnh và huấn luyện bởi Hunyuan, dựa trên mô hình Hunyuan kết hợp với bộ dữ liệu tình huống đóng vai trò để tăng cường huấn luyện, có hiệu suất cơ bản tốt hơn trong các tình huống đóng vai trò."
  },
  "hunyuan-standard": {
    "description": "Sử dụng chiến lược định tuyến tốt hơn, đồng thời giảm thiểu vấn đề cân bằng tải và đồng nhất chuyên gia. Về mặt văn bản dài, chỉ số tìm kiếm đạt 99.9%. MOE-32K có giá trị hiệu suất tương đối cao, cân bằng giữa hiệu quả và giá cả, có thể xử lý đầu vào văn bản dài."
  },
  "hunyuan-standard-256K": {
    "description": "Sử dụng chiến lược định tuyến tốt hơn, đồng thời giảm thiểu vấn đề cân bằng tải và đồng nhất chuyên gia. Về mặt văn bản dài, chỉ số tìm kiếm đạt 99.9%. MOE-256K đã có bước đột phá về độ dài và hiệu quả, mở rộng đáng kể độ dài đầu vào có thể."
  },
  "hunyuan-turbo": {
    "description": "Phiên bản xem trước của thế hệ mới mô hình ngôn ngữ lớn Hunyuan, sử dụng cấu trúc mô hình chuyên gia hỗn hợp (MoE) hoàn toàn mới, so với hunyuan-pro, hiệu suất suy diễn nhanh hơn và hiệu quả mạnh mẽ hơn."
  },
  "hunyuan-vision": {
    "description": "Mô hình đa phương thức mới nhất của Hunyuan, hỗ trợ đầu vào hình ảnh + văn bản để tạo ra nội dung văn bản."
  },
  "internlm/internlm2_5-20b-chat": {
    "description": "Mô hình mã nguồn mở sáng tạo InternLM2.5, thông qua số lượng tham số lớn, nâng cao trí thông minh trong đối thoại."
  },
  "internlm/internlm2_5-7b-chat": {
    "description": "InternLM2.5 cung cấp giải pháp đối thoại thông minh cho nhiều tình huống."
  },
  "internlm2-pro-chat": {
    "description": "Mô hình phiên bản cũ mà chúng tôi vẫn đang duy trì, có sẵn với nhiều tùy chọn tham số 7B và 20B."
  },
  "internlm2.5-latest": {
    "description": "Dòng mô hình mới nhất của chúng tôi, có hiệu suất suy luận xuất sắc, hỗ trợ độ dài ngữ cảnh 1M và khả năng theo dõi chỉ dẫn và gọi công cụ mạnh mẽ hơn."
  },
  "learnlm-1.5-pro-experimental": {
    "description": "LearnLM là một mô hình ngôn ngữ thử nghiệm, chuyên biệt cho các nhiệm vụ, được đào tạo để tuân theo các nguyên tắc khoa học học tập, có thể tuân theo các chỉ dẫn hệ thống trong các tình huống giảng dạy và học tập, đóng vai trò như một người hướng dẫn chuyên gia."
  },
  "lite": {
    "description": "Spark Lite là một mô hình ngôn ngữ lớn nhẹ, có độ trễ cực thấp và khả năng xử lý hiệu quả, hoàn toàn miễn phí và mở, hỗ trợ chức năng tìm kiếm trực tuyến theo thời gian thực. Đặc điểm phản hồi nhanh của nó giúp nó nổi bật trong các ứng dụng suy diễn trên thiết bị có công suất thấp và tinh chỉnh mô hình, mang lại hiệu quả chi phí và trải nghiệm thông minh xuất sắc cho người dùng, đặc biệt trong các tình huống hỏi đáp kiến thức, tạo nội dung và tìm kiếm."
  },
  "llama-3.1-70b-instruct": {
    "description": "Mô hình Llama 3.1 70B Instruct, có 70B tham số, có thể cung cấp hiệu suất xuất sắc trong các nhiệm vụ sinh văn bản và chỉ dẫn lớn."
  },
  "llama-3.1-70b-versatile": {
    "description": "Llama 3.1 70B cung cấp khả năng suy luận AI mạnh mẽ hơn, phù hợp cho các ứng dụng phức tạp, hỗ trợ xử lý tính toán cực lớn và đảm bảo hiệu quả và độ chính xác cao."
  },
  "llama-3.1-8b-instant": {
    "description": "Llama 3.1 8B là một mô hình hiệu suất cao, cung cấp khả năng sinh văn bản nhanh chóng, rất phù hợp cho các tình huống ứng dụng cần hiệu quả quy mô lớn và tiết kiệm chi phí."
  },
  "llama-3.1-8b-instruct": {
    "description": "Mô hình Llama 3.1 8B Instruct, có 8B tham số, hỗ trợ thực hiện nhiệm vụ chỉ dẫn hình ảnh hiệu quả, cung cấp khả năng sinh văn bản chất lượng."
  },
  "llama-3.1-sonar-huge-128k-online": {
    "description": "Mô hình Llama 3.1 Sonar Huge Online, có 405B tham số, hỗ trợ độ dài ngữ cảnh khoảng 127,000 mã, được thiết kế cho các ứng dụng trò chuyện trực tuyến phức tạp."
  },
  "llama-3.1-sonar-large-128k-chat": {
    "description": "Mô hình Llama 3.1 Sonar Large Chat, có 70B tham số, hỗ trợ độ dài ngữ cảnh khoảng 127,000 mã, phù hợp cho các nhiệm vụ trò chuyện ngoại tuyến phức tạp."
  },
  "llama-3.1-sonar-large-128k-online": {
    "description": "Mô hình Llama 3.1 Sonar Large Online, có 70B tham số, hỗ trợ độ dài ngữ cảnh khoảng 127,000 mã, phù hợp cho các nhiệm vụ trò chuyện có dung lượng lớn và đa dạng."
  },
  "llama-3.1-sonar-small-128k-chat": {
    "description": "Mô hình Llama 3.1 Sonar Small Chat, có 8B tham số, được thiết kế cho trò chuyện ngoại tuyến, hỗ trợ độ dài ngữ cảnh khoảng 127,000 mã."
  },
  "llama-3.1-sonar-small-128k-online": {
    "description": "Mô hình Llama 3.1 Sonar Small Online, có 8B tham số, hỗ trợ độ dài ngữ cảnh khoảng 127,000 mã, được thiết kế cho trò chuyện trực tuyến, có khả năng xử lý hiệu quả các tương tác văn bản khác nhau."
  },
  "llama-3.2-11b-vision-instruct": {
    "description": "Khả năng suy luận hình ảnh xuất sắc trên hình ảnh độ phân giải cao, phù hợp cho các ứng dụng hiểu biết hình ảnh."
  },
  "llama-3.2-11b-vision-preview": {
    "description": "Llama 3.2 được thiết kế để xử lý các nhiệm vụ kết hợp dữ liệu hình ảnh và văn bản. Nó thể hiện xuất sắc trong các nhiệm vụ mô tả hình ảnh và hỏi đáp hình ảnh, vượt qua rào cản giữa tạo ngôn ngữ và suy luận hình ảnh."
  },
  "llama-3.2-90b-vision-instruct": {
    "description": "Khả năng suy luận hình ảnh tiên tiến dành cho các ứng dụng đại lý hiểu biết hình ảnh."
  },
  "llama-3.2-90b-vision-preview": {
    "description": "Llama 3.2 được thiết kế để xử lý các nhiệm vụ kết hợp dữ liệu hình ảnh và văn bản. Nó thể hiện xuất sắc trong các nhiệm vụ mô tả hình ảnh và hỏi đáp hình ảnh, vượt qua rào cản giữa tạo ngôn ngữ và suy luận hình ảnh."
  },
  "llama-3.3-70b-versatile": {
    "description": "Mô hình ngôn ngữ lớn Meta Llama 3.3 (LLM) đa ngôn ngữ là mô hình tạo ra dựa trên 70B (đầu vào/đầu ra văn bản) đã được huấn luyện và điều chỉnh theo chỉ dẫn. Mô hình thuần văn bản Llama 3.3 được tối ưu hóa cho các trường hợp hội thoại đa ngôn ngữ và vượt trội hơn nhiều mô hình trò chuyện mã nguồn mở và đóng khác trên các tiêu chuẩn ngành thông thường."
  },
  "llama3-70b-8192": {
    "description": "Meta Llama 3 70B cung cấp khả năng xử lý phức tạp vô song, được thiết kế riêng cho các dự án yêu cầu cao."
  },
  "llama3-8b-8192": {
    "description": "Meta Llama 3 8B mang lại hiệu suất suy luận chất lượng cao, phù hợp cho nhu cầu ứng dụng đa dạng."
  },
  "llama3-groq-70b-8192-tool-use-preview": {
    "description": "Llama 3 Groq 70B Tool Use cung cấp khả năng gọi công cụ mạnh mẽ, hỗ trợ xử lý hiệu quả cho các nhiệm vụ phức tạp."
  },
  "llama3-groq-8b-8192-tool-use-preview": {
    "description": "Llama 3 Groq 8B Tool Use là mô hình được tối ưu hóa cho việc sử dụng công cụ hiệu quả, hỗ trợ tính toán song song nhanh chóng."
  },
  "llama3.1": {
    "description": "Llama 3.1 là mô hình tiên tiến do Meta phát hành, hỗ trợ lên đến 405B tham số, có thể áp dụng cho các cuộc đối thoại phức tạp, dịch đa ngôn ngữ và phân tích dữ liệu."
  },
  "llama3.1:405b": {
    "description": "Llama 3.1 là mô hình tiên tiến do Meta phát hành, hỗ trợ lên đến 405B tham số, có thể áp dụng cho các cuộc đối thoại phức tạp, dịch đa ngôn ngữ và phân tích dữ liệu."
  },
  "llama3.1:70b": {
    "description": "Llama 3.1 là mô hình tiên tiến do Meta phát hành, hỗ trợ lên đến 405B tham số, có thể áp dụng cho các cuộc đối thoại phức tạp, dịch đa ngôn ngữ và phân tích dữ liệu."
  },
  "llava": {
    "description": "LLaVA là mô hình đa phương thức kết hợp bộ mã hóa hình ảnh và Vicuna, phục vụ cho việc hiểu biết mạnh mẽ về hình ảnh và ngôn ngữ."
  },
  "llava-v1.5-7b-4096-preview": {
    "description": "LLaVA 1.5 7B cung cấp khả năng xử lý hình ảnh tích hợp, tạo ra đầu ra phức tạp thông qua đầu vào thông tin hình ảnh."
  },
  "llava:13b": {
    "description": "LLaVA là mô hình đa phương thức kết hợp bộ mã hóa hình ảnh và Vicuna, phục vụ cho việc hiểu biết mạnh mẽ về hình ảnh và ngôn ngữ."
  },
  "llava:34b": {
    "description": "LLaVA là mô hình đa phương thức kết hợp bộ mã hóa hình ảnh và Vicuna, phục vụ cho việc hiểu biết mạnh mẽ về hình ảnh và ngôn ngữ."
  },
  "mathstral": {
    "description": "MathΣtral được thiết kế cho nghiên cứu khoa học và suy luận toán học, cung cấp khả năng tính toán hiệu quả và giải thích kết quả."
  },
  "max-32k": {
    "description": "Spark Max 32K được cấu hình với khả năng xử lý ngữ cảnh lớn, có khả năng hiểu ngữ cảnh và suy luận logic mạnh mẽ hơn, hỗ trợ đầu vào văn bản 32K tokens, phù hợp cho việc đọc tài liệu dài, hỏi đáp kiến thức riêng tư và các tình huống khác."
  },
  "meta-llama-3-70b-instruct": {
    "description": "Mô hình 70 tỷ tham số mạnh mẽ, xuất sắc trong lý luận, lập trình và các ứng dụng ngôn ngữ rộng lớn."
  },
  "meta-llama-3-8b-instruct": {
    "description": "Mô hình 8 tỷ tham số đa năng, tối ưu hóa cho các tác vụ đối thoại và tạo văn bản."
  },
  "meta-llama-3.1-405b-instruct": {
    "description": "Các mô hình văn bản chỉ được tinh chỉnh theo hướng dẫn Llama 3.1 được tối ưu hóa cho các trường hợp sử dụng đối thoại đa ngôn ngữ và vượt trội hơn nhiều mô hình trò chuyện mã nguồn mở và đóng có sẵn trên các tiêu chuẩn ngành phổ biến."
  },
  "meta-llama-3.1-70b-instruct": {
    "description": "Các mô hình văn bản chỉ được tinh chỉnh theo hướng dẫn Llama 3.1 được tối ưu hóa cho các trường hợp sử dụng đối thoại đa ngôn ngữ và vượt trội hơn nhiều mô hình trò chuyện mã nguồn mở và đóng có sẵn trên các tiêu chuẩn ngành phổ biến."
  },
  "meta-llama-3.1-8b-instruct": {
    "description": "Các mô hình văn bản chỉ được tinh chỉnh theo hướng dẫn Llama 3.1 được tối ưu hóa cho các trường hợp sử dụng đối thoại đa ngôn ngữ và vượt trội hơn nhiều mô hình trò chuyện mã nguồn mở và đóng có sẵn trên các tiêu chuẩn ngành phổ biến."
  },
  "meta-llama/Llama-2-13b-chat-hf": {
    "description": "LLaMA-2 Chat (13B) cung cấp khả năng xử lý ngôn ngữ xuất sắc và trải nghiệm tương tác tuyệt vời."
  },
  "meta-llama/Llama-2-70b-hf": {
    "description": "LLaMA-2 cung cấp khả năng xử lý ngôn ngữ tuyệt vời và trải nghiệm tương tác xuất sắc."
  },
  "meta-llama/Llama-3-70b-chat-hf": {
    "description": "LLaMA-3 Chat (70B) là mô hình trò chuyện mạnh mẽ, hỗ trợ các nhu cầu đối thoại phức tạp."
  },
  "meta-llama/Llama-3-8b-chat-hf": {
    "description": "LLaMA-3 Chat (8B) cung cấp hỗ trợ đa ngôn ngữ, bao gồm nhiều lĩnh vực kiến thức phong phú."
  },
  "meta-llama/Llama-3.2-11B-Vision-Instruct-Turbo": {
    "description": "LLaMA 3.2 được thiết kế để xử lý các tác vụ kết hợp dữ liệu hình ảnh và văn bản. Nó có khả năng xuất sắc trong các tác vụ mô tả hình ảnh và trả lời câu hỏi hình ảnh, vượt qua khoảng cách giữa tạo ngôn ngữ và suy luận hình ảnh."
  },
  "meta-llama/Llama-3.2-3B-Instruct-Turbo": {
    "description": "LLaMA 3.2 được thiết kế để xử lý các tác vụ kết hợp dữ liệu hình ảnh và văn bản. Nó có khả năng xuất sắc trong các tác vụ mô tả hình ảnh và trả lời câu hỏi hình ảnh, vượt qua khoảng cách giữa tạo ngôn ngữ và suy luận hình ảnh."
  },
  "meta-llama/Llama-3.2-90B-Vision-Instruct-Turbo": {
    "description": "LLaMA 3.2 được thiết kế để xử lý các tác vụ kết hợp dữ liệu hình ảnh và văn bản. Nó có khả năng xuất sắc trong các tác vụ mô tả hình ảnh và trả lời câu hỏi hình ảnh, vượt qua khoảng cách giữa tạo ngôn ngữ và suy luận hình ảnh."
  },
  "meta-llama/Llama-3.3-70B-Instruct": {
    "description": "Llama 3.3 là mô hình ngôn ngữ lớn mã nguồn mở đa ngôn ngữ tiên tiến nhất trong dòng Llama, mang đến trải nghiệm hiệu suất tương đương mô hình 405B với chi phí cực thấp. Dựa trên cấu trúc Transformer, và được cải thiện tính hữu ích và an toàn thông qua tinh chỉnh giám sát (SFT) và học tăng cường phản hồi từ con người (RLHF). Phiên bản tinh chỉnh theo chỉ dẫn được tối ưu hóa cho đối thoại đa ngôn ngữ, thể hiện tốt hơn nhiều mô hình trò chuyện mã nguồn mở và đóng trong nhiều tiêu chuẩn ngành. Ngày cắt kiến thức là tháng 12 năm 2023."
  },
  "meta-llama/Llama-Vision-Free": {
    "description": "LLaMA 3.2 được thiết kế để xử lý các tác vụ kết hợp dữ liệu hình ảnh và văn bản. Nó có khả năng xuất sắc trong các tác vụ mô tả hình ảnh và trả lời câu hỏi hình ảnh, vượt qua khoảng cách giữa tạo ngôn ngữ và suy luận hình ảnh."
  },
  "meta-llama/Meta-Llama-3-70B-Instruct-Lite": {
    "description": "Llama 3 70B Instruct Lite phù hợp cho các môi trường cần hiệu suất cao và độ trễ thấp."
  },
  "meta-llama/Meta-Llama-3-70B-Instruct-Turbo": {
    "description": "Llama 3 70B Instruct Turbo cung cấp khả năng hiểu và sinh ngôn ngữ xuất sắc, phù hợp cho các nhiệm vụ tính toán khắt khe nhất."
  },
  "meta-llama/Meta-Llama-3-8B-Instruct-Lite": {
    "description": "Llama 3 8B Instruct Lite phù hợp cho các môi trường hạn chế tài nguyên, cung cấp hiệu suất cân bằng xuất sắc."
  },
  "meta-llama/Meta-Llama-3-8B-Instruct-Turbo": {
    "description": "Llama 3 8B Instruct Turbo là một mô hình ngôn ngữ lớn hiệu suất cao, hỗ trợ nhiều tình huống ứng dụng."
  },
  "meta-llama/Meta-Llama-3.1-405B-Instruct": {
    "description": "LLaMA 3.1 405B là mô hình mạnh mẽ cho việc đào tạo trước và điều chỉnh theo hướng dẫn."
  },
  "meta-llama/Meta-Llama-3.1-405B-Instruct-Turbo": {
    "description": "Mô hình Llama 3.1 Turbo 405B cung cấp hỗ trợ ngữ cảnh dung lượng lớn cho xử lý dữ liệu lớn, thể hiện xuất sắc trong các ứng dụng trí tuệ nhân tạo quy mô lớn."
  },
  "meta-llama/Meta-Llama-3.1-70B-Instruct": {
    "description": "LLaMA 3.1 70B cung cấp hỗ trợ đối thoại hiệu quả đa ngôn ngữ."
  },
  "meta-llama/Meta-Llama-3.1-70B-Instruct-Turbo": {
    "description": "Mô hình Llama 3.1 70B được tinh chỉnh để phù hợp với các ứng dụng tải cao, định lượng đến FP8 cung cấp khả năng tính toán và độ chính xác hiệu quả hơn, đảm bảo hiệu suất xuất sắc trong các tình huống phức tạp."
  },
  "meta-llama/Meta-Llama-3.1-8B-Instruct": {
    "description": "LLaMA 3.1 cung cấp hỗ trợ đa ngôn ngữ, là một trong những mô hình sinh nổi bật trong ngành."
  },
  "meta-llama/Meta-Llama-3.1-8B-Instruct-Turbo": {
    "description": "Mô hình Llama 3.1 8B sử dụng định lượng FP8, hỗ trợ lên đến 131,072 mã ngữ cảnh, là một trong những mô hình mã nguồn mở hàng đầu, phù hợp cho các nhiệm vụ phức tạp, vượt trội hơn nhiều tiêu chuẩn ngành."
  },
  "meta-llama/llama-3-70b-instruct": {
    "description": "Llama 3 70B Instruct được tối ưu hóa cho các tình huống đối thoại chất lượng cao, thể hiện xuất sắc trong nhiều đánh giá của con người."
  },
  "meta-llama/llama-3-8b-instruct": {
    "description": "Llama 3 8B Instruct tối ưu hóa cho các tình huống đối thoại chất lượng cao, hiệu suất vượt trội hơn nhiều mô hình đóng nguồn."
  },
  "meta-llama/llama-3.1-405b-instruct": {
    "description": "Llama 3.1 405B Instruct là phiên bản mới nhất do Meta phát hành, tối ưu hóa cho việc tạo ra các cuộc đối thoại chất lượng cao, vượt qua nhiều mô hình đóng nguồn hàng đầu."
  },
  "meta-llama/llama-3.1-70b-instruct": {
    "description": "Llama 3.1 70B Instruct được thiết kế đặc biệt cho các cuộc đối thoại chất lượng cao, thể hiện xuất sắc trong các đánh giá của con người, đặc biệt phù hợp cho các tình huống tương tác cao."
  },
  "meta-llama/llama-3.1-8b-instruct": {
    "description": "Llama 3.1 8B Instruct là phiên bản mới nhất do Meta phát hành, tối ưu hóa cho các tình huống đối thoại chất lượng cao, vượt trội hơn nhiều mô hình đóng nguồn hàng đầu."
  },
  "meta-llama/llama-3.1-8b-instruct:free": {
    "description": "LLaMA 3.1 cung cấp hỗ trợ đa ngôn ngữ, là một trong những mô hình sinh hàng đầu trong ngành."
  },
  "meta-llama/llama-3.2-11b-vision-instruct": {
    "description": "LLaMA 3.2 được thiết kế để xử lý các nhiệm vụ kết hợp dữ liệu hình ảnh và văn bản. Nó thể hiện xuất sắc trong các nhiệm vụ mô tả hình ảnh và hỏi đáp hình ảnh, vượt qua ranh giới giữa sinh ngôn ngữ và suy diễn hình ảnh."
  },
  "meta-llama/llama-3.2-90b-vision-instruct": {
    "description": "LLaMA 3.2 được thiết kế để xử lý các nhiệm vụ kết hợp dữ liệu hình ảnh và văn bản. Nó thể hiện xuất sắc trong các nhiệm vụ mô tả hình ảnh và hỏi đáp hình ảnh, vượt qua ranh giới giữa sinh ngôn ngữ và suy diễn hình ảnh."
  },
  "meta.llama3-1-405b-instruct-v1:0": {
    "description": "Meta Llama 3.1 405B Instruct là mô hình lớn nhất và mạnh mẽ nhất trong mô hình Llama 3.1 Instruct, là một mô hình sinh dữ liệu và suy luận đối thoại tiên tiến, cũng có thể được sử dụng làm nền tảng cho việc tiền huấn luyện hoặc tinh chỉnh chuyên sâu trong các lĩnh vực cụ thể. Các mô hình ngôn ngữ lớn đa ngôn ngữ (LLMs) mà Llama 3.1 cung cấp là một tập hợp các mô hình sinh đã được tiền huấn luyện và điều chỉnh theo chỉ dẫn, bao gồm kích thước 8B, 70B và 405B (đầu vào/đầu ra văn bản). Các mô hình văn bản điều chỉnh theo chỉ dẫn của Llama 3.1 (8B, 70B, 405B) được tối ưu hóa cho các trường hợp đối thoại đa ngôn ngữ và đã vượt qua nhiều mô hình trò chuyện mã nguồn mở có sẵn trong các bài kiểm tra chuẩn ngành phổ biến. Llama 3.1 được thiết kế để sử dụng cho nhiều mục đích thương mại và nghiên cứu bằng nhiều ngôn ngữ. Các mô hình văn bản điều chỉnh theo chỉ dẫn phù hợp cho các cuộc trò chuyện giống như trợ lý, trong khi các mô hình đã được tiền huấn luyện có thể thích ứng với nhiều nhiệm vụ sinh ngôn ngữ tự nhiên khác nhau. Mô hình Llama 3.1 cũng hỗ trợ việc cải thiện các mô hình khác bằng cách sử dụng đầu ra của nó, bao gồm sinh dữ liệu tổng hợp và tinh chỉnh. Llama 3.1 là một mô hình ngôn ngữ tự hồi quy sử dụng kiến trúc biến áp tối ưu. Phiên bản điều chỉnh sử dụng tinh chỉnh có giám sát (SFT) và học tăng cường có phản hồi từ con người (RLHF) để phù hợp với sở thích của con người về tính hữu ích và an toàn."
  },
  "meta.llama3-1-70b-instruct-v1:0": {
    "description": "Phiên bản cập nhật của Meta Llama 3.1 70B Instruct, bao gồm độ dài ngữ cảnh mở rộng 128K, tính đa ngôn ngữ và khả năng suy luận cải tiến. Các mô hình ngôn ngữ lớn (LLMs) đa ngôn ngữ do Llama 3.1 cung cấp là một tập hợp các mô hình sinh đã được huấn luyện trước và điều chỉnh theo chỉ dẫn, bao gồm kích thước 8B, 70B và 405B (đầu vào/đầu ra văn bản). Các mô hình văn bản điều chỉnh theo chỉ dẫn của Llama 3.1 (8B, 70B, 405B) được tối ưu hóa cho các trường hợp đối thoại đa ngôn ngữ và đã vượt qua nhiều mô hình trò chuyện mã nguồn mở có sẵn trong các bài kiểm tra chuẩn ngành phổ biến. Llama 3.1 được thiết kế cho các mục đích thương mại và nghiên cứu đa ngôn ngữ. Các mô hình văn bản điều chỉnh theo chỉ dẫn phù hợp cho các cuộc trò chuyện giống như trợ lý, trong khi các mô hình đã được huấn luyện trước có thể thích ứng với nhiều nhiệm vụ sinh ngôn ngữ tự nhiên khác nhau. Mô hình Llama 3.1 cũng hỗ trợ việc sử dụng đầu ra của mô hình để cải thiện các mô hình khác, bao gồm tạo dữ liệu tổng hợp và tinh chỉnh. Llama 3.1 là mô hình ngôn ngữ tự hồi quy sử dụng kiến trúc biến áp được tối ưu hóa. Phiên bản điều chỉnh sử dụng tinh chỉnh giám sát (SFT) và học tăng cường có phản hồi của con người (RLHF) để phù hợp với sở thích của con người về tính hữu ích và an toàn."
  },
  "meta.llama3-1-8b-instruct-v1:0": {
    "description": "Phiên bản cập nhật của Meta Llama 3.1 8B Instruct, bao gồm độ dài ngữ cảnh mở rộng 128K, tính đa ngôn ngữ và khả năng suy luận cải tiến. Các mô hình ngôn ngữ lớn (LLMs) đa ngôn ngữ do Llama 3.1 cung cấp là một tập hợp các mô hình sinh đã được huấn luyện trước và điều chỉnh theo chỉ dẫn, bao gồm kích thước 8B, 70B và 405B (đầu vào/đầu ra văn bản). Các mô hình văn bản điều chỉnh theo chỉ dẫn của Llama 3.1 (8B, 70B, 405B) được tối ưu hóa cho các trường hợp đối thoại đa ngôn ngữ và đã vượt qua nhiều mô hình trò chuyện mã nguồn mở có sẵn trong các bài kiểm tra chuẩn ngành phổ biến. Llama 3.1 được thiết kế cho các mục đích thương mại và nghiên cứu đa ngôn ngữ. Các mô hình văn bản điều chỉnh theo chỉ dẫn phù hợp cho các cuộc trò chuyện giống như trợ lý, trong khi các mô hình đã được huấn luyện trước có thể thích ứng với nhiều nhiệm vụ sinh ngôn ngữ tự nhiên khác nhau. Mô hình Llama 3.1 cũng hỗ trợ việc sử dụng đầu ra của mô hình để cải thiện các mô hình khác, bao gồm tạo dữ liệu tổng hợp và tinh chỉnh. Llama 3.1 là mô hình ngôn ngữ tự hồi quy sử dụng kiến trúc biến áp được tối ưu hóa. Phiên bản điều chỉnh sử dụng tinh chỉnh giám sát (SFT) và học tăng cường có phản hồi của con người (RLHF) để phù hợp với sở thích của con người về tính hữu ích và an toàn."
  },
  "meta.llama3-70b-instruct-v1:0": {
    "description": "Meta Llama 3 là một mô hình ngôn ngữ lớn (LLM) mở dành cho các nhà phát triển, nhà nghiên cứu và doanh nghiệp, nhằm giúp họ xây dựng, thử nghiệm và mở rộng ý tưởng AI sinh một cách có trách nhiệm. Là một phần của hệ thống cơ sở hạ tầng đổi mới toàn cầu, nó rất phù hợp cho việc tạo nội dung, AI đối thoại, hiểu ngôn ngữ, nghiên cứu và ứng dụng doanh nghiệp."
  },
  "meta.llama3-8b-instruct-v1:0": {
    "description": "Meta Llama 3 là một mô hình ngôn ngữ lớn (LLM) mở dành cho các nhà phát triển, nhà nghiên cứu và doanh nghiệp, nhằm giúp họ xây dựng, thử nghiệm và mở rộng ý tưởng AI sinh một cách có trách nhiệm. Là một phần của hệ thống cơ sở hạ tầng đổi mới toàn cầu, nó rất phù hợp cho các thiết bị biên và thời gian huấn luyện nhanh hơn với khả năng tính toán và tài nguyên hạn chế."
  },
  "microsoft/WizardLM-2-8x22B": {
    "description": "WizardLM 2 là mô hình ngôn ngữ do AI của Microsoft cung cấp, thể hiện xuất sắc trong các lĩnh vực đối thoại phức tạp, đa ngôn ngữ, suy luận và trợ lý thông minh."
  },
  "microsoft/wizardlm 2-7b": {
    "description": "WizardLM 2 7B là mô hình nhẹ và nhanh mới nhất của Microsoft AI, hiệu suất gần gấp 10 lần so với các mô hình mở nguồn hiện có."
  },
  "microsoft/wizardlm-2-8x22b": {
    "description": "WizardLM-2 8x22B là mô hình Wizard tiên tiến nhất của Microsoft AI, thể hiện hiệu suất cực kỳ cạnh tranh."
  },
  "minicpm-v": {
    "description": "MiniCPM-V là mô hình đa phương thức thế hệ mới do OpenBMB phát triển, có khả năng nhận diện OCR xuất sắc và hiểu biết đa phương thức, hỗ trợ nhiều ứng dụng khác nhau."
  },
  "ministral-3b-latest": {
    "description": "Ministral 3B là mô hình hàng đầu thế giới của Mistral về hiệu suất cạnh biên."
  },
  "ministral-8b-latest": {
    "description": "Ministral 8B là mô hình cạnh biên cực kỳ tiết kiệm chi phí của Mistral."
  },
  "mistral": {
    "description": "Mistral là mô hình 7B do Mistral AI phát hành, phù hợp cho các nhu cầu xử lý ngôn ngữ đa dạng."
  },
  "mistral-large": {
    "description": "Mixtral Large là mô hình hàng đầu của Mistral, kết hợp khả năng sinh mã, toán học và suy luận, hỗ trợ cửa sổ ngữ cảnh 128k."
  },
  "mistral-large-latest": {
    "description": "Mistral Large là mô hình lớn hàng đầu, chuyên về các nhiệm vụ đa ngôn ngữ, suy luận phức tạp và sinh mã, là lựa chọn lý tưởng cho các ứng dụng cao cấp."
  },
  "mistral-nemo": {
    "description": "Mistral Nemo được phát triển hợp tác giữa Mistral AI và NVIDIA, là mô hình 12B hiệu suất cao."
  },
  "mistral-small": {
    "description": "Mistral Small có thể được sử dụng cho bất kỳ nhiệm vụ nào dựa trên ngôn ngữ yêu cầu hiệu suất cao và độ trễ thấp."
  },
  "mistral-small-latest": {
    "description": "Mistral Small là lựa chọn hiệu quả về chi phí, nhanh chóng và đáng tin cậy, phù hợp cho các trường hợp như dịch thuật, tóm tắt và phân tích cảm xúc."
  },
  "mistralai/Mistral-7B-Instruct-v0.1": {
    "description": "Mistral (7B) Instruct nổi bật với hiệu suất cao, phù hợp cho nhiều nhiệm vụ ngôn ngữ."
  },
  "mistralai/Mistral-7B-Instruct-v0.2": {
    "description": "Mistral 7B là mô hình fine-tuning theo yêu cầu, cung cấp giải pháp tối ưu cho các nhiệm vụ."
  },
  "mistralai/Mistral-7B-Instruct-v0.3": {
    "description": "Mistral (7B) Instruct v0.3 cung cấp khả năng tính toán hiệu quả và hiểu ngôn ngữ tự nhiên, phù hợp cho nhiều ứng dụng."
  },
  "mistralai/Mistral-7B-v0.1": {
    "description": "Mistral 7B là một mô hình nhỏ gọn nhưng hiệu suất cao, chuyên về xử lý hàng loạt và các tác vụ đơn giản như phân loại và sinh văn bản, với khả năng suy luận tốt."
  },
  "mistralai/Mixtral-8x22B-Instruct-v0.1": {
    "description": "Mixtral-8x22B Instruct (141B) là một mô hình ngôn ngữ lớn siêu cấp, hỗ trợ nhu cầu xử lý cực cao."
  },
  "mistralai/Mixtral-8x7B-Instruct-v0.1": {
    "description": "Mixtral 8x7B là mô hình chuyên gia hỗn hợp thưa được tiền huấn luyện, dùng cho các nhiệm vụ văn bản tổng quát."
  },
  "mistralai/Mixtral-8x7B-v0.1": {
    "description": "Mixtral 8x7B là một mô hình chuyên gia thưa thớt, tận dụng nhiều tham số để tăng tốc độ suy luận, phù hợp để xử lý đa ngôn ngữ và tạo mã."
  },
  "mistralai/mistral-7b-instruct": {
    "description": "Mistral 7B Instruct là mô hình tiêu chuẩn ngành với tốc độ tối ưu hóa và hỗ trợ ngữ cảnh dài."
  },
  "mistralai/mistral-nemo": {
    "description": "Mistral Nemo là mô hình 7.3B tham số hỗ trợ đa ngôn ngữ và lập trình hiệu suất cao."
  },
  "mixtral": {
    "description": "Mixtral là mô hình chuyên gia của Mistral AI, có trọng số mã nguồn mở và cung cấp hỗ trợ cho việc sinh mã và hiểu ngôn ngữ."
  },
  "mixtral-8x7b-32768": {
    "description": "Mixtral 8x7B cung cấp khả năng tính toán song song có độ dung sai cao, phù hợp cho các nhiệm vụ phức tạp."
  },
  "mixtral:8x22b": {
    "description": "Mixtral là mô hình chuyên gia của Mistral AI, có trọng số mã nguồn mở và cung cấp hỗ trợ cho việc sinh mã và hiểu ngôn ngữ."
  },
  "moonshot-v1-128k": {
    "description": "Moonshot V1 128K là một mô hình có khả năng xử lý ngữ cảnh siêu dài, phù hợp cho việc sinh văn bản siêu dài, đáp ứng nhu cầu nhiệm vụ sinh phức tạp, có thể xử lý nội dung lên đến 128.000 tokens, rất phù hợp cho nghiên cứu, học thuật và sinh tài liệu lớn."
  },
  "moonshot-v1-128k-vision-preview": {
<<<<<<< HEAD
    "description": "Mô hình thị giác Kimi (bao gồm moonshot-v1-8k-vision-preview / moonshot-v1-32k-vision-preview / moonshot-v1-128k-vision-preview, v.v.) có khả năng hiểu nội dung hình ảnh, bao gồm chữ viết trên hình, màu sắc và hình dạng của các đối tượng."
=======
    "description": "Mô hình hình ảnh Kimi (bao gồm moonshot-v1-8k-vision-preview/moonshot-v1-32k-vision-preview/moonshot-v1-128k-vision-preview, v.v.) có khả năng hiểu nội dung hình ảnh, bao gồm văn bản hình ảnh, màu sắc hình ảnh và hình dạng vật thể."
>>>>>>> 6dc10b06
  },
  "moonshot-v1-32k": {
    "description": "Moonshot V1 32K cung cấp khả năng xử lý ngữ cảnh độ dài trung bình, có thể xử lý 32.768 tokens, đặc biệt phù hợp cho việc sinh các tài liệu dài và đối thoại phức tạp, ứng dụng trong sáng tạo nội dung, sinh báo cáo và hệ thống đối thoại."
  },
  "moonshot-v1-32k-vision-preview": {
<<<<<<< HEAD
    "description": "Mô hình thị giác Kimi (bao gồm moonshot-v1-8k-vision-preview / moonshot-v1-32k-vision-preview / moonshot-v1-128k-vision-preview, v.v.) có khả năng hiểu nội dung hình ảnh, bao gồm chữ viết trên hình, màu sắc và hình dạng của các đối tượng."
=======
    "description": "Mô hình hình ảnh Kimi (bao gồm moonshot-v1-8k-vision-preview/moonshot-v1-32k-vision-preview/moonshot-v1-128k-vision-preview, v.v.) có khả năng hiểu nội dung hình ảnh, bao gồm văn bản hình ảnh, màu sắc hình ảnh và hình dạng vật thể."
>>>>>>> 6dc10b06
  },
  "moonshot-v1-8k": {
    "description": "Moonshot V1 8K được thiết kế đặc biệt cho các nhiệm vụ sinh văn bản ngắn, có hiệu suất xử lý cao, có thể xử lý 8.192 tokens, rất phù hợp cho các cuộc đối thoại ngắn, ghi chú nhanh và sinh nội dung nhanh chóng."
  },
  "moonshot-v1-8k-vision-preview": {
<<<<<<< HEAD
    "description": "Mô hình thị giác Kimi (bao gồm moonshot-v1-8k-vision-preview / moonshot-v1-32k-vision-preview / moonshot-v1-128k-vision-preview, v.v.) có khả năng hiểu nội dung hình ảnh, bao gồm chữ viết trên hình, màu sắc và hình dạng của các đối tượng."
=======
    "description": "Mô hình hình ảnh Kimi (bao gồm moonshot-v1-8k-vision-preview/moonshot-v1-32k-vision-preview/moonshot-v1-128k-vision-preview, v.v.) có khả năng hiểu nội dung hình ảnh, bao gồm văn bản hình ảnh, màu sắc hình ảnh và hình dạng vật thể."
>>>>>>> 6dc10b06
  },
  "nousresearch/hermes-2-pro-llama-3-8b": {
    "description": "Hermes 2 Pro Llama 3 8B là phiên bản nâng cấp của Nous Hermes 2, bao gồm bộ dữ liệu phát triển nội bộ mới nhất."
  },
  "nvidia/Llama-3.1-Nemotron-70B-Instruct-HF": {
    "description": "Llama 3.1 Nemotron 70B là một mô hình ngôn ngữ quy mô lớn tùy chỉnh bởi NVIDIA, nhằm nâng cao mức độ hỗ trợ của phản hồi do LLM tạo ra đối với các truy vấn của người dùng. Mô hình này đã thể hiện xuất sắc trong các bài kiểm tra chuẩn như Arena Hard, AlpacaEval 2 LC và GPT-4-Turbo MT-Bench, đứng đầu trong cả ba bài kiểm tra tự động cho đến ngày 1 tháng 10 năm 2024. Mô hình sử dụng RLHF (đặc biệt là REINFORCE), Llama-3.1-Nemotron-70B-Reward và HelpSteer2-Preference để đào tạo trên cơ sở mô hình Llama-3.1-70B-Instruct."
  },
  "o1": {
    "description": "Tập trung vào suy diễn nâng cao và giải quyết các vấn đề phức tạp, bao gồm các nhiệm vụ toán học và khoa học. Rất phù hợp cho các ứng dụng cần hiểu biết sâu sắc về ngữ cảnh và quy trình làm việc đại diện."
  },
  "o1-mini": {
    "description": "o1-mini là một mô hình suy diễn nhanh chóng và tiết kiệm chi phí, được thiết kế cho các ứng dụng lập trình, toán học và khoa học. Mô hình này có ngữ cảnh 128K và thời điểm cắt kiến thức vào tháng 10 năm 2023."
  },
  "o1-preview": {
    "description": "o1 là mô hình suy diễn mới của OpenAI, phù hợp cho các nhiệm vụ phức tạp cần kiến thức tổng quát rộng rãi. Mô hình này có ngữ cảnh 128K và thời điểm cắt kiến thức vào tháng 10 năm 2023."
  },
  "open-codestral-mamba": {
    "description": "Codestral Mamba là mô hình ngôn ngữ Mamba 2 tập trung vào sinh mã, cung cấp hỗ trợ mạnh mẽ cho các nhiệm vụ mã và suy luận tiên tiến."
  },
  "open-mistral-7b": {
    "description": "Mistral 7B là một mô hình nhỏ gọn nhưng hiệu suất cao, chuyên về xử lý hàng loạt và các nhiệm vụ đơn giản như phân loại và sinh văn bản, có khả năng suy luận tốt."
  },
  "open-mistral-nemo": {
    "description": "Mistral Nemo là một mô hình 12B được phát triển hợp tác với Nvidia, cung cấp hiệu suất suy luận và mã hóa xuất sắc, dễ dàng tích hợp và thay thế."
  },
  "open-mixtral-8x22b": {
    "description": "Mixtral 8x22B là một mô hình chuyên gia lớn hơn, tập trung vào các nhiệm vụ phức tạp, cung cấp khả năng suy luận xuất sắc và thông lượng cao hơn."
  },
  "open-mixtral-8x7b": {
    "description": "Mixtral 8x7B là một mô hình chuyên gia thưa thớt, sử dụng nhiều tham số để tăng tốc độ suy luận, phù hợp cho việc xử lý đa ngôn ngữ và sinh mã."
  },
  "openai/gpt-4o": {
    "description": "ChatGPT-4o là một mô hình động, cập nhật theo thời gian để giữ phiên bản mới nhất. Nó kết hợp khả năng hiểu và tạo ngôn ngữ mạnh mẽ, phù hợp với các tình huống ứng dụng quy mô lớn, bao gồm dịch vụ khách hàng, giáo dục và hỗ trợ kỹ thuật."
  },
  "openai/gpt-4o-mini": {
    "description": "GPT-4o mini là mô hình mới nhất của OpenAI, được phát hành sau GPT-4 Omni, hỗ trợ đầu vào hình ảnh và văn bản, và đầu ra văn bản. Là mô hình nhỏ tiên tiến nhất của họ, nó rẻ hơn nhiều so với các mô hình tiên tiến gần đây khác và rẻ hơn hơn 60% so với GPT-3.5 Turbo. Nó giữ lại trí thông minh tiên tiến nhất trong khi có giá trị sử dụng đáng kể. GPT-4o mini đạt 82% điểm trong bài kiểm tra MMLU và hiện đứng đầu về sở thích trò chuyện so với GPT-4."
  },
  "openai/o1-mini": {
    "description": "o1-mini là một mô hình suy diễn nhanh chóng và tiết kiệm chi phí, được thiết kế cho các ứng dụng lập trình, toán học và khoa học. Mô hình này có ngữ cảnh 128K và thời điểm cắt kiến thức vào tháng 10 năm 2023."
  },
  "openai/o1-preview": {
    "description": "o1 là mô hình suy diễn mới của OpenAI, phù hợp cho các nhiệm vụ phức tạp cần kiến thức tổng quát rộng rãi. Mô hình này có ngữ cảnh 128K và thời điểm cắt kiến thức vào tháng 10 năm 2023."
  },
  "openchat/openchat-7b": {
    "description": "OpenChat 7B là thư viện mô hình ngôn ngữ mã nguồn mở được tinh chỉnh bằng chiến lược 'C-RLFT (tinh chỉnh tăng cường có điều kiện)'."
  },
  "openrouter/auto": {
    "description": "Dựa trên độ dài ngữ cảnh, chủ đề và độ phức tạp, yêu cầu của bạn sẽ được gửi đến Llama 3 70B Instruct, Claude 3.5 Sonnet (tự điều chỉnh) hoặc GPT-4o."
  },
  "phi3": {
    "description": "Phi-3 là mô hình mở nhẹ do Microsoft phát hành, phù hợp cho việc tích hợp hiệu quả và suy luận kiến thức quy mô lớn."
  },
  "phi3:14b": {
    "description": "Phi-3 là mô hình mở nhẹ do Microsoft phát hành, phù hợp cho việc tích hợp hiệu quả và suy luận kiến thức quy mô lớn."
  },
  "pixtral-12b-2409": {
    "description": "Mô hình Pixtral thể hiện khả năng mạnh mẽ trong các nhiệm vụ như hiểu biểu đồ và hình ảnh, hỏi đáp tài liệu, suy luận đa phương tiện và tuân thủ hướng dẫn, có khả năng tiếp nhận hình ảnh với độ phân giải và tỷ lệ khung hình tự nhiên, cũng như xử lý bất kỳ số lượng hình ảnh nào trong cửa sổ ngữ cảnh dài lên đến 128K token."
  },
  "pixtral-large-latest": {
    "description": "Pixtral Large là một mô hình đa phương thức mã nguồn mở với 1240 tỷ tham số, được xây dựng dựa trên Mistral Large 2. Đây là mô hình thứ hai trong gia đình đa phương thức của chúng tôi, thể hiện khả năng hiểu hình ảnh ở mức tiên tiến."
  },
  "pro-128k": {
    "description": "Spark Pro 128K được cấu hình với khả năng xử lý ngữ cảnh cực lớn, có thể xử lý tới 128K thông tin ngữ cảnh, đặc biệt phù hợp cho việc phân tích toàn bộ và xử lý mối liên hệ logic lâu dài trong nội dung văn bản dài, có thể cung cấp logic mạch lạc và hỗ trợ trích dẫn đa dạng trong giao tiếp văn bản phức tạp."
  },
  "qwen-coder-plus-latest": {
    "description": "Mô hình mã Qwen."
  },
  "qwen-coder-turbo-latest": {
    "description": "Mô hình mã Qwen."
  },
  "qwen-long": {
    "description": "Mô hình ngôn ngữ quy mô lớn Qwen, hỗ trợ ngữ cảnh văn bản dài và chức năng đối thoại dựa trên tài liệu dài, nhiều tài liệu."
  },
  "qwen-math-plus-latest": {
    "description": "Mô hình toán học Qwen được thiết kế đặc biệt để giải quyết các bài toán toán học."
  },
  "qwen-math-turbo-latest": {
    "description": "Mô hình toán học Qwen được thiết kế đặc biệt để giải quyết các bài toán toán học."
  },
  "qwen-max": {
    "description": "Mô hình ngôn ngữ quy mô lớn Qwen cấp tỷ, hỗ trợ đầu vào bằng tiếng Trung, tiếng Anh và nhiều ngôn ngữ khác, là mô hình API đằng sau phiên bản sản phẩm Qwen 2.5 hiện tại."
  },
  "qwen-max-latest": {
    "description": "Mô hình ngôn ngữ quy mô lớn Qwen với hàng trăm tỷ tham số, hỗ trợ đầu vào bằng tiếng Trung, tiếng Anh và nhiều ngôn ngữ khác, là mô hình API đứng sau phiên bản sản phẩm Qwen 2.5 hiện tại."
  },
  "qwen-plus": {
    "description": "Mô hình ngôn ngữ quy mô lớn Qwen phiên bản nâng cao, hỗ trợ đầu vào bằng tiếng Trung, tiếng Anh và nhiều ngôn ngữ khác."
  },
  "qwen-plus-latest": {
    "description": "Phiên bản nâng cao của mô hình ngôn ngữ quy mô lớn Qwen, hỗ trợ đầu vào bằng tiếng Trung, tiếng Anh và nhiều ngôn ngữ khác."
  },
  "qwen-turbo": {
    "description": "Mô hình ngôn ngữ quy mô lớn Qwen hỗ trợ đầu vào bằng tiếng Trung, tiếng Anh và nhiều ngôn ngữ khác."
  },
  "qwen-turbo-latest": {
    "description": "Mô hình ngôn ngữ quy mô lớn Qwen, hỗ trợ đầu vào bằng tiếng Trung, tiếng Anh và nhiều ngôn ngữ khác."
  },
  "qwen-vl-chat-v1": {
    "description": "Mô hình Qwen VL hỗ trợ các phương thức tương tác linh hoạt, bao gồm nhiều hình ảnh, nhiều vòng hỏi đáp, sáng tạo, v.v."
  },
  "qwen-vl-max-latest": {
    "description": "Mô hình ngôn ngữ hình ảnh quy mô siêu lớn của Tongyi Qianwen. So với phiên bản nâng cao, nó lại nâng cao khả năng suy luận hình ảnh và khả năng tuân thủ chỉ dẫn, cung cấp mức độ nhận thức và cảm nhận hình ảnh cao hơn."
  },
  "qwen-vl-plus-latest": {
    "description": "Mô hình ngôn ngữ hình ảnh quy mô lớn phiên bản nâng cao của Tongyi Qianwen. Nâng cao khả năng nhận diện chi tiết và nhận diện văn bản, hỗ trợ độ phân giải trên một triệu pixel và các tỷ lệ chiều dài và chiều rộng tùy ý."
  },
  "qwen-vl-v1": {
    "description": "Mô hình được khởi tạo bằng mô hình ngôn ngữ Qwen-7B, thêm mô hình hình ảnh, mô hình được huấn luyện trước với độ phân giải đầu vào hình ảnh là 448."
  },
  "qwen/qwen-2-7b-instruct:free": {
    "description": "Qwen2 là một loạt mô hình ngôn ngữ lớn hoàn toàn mới, có khả năng hiểu và sinh mạnh mẽ hơn."
  },
  "qwen2": {
    "description": "Qwen2 là mô hình ngôn ngữ quy mô lớn thế hệ mới của Alibaba, hỗ trợ các nhu cầu ứng dụng đa dạng với hiệu suất xuất sắc."
  },
  "qwen2.5": {
    "description": "Qwen2.5 là thế hệ mô hình ngôn ngữ quy mô lớn mới của Alibaba, hỗ trợ các nhu cầu ứng dụng đa dạng với hiệu suất xuất sắc."
  },
  "qwen2.5-14b-instruct": {
    "description": "Mô hình 14B quy mô mở nguồn của Qwen 2.5."
  },
  "qwen2.5-32b-instruct": {
    "description": "Mô hình 32B quy mô mở nguồn của Qwen 2.5."
  },
  "qwen2.5-72b-instruct": {
    "description": "Mô hình 72B quy mô mở nguồn của Qwen 2.5."
  },
  "qwen2.5-7b-instruct": {
    "description": "Mô hình 7B quy mô mở nguồn của Qwen 2.5."
  },
  "qwen2.5-coder-1.5b-instruct": {
    "description": "Phiên bản mã nguồn mở của mô hình mã Qwen."
  },
  "qwen2.5-coder-32b-instruct": {
    "description": "Phiên bản mã nguồn mở của mô hình mã Qwen."
  },
  "qwen2.5-coder-7b-instruct": {
    "description": "Phiên bản mã nguồn mở của mô hình mã Qwen."
  },
  "qwen2.5-math-1.5b-instruct": {
    "description": "Mô hình Qwen-Math có khả năng giải toán mạnh mẽ."
  },
  "qwen2.5-math-72b-instruct": {
    "description": "Mô hình Qwen-Math có khả năng giải quyết bài toán toán học mạnh mẽ."
  },
  "qwen2.5-math-7b-instruct": {
    "description": "Mô hình Qwen-Math có khả năng giải quyết bài toán toán học mạnh mẽ."
  },
  "qwen2.5:0.5b": {
    "description": "Qwen2.5 là thế hệ mô hình ngôn ngữ quy mô lớn mới của Alibaba, hỗ trợ các nhu cầu ứng dụng đa dạng với hiệu suất xuất sắc."
  },
  "qwen2.5:1.5b": {
    "description": "Qwen2.5 là thế hệ mô hình ngôn ngữ quy mô lớn mới của Alibaba, hỗ trợ các nhu cầu ứng dụng đa dạng với hiệu suất xuất sắc."
  },
  "qwen2.5:72b": {
    "description": "Qwen2.5 là thế hệ mô hình ngôn ngữ quy mô lớn mới của Alibaba, hỗ trợ các nhu cầu ứng dụng đa dạng với hiệu suất xuất sắc."
  },
  "qwen2:0.5b": {
    "description": "Qwen2 là mô hình ngôn ngữ quy mô lớn thế hệ mới của Alibaba, hỗ trợ các nhu cầu ứng dụng đa dạng với hiệu suất xuất sắc."
  },
  "qwen2:1.5b": {
    "description": "Qwen2 là mô hình ngôn ngữ quy mô lớn thế hệ mới của Alibaba, hỗ trợ các nhu cầu ứng dụng đa dạng với hiệu suất xuất sắc."
  },
  "qwen2:72b": {
    "description": "Qwen2 là mô hình ngôn ngữ quy mô lớn thế hệ mới của Alibaba, hỗ trợ các nhu cầu ứng dụng đa dạng với hiệu suất xuất sắc."
  },
  "qwq": {
    "description": "QwQ là một mô hình nghiên cứu thử nghiệm, tập trung vào việc nâng cao khả năng suy luận của AI."
  },
  "qwq-32b-preview": {
    "description": "Mô hình QwQ là một mô hình nghiên cứu thử nghiệm được phát triển bởi đội ngũ Qwen, tập trung vào việc nâng cao khả năng suy luận của AI."
  },
  "solar-1-mini-chat": {
    "description": "Solar Mini là một LLM dạng nhỏ gọn, hiệu suất vượt trội hơn GPT-3.5, có khả năng đa ngôn ngữ mạnh mẽ, hỗ trợ tiếng Anh và tiếng Hàn, cung cấp giải pháp hiệu quả và nhỏ gọn."
  },
  "solar-1-mini-chat-ja": {
    "description": "Solar Mini (Ja) mở rộng khả năng của Solar Mini, tập trung vào tiếng Nhật, đồng thời duy trì hiệu suất cao và xuất sắc trong việc sử dụng tiếng Anh và tiếng Hàn."
  },
  "solar-pro": {
    "description": "Solar Pro là một LLM thông minh cao do Upstage phát hành, tập trung vào khả năng tuân theo hướng dẫn trên một GPU, đạt điểm IFEval trên 80. Hiện tại hỗ trợ tiếng Anh, phiên bản chính thức dự kiến ra mắt vào tháng 11 năm 2024, sẽ mở rộng hỗ trợ ngôn ngữ và độ dài ngữ cảnh."
  },
  "step-1-128k": {
    "description": "Cân bằng hiệu suất và chi phí, phù hợp cho các tình huống chung."
  },
  "step-1-256k": {
    "description": "Có khả năng xử lý ngữ cảnh siêu dài, đặc biệt phù hợp cho phân tích tài liệu dài."
  },
  "step-1-32k": {
    "description": "Hỗ trợ đối thoại có độ dài trung bình, phù hợp cho nhiều tình huống ứng dụng."
  },
  "step-1-8k": {
    "description": "Mô hình nhỏ, phù hợp cho các nhiệm vụ nhẹ."
  },
  "step-1-flash": {
    "description": "Mô hình tốc độ cao, phù hợp cho đối thoại thời gian thực."
  },
  "step-1.5v-mini": {
    "description": "Mô hình này có khả năng hiểu video mạnh mẽ."
  },
  "step-1v-32k": {
    "description": "Hỗ trợ đầu vào hình ảnh, tăng cường trải nghiệm tương tác đa mô hình."
  },
  "step-1v-8k": {
    "description": "Mô hình thị giác nhỏ, phù hợp cho các nhiệm vụ cơ bản về văn bản và hình ảnh."
  },
  "step-2-16k": {
    "description": "Hỗ trợ tương tác ngữ cảnh quy mô lớn, phù hợp cho các tình huống đối thoại phức tạp."
  },
  "taichu2_mm": {
<<<<<<< HEAD
    "description": "Kết hợp khả năng hiểu hình ảnh, chuyển giao kiến thức, lý luận logic, v.v., đạt được hiệu suất xuất sắc trong lĩnh vực hỏi đáp hình ảnh và văn bản."
=======
    "description": "Kết hợp khả năng hiểu hình ảnh, chuyển giao kiến thức, suy luận logic, nổi bật trong lĩnh vực hỏi đáp hình ảnh và văn bản."
>>>>>>> 6dc10b06
  },
  "taichu_llm": {
    "description": "Mô hình ngôn ngữ lớn Taichu có khả năng hiểu ngôn ngữ mạnh mẽ và các khả năng như sáng tạo văn bản, trả lời câu hỏi kiến thức, lập trình mã, tính toán toán học, suy luận logic, phân tích cảm xúc, tóm tắt văn bản. Đổi mới kết hợp giữa đào tạo trước với dữ liệu phong phú từ nhiều nguồn, thông qua việc liên tục cải tiến công nghệ thuật toán và hấp thụ kiến thức mới từ dữ liệu văn bản khổng lồ, giúp mô hình ngày càng hoàn thiện. Cung cấp thông tin và dịch vụ tiện lợi hơn cho người dùng cùng trải nghiệm thông minh hơn."
  },
  "text-embedding-3-large": {
    "description": "Mô hình vector hóa mạnh mẽ nhất, phù hợp cho các nhiệm vụ tiếng Anh và không phải tiếng Anh."
  },
  "text-embedding-3-small": {
    "description": "Mô hình Embedding thế hệ mới hiệu quả và tiết kiệm, phù hợp cho tìm kiếm kiến thức, ứng dụng RAG và các tình huống khác."
  },
  "togethercomputer/StripedHyena-Nous-7B": {
    "description": "StripedHyena Nous (7B) cung cấp khả năng tính toán nâng cao thông qua chiến lược và kiến trúc mô hình hiệu quả."
  },
  "tts-1": {
    "description": "Mô hình chuyển văn bản thành giọng nói mới nhất, tối ưu hóa tốc độ cho các tình huống thời gian thực."
  },
  "tts-1-hd": {
    "description": "Mô hình chuyển văn bản thành giọng nói mới nhất, tối ưu hóa cho chất lượng."
  },
  "upstage/SOLAR-10.7B-Instruct-v1.0": {
    "description": "Upstage SOLAR Instruct v1 (11B) phù hợp cho các nhiệm vụ chỉ dẫn tinh vi, cung cấp khả năng xử lý ngôn ngữ xuất sắc."
  },
  "us.anthropic.claude-3-5-sonnet-20241022-v2:0": {
    "description": "Claude 3.5 Sonnet nâng cao tiêu chuẩn ngành, hiệu suất vượt trội so với các mô hình cạnh tranh và Claude 3 Opus, thể hiện xuất sắc trong nhiều đánh giá, đồng thời có tốc độ và chi phí tương đương với các mô hình tầm trung của chúng tôi."
  },
  "whisper-1": {
    "description": "Mô hình nhận diện giọng nói đa năng, hỗ trợ nhận diện giọng nói đa ngôn ngữ, dịch giọng nói và nhận diện ngôn ngữ."
  },
  "wizardlm2": {
    "description": "WizardLM 2 là mô hình ngôn ngữ do Microsoft AI cung cấp, đặc biệt xuất sắc trong các lĩnh vực đối thoại phức tạp, đa ngôn ngữ, suy luận và trợ lý thông minh."
  },
  "wizardlm2:8x22b": {
    "description": "WizardLM 2 là mô hình ngôn ngữ do Microsoft AI cung cấp, đặc biệt xuất sắc trong các lĩnh vực đối thoại phức tạp, đa ngôn ngữ, suy luận và trợ lý thông minh."
  },
  "yi-large": {
    "description": "Mô hình với hàng trăm tỷ tham số mới, cung cấp khả năng hỏi đáp và sinh văn bản mạnh mẽ."
  },
  "yi-large-fc": {
    "description": "Hỗ trợ và tăng cường khả năng gọi công cụ trên cơ sở mô hình yi-large, phù hợp cho nhiều tình huống kinh doanh cần xây dựng agent hoặc workflow."
  },
  "yi-large-preview": {
    "description": "Phiên bản ban đầu, khuyến nghị sử dụng yi-large (phiên bản mới)."
  },
  "yi-large-rag": {
    "description": "Dịch vụ cao cấp dựa trên mô hình yi-large mạnh mẽ, kết hợp công nghệ tìm kiếm và sinh để cung cấp câu trả lời chính xác, dịch vụ tìm kiếm thông tin toàn mạng theo thời gian thực."
  },
  "yi-large-turbo": {
    "description": "Hiệu suất vượt trội với chi phí hợp lý. Tối ưu hóa độ chính xác cao dựa trên hiệu suất, tốc độ suy luận và chi phí."
  },
  "yi-lightning": {
    "description": "Mô hình hiệu suất cao mới nhất, đảm bảo đầu ra chất lượng cao trong khi tốc độ suy luận được cải thiện đáng kể."
  },
  "yi-lightning-lite": {
    "description": "Phiên bản nhẹ, được khuyến nghị sử dụng yi-lightning."
  },
  "yi-medium": {
    "description": "Mô hình kích thước trung bình được nâng cấp và tinh chỉnh, khả năng cân bằng, chi phí hiệu quả cao. Tối ưu hóa sâu khả năng tuân theo chỉ dẫn."
  },
  "yi-medium-200k": {
    "description": "Cửa sổ ngữ cảnh siêu dài 200K, cung cấp khả năng hiểu và sinh văn bản sâu cho các văn bản dài."
  },
  "yi-spark": {
    "description": "Mô hình nhỏ gọn và nhanh chóng. Cung cấp khả năng tính toán toán học và viết mã được tăng cường."
  },
  "yi-vision": {
    "description": "Mô hình cho các nhiệm vụ hình ảnh phức tạp, cung cấp khả năng hiểu và phân tích hình ảnh hiệu suất cao."
  }
}<|MERGE_RESOLUTION|>--- conflicted
+++ resolved
@@ -18,11 +18,7 @@
     "description": "360GPT Turbo Responsibility 8K nhấn mạnh an toàn ngữ nghĩa và định hướng trách nhiệm, được thiết kế đặc biệt cho các tình huống ứng dụng có yêu cầu cao về an toàn nội dung, đảm bảo độ chính xác và độ ổn định trong trải nghiệm người dùng."
   },
   "360gpt2-o1": {
-<<<<<<< HEAD
-    "description": "360gpt2-o1 sử dụng tìm kiếm cây để xây dựng chuỗi tư duy, đồng thời đưa vào cơ chế phản hồi, được đào tạo bằng học tăng cường, mô hình có khả năng tự phản hồi và sửa lỗi."
-=======
     "description": "360gpt2-o1 sử dụng tìm kiếm cây để xây dựng chuỗi tư duy, và đưa vào cơ chế phản hồi, sử dụng học tăng cường để đào tạo, mô hình có khả năng tự phản hồi và sửa lỗi."
->>>>>>> 6dc10b06
   },
   "360gpt2-pro": {
     "description": "360GPT2 Pro là mô hình xử lý ngôn ngữ tự nhiên cao cấp do công ty 360 phát hành, có khả năng tạo và hiểu văn bản xuất sắc, đặc biệt trong lĩnh vực tạo ra và sáng tạo, có thể xử lý các nhiệm vụ chuyển đổi ngôn ngữ phức tạp và diễn xuất vai trò."
@@ -118,11 +114,7 @@
     "description": "Qwen2.5-7B-Instruct là một trong những mô hình ngôn ngữ lớn mới nhất do Alibaba Cloud phát hành. Mô hình 7B này có khả năng cải thiện đáng kể trong các lĩnh vực mã hóa và toán học. Mô hình cũng cung cấp hỗ trợ đa ngôn ngữ, bao gồm hơn 29 ngôn ngữ, bao gồm tiếng Trung, tiếng Anh, v.v. Mô hình đã có sự cải thiện đáng kể trong việc tuân theo chỉ dẫn, hiểu dữ liệu có cấu trúc và tạo ra đầu ra có cấu trúc (đặc biệt là JSON)."
   },
   "MiniMax-Text-01": {
-<<<<<<< HEAD
-    "description": "Trong dòng mô hình MiniMax-01, chúng tôi đã thực hiện một sự đổi mới táo bạo: lần đầu tiên hiện thực hóa quy mô lớn cơ chế chú ý tuyến tính, cấu trúc Transformer truyền thống không còn là lựa chọn duy nhất. Mô hình này có số lượng tham số lên đến 456 tỷ, trong đó kích hoạt một lần là 45.9 tỷ. Hiệu suất tổng hợp của mô hình sánh ngang với các mô hình hàng đầu nước ngoài, đồng thời có khả năng xử lý hiệu quả nội dung dài tới 4 triệu token, gấp 32 lần GPT-4o và 20 lần Claude-3.5-Sonnet."
-=======
     "description": "Trong dòng mô hình MiniMax-01, chúng tôi đã thực hiện những đổi mới táo bạo: lần đầu tiên hiện thực hóa quy mô lớn cơ chế chú ý tuyến tính, kiến trúc Transformer truyền thống không còn là lựa chọn duy nhất. Mô hình này có số lượng tham số lên tới 4560 tỷ, trong đó kích hoạt một lần là 45,9 tỷ. Hiệu suất tổng hợp của mô hình tương đương với các mô hình hàng đầu quốc tế, đồng thời có khả năng xử lý hiệu quả ngữ cảnh dài nhất toàn cầu lên tới 4 triệu token, gấp 32 lần GPT-4o và 20 lần Claude-3.5-Sonnet."
->>>>>>> 6dc10b06
   },
   "Nous-Hermes-2-Mixtral-8x7B-DPO": {
     "description": "Hermes 2 Mixtral 8x7B DPO là một mô hình kết hợp đa dạng, nhằm cung cấp trải nghiệm sáng tạo xuất sắc."
@@ -233,11 +225,7 @@
     "description": "Qwen2 là dòng mô hình mới nhất của Qwen, có khả năng vượt qua các mô hình mã nguồn mở cùng quy mô hoặc thậm chí lớn hơn, Qwen2 7B đạt được lợi thế đáng kể trong nhiều bài kiểm tra, đặc biệt là trong việc hiểu mã và tiếng Trung."
   },
   "Qwen2-VL-72B": {
-<<<<<<< HEAD
-    "description": "Qwen2-VL-72B là một mô hình ngôn ngữ hình ảnh mạnh mẽ, hỗ trợ xử lý đa phương thức giữa hình ảnh và văn bản, có thể nhận diện chính xác nội dung hình ảnh và sinh ra mô tả hoặc câu trả lời liên quan."
-=======
     "description": "Qwen2-VL-72B là một mô hình ngôn ngữ hình ảnh mạnh mẽ, hỗ trợ xử lý đa phương thức giữa hình ảnh và văn bản, có khả năng nhận diện chính xác nội dung hình ảnh và sinh ra mô tả hoặc câu trả lời liên quan."
->>>>>>> 6dc10b06
   },
   "Qwen2.5-14B-Instruct": {
     "description": "Qwen2.5-14B-Instruct là một mô hình ngôn ngữ lớn với 14 tỷ tham số, có hiệu suất xuất sắc, tối ưu cho các tình huống tiếng Trung và đa ngôn ngữ, hỗ trợ các ứng dụng như hỏi đáp thông minh, tạo nội dung."
@@ -252,11 +240,7 @@
     "description": "Qwen2.5-7B-Instruct là một mô hình ngôn ngữ lớn với 7 tỷ tham số, hỗ trợ gọi hàm và tương tác liền mạch với các hệ thống bên ngoài, nâng cao tính linh hoạt và khả năng mở rộng. Tối ưu cho các tình huống tiếng Trung và đa ngôn ngữ, hỗ trợ các ứng dụng như hỏi đáp thông minh, tạo nội dung."
   },
   "Qwen2.5-Coder-14B-Instruct": {
-<<<<<<< HEAD
-    "description": "Qwen2.5-Coder-14B-Instruct là một mô hình hướng dẫn lập trình dựa trên huấn luyện trước quy mô lớn, có khả năng hiểu và sinh mã mạnh mẽ, có thể xử lý hiệu quả các nhiệm vụ lập trình khác nhau, đặc biệt thích hợp cho việc viết mã thông minh, sinh kịch bản tự động và giải đáp các vấn đề lập trình."
-=======
     "description": "Qwen2.5-Coder-14B-Instruct là một mô hình hướng dẫn lập trình dựa trên đào tạo trước quy mô lớn, có khả năng hiểu và sinh mã mạnh mẽ, có thể xử lý hiệu quả các nhiệm vụ lập trình khác nhau, đặc biệt phù hợp cho việc viết mã thông minh, tạo kịch bản tự động và giải đáp các vấn đề lập trình."
->>>>>>> 6dc10b06
   },
   "Qwen2.5-Coder-32B-Instruct": {
     "description": "Qwen2.5-Coder-32B-Instruct là một mô hình ngôn ngữ lớn được thiết kế đặc biệt cho việc tạo mã, hiểu mã và các tình huống phát triển hiệu quả, với quy mô 32B tham số hàng đầu trong ngành, có thể đáp ứng nhu cầu lập trình đa dạng."
@@ -1132,31 +1116,19 @@
     "description": "Moonshot V1 128K là một mô hình có khả năng xử lý ngữ cảnh siêu dài, phù hợp cho việc sinh văn bản siêu dài, đáp ứng nhu cầu nhiệm vụ sinh phức tạp, có thể xử lý nội dung lên đến 128.000 tokens, rất phù hợp cho nghiên cứu, học thuật và sinh tài liệu lớn."
   },
   "moonshot-v1-128k-vision-preview": {
-<<<<<<< HEAD
-    "description": "Mô hình thị giác Kimi (bao gồm moonshot-v1-8k-vision-preview / moonshot-v1-32k-vision-preview / moonshot-v1-128k-vision-preview, v.v.) có khả năng hiểu nội dung hình ảnh, bao gồm chữ viết trên hình, màu sắc và hình dạng của các đối tượng."
-=======
     "description": "Mô hình hình ảnh Kimi (bao gồm moonshot-v1-8k-vision-preview/moonshot-v1-32k-vision-preview/moonshot-v1-128k-vision-preview, v.v.) có khả năng hiểu nội dung hình ảnh, bao gồm văn bản hình ảnh, màu sắc hình ảnh và hình dạng vật thể."
->>>>>>> 6dc10b06
   },
   "moonshot-v1-32k": {
     "description": "Moonshot V1 32K cung cấp khả năng xử lý ngữ cảnh độ dài trung bình, có thể xử lý 32.768 tokens, đặc biệt phù hợp cho việc sinh các tài liệu dài và đối thoại phức tạp, ứng dụng trong sáng tạo nội dung, sinh báo cáo và hệ thống đối thoại."
   },
   "moonshot-v1-32k-vision-preview": {
-<<<<<<< HEAD
-    "description": "Mô hình thị giác Kimi (bao gồm moonshot-v1-8k-vision-preview / moonshot-v1-32k-vision-preview / moonshot-v1-128k-vision-preview, v.v.) có khả năng hiểu nội dung hình ảnh, bao gồm chữ viết trên hình, màu sắc và hình dạng của các đối tượng."
-=======
     "description": "Mô hình hình ảnh Kimi (bao gồm moonshot-v1-8k-vision-preview/moonshot-v1-32k-vision-preview/moonshot-v1-128k-vision-preview, v.v.) có khả năng hiểu nội dung hình ảnh, bao gồm văn bản hình ảnh, màu sắc hình ảnh và hình dạng vật thể."
->>>>>>> 6dc10b06
   },
   "moonshot-v1-8k": {
     "description": "Moonshot V1 8K được thiết kế đặc biệt cho các nhiệm vụ sinh văn bản ngắn, có hiệu suất xử lý cao, có thể xử lý 8.192 tokens, rất phù hợp cho các cuộc đối thoại ngắn, ghi chú nhanh và sinh nội dung nhanh chóng."
   },
   "moonshot-v1-8k-vision-preview": {
-<<<<<<< HEAD
-    "description": "Mô hình thị giác Kimi (bao gồm moonshot-v1-8k-vision-preview / moonshot-v1-32k-vision-preview / moonshot-v1-128k-vision-preview, v.v.) có khả năng hiểu nội dung hình ảnh, bao gồm chữ viết trên hình, màu sắc và hình dạng của các đối tượng."
-=======
     "description": "Mô hình hình ảnh Kimi (bao gồm moonshot-v1-8k-vision-preview/moonshot-v1-32k-vision-preview/moonshot-v1-128k-vision-preview, v.v.) có khả năng hiểu nội dung hình ảnh, bao gồm văn bản hình ảnh, màu sắc hình ảnh và hình dạng vật thể."
->>>>>>> 6dc10b06
   },
   "nousresearch/hermes-2-pro-llama-3-8b": {
     "description": "Hermes 2 Pro Llama 3 8B là phiên bản nâng cấp của Nous Hermes 2, bao gồm bộ dữ liệu phát triển nội bộ mới nhất."
@@ -1366,11 +1338,7 @@
     "description": "Hỗ trợ tương tác ngữ cảnh quy mô lớn, phù hợp cho các tình huống đối thoại phức tạp."
   },
   "taichu2_mm": {
-<<<<<<< HEAD
-    "description": "Kết hợp khả năng hiểu hình ảnh, chuyển giao kiến thức, lý luận logic, v.v., đạt được hiệu suất xuất sắc trong lĩnh vực hỏi đáp hình ảnh và văn bản."
-=======
     "description": "Kết hợp khả năng hiểu hình ảnh, chuyển giao kiến thức, suy luận logic, nổi bật trong lĩnh vực hỏi đáp hình ảnh và văn bản."
->>>>>>> 6dc10b06
   },
   "taichu_llm": {
     "description": "Mô hình ngôn ngữ lớn Taichu có khả năng hiểu ngôn ngữ mạnh mẽ và các khả năng như sáng tạo văn bản, trả lời câu hỏi kiến thức, lập trình mã, tính toán toán học, suy luận logic, phân tích cảm xúc, tóm tắt văn bản. Đổi mới kết hợp giữa đào tạo trước với dữ liệu phong phú từ nhiều nguồn, thông qua việc liên tục cải tiến công nghệ thuật toán và hấp thụ kiến thức mới từ dữ liệu văn bản khổng lồ, giúp mô hình ngày càng hoàn thiện. Cung cấp thông tin và dịch vụ tiện lợi hơn cho người dùng cùng trải nghiệm thông minh hơn."
