--- conflicted
+++ resolved
@@ -620,17 +620,10 @@
     "description": "Mô hình Llama 3.1 Sonar Small Online, có 8B tham số, hỗ trợ độ dài ngữ cảnh khoảng 127,000 mã, được thiết kế cho trò chuyện trực tuyến, có khả năng xử lý hiệu quả các tương tác văn bản khác nhau."
   },
   "llama-3.2-11b-vision-preview": {
-<<<<<<< HEAD
-    "description": "Llama 3.2 được thiết kế để xử lý các nhiệm vụ kết hợp dữ liệu hình ảnh và văn bản. Nó thể hiện xuất sắc trong các nhiệm vụ mô tả hình ảnh và hỏi đáp hình ảnh, vượt qua ranh giới giữa tạo ngôn ngữ và suy luận hình ảnh."
-  },
-  "llama-3.2-90b-vision-preview": {
-    "description": "Llama 3.2 được thiết kế để xử lý các nhiệm vụ kết hợp dữ liệu hình ảnh và văn bản. Nó thể hiện xuất sắc trong các nhiệm vụ mô tả hình ảnh và hỏi đáp hình ảnh, vượt qua ranh giới giữa tạo ngôn ngữ và suy luận hình ảnh."
-=======
     "description": "Llama 3.2 được thiết kế để xử lý các nhiệm vụ kết hợp dữ liệu hình ảnh và văn bản. Nó thể hiện xuất sắc trong các nhiệm vụ mô tả hình ảnh và hỏi đáp hình ảnh, vượt qua rào cản giữa tạo ngôn ngữ và suy luận hình ảnh."
   },
   "llama-3.2-90b-vision-preview": {
     "description": "Llama 3.2 được thiết kế để xử lý các nhiệm vụ kết hợp dữ liệu hình ảnh và văn bản. Nó thể hiện xuất sắc trong các nhiệm vụ mô tả hình ảnh và hỏi đáp hình ảnh, vượt qua rào cản giữa tạo ngôn ngữ và suy luận hình ảnh."
->>>>>>> a733c965
   },
   "llama3-70b-8192": {
     "description": "Meta Llama 3 70B cung cấp khả năng xử lý phức tạp vô song, được thiết kế riêng cho các dự án yêu cầu cao."
