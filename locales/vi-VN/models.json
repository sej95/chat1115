--- conflicted
+++ resolved
@@ -306,11 +306,7 @@
     "description": "Tối ưu hóa cho các tình huống đối thoại bằng tiếng Trung, cung cấp khả năng sinh đối thoại mượt mà và phù hợp với thói quen diễn đạt tiếng Trung."
   },
   "abab7-chat-preview": {
-<<<<<<< HEAD
-    "description": "So với mô hình trong loạt abab6.5, nó có sự cải thiện đáng kể về khả năng xử lý văn bản dài, toán học và viết lách."
-=======
     "description": "So với các mô hình trong series abab6.5, khả năng xử lý văn bản dài, toán học, viết lách, v.v. đã được cải thiện đáng kể."
->>>>>>> 17aca7df
   },
   "accounts/fireworks/models/firefunction-v1": {
     "description": "Mô hình gọi hàm mã nguồn mở của Fireworks, cung cấp khả năng thực hiện chỉ dẫn xuất sắc và tính năng tùy chỉnh mở."
