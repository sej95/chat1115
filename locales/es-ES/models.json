--- conflicted
+++ resolved
@@ -915,17 +915,10 @@
     "description": "Doubao-Seed-1.6 es un nuevo modelo multimodal de pensamiento profundo que soporta tres modos de pensamiento: automático, reflexivo y no reflexivo. En modo no reflexivo, el rendimiento del modelo mejora significativamente en comparación con Doubao-1.5-pro/250115. Soporta una ventana de contexto de 256k y una longitud máxima de salida de 16k tokens."
   },
   "doubao-seed-1.6-flash": {
-<<<<<<< HEAD
     "description": "Doubao-Seed-1.6-flash es un modelo multimodal de pensamiento profundo con velocidad de inferencia extrema, TPOT de solo 10 ms; soporta comprensión tanto textual como visual, con capacidad de comprensión textual superior a la generación lite anterior y comprensión visual comparable a los modelos pro de la competencia. Soporta una ventana de contexto de 256k y una longitud máxima de salida de 16k tokens."
   },
   "doubao-seed-1.6-thinking": {
     "description": "El modelo Doubao-Seed-1.6-thinking tiene una capacidad de pensamiento significativamente mejorada. En comparación con Doubao-1.5-thinking-pro, mejora aún más en habilidades básicas como programación, matemáticas y razonamiento lógico, y soporta comprensión visual. Soporta una ventana de contexto de 256k y una longitud máxima de salida de 16k tokens."
-=======
-    "description": "Doubao-Seed-1.6-flash es un modelo multimodal de pensamiento profundo con velocidad de inferencia extrema, TPOT de solo 10 ms; soporta comprensión tanto textual como visual, con capacidad de comprensión textual superior a la generación lite anterior y comprensión visual comparable a la serie pro de competidores. Soporta una ventana de contexto de 256k y una longitud máxima de salida de 16k tokens."
-  },
-  "doubao-seed-1.6-thinking": {
-    "description": "El modelo Doubao-Seed-1.6-thinking tiene una capacidad de pensamiento significativamente mejorada. En comparación con Doubao-1.5-thinking-pro, mejora aún más en habilidades básicas como programación, matemáticas y razonamiento lógico, además de soportar comprensión visual. Soporta una ventana de contexto de 256k y una longitud máxima de salida de 16k tokens."
->>>>>>> e45e31c8
   },
   "emohaa": {
     "description": "Emohaa es un modelo psicológico con capacidades de consulta profesional, ayudando a los usuarios a comprender problemas emocionales."
@@ -1852,11 +1845,7 @@
     "description": "o1 es el nuevo modelo de inferencia de OpenAI, adecuado para tareas complejas que requieren un amplio conocimiento general. Este modelo tiene un contexto de 128K y una fecha de corte de conocimiento en octubre de 2023."
   },
   "o1-pro": {
-<<<<<<< HEAD
     "description": "La serie o1 ha sido entrenada mediante aprendizaje reforzado para pensar antes de responder y ejecutar tareas de razonamiento complejas. El modelo o1-pro utiliza más recursos computacionales para un pensamiento más profundo, proporcionando respuestas de calidad superior de manera constante."
-=======
-    "description": "La serie o1 ha sido entrenada mediante aprendizaje reforzado para pensar antes de responder y ejecutar tareas de razonamiento complejas. El modelo o1-pro utiliza más recursos computacionales para un pensamiento más profundo, proporcionando respuestas de calidad superior de manera continua."
->>>>>>> e45e31c8
   },
   "o3": {
     "description": "o3 es un modelo versátil y potente, que destaca en múltiples campos. Establece un nuevo estándar para tareas de matemáticas, ciencia, programación y razonamiento visual. También es hábil en redacción técnica y seguimiento de instrucciones. Los usuarios pueden utilizarlo para analizar texto, código e imágenes, resolviendo problemas complejos de múltiples pasos."
@@ -1865,11 +1854,7 @@
     "description": "o3-mini es nuestro último modelo de inferencia de tamaño pequeño, que ofrece alta inteligencia con los mismos objetivos de costo y latencia que o1-mini."
   },
   "o3-pro": {
-<<<<<<< HEAD
     "description": "El modelo o3-pro utiliza más capacidad computacional para pensar más profundamente y siempre ofrecer mejores respuestas, y solo está disponible para uso bajo la API de Responses."
-=======
-    "description": "El modelo o3-pro utiliza más capacidad computacional para pensar más profundamente y siempre ofrecer mejores respuestas, soportado únicamente bajo la API de Responses."
->>>>>>> e45e31c8
   },
   "o4-mini": {
     "description": "o4-mini es nuestro último modelo de la serie o en formato pequeño. Está optimizado para una inferencia rápida y efectiva, mostrando una alta eficiencia y rendimiento en tareas de codificación y visuales."
