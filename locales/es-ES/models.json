--- conflicted
+++ resolved
@@ -620,17 +620,10 @@
     "description": "El modelo Llama 3.1 Sonar Small Online, con 8B de parámetros, soporta una longitud de contexto de aproximadamente 127,000 tokens, diseñado para chat en línea, capaz de manejar eficientemente diversas interacciones textuales."
   },
   "llama-3.2-11b-vision-preview": {
-<<<<<<< HEAD
-    "description": "Llama 3.2 está diseñado para abordar tareas que combinan datos visuales y textuales. Se destaca en tareas como la descripción de imágenes y preguntas visuales, superando la brecha entre la generación de lenguaje y el razonamiento visual."
-  },
-  "llama-3.2-90b-vision-preview": {
-    "description": "Llama 3.2 está diseñado para abordar tareas que combinan datos visuales y textuales. Se destaca en tareas como la descripción de imágenes y preguntas visuales, superando la brecha entre la generación de lenguaje y el razonamiento visual."
-=======
     "description": "Llama 3.2 está diseñado para manejar tareas que combinan datos visuales y textuales. Destaca en tareas como la descripción de imágenes y preguntas visuales, cruzando la brecha entre la generación de lenguaje y el razonamiento visual."
   },
   "llama-3.2-90b-vision-preview": {
     "description": "Llama 3.2 está diseñado para manejar tareas que combinan datos visuales y textuales. Destaca en tareas como la descripción de imágenes y preguntas visuales, cruzando la brecha entre la generación de lenguaje y el razonamiento visual."
->>>>>>> a733c965
   },
   "llama3-70b-8192": {
     "description": "Meta Llama 3 70B proporciona una capacidad de procesamiento de complejidad inigualable, diseñado a medida para proyectos de alta demanda."
