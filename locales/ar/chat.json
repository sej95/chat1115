--- conflicted
+++ resolved
@@ -100,18 +100,6 @@
         "inputCharts": "${{amount}}/M حرف",
         "inputMinutes": "${{amount}}/دقيقة",
         "inputTokens": "مدخلات {{amount}}/نقطة · ${{amount}}/M",
-<<<<<<< HEAD
-        "outputTokens": "مخرجات {{amount}}/نقطة · ${{amount}}/M"
-      }
-    },
-    "tokenDetails": {
-      "input": "مدخلات",
-      "inputAudio": "مدخلات صوتية",
-      "inputCached": "مدخلات مخزنة",
-      "inputText": "مدخلات نصية",
-      "inputTitle": "تفاصيل المدخلات",
-      "inputUncached": "مدخلات غير مخزنة",
-=======
         "outputTokens": "مخرجات {{amount}}/نقطة · ${{amount}}/M",
         "writeCacheInputTokens": "تخزين إدخال الكتابة {{amount}}/نقطة · ${{amount}}/ميغابايت"
       }
@@ -126,7 +114,6 @@
       "inputTitle": "تفاصيل المدخلات",
       "inputUncached": "مدخلات غير مخزنة",
       "inputWriteCached": "تخزين إدخال الكتابة",
->>>>>>> 31fba1c9
       "output": "مخرجات",
       "outputAudio": "مخرجات صوتية",
       "outputText": "مخرجات نصية",
