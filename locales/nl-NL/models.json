--- conflicted
+++ resolved
@@ -18,11 +18,7 @@
     "description": "360GPT Turbo Responsibility 8K legt de nadruk op semantische veiligheid en verantwoordelijkheid, speciaal ontworpen voor toepassingen met hoge eisen aan inhoudsveiligheid, en zorgt voor nauwkeurigheid en robuustheid in de gebruikerservaring."
   },
   "360gpt2-o1": {
-<<<<<<< HEAD
-    "description": "360gpt2-o1 bouwt denkketens op met behulp van boomzoekmethoden en introduceert een reflectiemechanisme, getraind met versterkend leren, waardoor het model in staat is tot zelfreflectie en correctie."
-=======
     "description": "360gpt2-o1 bouwt denkketens op met behulp van boomzoekmethoden en introduceert een reflectiemechanisme, getraind met versterkend leren, waardoor het model in staat is tot zelfreflectie en foutcorrectie."
->>>>>>> 6dc10b06
   },
   "360gpt2-pro": {
     "description": "360GPT2 Pro is een geavanceerd natuurlijk taalverwerkingsmodel dat is ontwikkeld door 360, met uitstekende tekstgeneratie- en begripcapaciteiten, vooral in de generatieve en creatieve domeinen, en kan complexe taaltransformaties en rolinterpretatietaken aan."
@@ -118,11 +114,7 @@
     "description": "Qwen2.5-7B-Instruct is een van de nieuwste grote taalmodellen die door Alibaba Cloud is uitgebracht. Dit 7B-model heeft aanzienlijke verbeteringen in coderings- en wiskundige vaardigheden. Het model biedt ook meertalige ondersteuning, met meer dan 29 ondersteunde talen, waaronder Chinees en Engels. Het model heeft aanzienlijke verbeteringen in het volgen van instructies, het begrijpen van gestructureerde gegevens en het genereren van gestructureerde uitvoer (vooral JSON)."
   },
   "MiniMax-Text-01": {
-<<<<<<< HEAD
-    "description": "In de MiniMax-01-serie modellen hebben we gedurfde innovaties doorgevoerd: voor het eerst is grootschalige implementatie van lineaire aandachtmechanismen gerealiseerd, waardoor de traditionele Transformer-architectuur niet meer de enige keuze is. Dit model heeft een parameterhoeveelheid van maar liefst 456 miljard, met een enkele activering van 45,9 miljard. De algehele prestaties van het model zijn vergelijkbaar met die van de beste modellen in het buitenland, terwijl het ook efficiënt kan omgaan met een context van maar liefst 4 miljoen tokens, wat 32 keer de capaciteit van GPT-4o en 20 keer die van Claude-3.5-Sonnet is."
-=======
     "description": "In de MiniMax-01-serie modellen hebben we gedurfde innovaties doorgevoerd: voor het eerst op grote schaal een lineaire aandachtmechanisme geïmplementeerd, waardoor de traditionele Transformer-architectuur niet langer de enige keuze is. Dit model heeft een parameterhoeveelheid van maar liefst 456 miljard, met een enkele activatie van 45,9 miljard. De algehele prestaties van het model zijn vergelijkbaar met die van de beste modellen in het buitenland, terwijl het efficiënt de wereldwijd langste context van 4 miljoen tokens kan verwerken, wat 32 keer de capaciteit van GPT-4o en 20 keer die van Claude-3.5-Sonnet is."
->>>>>>> 6dc10b06
   },
   "Nous-Hermes-2-Mixtral-8x7B-DPO": {
     "description": "Hermes 2 Mixtral 8x7B DPO is een zeer flexibele multi-model combinatie, ontworpen om een uitstekende creatieve ervaring te bieden."
@@ -233,11 +225,7 @@
     "description": "Qwen2 is de nieuwste serie van het Qwen-model, dat in staat is om de beste open-source modellen van gelijke grootte of zelfs grotere modellen te overtreffen. Qwen2 7B heeft aanzienlijke voordelen behaald in verschillende evaluaties, vooral op het gebied van code en begrip van het Chinees."
   },
   "Qwen2-VL-72B": {
-<<<<<<< HEAD
-    "description": "Qwen2-VL-72B is een krachtig visueel taalmodel dat multimodale verwerking van afbeeldingen en tekst ondersteunt, in staat om beeldinhoud nauwkeurig te identificeren en relevante beschrijvingen of antwoorden te genereren."
-=======
     "description": "Qwen2-VL-72B is een krachtig visueel taalmodel dat multimodale verwerking van afbeeldingen en tekst ondersteunt, in staat om afbeeldingsinhoud nauwkeurig te herkennen en relevante beschrijvingen of antwoorden te genereren."
->>>>>>> 6dc10b06
   },
   "Qwen2.5-14B-Instruct": {
     "description": "Qwen2.5-14B-Instruct is een groot taalmodel met 14 miljard parameters, met uitstekende prestaties, geoptimaliseerd voor Chinese en meertalige scenario's, en ondersteunt toepassingen zoals intelligente vraag-en-antwoord en contentgeneratie."
@@ -252,11 +240,7 @@
     "description": "Qwen2.5-7B-Instruct is een groot taalmodel met 7 miljard parameters, dat function calls ondersteunt en naadloos kan interageren met externe systemen, wat de flexibiliteit en schaalbaarheid aanzienlijk vergroot. Geoptimaliseerd voor Chinese en meertalige scenario's, ondersteunt het toepassingen zoals intelligente vraag-en-antwoord en contentgeneratie."
   },
   "Qwen2.5-Coder-14B-Instruct": {
-<<<<<<< HEAD
-    "description": "Qwen2.5-Coder-14B-Instruct is een op grote schaal voorgetraind programmeervoordelmodel met sterke codebegrip- en generatiecapaciteiten, dat efficiënt verschillende programmeertaken kan verwerken, vooral geschikt voor intelligent coderen, geautomatiseerde scriptgeneratie en het oplossen van programmeervragen."
-=======
     "description": "Qwen2.5-Coder-14B-Instruct is een op grote schaal voorgetraind programmeerinstructiemodel met krachtige codebegrip- en generatiecapaciteiten, dat efficiënt verschillende programmeertaken kan verwerken, vooral geschikt voor slimme codegeneratie, automatiseringsscripts en het beantwoorden van programmeervragen."
->>>>>>> 6dc10b06
   },
   "Qwen2.5-Coder-32B-Instruct": {
     "description": "Qwen2.5-Coder-32B-Instruct is een groot taalmodel dat speciaal is ontworpen voor codegeneratie, codebegrip en efficiënte ontwikkelingsscenario's, met een toonaangevende parameteromvang van 32B, dat kan voldoen aan diverse programmeerbehoeften."
@@ -700,11 +684,7 @@
     "description": "GLM-4V-Plus heeft de capaciteit om video-inhoud en meerdere afbeeldingen te begrijpen, geschikt voor multimodale taken."
   },
   "glm-zero-preview": {
-<<<<<<< HEAD
-    "description": "GLM-Zero-Preview beschikt over krachtige complexe redeneervermogens en presteert uitstekend in de domeinen van logische redenering, wiskunde en programmeren."
-=======
     "description": "GLM-Zero-Preview heeft krachtige complexe redeneercapaciteiten en presteert uitstekend in logische redenering, wiskunde en programmeren."
->>>>>>> 6dc10b06
   },
   "google/gemini-flash-1.5": {
     "description": "Gemini 1.5 Flash biedt geoptimaliseerde multimodale verwerkingscapaciteiten, geschikt voor verschillende complexe taakscenario's."
@@ -1136,31 +1116,19 @@
     "description": "Moonshot V1 128K is een model met een superlange contextverwerkingscapaciteit, geschikt voor het genereren van zeer lange teksten, voldoet aan de behoeften van complexe generatietaken en kan tot 128.000 tokens verwerken, zeer geschikt voor onderzoek, academische en grote documentgeneratie."
   },
   "moonshot-v1-128k-vision-preview": {
-<<<<<<< HEAD
-    "description": "Het Kimi visuele model (inclusief moonshot-v1-8k-vision-preview/moonshot-v1-32k-vision-preview/moonshot-v1-128k-vision-preview enz.) kan de inhoud van afbeeldingen begrijpen, inclusief afbeeldingstekst, kleuren en vormen van objecten."
-=======
     "description": "Het Kimi visuele model (inclusief moonshot-v1-8k-vision-preview/moonshot-v1-32k-vision-preview/moonshot-v1-128k-vision-preview, enz.) kan de inhoud van afbeeldingen begrijpen, inclusief afbeeldingstekst, kleuren en vormen van objecten."
->>>>>>> 6dc10b06
   },
   "moonshot-v1-32k": {
     "description": "Moonshot V1 32K biedt een gemiddelde contextverwerkingscapaciteit, kan 32.768 tokens verwerken, bijzonder geschikt voor het genereren van verschillende lange documenten en complexe gesprekken, toegepast in contentcreatie, rapportgeneratie en conversatiesystemen."
   },
   "moonshot-v1-32k-vision-preview": {
-<<<<<<< HEAD
-    "description": "Het Kimi visuele model (inclusief moonshot-v1-8k-vision-preview/moonshot-v1-32k-vision-preview/moonshot-v1-128k-vision-preview enz.) kan de inhoud van afbeeldingen begrijpen, inclusief afbeeldingstekst, kleuren en vormen van objecten."
-=======
     "description": "Het Kimi visuele model (inclusief moonshot-v1-8k-vision-preview/moonshot-v1-32k-vision-preview/moonshot-v1-128k-vision-preview, enz.) kan de inhoud van afbeeldingen begrijpen, inclusief afbeeldingstekst, kleuren en vormen van objecten."
->>>>>>> 6dc10b06
   },
   "moonshot-v1-8k": {
     "description": "Moonshot V1 8K is speciaal ontworpen voor het genereren van korte teksttaken, met efficiënte verwerkingsprestaties, kan 8.192 tokens verwerken, zeer geschikt voor korte gesprekken, notities en snelle contentgeneratie."
   },
   "moonshot-v1-8k-vision-preview": {
-<<<<<<< HEAD
-    "description": "Het Kimi visuele model (inclusief moonshot-v1-8k-vision-preview/moonshot-v1-32k-vision-preview/moonshot-v1-128k-vision-preview enz.) kan de inhoud van afbeeldingen begrijpen, inclusief afbeeldingstekst, kleuren en vormen van objecten."
-=======
     "description": "Het Kimi visuele model (inclusief moonshot-v1-8k-vision-preview/moonshot-v1-32k-vision-preview/moonshot-v1-128k-vision-preview, enz.) kan de inhoud van afbeeldingen begrijpen, inclusief afbeeldingstekst, kleuren en vormen van objecten."
->>>>>>> 6dc10b06
   },
   "nousresearch/hermes-2-pro-llama-3-8b": {
     "description": "Hermes 2 Pro Llama 3 8B is een upgrade van Nous Hermes 2, met de nieuwste intern ontwikkelde datasets."
@@ -1370,11 +1338,7 @@
     "description": "Ondersteunt grootschalige contextinteracties, geschikt voor complexe gespreksscenario's."
   },
   "taichu2_mm": {
-<<<<<<< HEAD
-    "description": "Gecombineerde capaciteiten voor beeldbegrip, kennisoverdracht, logische toerekening, enz. met uitstekende prestaties in het domein van vraag-en-antwoord met afbeeldingen en tekst."
-=======
     "description": "Gecombineerd met beeldbegrip, kennisoverdracht en logische toerekening, excelleert het in het domein van vraag-en-antwoord met tekst en afbeeldingen."
->>>>>>> 6dc10b06
   },
   "taichu_llm": {
     "description": "Het Zido Tai Chu-taalmodel heeft een sterke taalbegripcapaciteit en kan tekstcreatie, kennisvragen, codeprogrammering, wiskundige berekeningen, logische redenering, sentimentanalyse, tekstsamenvattingen en meer aan. Het combineert innovatief grote data voortraining met rijke kennis uit meerdere bronnen, door algoritmische technologie continu te verfijnen en voortdurend nieuwe kennis op te nemen uit enorme tekstdata op het gebied van vocabulaire, structuur, grammatica en semantiek, waardoor de modelprestaties voortdurend evolueren. Het biedt gebruikers gemakkelijkere informatie en diensten en een meer intelligente ervaring."
