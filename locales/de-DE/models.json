--- conflicted
+++ resolved
@@ -620,17 +620,10 @@
     "description": "Das Llama 3.1 Sonar Small Online-Modell hat 8B Parameter und unterstützt eine Kontextlänge von etwa 127.000 Markierungen, es wurde speziell für Online-Chat entwickelt und kann verschiedene Textinteraktionen effizient verarbeiten."
   },
   "llama-3.2-11b-vision-preview": {
-<<<<<<< HEAD
-    "description": "Llama 3.2 ist darauf ausgelegt, Aufgaben zu bearbeiten, die visuelle und textuelle Daten kombinieren. Es zeigt hervorragende Leistungen bei Aufgaben wie Bildbeschreibung und visueller Fragebeantwortung und überbrückt die Kluft zwischen Sprachgenerierung und visuellem Schließen."
-  },
-  "llama-3.2-90b-vision-preview": {
-    "description": "Llama 3.2 ist darauf ausgelegt, Aufgaben zu bearbeiten, die visuelle und textuelle Daten kombinieren. Es zeigt hervorragende Leistungen bei Aufgaben wie Bildbeschreibung und visueller Fragebeantwortung und überbrückt die Kluft zwischen Sprachgenerierung und visuellem Schließen."
-=======
     "description": "Llama 3.2 ist darauf ausgelegt, Aufgaben zu bearbeiten, die visuelle und textuelle Daten kombinieren. Es zeigt hervorragende Leistungen bei Aufgaben wie Bildbeschreibung und visuellen Fragen und Antworten und überbrückt die Kluft zwischen Sprachgenerierung und visueller Schlussfolgerung."
   },
   "llama-3.2-90b-vision-preview": {
     "description": "Llama 3.2 ist darauf ausgelegt, Aufgaben zu bearbeiten, die visuelle und textuelle Daten kombinieren. Es zeigt hervorragende Leistungen bei Aufgaben wie Bildbeschreibung und visuellen Fragen und Antworten und überbrückt die Kluft zwischen Sprachgenerierung und visueller Schlussfolgerung."
->>>>>>> a733c965
   },
   "llama3-70b-8192": {
     "description": "Meta Llama 3 70B bietet unvergleichliche Fähigkeiten zur Verarbeitung von Komplexität und ist maßgeschneidert für Projekte mit hohen Anforderungen."
