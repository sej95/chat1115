{
  "01-ai/Yi-1.5-34B-Chat-16K": {
    "description": "Yi-1.5 34B bietet mit umfangreichen Trainingsbeispielen überlegene Leistungen in der Branchenanwendung."
  },
  "01-ai/Yi-1.5-6B-Chat": {
    "description": "Yi-1.5-6B-Chat ist eine Variante der Yi-1.5-Serie und gehört zu den Open-Source-Chatmodellen. Yi-1.5 ist die verbesserte Version von Yi, die auf 500B hochwertigen Korpora kontinuierlich vortrainiert wurde und auf 3M diversifizierten Feinabstimmungsbeispielen feinabgestimmt wurde. Im Vergleich zu Yi zeigt Yi-1.5 stärkere Fähigkeiten in Codierung, Mathematik, Inferenz und Befolgung von Anweisungen, während es hervorragende Sprachverständnis-, Alltagswissen- und Leseverständnisfähigkeiten bewahrt. Das Modell bietet Versionen mit Kontextlängen von 4K, 16K und 32K, mit einer Gesamtanzahl von 3,6T Tokens im Vortraining."
  },
  "01-ai/Yi-1.5-9B-Chat-16K": {
    "description": "Yi-1.5 9B unterstützt 16K Tokens und bietet effiziente, flüssige Sprachgenerierungsfähigkeiten."
  },
  "01-ai/yi-1.5-34b-chat": {
    "description": "Yi 1.5, das neueste Open-Source-Fine-Tuning-Modell mit 34 Milliarden Parametern, unterstützt verschiedene Dialogszenarien mit hochwertigen Trainingsdaten, die auf menschliche Präferenzen abgestimmt sind."
  },
  "01-ai/yi-1.5-9b-chat": {
    "description": "Yi 1.5, das neueste Open-Source-Fine-Tuning-Modell mit 9 Milliarden Parametern, unterstützt verschiedene Dialogszenarien mit hochwertigen Trainingsdaten, die auf menschliche Präferenzen abgestimmt sind."
  },
  "360gpt-pro": {
    "description": "360GPT Pro ist ein wichtiger Bestandteil der 360 AI-Modellreihe und erfüllt mit seiner effizienten Textverarbeitungsfähigkeit vielfältige Anwendungen der natürlichen Sprache, unterstützt das Verständnis langer Texte und Mehrfachdialoge."
  },
  "360gpt-turbo": {
    "description": "360GPT Turbo bietet leistungsstarke Berechnungs- und Dialogfähigkeiten, mit hervorragendem semantischen Verständnis und Generierungseffizienz, und ist die ideale intelligente Assistentenlösung für Unternehmen und Entwickler."
  },
  "360gpt-turbo-responsibility-8k": {
    "description": "360GPT Turbo Responsibility 8K betont semantische Sicherheit und verantwortungsbewusste Ausrichtung, speziell für Anwendungen mit hohen Anforderungen an die Inhaltssicherheit konzipiert, um die Genauigkeit und Robustheit der Benutzererfahrung zu gewährleisten."
  },
  "360gpt2-o1": {
    "description": "360gpt2-o1 verwendet Baumsuche zur Konstruktion von Denkketten und führt einen Reflexionsmechanismus ein, der durch verstärkendes Lernen trainiert wird. Das Modell verfügt über die Fähigkeit zur Selbstreflexion und Fehlerkorrektur."
  },
  "360gpt2-pro": {
    "description": "360GPT2 Pro ist ein fortschrittliches Modell zur Verarbeitung natürlicher Sprache, das von der 360 Company entwickelt wurde und über außergewöhnliche Textgenerierungs- und Verständnisfähigkeiten verfügt, insbesondere im Bereich der Generierung und Kreativität, und in der Lage ist, komplexe Sprachumwandlungs- und Rollendarstellungsaufgaben zu bewältigen."
  },
  "360zhinao2-o1": {
    "description": "360zhinao2-o1 verwendet Baumsuche zur Konstruktion von Denkketten und führt einen Reflexionsmechanismus ein, der durch verstärkendes Lernen trainiert wird. Das Modell verfügt über die Fähigkeit zur Selbstreflexion und Fehlerkorrektur."
  },
  "4.0Ultra": {
    "description": "Spark4.0 Ultra ist die leistungsstärkste Version der Spark-Großmodellreihe, die die Online-Suchverbindung aktualisiert und die Fähigkeit zur Textverständnis und -zusammenfassung verbessert. Es ist eine umfassende Lösung zur Steigerung der Büroproduktivität und zur genauen Reaktion auf Anforderungen und ein führendes intelligentes Produkt in der Branche."
  },
  "Baichuan2-Turbo": {
    "description": "Verwendet Suchverbesserungstechnologie, um eine umfassende Verknüpfung zwischen großen Modellen und Fachwissen sowie Wissen aus dem gesamten Internet zu ermöglichen. Unterstützt das Hochladen von Dokumenten wie PDF, Word und die Eingabe von URLs, um Informationen zeitnah und umfassend zu erhalten, mit genauen und professionellen Ergebnissen."
  },
  "Baichuan3-Turbo": {
    "description": "Für häufige Unternehmensszenarien optimiert, mit erheblichen Leistungssteigerungen und einem hohen Preis-Leistungs-Verhältnis. Im Vergleich zum Baichuan2-Modell wurde die Inhaltserstellung um 20 %, die Wissensabfrage um 17 % und die Rollenspiel-Fähigkeit um 40 % verbessert. Die Gesamtleistung übertrifft die von GPT-3.5."
  },
  "Baichuan3-Turbo-128k": {
    "description": "Verfügt über ein 128K Ultra-Langkontextfenster, optimiert für häufige Unternehmensszenarien, mit erheblichen Leistungssteigerungen und einem hohen Preis-Leistungs-Verhältnis. Im Vergleich zum Baichuan2-Modell wurde die Inhaltserstellung um 20 %, die Wissensabfrage um 17 % und die Rollenspiel-Fähigkeit um 40 % verbessert. Die Gesamtleistung übertrifft die von GPT-3.5."
  },
  "Baichuan4": {
    "description": "Das Modell hat die höchste Fähigkeit im Inland und übertrifft ausländische Mainstream-Modelle in Aufgaben wie Wissensdatenbanken, langen Texten und kreativer Generierung. Es verfügt auch über branchenführende multimodale Fähigkeiten und zeigt in mehreren autoritativen Bewertungsbenchmarks hervorragende Leistungen."
  },
  "Baichuan4-Air": {
    "description": "Das Modell hat die höchste Leistungsfähigkeit im Inland und übertrifft ausländische Mainstream-Modelle in Aufgaben wie Wissensdatenbanken, langen Texten und kreativen Generierungen auf Chinesisch. Es verfügt auch über branchenführende multimodale Fähigkeiten und zeigt in mehreren anerkannten Bewertungsbenchmarks hervorragende Leistungen."
  },
  "Baichuan4-Turbo": {
    "description": "Das Modell hat die höchste Leistungsfähigkeit im Inland und übertrifft ausländische Mainstream-Modelle in Aufgaben wie Wissensdatenbanken, langen Texten und kreativen Generierungen auf Chinesisch. Es verfügt auch über branchenführende multimodale Fähigkeiten und zeigt in mehreren anerkannten Bewertungsbenchmarks hervorragende Leistungen."
  },
  "DeepSeek-R1": {
    "description": "Ein hochmodernes, effizientes LLM, das sich auf Schlussfolgerungen, Mathematik und Programmierung spezialisiert hat."
  },
  "DeepSeek-R1-Distill-Llama-70B": {
    "description": "DeepSeek R1 – das größere und intelligentere Modell im DeepSeek-Paket – wurde in die Llama 70B-Architektur destilliert. Basierend auf Benchmark-Tests und menschlicher Bewertung ist dieses Modell intelligenter als das ursprüngliche Llama 70B, insbesondere bei Aufgaben, die mathematische und faktische Genauigkeit erfordern."
  },
  "DeepSeek-R1-Distill-Qwen-1.5B": {
    "description": "Das DeepSeek-R1-Distill-Modell basiert auf Qwen2.5-Math-1.5B und optimiert die Inferenzleistung durch verstärkendes Lernen und Kaltstartdaten. Das Open-Source-Modell setzt neue Maßstäbe für Multitasking."
  },
  "DeepSeek-R1-Distill-Qwen-14B": {
    "description": "Das DeepSeek-R1-Distill-Modell basiert auf Qwen2.5-14B und optimiert die Inferenzleistung durch verstärkendes Lernen und Kaltstartdaten. Das Open-Source-Modell setzt neue Maßstäbe für Multitasking."
  },
  "DeepSeek-R1-Distill-Qwen-32B": {
    "description": "Die DeepSeek-R1-Serie optimiert die Inferenzleistung durch verstärkendes Lernen und Kaltstartdaten, das Open-Source-Modell setzt neue Maßstäbe für Multitasking und übertrifft das Niveau von OpenAI-o1-mini."
  },
  "DeepSeek-R1-Distill-Qwen-7B": {
    "description": "Das DeepSeek-R1-Distill-Modell basiert auf Qwen2.5-Math-7B und optimiert die Inferenzleistung durch verstärkendes Lernen und Kaltstartdaten. Das Open-Source-Modell setzt neue Maßstäbe für Multitasking."
  },
  "Doubao-1.5-vision-pro-32k": {
    "description": "Doubao-1.5-vision-pro ist das neueste Upgrade des multimodalen Großmodells, das die Erkennung von Bildern mit beliebiger Auflösung und extremen Seitenverhältnissen unterstützt und die Fähigkeiten zur visuellen Schlussfolgerung, Dokumentenerkennung, Detailverständnis und Befehlsbefolgung verbessert."
  },
  "Doubao-lite-128k": {
    "description": "Doubao-lite bietet eine extrem hohe Reaktionsgeschwindigkeit und ein hervorragendes Preis-Leistungs-Verhältnis und bietet den Kunden flexiblere Optionen für verschiedene Szenarien. Es unterstützt Schlussfolgerungen und Feinabstimmungen mit einem 128k-Kontextfenster."
  },
  "Doubao-lite-32k": {
    "description": "Doubao-lite bietet eine extrem hohe Reaktionsgeschwindigkeit und ein hervorragendes Preis-Leistungs-Verhältnis und bietet den Kunden flexiblere Optionen für verschiedene Szenarien. Es unterstützt Schlussfolgerungen und Feinabstimmungen mit einem 32k-Kontextfenster."
  },
  "Doubao-lite-4k": {
    "description": "Doubao-lite bietet eine extrem hohe Reaktionsgeschwindigkeit und ein hervorragendes Preis-Leistungs-Verhältnis und bietet den Kunden flexiblere Optionen für verschiedene Szenarien. Es unterstützt Schlussfolgerungen und Feinabstimmungen mit einem 4k-Kontextfenster."
  },
  "Doubao-pro-128k": {
    "description": "Das leistungsstärkste Hauptmodell, das sich zur Verarbeitung komplexer Aufgaben eignet und in Szenarien wie Referenzfragen, Zusammenfassungen, Kreativität, Textklassifizierung und Rollenspiel sehr gute Ergebnisse erzielt. Es unterstützt Schlussfolgerungen und Feinabstimmungen mit einem 128k-Kontextfenster."
  },
  "Doubao-pro-256k": {
    "description": "Das leistungsstärkste Hauptmodell, das sich gut für komplexe Aufgaben eignet und in Szenarien wie Referenzfragen, Zusammenfassungen, kreatives Schreiben, Textklassifizierung und Rollenspiel hervorragende Ergebnisse erzielt. Es unterstützt Schlussfolgerungen und Feinabstimmungen mit einem Kontextfenster von 256k."
  },
  "Doubao-pro-32k": {
    "description": "Das leistungsstärkste Hauptmodell, das sich zur Verarbeitung komplexer Aufgaben eignet und in Szenarien wie Referenzfragen, Zusammenfassungen, Kreativität, Textklassifizierung und Rollenspiel sehr gute Ergebnisse erzielt. Es unterstützt Schlussfolgerungen und Feinabstimmungen mit einem 32k-Kontextfenster."
  },
  "Doubao-pro-4k": {
    "description": "Das leistungsstärkste Hauptmodell, das sich zur Verarbeitung komplexer Aufgaben eignet und in Szenarien wie Referenzfragen, Zusammenfassungen, Kreativität, Textklassifizierung und Rollenspiel sehr gute Ergebnisse erzielt. Es unterstützt Schlussfolgerungen und Feinabstimmungen mit einem 4k-Kontextfenster."
  },
  "Doubao-vision-lite-32k": {
    "description": "Das Doubao-vision-Modell ist ein multimodales Großmodell, das von Doubao eingeführt wurde und über starke Fähigkeiten zur Bildverständnis und Schlussfolgerung sowie präzise Befehlsverständnisfähigkeiten verfügt. Das Modell zeigt starke Leistungen bei der Extraktion von Bildtextinformationen und bildbasierten Schlussfolgerungsaufgaben und kann in komplexeren und breiteren visuellen Frage-Antwort-Aufgaben eingesetzt werden."
  },
  "Doubao-vision-pro-32k": {
    "description": "Das Doubao-vision-Modell ist ein multimodales Großmodell, das von Doubao eingeführt wurde und über starke Fähigkeiten zur Bildverständnis und Schlussfolgerung sowie präzise Befehlsverständnisfähigkeiten verfügt. Das Modell zeigt starke Leistungen bei der Extraktion von Bildtextinformationen und bildbasierten Schlussfolgerungsaufgaben und kann in komplexeren und breiteren visuellen Frage-Antwort-Aufgaben eingesetzt werden."
  },
  "ERNIE-3.5-128K": {
    "description": "Das von Baidu entwickelte Flaggschiff-Modell für großangelegte Sprachverarbeitung, das eine riesige Menge an chinesischen und englischen Texten abdeckt. Es verfügt über starke allgemeine Fähigkeiten und kann die meisten Anforderungen an Dialogfragen, kreative Generierung und Anwendungsfälle von Plugins erfüllen. Es unterstützt die automatische Anbindung an das Baidu-Such-Plugin, um die Aktualität der Antwortinformationen zu gewährleisten."
  },
  "ERNIE-3.5-8K": {
    "description": "Das von Baidu entwickelte Flaggschiff-Modell für großangelegte Sprachverarbeitung, das eine riesige Menge an chinesischen und englischen Texten abdeckt. Es verfügt über starke allgemeine Fähigkeiten und kann die meisten Anforderungen an Dialogfragen, kreative Generierung und Anwendungsfälle von Plugins erfüllen. Es unterstützt die automatische Anbindung an das Baidu-Such-Plugin, um die Aktualität der Antwortinformationen zu gewährleisten."
  },
  "ERNIE-3.5-8K-Preview": {
    "description": "Das von Baidu entwickelte Flaggschiff-Modell für großangelegte Sprachverarbeitung, das eine riesige Menge an chinesischen und englischen Texten abdeckt. Es verfügt über starke allgemeine Fähigkeiten und kann die meisten Anforderungen an Dialogfragen, kreative Generierung und Anwendungsfälle von Plugins erfüllen. Es unterstützt die automatische Anbindung an das Baidu-Such-Plugin, um die Aktualität der Antwortinformationen zu gewährleisten."
  },
  "ERNIE-4.0-8K-Latest": {
    "description": "Das von Baidu entwickelte Flaggschiff-Modell für ultra-große Sprachverarbeitung, das im Vergleich zu ERNIE 3.5 eine umfassende Verbesserung der Modellfähigkeiten erreicht hat und sich breit für komplexe Aufgaben in verschiedenen Bereichen eignet; unterstützt die automatische Anbindung an das Baidu-Such-Plugin, um die Aktualität der Antwortinformationen zu gewährleisten."
  },
  "ERNIE-4.0-8K-Preview": {
    "description": "Das von Baidu entwickelte Flaggschiff-Modell für ultra-große Sprachverarbeitung, das im Vergleich zu ERNIE 3.5 eine umfassende Verbesserung der Modellfähigkeiten erreicht hat und sich breit für komplexe Aufgaben in verschiedenen Bereichen eignet; unterstützt die automatische Anbindung an das Baidu-Such-Plugin, um die Aktualität der Antwortinformationen zu gewährleisten."
  },
  "ERNIE-4.0-Turbo-8K-Latest": {
    "description": "Baidus selbstentwickeltes Flaggschiff-Modell für großflächige Sprachverarbeitung, das in vielen komplexen Aufgaben hervorragende Ergebnisse zeigt und umfassend in verschiedenen Bereichen eingesetzt werden kann; unterstützt die automatische Anbindung an Baidu-Suchplugins, um die Aktualität von Antwortinformationen zu gewährleisten. Im Vergleich zu ERNIE 4.0 hat es eine bessere Leistung."
  },
  "ERNIE-4.0-Turbo-8K-Preview": {
    "description": "Das von Baidu entwickelte Flaggschiff-Modell für ultra-große Sprachverarbeitung, das in der Gesamtleistung herausragend ist und sich breit für komplexe Aufgaben in verschiedenen Bereichen eignet; unterstützt die automatische Anbindung an das Baidu-Such-Plugin, um die Aktualität der Antwortinformationen zu gewährleisten. Im Vergleich zu ERNIE 4.0 bietet es eine bessere Leistungsfähigkeit."
  },
  "ERNIE-Character-8K": {
    "description": "Das von Baidu entwickelte Sprachmodell für vertikale Szenarien, das sich für Anwendungen wie Spiel-NPCs, Kundenservice-Dialoge und Rollenspiele eignet. Es hat einen klareren und konsistenteren Charakterstil, eine stärkere Befolgung von Anweisungen und eine bessere Inferenzleistung."
  },
  "ERNIE-Lite-Pro-128K": {
    "description": "Das von Baidu entwickelte leichte Sprachmodell, das hervorragende Modellleistung und Inferenzleistung kombiniert. Es bietet bessere Ergebnisse als ERNIE Lite und eignet sich für die Inferenznutzung auf AI-Beschleunigungskarten mit geringer Rechenleistung."
  },
  "ERNIE-Speed-128K": {
    "description": "Das neueste von Baidu im Jahr 2024 veröffentlichte hochleistungsfähige Sprachmodell, das überragende allgemeine Fähigkeiten bietet und sich als Basis-Modell für Feinabstimmungen eignet, um spezifische Szenarien besser zu bearbeiten, und bietet gleichzeitig hervorragende Inferenzleistung."
  },
  "ERNIE-Speed-Pro-128K": {
    "description": "Das neueste von Baidu im Jahr 2024 veröffentlichte hochleistungsfähige Sprachmodell, das überragende allgemeine Fähigkeiten bietet und bessere Ergebnisse als ERNIE Speed erzielt. Es eignet sich als Basis-Modell für Feinabstimmungen, um spezifische Szenarien besser zu bearbeiten, und bietet gleichzeitig hervorragende Inferenzleistung."
  },
  "Gryphe/MythoMax-L2-13b": {
    "description": "MythoMax-L2 (13B) ist ein innovatives Modell, das sich für Anwendungen in mehreren Bereichen und komplexe Aufgaben eignet."
  },
  "InternVL2-8B": {
    "description": "InternVL2-8B ist ein leistungsstarkes visuelles Sprachmodell, das multimodale Verarbeitung von Bildern und Text unterstützt und in der Lage ist, Bildinhalte präzise zu erkennen und relevante Beschreibungen oder Antworten zu generieren."
  },
  "InternVL2.5-26B": {
    "description": "InternVL2.5-26B ist ein leistungsstarkes visuelles Sprachmodell, das multimodale Verarbeitung von Bildern und Text unterstützt und in der Lage ist, Bildinhalte präzise zu erkennen und relevante Beschreibungen oder Antworten zu generieren."
  },
  "Llama-3.2-11B-Vision-Instruct": {
    "description": "Hervorragende Bildschlussfolgerungsfähigkeiten auf hochauflösenden Bildern, geeignet für Anwendungen im Bereich der visuellen Verständigung."
  },
  "Llama-3.2-90B-Vision-Instruct\t": {
    "description": "Fortgeschrittene Bildschlussfolgerungsfähigkeiten für Anwendungen im Bereich der visuellen Verständigung."
  },
  "LoRA/Qwen/Qwen2.5-72B-Instruct": {
    "description": "Qwen2.5-72B-Instruct ist eines der neuesten großen Sprachmodelle, die von Alibaba Cloud veröffentlicht wurden. Dieses 72B-Modell hat signifikante Verbesserungen in den Bereichen Codierung und Mathematik. Das Modell bietet auch mehrsprachige Unterstützung und deckt über 29 Sprachen ab, einschließlich Chinesisch und Englisch. Es zeigt signifikante Verbesserungen in der Befolgung von Anweisungen, im Verständnis strukturierter Daten und in der Generierung strukturierter Ausgaben (insbesondere JSON)."
  },
  "LoRA/Qwen/Qwen2.5-7B-Instruct": {
    "description": "Qwen2.5-7B-Instruct ist eines der neuesten großen Sprachmodelle, die von Alibaba Cloud veröffentlicht wurden. Dieses 7B-Modell hat signifikante Verbesserungen in den Bereichen Codierung und Mathematik. Das Modell bietet auch mehrsprachige Unterstützung und deckt über 29 Sprachen ab, einschließlich Chinesisch und Englisch. Es zeigt signifikante Verbesserungen in der Befolgung von Anweisungen, im Verständnis strukturierter Daten und in der Generierung strukturierter Ausgaben (insbesondere JSON)."
  },
  "Meta-Llama-3.1-405B-Instruct": {
    "description": "Das auf Anweisungen optimierte Textmodell Llama 3.1 wurde für mehrsprachige Dialoganwendungen optimiert und zeigt in vielen verfügbaren Open-Source- und geschlossenen Chat-Modellen in gängigen Branchenbenchmarks hervorragende Leistungen."
  },
  "Meta-Llama-3.1-70B-Instruct": {
    "description": "Das auf Anweisungen optimierte Textmodell Llama 3.1 wurde für mehrsprachige Dialoganwendungen optimiert und zeigt in vielen verfügbaren Open-Source- und geschlossenen Chat-Modellen in gängigen Branchenbenchmarks hervorragende Leistungen."
  },
  "Meta-Llama-3.1-8B-Instruct": {
    "description": "Das auf Anweisungen optimierte Textmodell Llama 3.1 wurde für mehrsprachige Dialoganwendungen optimiert und zeigt in vielen verfügbaren Open-Source- und geschlossenen Chat-Modellen in gängigen Branchenbenchmarks hervorragende Leistungen."
  },
  "Meta-Llama-3.2-1B-Instruct": {
    "description": "Ein fortschrittliches, hochmodernes kleines Sprachmodell mit Sprachverständnis, hervorragenden Schlussfolgerungsfähigkeiten und Textgenerierungsfähigkeiten."
  },
  "Meta-Llama-3.2-3B-Instruct": {
    "description": "Ein fortschrittliches, hochmodernes kleines Sprachmodell mit Sprachverständnis, hervorragenden Schlussfolgerungsfähigkeiten und Textgenerierungsfähigkeiten."
  },
  "Meta-Llama-3.3-70B-Instruct": {
    "description": "Llama 3.3 ist das fortschrittlichste mehrsprachige Open-Source-Sprachmodell der Llama-Serie, das eine Leistung bietet, die mit einem 405B-Modell vergleichbar ist, und das zu extrem niedrigen Kosten. Es basiert auf der Transformer-Architektur und wurde durch überwachte Feinabstimmung (SFT) und verstärkendes Lernen mit menschlichem Feedback (RLHF) in Bezug auf Nützlichkeit und Sicherheit verbessert. Die auf Anweisungen optimierte Version ist speziell für mehrsprachige Dialoge optimiert und übertrifft in mehreren Branchenbenchmarks viele verfügbare Open-Source- und geschlossene Chat-Modelle. Das Wissensdatum endet im Dezember 2023."
  },
  "MiniMax-Text-01": {
    "description": "In der MiniMax-01-Serie haben wir mutige Innovationen vorgenommen: Erstmals wurde die lineare Aufmerksamkeitsmechanismus in großem Maßstab implementiert, sodass die traditionelle Transformer-Architektur nicht mehr die einzige Wahl ist. Dieses Modell hat eine Parameteranzahl von bis zu 456 Milliarden, wobei eine Aktivierung 45,9 Milliarden beträgt. Die Gesamtleistung des Modells kann mit den besten Modellen im Ausland mithalten und kann gleichzeitig effizient den weltweit längsten Kontext von 4 Millionen Tokens verarbeiten, was 32-mal so viel wie GPT-4o und 20-mal so viel wie Claude-3.5-Sonnet ist."
  },
  "NousResearch/Nous-Hermes-2-Mixtral-8x7B-DPO": {
    "description": "Nous Hermes 2 - Mixtral 8x7B-DPO (46.7B) ist ein hochpräzises Anweisungsmodell, das für komplexe Berechnungen geeignet ist."
  },
  "OpenGVLab/InternVL2-26B": {
    "description": "InternVL2 zeigt herausragende Leistungen in verschiedenen visuellen Sprachaufgaben, einschließlich Dokumenten- und Diagrammverständnis, Szenentexterkennung, OCR, wissenschaftlicher und mathematischer Problemlösung."
  },
  "Phi-3-medium-128k-instruct": {
    "description": "Das gleiche Phi-3-medium-Modell, jedoch mit einer größeren Kontextgröße für RAG oder Few-Shot-Prompting."
  },
  "Phi-3-medium-4k-instruct": {
    "description": "Ein Modell mit 14 Milliarden Parametern, das eine bessere Qualität als Phi-3-mini bietet und sich auf qualitativ hochwertige, reasoning-dense Daten konzentriert."
  },
  "Phi-3-mini-128k-instruct": {
    "description": "Das gleiche Phi-3-mini-Modell, jedoch mit einer größeren Kontextgröße für RAG oder Few-Shot-Prompting."
  },
  "Phi-3-mini-4k-instruct": {
    "description": "Das kleinste Mitglied der Phi-3-Familie. Optimiert für Qualität und geringe Latenz."
  },
  "Phi-3-small-128k-instruct": {
    "description": "Das gleiche Phi-3-small-Modell, jedoch mit einer größeren Kontextgröße für RAG oder Few-Shot-Prompting."
  },
  "Phi-3-small-8k-instruct": {
    "description": "Ein Modell mit 7 Milliarden Parametern, das eine bessere Qualität als Phi-3-mini bietet und sich auf qualitativ hochwertige, reasoning-dense Daten konzentriert."
  },
  "Phi-3.5-mini-instruct": {
    "description": "Aktualisierte Version des Phi-3-mini-Modells."
  },
  "Phi-3.5-vision-instrust": {
    "description": "Aktualisierte Version des Phi-3-vision-Modells."
  },
  "Pro/OpenGVLab/InternVL2-8B": {
    "description": "InternVL2 zeigt herausragende Leistungen in verschiedenen visuellen Sprachaufgaben, einschließlich Dokumenten- und Diagrammverständnis, Szenentexterkennung, OCR, wissenschaftlicher und mathematischer Problemlösung."
  },
  "Pro/Qwen/Qwen2-1.5B-Instruct": {
    "description": "Qwen2-1.5B-Instruct ist das anweisungsfeinabgestimmte große Sprachmodell der Qwen2-Serie mit einer Parametergröße von 1,5B. Dieses Modell basiert auf der Transformer-Architektur und verwendet Technologien wie die SwiGLU-Aktivierungsfunktion, QKV-Offsets und gruppierte Abfrageaufmerksamkeit. Es zeigt hervorragende Leistungen in der Sprachverständnis, -generierung, Mehrsprachigkeit, Codierung, Mathematik und Inferenz in mehreren Benchmark-Tests und übertrifft die meisten Open-Source-Modelle. Im Vergleich zu Qwen1.5-1.8B-Chat zeigt Qwen2-1.5B-Instruct in Tests wie MMLU, HumanEval, GSM8K, C-Eval und IFEval signifikante Leistungsverbesserungen, obwohl die Parameteranzahl etwas geringer ist."
  },
  "Pro/Qwen/Qwen2-7B-Instruct": {
    "description": "Qwen2-7B-Instruct ist das anweisungsfeinabgestimmte große Sprachmodell der Qwen2-Serie mit einer Parametergröße von 7B. Dieses Modell basiert auf der Transformer-Architektur und verwendet Technologien wie die SwiGLU-Aktivierungsfunktion, QKV-Offsets und gruppierte Abfrageaufmerksamkeit. Es kann große Eingaben verarbeiten. Das Modell zeigt hervorragende Leistungen in der Sprachverständnis, -generierung, Mehrsprachigkeit, Codierung, Mathematik und Inferenz in mehreren Benchmark-Tests und übertrifft die meisten Open-Source-Modelle und zeigt in bestimmten Aufgaben eine vergleichbare Wettbewerbsfähigkeit mit proprietären Modellen. Qwen2-7B-Instruct übertrifft Qwen1.5-7B-Chat in mehreren Bewertungen und zeigt signifikante Leistungsverbesserungen."
  },
  "Pro/Qwen/Qwen2-VL-7B-Instruct": {
    "description": "Qwen2-VL ist die neueste Iteration des Qwen-VL-Modells, das in visuellen Verständnis-Benchmarks erstklassige Leistungen erzielt."
  },
  "Pro/Qwen/Qwen2.5-7B-Instruct": {
    "description": "Qwen2.5-7B-Instruct ist eines der neuesten großen Sprachmodelle, die von Alibaba Cloud veröffentlicht wurden. Dieses 7B-Modell hat signifikante Verbesserungen in den Bereichen Codierung und Mathematik. Das Modell bietet auch mehrsprachige Unterstützung und deckt über 29 Sprachen ab, einschließlich Chinesisch und Englisch. Es zeigt signifikante Verbesserungen in der Befolgung von Anweisungen, im Verständnis strukturierter Daten und in der Generierung strukturierter Ausgaben (insbesondere JSON)."
  },
  "Pro/Qwen/Qwen2.5-Coder-7B-Instruct": {
    "description": "Qwen2.5-Coder-7B-Instruct ist die neueste Version der von Alibaba Cloud veröffentlichten Reihe von code-spezifischen großen Sprachmodellen. Dieses Modell basiert auf Qwen2.5 und wurde mit 55 Billionen Tokens trainiert, um die Fähigkeiten zur Codegenerierung, Inferenz und Fehlerbehebung erheblich zu verbessern. Es verbessert nicht nur die Codierungsfähigkeiten, sondern bewahrt auch die Vorteile in Mathematik und allgemeinen Fähigkeiten. Das Modell bietet eine umfassendere Grundlage für praktische Anwendungen wie Code-Agenten."
  },
  "Pro/THUDM/glm-4-9b-chat": {
    "description": "GLM-4-9B-Chat ist die Open-Source-Version des GLM-4-Modells, das von Zhizhu AI eingeführt wurde. Dieses Modell zeigt hervorragende Leistungen in den Bereichen Semantik, Mathematik, Inferenz, Code und Wissen. Neben der Unterstützung für mehrstufige Dialoge bietet GLM-4-9B-Chat auch fortgeschrittene Funktionen wie Web-Browsing, Code-Ausführung, benutzerdefinierte Tool-Aufrufe (Function Call) und langes Textverständnis. Das Modell unterstützt 26 Sprachen, darunter Chinesisch, Englisch, Japanisch, Koreanisch und Deutsch. In mehreren Benchmark-Tests zeigt GLM-4-9B-Chat hervorragende Leistungen, wie AlignBench-v2, MT-Bench, MMLU und C-Eval. Das Modell unterstützt eine maximale Kontextlänge von 128K und ist für akademische Forschung und kommerzielle Anwendungen geeignet."
  },
  "Pro/deepseek-ai/DeepSeek-R1": {
    "description": "DeepSeek-R1 ist ein durch verstärkendes Lernen (RL) gesteuertes Inferenzmodell, das Probleme mit Wiederholungen und Lesbarkeit im Modell löst. Vor dem RL führte DeepSeek-R1 Kaltstartdaten ein, um die Inferenzleistung weiter zu optimieren. Es zeigt in mathematischen, programmierbezogenen und Inferenzaufgaben eine vergleichbare Leistung zu OpenAI-o1 und verbessert die Gesamtleistung durch sorgfältig gestaltete Trainingsmethoden."
  },
  "Pro/deepseek-ai/DeepSeek-V3": {
    "description": "DeepSeek-V3 ist ein hybrides Experten (MoE) Sprachmodell mit 6710 Milliarden Parametern, das eine Multi-Head-Latente-Attention (MLA) und DeepSeekMoE-Architektur verwendet, kombiniert mit einer Lastenausgleichsstrategie ohne Hilfskosten, um die Inferenz- und Trainingseffizienz zu optimieren. Durch das Pre-Training auf 14,8 Billionen hochwertigen Tokens und anschließende überwachte Feinabstimmung und verstärktes Lernen übertrifft DeepSeek-V3 in der Leistung andere Open-Source-Modelle und nähert sich führenden geschlossenen Modellen."
  },
  "Pro/google/gemma-2-9b-it": {
    "description": "Gemma ist eines der leichtgewichtigen, hochmodernen offenen Modellserien, die von Google entwickelt wurden. Es handelt sich um ein großes Sprachmodell mit nur Decoder, das Englisch unterstützt und offene Gewichte, vortrainierte Varianten und anweisungsfeinabgestimmte Varianten bietet. Das Gemma-Modell eignet sich für verschiedene Textgenerierungsaufgaben, einschließlich Fragen und Antworten, Zusammenfassungen und Inferenz. Dieses 9B-Modell wurde mit 80 Billionen Tokens trainiert. Seine relativ kleine Größe ermöglicht es, in ressourcenbeschränkten Umgebungen wie Laptops, Desktop-Computern oder Ihrer eigenen Cloud-Infrastruktur bereitgestellt zu werden, wodurch mehr Menschen Zugang zu modernsten KI-Modellen erhalten und Innovationen gefördert werden."
  },
  "Pro/meta-llama/Meta-Llama-3.1-8B-Instruct": {
    "description": "Meta Llama 3.1 ist eine Familie von mehrsprachigen großen Sprachmodellen, die von Meta entwickelt wurden und vortrainierte sowie anweisungsfeinabgestimmte Varianten mit 8B, 70B und 405B Parametern umfasst. Dieses 8B-Anweisungsfeinabgestimmte Modell wurde für mehrsprachige Dialogszenarien optimiert und zeigt in mehreren Branchen-Benchmark-Tests hervorragende Leistungen. Das Modelltraining verwendete über 150 Billionen Tokens aus öffentlichen Daten und nutzte Techniken wie überwachte Feinabstimmung und verstärkendes Lernen mit menschlichem Feedback, um die Nützlichkeit und Sicherheit des Modells zu verbessern. Llama 3.1 unterstützt Text- und Codegenerierung, mit einem Wissensstichtag von Dezember 2023."
  },
  "QwQ-32B-Preview": {
    "description": "QwQ-32B-Preview ist ein innovatives Modell für die Verarbeitung natürlicher Sprache, das komplexe Aufgaben der Dialoggenerierung und des Kontextverständnisses effizient bewältigen kann."
  },
  "Qwen/QVQ-72B-Preview": {
    "description": "QVQ-72B-Preview ist ein forschungsorientiertes Modell, das vom Qwen-Team entwickelt wurde und sich auf visuelle Inferenzfähigkeiten konzentriert. Es hat einzigartige Vorteile beim Verständnis komplexer Szenen und der Lösung visuell verwandter mathematischer Probleme."
  },
  "Qwen/QwQ-32B": {
    "description": "QwQ ist das Inferenzmodell der Qwen-Serie. Im Vergleich zu traditionellen, anweisungsoptimierten Modellen verfügt QwQ über Denk- und Schlussfolgerungsfähigkeiten, die eine signifikante Leistungssteigerung bei nachgelagerten Aufgaben ermöglichen, insbesondere bei der Lösung schwieriger Probleme. QwQ-32B ist ein mittelgroßes Inferenzmodell, das im Vergleich zu den fortschrittlichsten Inferenzmodellen (wie DeepSeek-R1, o1-mini) wettbewerbsfähige Leistungen erzielt. Dieses Modell verwendet Technologien wie RoPE, SwiGLU, RMSNorm und Attention QKV Bias und hat eine Netzwerkstruktur mit 64 Schichten und 40 Q-Attention-Köpfen (im GQA-Architektur sind es 8 KV)."
  },
  "Qwen/QwQ-32B-Preview": {
    "description": "QwQ-32B-Preview ist das neueste experimentelle Forschungsmodell von Qwen, das sich auf die Verbesserung der KI-Inferenzfähigkeiten konzentriert. Durch die Erforschung komplexer Mechanismen wie Sprachmischung und rekursive Inferenz bietet es Hauptvorteile wie starke Analysefähigkeiten, mathematische und Programmierfähigkeiten. Gleichzeitig gibt es Herausforderungen wie Sprachwechsel, Inferenzzyklen, Sicherheitsüberlegungen und Unterschiede in anderen Fähigkeiten."
  },
  "Qwen/Qwen2-1.5B-Instruct": {
    "description": "Qwen2-1.5B-Instruct ist das anweisungsfeinabgestimmte große Sprachmodell der Qwen2-Serie mit einer Parametergröße von 1,5B. Dieses Modell basiert auf der Transformer-Architektur und verwendet Technologien wie die SwiGLU-Aktivierungsfunktion, QKV-Offsets und gruppierte Abfrageaufmerksamkeit. Es zeigt hervorragende Leistungen in der Sprachverständnis, -generierung, Mehrsprachigkeit, Codierung, Mathematik und Inferenz in mehreren Benchmark-Tests und übertrifft die meisten Open-Source-Modelle. Im Vergleich zu Qwen1.5-1.8B-Chat zeigt Qwen2-1.5B-Instruct in Tests wie MMLU, HumanEval, GSM8K, C-Eval und IFEval signifikante Leistungsverbesserungen, obwohl die Parameteranzahl etwas geringer ist."
  },
  "Qwen/Qwen2-72B-Instruct": {
    "description": "Qwen2 ist ein fortschrittliches allgemeines Sprachmodell, das eine Vielzahl von Anweisungsarten unterstützt."
  },
  "Qwen/Qwen2-7B-Instruct": {
    "description": "Qwen2-72B-Instruct ist das anweisungsfeinabgestimmte große Sprachmodell der Qwen2-Serie mit einer Parametergröße von 72B. Dieses Modell basiert auf der Transformer-Architektur und verwendet Technologien wie die SwiGLU-Aktivierungsfunktion, QKV-Offsets und gruppierte Abfrageaufmerksamkeit. Es kann große Eingaben verarbeiten. Das Modell zeigt hervorragende Leistungen in der Sprachverständnis, -generierung, Mehrsprachigkeit, Codierung, Mathematik und Inferenz in mehreren Benchmark-Tests und übertrifft die meisten Open-Source-Modelle und zeigt in bestimmten Aufgaben eine vergleichbare Wettbewerbsfähigkeit mit proprietären Modellen."
  },
  "Qwen/Qwen2-VL-72B-Instruct": {
    "description": "Qwen2-VL ist die neueste Iteration des Qwen-VL-Modells, das in visuellen Verständnis-Benchmarks erstklassige Leistungen erzielt."
  },
  "Qwen/Qwen2.5-14B-Instruct": {
    "description": "Qwen2.5 ist eine brandneue Serie von großen Sprachmodellen, die darauf abzielt, die Verarbeitung von Anweisungsaufgaben zu optimieren."
  },
  "Qwen/Qwen2.5-32B-Instruct": {
    "description": "Qwen2.5 ist eine brandneue Serie von großen Sprachmodellen, die darauf abzielt, die Verarbeitung von Anweisungsaufgaben zu optimieren."
  },
  "Qwen/Qwen2.5-72B-Instruct": {
    "description": "Ein großes Sprachmodell, das vom Alibaba Cloud Tongyi Qianwen-Team entwickelt wurde."
  },
  "Qwen/Qwen2.5-72B-Instruct-128K": {
    "description": "Qwen2.5 ist eine neue Serie großer Sprachmodelle mit stärkeren Verständnis- und Generierungsfähigkeiten."
  },
  "Qwen/Qwen2.5-72B-Instruct-Turbo": {
    "description": "Qwen2.5 ist eine neue Serie großer Sprachmodelle, die darauf abzielt, die Verarbeitung von instructiven Aufgaben zu optimieren."
  },
  "Qwen/Qwen2.5-7B-Instruct": {
    "description": "Qwen2.5 ist eine brandneue Serie von großen Sprachmodellen, die darauf abzielt, die Verarbeitung von Anweisungsaufgaben zu optimieren."
  },
  "Qwen/Qwen2.5-7B-Instruct-Turbo": {
    "description": "Qwen2.5 ist eine neue Serie großer Sprachmodelle, die darauf abzielt, die Verarbeitung von instructiven Aufgaben zu optimieren."
  },
  "Qwen/Qwen2.5-Coder-32B-Instruct": {
    "description": "Qwen2.5-Coder konzentriert sich auf das Programmieren."
  },
  "Qwen/Qwen2.5-Coder-7B-Instruct": {
    "description": "Qwen2.5-Coder-7B-Instruct ist die neueste Version der von Alibaba Cloud veröffentlichten Reihe von code-spezifischen großen Sprachmodellen. Dieses Modell basiert auf Qwen2.5 und wurde mit 55 Billionen Tokens trainiert, um die Fähigkeiten zur Codegenerierung, Inferenz und Fehlerbehebung erheblich zu verbessern. Es verbessert nicht nur die Codierungsfähigkeiten, sondern bewahrt auch die Vorteile in Mathematik und allgemeinen Fähigkeiten. Das Modell bietet eine umfassendere Grundlage für praktische Anwendungen wie Code-Agenten."
  },
  "Qwen2-72B-Instruct": {
    "description": "Qwen2 ist die neueste Reihe des Qwen-Modells, das 128k Kontext unterstützt. Im Vergleich zu den derzeit besten Open-Source-Modellen übertrifft Qwen2-72B in den Bereichen natürliche Sprachverständnis, Wissen, Code, Mathematik und Mehrsprachigkeit deutlich die führenden Modelle."
  },
  "Qwen2-7B-Instruct": {
    "description": "Qwen2 ist die neueste Reihe des Qwen-Modells, das in der Lage ist, die besten Open-Source-Modelle ähnlicher Größe oder sogar größerer Modelle zu übertreffen. Qwen2 7B hat in mehreren Bewertungen signifikante Vorteile erzielt, insbesondere im Bereich Code und Verständnis der chinesischen Sprache."
  },
  "Qwen2-VL-72B": {
    "description": "Qwen2-VL-72B ist ein leistungsstarkes visuelles Sprachmodell, das multimodale Verarbeitung von Bildern und Text unterstützt und in der Lage ist, Bildinhalte präzise zu erkennen und relevante Beschreibungen oder Antworten zu generieren."
  },
  "Qwen2.5-14B-Instruct": {
    "description": "Qwen2.5-14B-Instruct ist ein großes Sprachmodell mit 14 Milliarden Parametern, das hervorragende Leistungen bietet, für chinesische und mehrsprachige Szenarien optimiert ist und Anwendungen wie intelligente Fragen und Antworten sowie Inhaltserstellung unterstützt."
  },
  "Qwen2.5-32B-Instruct": {
    "description": "Qwen2.5-32B-Instruct ist ein großes Sprachmodell mit 32 Milliarden Parametern, das eine ausgewogene Leistung bietet, für chinesische und mehrsprachige Szenarien optimiert ist und Anwendungen wie intelligente Fragen und Antworten sowie Inhaltserstellung unterstützt."
  },
  "Qwen2.5-72B-Instruct": {
    "description": "Qwen2.5-72B-Instruct unterstützt 16k Kontext und generiert lange Texte über 8K. Es unterstützt Funktionsaufrufe und nahtlose Interaktionen mit externen Systemen, was die Flexibilität und Skalierbarkeit erheblich verbessert. Das Wissen des Modells hat deutlich zugenommen, und die Codierungs- und mathematischen Fähigkeiten wurden erheblich verbessert, mit Unterstützung für über 29 Sprachen."
  },
  "Qwen2.5-7B-Instruct": {
    "description": "Qwen2.5-7B-Instruct ist ein großes Sprachmodell mit 7 Milliarden Parametern, das Funktionsaufrufe unterstützt und nahtlos mit externen Systemen interagiert, was die Flexibilität und Skalierbarkeit erheblich erhöht. Es ist für chinesische und mehrsprachige Szenarien optimiert und unterstützt Anwendungen wie intelligente Fragen und Antworten sowie Inhaltserstellung."
  },
  "Qwen2.5-Coder-14B-Instruct": {
    "description": "Qwen2.5-Coder-14B-Instruct ist ein auf großflächigem Pre-Training basierendes Programmiermodell, das über starke Fähigkeiten zur Codeverstehung und -generierung verfügt und effizient verschiedene Programmieraufgaben bearbeiten kann. Es eignet sich besonders gut für intelligente Codeerstellung, automatisierte Skripterstellung und die Beantwortung von Programmierfragen."
  },
  "Qwen2.5-Coder-32B-Instruct": {
    "description": "Qwen2.5-Coder-32B-Instruct ist ein großes Sprachmodell, das speziell für die Codegenerierung, das Verständnis von Code und effiziente Entwicklungsszenarien entwickelt wurde. Es verwendet eine branchenführende Parametergröße von 32B und kann vielfältige Programmieranforderungen erfüllen."
  },
  "SenseChat": {
    "description": "Basisversion des Modells (V4) mit 4K Kontextlänge, die über starke allgemeine Fähigkeiten verfügt."
  },
  "SenseChat-128K": {
    "description": "Basisversion des Modells (V4) mit 128K Kontextlänge, das in Aufgaben des Verständnisses und der Generierung langer Texte hervorragende Leistungen zeigt."
  },
  "SenseChat-32K": {
    "description": "Basisversion des Modells (V4) mit 32K Kontextlänge, flexibel einsetzbar in verschiedenen Szenarien."
  },
  "SenseChat-5": {
    "description": "Die neueste Modellversion (V5.5) mit 128K Kontextlänge hat signifikante Verbesserungen in den Bereichen mathematische Schlussfolgerungen, englische Konversation, Befolgen von Anweisungen und Verständnis langer Texte, vergleichbar mit GPT-4o."
  },
  "SenseChat-5-1202": {
    "description": "Dies ist die neueste Version basierend auf V5.5, die im Vergleich zur vorherigen Version signifikante Verbesserungen in den grundlegenden Fähigkeiten in Chinesisch und Englisch, im Chat, in Naturwissenschaften, in Geisteswissenschaften, im Schreiben, in mathematischer Logik und in der Wortanzahlkontrolle aufweist."
  },
  "SenseChat-5-Cantonese": {
    "description": "Mit 32K Kontextlänge übertrifft es GPT-4 im Verständnis von Konversationen auf Kantonesisch und kann in mehreren Bereichen wie Wissen, Schlussfolgerungen, Mathematik und Programmierung mit GPT-4 Turbo konkurrieren."
  },
  "SenseChat-Character": {
    "description": "Standardmodell mit 8K Kontextlänge und hoher Reaktionsgeschwindigkeit."
  },
  "SenseChat-Character-Pro": {
    "description": "Premium-Modell mit 32K Kontextlänge, das umfassende Verbesserungen in den Fähigkeiten bietet und sowohl chinesische als auch englische Konversationen unterstützt."
  },
  "SenseChat-Turbo": {
    "description": "Geeignet für schnelle Fragen und Antworten sowie Szenarien zur Feinabstimmung des Modells."
  },
  "SenseChat-Turbo-1202": {
    "description": "Dies ist das neueste leichte Modell, das über 90 % der Fähigkeiten des Vollmodells erreicht und die Kosten für die Inferenz erheblich senkt."
  },
  "SenseChat-Vision": {
    "description": "Das neueste Modell (V5.5) unterstützt die Eingabe mehrerer Bilder und optimiert umfassend die grundlegenden Fähigkeiten des Modells. Es hat signifikante Verbesserungen in der Erkennung von Objektattributen, räumlichen Beziehungen, Aktionsereignissen, Szenenverständnis, Emotionserkennung, logischem Wissen und Textverständnis und -generierung erreicht."
  },
  "Skylark2-lite-8k": {
    "description": "Das zweite Modell der Skylark-Reihe, das Skylark2-lite-Modell bietet eine hohe Reaktionsgeschwindigkeit und eignet sich für Szenarien mit hohen Echtzeitanforderungen, kostensensitiven Anforderungen und geringeren Genauigkeitsanforderungen, mit einer Kontextfensterlänge von 8k."
  },
  "Skylark2-pro-32k": {
    "description": "Das zweite Modell der Skylark-Reihe, die Skylark2-pro-Version hat eine hohe Modellgenauigkeit und eignet sich für komplexere Textgenerierungsszenarien, wie z. B. professionelle Texterstellung, Romankreation und hochwertige Übersetzungen, mit einer Kontextfensterlänge von 32k."
  },
  "Skylark2-pro-4k": {
    "description": "Das zweite Modell der Skylark-Reihe, die Skylark2-pro-Version hat eine hohe Modellgenauigkeit und eignet sich für komplexere Textgenerierungsszenarien, wie z. B. professionelle Texterstellung, Romankreation und hochwertige Übersetzungen, mit einer Kontextfensterlänge von 4k."
  },
  "Skylark2-pro-character-4k": {
    "description": "Das zweite Modell der Skylark-Reihe, das Skylark2-pro-character-Modell hat hervorragende Fähigkeiten im Rollenspiel und Chat, kann sich entsprechend den Anforderungen des Benutzers verkleiden und bietet natürliche und flüssige Dialoginhalte. Es eignet sich für den Aufbau von Chatbots, virtuellen Assistenten und Online-Kundensupport und bietet eine hohe Reaktionsgeschwindigkeit."
  },
  "Skylark2-pro-turbo-8k": {
    "description": "Das zweite Modell der Skylark-Reihe, das Skylark2-pro-turbo-8k bietet schnellere Schlussfolgerungen und niedrigere Kosten, mit einer Kontextfensterlänge von 8k."
  },
  "THUDM/chatglm3-6b": {
    "description": "ChatGLM3-6B ist das Open-Source-Modell der ChatGLM-Serie, das von Zhizhu AI entwickelt wurde. Dieses Modell bewahrt die hervorragenden Eigenschaften der Vorgängermodelle, wie flüssige Dialoge und niedrige Bereitstellungskosten, während es neue Funktionen einführt. Es verwendet vielfältigere Trainingsdaten, eine größere Anzahl an Trainingsschritten und eine sinnvollere Trainingsstrategie und zeigt hervorragende Leistungen unter den vortrainierten Modellen mit weniger als 10B. ChatGLM3-6B unterstützt mehrstufige Dialoge, Tool-Aufrufe, Code-Ausführung und Agentenaufgaben in komplexen Szenarien. Neben dem Dialogmodell wurden auch das Basis-Modell ChatGLM-6B-Base und das lange Textdialogmodell ChatGLM3-6B-32K als Open Source veröffentlicht. Dieses Modell ist vollständig für akademische Forschung geöffnet und erlaubt auch kostenlose kommerzielle Nutzung nach Registrierung."
  },
  "THUDM/glm-4-9b-chat": {
    "description": "GLM-4 9B ist die Open-Source-Version, die ein optimiertes Dialogerlebnis für Konversationsanwendungen bietet."
  },
  "TeleAI/TeleChat2": {
    "description": "Das TeleChat2-Modell ist ein generatives semantisches Großmodell, das von China Telecom von Grund auf neu entwickelt wurde und Funktionen wie Enzyklopädiefragen, Codegenerierung und lange Textgenerierung unterstützt. Es bietet Benutzern Beratungsdienste, ermöglicht Dialoginteraktionen mit Benutzern, beantwortet Fragen, unterstützt bei der Erstellung und hilft Benutzern effizient und bequem, Informationen, Wissen und Inspiration zu erhalten. Das Modell zeigt hervorragende Leistungen in den Bereichen Halluzinationsprobleme, lange Textgenerierung und logisches Verständnis."
  },
  "TeleAI/TeleMM": {
    "description": "Das TeleMM-Modell ist ein multimodales Großmodell, das von China Telecom entwickelt wurde und in der Lage ist, Texte, Bilder und andere Modalitäten zu verarbeiten. Es unterstützt Funktionen wie Bildverständnis und Diagrammanalyse und bietet Benutzern multimodale Verständnisdienste. Das Modell kann mit Benutzern multimodal interagieren, den Eingabeinhalt genau verstehen, Fragen beantworten, bei der Erstellung helfen und effizient multimodale Informationen und Inspirationsunterstützung bereitstellen. Es zeigt hervorragende Leistungen in multimodalen Aufgaben wie feinkörniger Wahrnehmung und logischem Schlussfolgern."
  },
  "Vendor-A/Qwen/Qwen2.5-72B-Instruct": {
    "description": "Qwen2.5-72B-Instruct ist eines der neuesten großen Sprachmodelle, die von Alibaba Cloud veröffentlicht wurden. Dieses 72B-Modell hat signifikante Verbesserungen in den Bereichen Codierung und Mathematik. Das Modell bietet auch mehrsprachige Unterstützung und deckt über 29 Sprachen ab, einschließlich Chinesisch und Englisch. Es zeigt signifikante Verbesserungen in der Befolgung von Anweisungen, im Verständnis strukturierter Daten und in der Generierung strukturierter Ausgaben (insbesondere JSON)."
  },
  "Yi-34B-Chat": {
    "description": "Yi-1.5-34B hat die hervorragenden allgemeinen Sprachfähigkeiten des ursprünglichen Modells beibehalten und durch inkrementelles Training von 500 Milliarden hochwertigen Tokens die mathematische Logik und Codierungsfähigkeiten erheblich verbessert."
  },
  "abab5.5-chat": {
    "description": "Für produktivitätsorientierte Szenarien konzipiert, unterstützt es die Verarbeitung komplexer Aufgaben und die effiziente Textgenerierung, geeignet für professionelle Anwendungen."
  },
  "abab5.5s-chat": {
    "description": "Speziell für chinesische Charakterdialoge konzipiert, bietet es hochwertige chinesische Dialoggenerierung und ist für verschiedene Anwendungsszenarien geeignet."
  },
  "abab6.5g-chat": {
    "description": "Speziell für mehrsprachige Charakterdialoge konzipiert, unterstützt die hochwertige Dialoggenerierung in Englisch und anderen Sprachen."
  },
  "abab6.5s-chat": {
    "description": "Geeignet für eine Vielzahl von Aufgaben der natürlichen Sprachverarbeitung, einschließlich Textgenerierung und Dialogsystemen."
  },
  "abab6.5t-chat": {
    "description": "Für chinesische Charakterdialoge optimiert, bietet es flüssige und den chinesischen Ausdrucksgewohnheiten entsprechende Dialoggenerierung."
  },
  "accounts/fireworks/models/deepseek-r1": {
    "description": "DeepSeek-R1 ist ein hochmodernes großes Sprachmodell, das durch verstärktes Lernen und Optimierung mit Kaltstartdaten hervorragende Leistungen in Inferenz, Mathematik und Programmierung bietet."
  },
  "accounts/fireworks/models/deepseek-v3": {
    "description": "Ein leistungsstarkes Mixture-of-Experts (MoE) Sprachmodell von Deepseek mit insgesamt 671B Parametern, wobei 37B Parameter pro Token aktiviert werden."
  },
  "accounts/fireworks/models/llama-v3-70b-instruct": {
    "description": "Das Llama 3 70B Instruct-Modell ist speziell für mehrsprachige Dialoge und natürliche Sprachverständnis optimiert und übertrifft die meisten Wettbewerbsmodelle."
  },
  "accounts/fireworks/models/llama-v3-8b-instruct": {
    "description": "Das Llama 3 8B Instruct-Modell ist für Dialoge und mehrsprachige Aufgaben optimiert und bietet hervorragende und effiziente Leistungen."
  },
  "accounts/fireworks/models/llama-v3-8b-instruct-hf": {
    "description": "Das Llama 3 8B Instruct-Modell (HF-Version) stimmt mit den offiziellen Ergebnissen überein und bietet hohe Konsistenz und plattformübergreifende Kompatibilität."
  },
  "accounts/fireworks/models/llama-v3p1-405b-instruct": {
    "description": "Das Llama 3.1 405B Instruct-Modell verfügt über eine extrem große Anzahl von Parametern und eignet sich für komplexe Aufgaben und Anweisungsverfolgung in hochbelasteten Szenarien."
  },
  "accounts/fireworks/models/llama-v3p1-70b-instruct": {
    "description": "Das Llama 3.1 70B Instruct-Modell bietet hervorragende natürliche Sprachverständnis- und Generierungsfähigkeiten und ist die ideale Wahl für Dialog- und Analyseaufgaben."
  },
  "accounts/fireworks/models/llama-v3p1-8b-instruct": {
    "description": "Das Llama 3.1 8B Instruct-Modell ist speziell für mehrsprachige Dialoge optimiert und kann die meisten Open-Source- und Closed-Source-Modelle in gängigen Branchenbenchmarks übertreffen."
  },
  "accounts/fireworks/models/llama-v3p2-11b-vision-instruct": {
    "description": "Meta's 11B Parameter instruct-Modell für Bildverarbeitung. Dieses Modell ist optimiert für visuelle Erkennung, Bildverarbeitung, Bildbeschreibung und die Beantwortung allgemeiner Fragen zu Bildern. Es kann visuelle Daten wie Diagramme und Grafiken verstehen und schließt die Lücke zwischen visuellen und sprachlichen Informationen, indem es textuelle Beschreibungen der Bilddetails generiert."
  },
  "accounts/fireworks/models/llama-v3p2-3b-instruct": {
    "description": "Llama 3.2 3B instruct-Modell ist ein leichtgewichtiges mehrsprachiges Modell, das von Meta veröffentlicht wurde. Dieses Modell zielt darauf ab, die Effizienz zu steigern und bietet im Vergleich zu größeren Modellen signifikante Verbesserungen in Bezug auf Latenz und Kosten. Anwendungsbeispiele für dieses Modell sind Abfragen und Aufforderungsneuschreibungen sowie Schreibassistenz."
  },
  "accounts/fireworks/models/llama-v3p2-90b-vision-instruct": {
    "description": "Meta's 90B Parameter instruct-Modell für Bildverarbeitung. Dieses Modell ist optimiert für visuelle Erkennung, Bildverarbeitung, Bildbeschreibung und die Beantwortung allgemeiner Fragen zu Bildern. Es kann visuelle Daten wie Diagramme und Grafiken verstehen und schließt die Lücke zwischen visuellen und sprachlichen Informationen, indem es textuelle Beschreibungen der Bilddetails generiert."
  },
  "accounts/fireworks/models/llama-v3p3-70b-instruct": {
    "description": "Llama 3.3 70B Instruct ist die aktualisierte Version von Llama 3.1 70B aus dem Dezember. Dieses Modell wurde auf der Grundlage von Llama 3.1 70B (veröffentlicht im Juli 2024) verbessert und bietet erweiterte Funktionen für Toolaufrufe, mehrsprachige Textunterstützung sowie mathematische und Programmierfähigkeiten. Das Modell erreicht branchenführende Leistungen in den Bereichen Inferenz, Mathematik und Befehlsbefolgung und bietet eine ähnliche Leistung wie 3.1 405B, während es gleichzeitig signifikante Vorteile in Bezug auf Geschwindigkeit und Kosten bietet."
  },
  "accounts/fireworks/models/mistral-small-24b-instruct-2501": {
    "description": "Ein 24B-Parameter-Modell mit fortschrittlichen Fähigkeiten, die mit größeren Modellen vergleichbar sind."
  },
  "accounts/fireworks/models/mixtral-8x22b-instruct": {
    "description": "Das Mixtral MoE 8x22B Instruct-Modell unterstützt durch seine große Anzahl an Parametern und Multi-Expert-Architektur die effiziente Verarbeitung komplexer Aufgaben."
  },
  "accounts/fireworks/models/mixtral-8x7b-instruct": {
    "description": "Das Mixtral MoE 8x7B Instruct-Modell bietet durch seine Multi-Expert-Architektur effiziente Anweisungsverfolgung und -ausführung."
  },
  "accounts/fireworks/models/mythomax-l2-13b": {
    "description": "Das MythoMax L2 13B-Modell kombiniert neuartige Kombinations-Technologien und ist besonders gut in Erzählungen und Rollenspielen."
  },
  "accounts/fireworks/models/phi-3-vision-128k-instruct": {
    "description": "Das Phi 3 Vision Instruct-Modell ist ein leichtgewichtiges multimodales Modell, das komplexe visuelle und textuelle Informationen verarbeiten kann und über starke Schlussfolgerungsfähigkeiten verfügt."
  },
  "accounts/fireworks/models/qwen-qwq-32b-preview": {
    "description": "Das QwQ-Modell ist ein experimentelles Forschungsmodell, das vom Qwen-Team entwickelt wurde und sich auf die Verbesserung der KI-Inferenzfähigkeiten konzentriert."
  },
  "accounts/fireworks/models/qwen2-vl-72b-instruct": {
    "description": "Die 72B-Version des Qwen-VL-Modells ist das neueste Ergebnis von Alibabas Iteration und repräsentiert fast ein Jahr an Innovation."
  },
  "accounts/fireworks/models/qwen2p5-72b-instruct": {
    "description": "Qwen2.5 ist eine Reihe von Sprachmodellen mit ausschließlich Decodern, die vom Alibaba Cloud Qwen-Team entwickelt wurde. Diese Modelle sind in verschiedenen Größen erhältlich, darunter 0.5B, 1.5B, 3B, 7B, 14B, 32B und 72B, mit Basis- und instruct-Varianten."
  },
  "accounts/fireworks/models/qwen2p5-coder-32b-instruct": {
    "description": "Qwen2.5 Coder 32B Instruct ist die neueste Version der von Alibaba Cloud veröffentlichten Reihe von code-spezifischen großen Sprachmodellen. Dieses Modell basiert auf Qwen2.5 und wurde mit 55 Billionen Tokens trainiert, um die Fähigkeiten zur Codegenerierung, Inferenz und Fehlerbehebung erheblich zu verbessern. Es verbessert nicht nur die Codierungsfähigkeiten, sondern bewahrt auch die Vorteile in Mathematik und allgemeinen Fähigkeiten. Das Modell bietet eine umfassendere Grundlage für praktische Anwendungen wie Code-Agenten."
  },
  "accounts/yi-01-ai/models/yi-large": {
    "description": "Das Yi-Large-Modell bietet hervorragende mehrsprachige Verarbeitungsfähigkeiten und kann für verschiedene Sprachgenerierungs- und Verständnisaufgaben eingesetzt werden."
  },
  "ai21-jamba-1.5-large": {
    "description": "Ein mehrsprachiges Modell mit 398 Milliarden Parametern (94 Milliarden aktiv), das ein 256K langes Kontextfenster, Funktionsaufrufe, strukturierte Ausgaben und fundierte Generierung bietet."
  },
  "ai21-jamba-1.5-mini": {
    "description": "Ein mehrsprachiges Modell mit 52 Milliarden Parametern (12 Milliarden aktiv), das ein 256K langes Kontextfenster, Funktionsaufrufe, strukturierte Ausgaben und fundierte Generierung bietet."
  },
  "anthropic.claude-3-5-sonnet-20240620-v1:0": {
    "description": "Claude 3.5 Sonnet hebt den Branchenstandard an, übertrifft die Konkurrenzmodelle und Claude 3 Opus und zeigt in umfassenden Bewertungen hervorragende Leistungen, während es die Geschwindigkeit und Kosten unserer mittleren Modelle beibehält."
  },
  "anthropic.claude-3-5-sonnet-20241022-v2:0": {
    "description": "Claude 3.5 Sonnet setzt neue Maßstäbe in der Branche, übertrifft die Modelle der Konkurrenz und Claude 3 Opus, und zeigt in umfassenden Bewertungen hervorragende Leistungen, während es die Geschwindigkeit und Kosten unserer mittelgroßen Modelle beibehält."
  },
  "anthropic.claude-3-haiku-20240307-v1:0": {
    "description": "Claude 3 Haiku ist das schnellste und kompakteste Modell von Anthropic und bietet nahezu sofortige Reaktionsgeschwindigkeiten. Es kann schnell einfache Anfragen und Anforderungen beantworten. Kunden werden in der Lage sein, nahtlose AI-Erlebnisse zu schaffen, die menschliche Interaktionen nachahmen. Claude 3 Haiku kann Bilder verarbeiten und Textausgaben zurückgeben, mit einem Kontextfenster von 200K."
  },
  "anthropic.claude-3-opus-20240229-v1:0": {
    "description": "Claude 3 Opus ist das leistungsstärkste AI-Modell von Anthropic mit fortschrittlicher Leistung bei hochkomplexen Aufgaben. Es kann offene Eingaben und unbekannte Szenarien verarbeiten und zeigt hervorragende Flüssigkeit und menschenähnliches Verständnis. Claude 3 Opus demonstriert die Grenzen der Möglichkeiten generativer AI. Claude 3 Opus kann Bilder verarbeiten und Textausgaben zurückgeben, mit einem Kontextfenster von 200K."
  },
  "anthropic.claude-3-sonnet-20240229-v1:0": {
    "description": "Anthropic's Claude 3 Sonnet erreicht ein ideales Gleichgewicht zwischen Intelligenz und Geschwindigkeit – besonders geeignet für Unternehmensarbeitslasten. Es bietet maximalen Nutzen zu einem Preis, der unter dem der Konkurrenz liegt, und wurde als zuverlässiges, langlebiges Hauptmodell für skalierbare AI-Implementierungen konzipiert. Claude 3 Sonnet kann Bilder verarbeiten und Textausgaben zurückgeben, mit einem Kontextfenster von 200K."
  },
  "anthropic.claude-instant-v1": {
    "description": "Ein schnelles, kostengünstiges und dennoch sehr leistungsfähiges Modell, das eine Reihe von Aufgaben bewältigen kann, darunter alltägliche Gespräche, Textanalysen, Zusammenfassungen und Dokumentenfragen."
  },
  "anthropic.claude-v2": {
    "description": "Anthropic zeigt in einer Vielzahl von Aufgaben, von komplexen Dialogen und kreativer Inhaltserstellung bis hin zu detaillierten Anweisungen, ein hohes Maß an Fähigkeiten."
  },
  "anthropic.claude-v2:1": {
    "description": "Die aktualisierte Version von Claude 2 bietet ein doppelt so großes Kontextfenster sowie Verbesserungen in der Zuverlässigkeit, der Halluzinationsrate und der evidenzbasierten Genauigkeit in langen Dokumenten und RAG-Kontexten."
  },
  "anthropic/claude-3-haiku": {
    "description": "Claude 3 Haiku ist das schnellste und kompakteste Modell von Anthropic, das darauf ausgelegt ist, nahezu sofortige Antworten zu liefern. Es bietet schnelle und präzise zielgerichtete Leistungen."
  },
  "anthropic/claude-3-opus": {
    "description": "Claude 3 Opus ist das leistungsstärkste Modell von Anthropic zur Bearbeitung hochkomplexer Aufgaben. Es zeichnet sich durch hervorragende Leistung, Intelligenz, Flüssigkeit und Verständnis aus."
  },
  "anthropic/claude-3.5-haiku": {
    "description": "Claude 3.5 Haiku ist das schnellste nächste Generation Modell von Anthropic. Im Vergleich zu Claude 3 Haiku hat Claude 3.5 Haiku in allen Fähigkeiten Fortschritte gemacht und übertrifft in vielen intellektuellen Benchmark-Tests das größte Modell der vorherigen Generation, Claude 3 Opus."
  },
  "anthropic/claude-3.5-sonnet": {
    "description": "Claude 3.5 Sonnet bietet Fähigkeiten, die über Opus hinausgehen, und eine schnellere Geschwindigkeit als Sonnet, während es den gleichen Preis wie Sonnet beibehält. Sonnet ist besonders gut in Programmierung, Datenwissenschaft, visueller Verarbeitung und Agentenaufgaben."
  },
  "anthropic/claude-3.7-sonnet": {
    "description": "Claude 3.7 Sonnet ist das intelligenteste Modell von Anthropic bis heute und das erste hybride Inferenzmodell auf dem Markt. Claude 3.7 Sonnet kann nahezu sofortige Antworten oder verlängerte, schrittweise Überlegungen erzeugen, wobei die Benutzer diesen Prozess klar nachvollziehen können. Sonnet ist besonders gut in den Bereichen Programmierung, Datenwissenschaft, visuelle Verarbeitung und Agentenaufgaben."
  },
  "aya": {
    "description": "Aya 23 ist ein mehrsprachiges Modell von Cohere, das 23 Sprachen unterstützt und die Anwendung in einer Vielzahl von Sprachen erleichtert."
  },
  "aya:35b": {
    "description": "Aya 23 ist ein mehrsprachiges Modell von Cohere, das 23 Sprachen unterstützt und die Anwendung in einer Vielzahl von Sprachen erleichtert."
  },
  "baichuan/baichuan2-13b-chat": {
    "description": "Baichuan-13B ist ein Open-Source-Sprachmodell mit 13 Milliarden Parametern, das von Baichuan Intelligence entwickelt wurde und in autorisierten chinesischen und englischen Benchmarks die besten Ergebnisse in seiner Größenordnung erzielt hat."
  },
<<<<<<< HEAD
=======
  "c4ai-aya-expanse-32b": {
    "description": "Aya Expanse ist ein leistungsstarkes 32B mehrsprachiges Modell, das darauf abzielt, die Leistung von einsprachigen Modellen durch innovative Ansätze wie Anweisungsoptimierung, Datenarbitrage, Präferenztraining und Modellfusion herauszufordern. Es unterstützt 23 Sprachen."
  },
  "c4ai-aya-expanse-8b": {
    "description": "Aya Expanse ist ein leistungsstarkes 8B mehrsprachiges Modell, das darauf abzielt, die Leistung von einsprachigen Modellen durch innovative Ansätze wie Anweisungsoptimierung, Datenarbitrage, Präferenztraining und Modellfusion herauszufordern. Es unterstützt 23 Sprachen."
  },
  "c4ai-aya-vision-32b": {
    "description": "Aya Vision ist ein hochmodernes multimodales Modell, das in mehreren wichtigen Benchmarks für Sprache, Text und Bild hervorragende Leistungen zeigt. Diese 32B-Version konzentriert sich auf die fortschrittlichste mehrsprachige Leistung und unterstützt 23 Sprachen."
  },
  "c4ai-aya-vision-8b": {
    "description": "Aya Vision ist ein hochmodernes multimodales Modell, das in mehreren wichtigen Benchmarks für Sprache, Text und Bild hervorragende Leistungen zeigt. Diese 8B-Version konzentriert sich auf niedrige Latenz und optimale Leistung."
  },
>>>>>>> 31fba1c9
  "charglm-3": {
    "description": "CharGLM-3 ist für Rollenspiele und emotionale Begleitung konzipiert und unterstützt extrem lange Mehrfachgedächtnisse und personalisierte Dialoge, mit breiter Anwendung."
  },
  "chatglm3": {
    "description": "ChatGLM3 ist ein proprietäres Modell, das von der KI-Forschungsgruppe Zhipu AI und dem KEG-Labor der Tsinghua-Universität veröffentlicht wurde. Es wurde durch umfangreiche Vortrainings mit chinesischen und englischen Bezeichnern sowie durch die Anpassung an menschliche Präferenzen entwickelt. Im Vergleich zum ersten Modell erzielte es Verbesserungen von 16 %, 36 % und 280 % in den Benchmarks MMLU, C-Eval und GSM8K und steht an der Spitze der chinesischen Aufgabenliste C-Eval. Es eignet sich für Szenarien, die hohe Anforderungen an das Wissensvolumen, die Inferenzfähigkeit und die Kreativität stellen, wie z. B. die Erstellung von Werbetexten, das Schreiben von Romanen, wissensbasiertes Schreiben und die Generierung von Code."
  },
  "chatglm3-6b-base": {
    "description": "ChatGLM3-6b-base ist das neueste Modell der ChatGLM-Serie mit 6 Milliarden Parametern, entwickelt von Zhipu."
  },
  "chatgpt-4o-latest": {
    "description": "ChatGPT-4o ist ein dynamisches Modell, das in Echtzeit aktualisiert wird, um die neueste Version zu gewährleisten. Es kombiniert starke Sprachverständnis- und Generierungsfähigkeiten und eignet sich für großangelegte Anwendungsszenarien, einschließlich Kundenservice, Bildung und technische Unterstützung."
  },
  "claude-2.0": {
    "description": "Claude 2 bietet Unternehmen Fortschritte in kritischen Fähigkeiten, einschließlich branchenführenden 200K Token Kontext, erheblich reduzierter Häufigkeit von Modellillusionen, Systemaufforderungen und einer neuen Testfunktion: Werkzeugaufrufe."
  },
  "claude-2.1": {
    "description": "Claude 2 bietet Unternehmen Fortschritte in kritischen Fähigkeiten, einschließlich branchenführenden 200K Token Kontext, erheblich reduzierter Häufigkeit von Modellillusionen, Systemaufforderungen und einer neuen Testfunktion: Werkzeugaufrufe."
  },
  "claude-3-5-haiku-20241022": {
    "description": "Claude 3.5 Haiku ist das schnellste nächste Modell von Anthropic. Im Vergleich zu Claude 3 Haiku hat Claude 3.5 Haiku in allen Fähigkeiten Verbesserungen erzielt und übertrifft das vorherige größte Modell, Claude 3 Opus, in vielen intellektuellen Benchmark-Tests."
  },
  "claude-3-5-sonnet-20240620": {
    "description": "Claude 3.5 Sonnet bietet Fähigkeiten, die über Opus hinausgehen, und ist schneller als Sonnet, während es den gleichen Preis wie Sonnet beibehält. Sonnet ist besonders gut in Programmierung, Datenwissenschaft, visueller Verarbeitung und Agenturaufgaben."
  },
  "claude-3-5-sonnet-20241022": {
    "description": "Claude 3.5 Sonnet bietet überlegene Fähigkeiten im Vergleich zu Opus und schnellere Geschwindigkeiten als Sonnet, während es den gleichen Preis wie Sonnet beibehält. Sonnet ist besonders gut in den Bereichen Programmierung, Datenwissenschaft, visuelle Verarbeitung und Aufgabenübertragung."
  },
  "claude-3-7-sonnet-20250219": {
    "description": "Claude 3.7 Sonnet hebt den Branchenstandard an, übertrifft die Modelle der Konkurrenz und Claude 3 Opus, und zeigt in umfassenden Bewertungen hervorragende Leistungen, während es die Geschwindigkeit und Kosten unserer mittelgroßen Modelle beibehält."
  },
  "claude-3-haiku-20240307": {
    "description": "Claude 3 Haiku ist das schnellste und kompakteste Modell von Anthropic, das darauf abzielt, nahezu sofortige Antworten zu liefern. Es bietet schnelle und präzise zielgerichtete Leistungen."
  },
  "claude-3-opus-20240229": {
    "description": "Claude 3 Opus ist das leistungsstärkste Modell von Anthropic für die Verarbeitung hochkomplexer Aufgaben. Es bietet herausragende Leistungen in Bezug auf Leistung, Intelligenz, Flüssigkeit und Verständnis."
  },
  "claude-3-sonnet-20240229": {
    "description": "Claude 3 Sonnet bietet eine ideale Balance zwischen Intelligenz und Geschwindigkeit für Unternehmensarbeitslasten. Es bietet maximalen Nutzen zu einem niedrigeren Preis, ist zuverlässig und für großflächige Bereitstellungen geeignet."
  },
  "codegeex-4": {
    "description": "CodeGeeX-4 ist ein leistungsstarker AI-Programmierassistent, der intelligente Fragen und Codevervollständigung in verschiedenen Programmiersprachen unterstützt und die Entwicklungseffizienz steigert."
  },
  "codegeex4-all-9b": {
    "description": "CodeGeeX4-ALL-9B ist ein mehrsprachiges Code-Generierungsmodell, das umfassende Funktionen unterstützt, darunter Code-Vervollständigung und -Generierung, Code-Interpreter, Websuche, Funktionsaufrufe und repository-weite Codefragen und -antworten, und deckt verschiedene Szenarien der Softwareentwicklung ab. Es ist das führende Code-Generierungsmodell mit weniger als 10B Parametern."
  },
  "codegemma": {
    "description": "CodeGemma ist ein leichtgewichtiges Sprachmodell, das speziell für verschiedene Programmieraufgaben entwickelt wurde und schnelle Iterationen und Integrationen unterstützt."
  },
  "codegemma:2b": {
    "description": "CodeGemma ist ein leichtgewichtiges Sprachmodell, das speziell für verschiedene Programmieraufgaben entwickelt wurde und schnelle Iterationen und Integrationen unterstützt."
  },
  "codellama": {
    "description": "Code Llama ist ein LLM, das sich auf die Codegenerierung und -diskussion konzentriert und eine breite Unterstützung für Programmiersprachen bietet, die sich für Entwicklerumgebungen eignet."
  },
  "codellama/CodeLlama-34b-Instruct-hf": {
    "description": "Code Llama ist ein LLM, das sich auf die Codegenerierung und -diskussion konzentriert und eine breite Unterstützung für Programmiersprachen bietet, die für Entwicklerumgebungen geeignet ist."
  },
  "codellama:13b": {
    "description": "Code Llama ist ein LLM, das sich auf die Codegenerierung und -diskussion konzentriert und eine breite Unterstützung für Programmiersprachen bietet, die sich für Entwicklerumgebungen eignet."
  },
  "codellama:34b": {
    "description": "Code Llama ist ein LLM, das sich auf die Codegenerierung und -diskussion konzentriert und eine breite Unterstützung für Programmiersprachen bietet, die sich für Entwicklerumgebungen eignet."
  },
  "codellama:70b": {
    "description": "Code Llama ist ein LLM, das sich auf die Codegenerierung und -diskussion konzentriert und eine breite Unterstützung für Programmiersprachen bietet, die sich für Entwicklerumgebungen eignet."
  },
  "codeqwen": {
    "description": "CodeQwen1.5 ist ein großes Sprachmodell, das auf einer umfangreichen Code-Datenbasis trainiert wurde und speziell für die Lösung komplexer Programmieraufgaben entwickelt wurde."
  },
  "codestral": {
    "description": "Codestral ist das erste Code-Modell von Mistral AI und bietet hervorragende Unterstützung für Aufgaben der Codegenerierung."
  },
  "codestral-latest": {
    "description": "Codestral ist ein hochmodernes Generierungsmodell, das sich auf die Codegenerierung konzentriert und für Aufgaben wie das Ausfüllen von Zwischenräumen und die Codevervollständigung optimiert wurde."
  },
  "cognitivecomputations/dolphin-mixtral-8x22b": {
    "description": "Dolphin Mixtral 8x22B ist ein Modell, das für die Befolgung von Anweisungen, Dialoge und Programmierung entwickelt wurde."
  },
  "cohere-command-r": {
    "description": "Command R ist ein skalierbares generatives Modell, das auf RAG und Tool-Nutzung abzielt, um KI in Produktionsgröße für Unternehmen zu ermöglichen."
  },
  "cohere-command-r-plus": {
    "description": "Command R+ ist ein hochmodernes, RAG-optimiertes Modell, das für unternehmensgerechte Arbeitslasten konzipiert ist."
  },
  "command": {
    "description": "Ein dialogbasiertes Modell, das Anweisungen folgt und in sprachlichen Aufgaben hohe Qualität und Zuverlässigkeit bietet. Im Vergleich zu unserem grundlegenden Generierungsmodell hat es eine längere Kontextlänge."
  },
  "command-a-03-2025": {
    "description": "Command A ist unser bisher leistungsstärkstes Modell, das in der Nutzung von Werkzeugen, Agenten, Retrieval-Enhanced Generation (RAG) und mehrsprachigen Anwendungsszenarien hervorragende Leistungen zeigt. Command A hat eine Kontextlänge von 256K, benötigt nur zwei GPUs zum Betrieb und bietet im Vergleich zu Command R+ 08-2024 eine Steigerung der Durchsatzrate um 150 %."
  },
  "command-light": {
    "description": "Eine kleinere, schnellere Version von Command, die fast ebenso leistungsstark ist, aber schneller arbeitet."
  },
  "command-light-nightly": {
    "description": "Um die Zeitspanne zwischen den Hauptversionsveröffentlichungen zu verkürzen, haben wir eine nächtliche Version des Command Modells eingeführt. Für die command-light-Serie wird diese Version als command-light-nightly bezeichnet. Bitte beachten Sie, dass command-light-nightly die neueste, experimentellste und (möglicherweise) instabilste Version ist. Die nächtlichen Versionen werden regelmäßig aktualisiert, ohne vorherige Ankündigung, daher wird die Verwendung in Produktionsumgebungen nicht empfohlen."
  },
  "command-nightly": {
    "description": "Um die Zeitspanne zwischen den Hauptversionsveröffentlichungen zu verkürzen, haben wir eine nächtliche Version des Command Modells eingeführt. Für die Command-Serie wird diese Version als command-cightly bezeichnet. Bitte beachten Sie, dass command-nightly die neueste, experimentellste und (möglicherweise) instabilste Version ist. Die nächtlichen Versionen werden regelmäßig aktualisiert, ohne vorherige Ankündigung, daher wird die Verwendung in Produktionsumgebungen nicht empfohlen."
  },
  "command-r": {
    "description": "Command R ist ein LLM, das für Dialoge und Aufgaben mit langen Kontexten optimiert ist und sich besonders gut für dynamische Interaktionen und Wissensmanagement eignet."
  },
  "command-r-03-2024": {
    "description": "Command R ist ein dialogbasiertes Modell, das Anweisungen folgt und in sprachlichen Aufgaben eine höhere Qualität und Zuverlässigkeit bietet. Im Vergleich zu früheren Modellen hat es eine längere Kontextlänge. Es kann für komplexe Workflows wie Codegenerierung, Retrieval-Enhanced Generation (RAG), Werkzeugnutzung und Agenten verwendet werden."
  },
  "command-r-08-2024": {
    "description": "command-r-08-2024 ist die aktualisierte Version des Command R Modells, das im August 2024 veröffentlicht wurde."
  },
  "command-r-plus": {
    "description": "Command R+ ist ein leistungsstarkes großes Sprachmodell, das speziell für reale Unternehmensszenarien und komplexe Anwendungen entwickelt wurde."
  },
  "command-r-plus-04-2024": {
    "description": "Command R+ ist ein dialogbasiertes Modell, das Anweisungen folgt und in sprachlichen Aufgaben eine höhere Qualität und Zuverlässigkeit bietet. Im Vergleich zu früheren Modellen hat es eine längere Kontextlänge. Es eignet sich am besten für komplexe RAG-Workflows und mehrstufige Werkzeugnutzung."
  },
  "command-r7b-12-2024": {
    "description": "command-r7b-12-2024 ist eine kompakte und effiziente aktualisierte Version, die im Dezember 2024 veröffentlicht wurde. Es zeigt hervorragende Leistungen in Aufgaben, die komplexes Denken und mehrstufige Verarbeitung erfordern, wie RAG, Werkzeugnutzung und Agenten."
  },
  "dall-e-2": {
    "description": "Zweite Generation des DALL·E-Modells, unterstützt realistischere und genauere Bildgenerierung, mit einer Auflösung, die viermal so hoch ist wie die der ersten Generation."
  },
  "dall-e-3": {
    "description": "Das neueste DALL·E-Modell, veröffentlicht im November 2023. Unterstützt realistischere und genauere Bildgenerierung mit verbesserter Detailgenauigkeit."
  },
  "databricks/dbrx-instruct": {
    "description": "DBRX Instruct bietet zuverlässige Anweisungsverarbeitungsfähigkeiten und unterstützt Anwendungen in verschiedenen Branchen."
  },
  "deepseek-ai/DeepSeek-R1": {
    "description": "DeepSeek-R1 ist ein durch verstärkendes Lernen (RL) gesteuertes Inferenzmodell, das die Probleme der Wiederholbarkeit und Lesbarkeit im Modell löst. Vor dem RL führte DeepSeek-R1 Kaltstartdaten ein, um die Inferenzleistung weiter zu optimieren. Es zeigt in mathematischen, programmierbezogenen und Inferenzaufgaben eine vergleichbare Leistung zu OpenAI-o1 und verbessert durch sorgfältig gestaltete Trainingsmethoden die Gesamteffizienz."
  },
  "deepseek-ai/DeepSeek-R1-Distill-Llama-70B": {
    "description": "Das DeepSeek-R1-Distill-Modell optimiert die Inferenzleistung durch verstärkendes Lernen und Kaltstartdaten. Das Open-Source-Modell setzt neue Maßstäbe für Multitasking."
  },
  "deepseek-ai/DeepSeek-R1-Distill-Llama-8B": {
    "description": "DeepSeek-R1-Distill-Llama-8B ist ein destilliertes Modell, das auf Llama-3.1-8B basiert. Dieses Modell wurde mit Beispielen, die von DeepSeek-R1 generiert wurden, feinabgestimmt und zeigt hervorragende Inferenzfähigkeiten. Es hat in mehreren Benchmark-Tests gut abgeschnitten, darunter eine Genauigkeit von 89,1 % in MATH-500, eine Bestehensquote von 50,4 % in AIME 2024 und eine Bewertung von 1205 in CodeForces, was starke mathematische und Programmierfähigkeiten für ein 8B-Modell demonstriert."
  },
  "deepseek-ai/DeepSeek-R1-Distill-Qwen-1.5B": {
    "description": "Das DeepSeek-R1-Distill-Modell optimiert die Inferenzleistung durch verstärkendes Lernen und Kaltstartdaten. Das Open-Source-Modell setzt neue Maßstäbe für Multitasking."
  },
  "deepseek-ai/DeepSeek-R1-Distill-Qwen-14B": {
    "description": "Das DeepSeek-R1-Distill-Modell optimiert die Inferenzleistung durch verstärkendes Lernen und Kaltstartdaten. Das Open-Source-Modell setzt neue Maßstäbe für Multitasking."
  },
  "deepseek-ai/DeepSeek-R1-Distill-Qwen-32B": {
    "description": "DeepSeek-R1-Distill-Qwen-32B ist ein Modell, das durch Wissensdestillation aus Qwen2.5-32B gewonnen wurde. Dieses Modell wurde mit 800.000 ausgewählten Beispielen, die von DeepSeek-R1 generiert wurden, feinabgestimmt und zeigt herausragende Leistungen in mehreren Bereichen wie Mathematik, Programmierung und Inferenz. Es hat in mehreren Benchmark-Tests, darunter AIME 2024, MATH-500 und GPQA Diamond, hervorragende Ergebnisse erzielt, wobei es in MATH-500 eine Genauigkeit von 94,3 % erreicht hat und damit starke mathematische Schlussfolgerungsfähigkeiten demonstriert."
  },
  "deepseek-ai/DeepSeek-R1-Distill-Qwen-7B": {
    "description": "DeepSeek-R1-Distill-Qwen-7B ist ein Modell, das durch Wissensdestillation aus Qwen2.5-Math-7B gewonnen wurde. Dieses Modell wurde mit 800.000 ausgewählten Beispielen, die von DeepSeek-R1 generiert wurden, feinabgestimmt und zeigt hervorragende Inferenzfähigkeiten. Es hat in mehreren Benchmark-Tests, darunter eine Genauigkeit von 92,8 % in MATH-500, eine Bestehensquote von 55,5 % in AIME 2024 und eine Bewertung von 1189 in CodeForces, was starke mathematische und Programmierfähigkeiten für ein 7B-Modell demonstriert."
  },
  "deepseek-ai/DeepSeek-V2.5": {
    "description": "DeepSeek V2.5 vereint die hervorragenden Merkmale früherer Versionen und verbessert die allgemeinen und kodierenden Fähigkeiten."
  },
  "deepseek-ai/DeepSeek-V3": {
    "description": "DeepSeek-V3 ist ein hybrides Expertenmodell (MoE) mit 6710 Milliarden Parametern, das eine Multi-Head-Latent-Attention (MLA) und die DeepSeekMoE-Architektur verwendet, kombiniert mit einer Lastenausgleichsstrategie ohne Hilfskosten, um die Inferenz- und Trainingseffizienz zu optimieren. Durch das Pre-Training auf 14,8 Billionen hochwertigen Tokens und anschließendes überwachten Feintuning und verstärkendes Lernen übertrifft DeepSeek-V3 in der Leistung andere Open-Source-Modelle und nähert sich führenden Closed-Source-Modellen."
  },
  "deepseek-ai/deepseek-llm-67b-chat": {
    "description": "DeepSeek 67B ist ein fortschrittliches Modell, das für komplexe Dialoge trainiert wurde."
  },
  "deepseek-ai/deepseek-r1": {
    "description": "Hochmodernes, effizientes LLM, das auf Schlussfolgern, Mathematik und Programmierung spezialisiert ist."
  },
  "deepseek-ai/deepseek-vl2": {
    "description": "DeepSeek-VL2 ist ein hybrides Expertenmodell (MoE) für visuelle Sprache, das auf DeepSeekMoE-27B basiert und eine spärliche Aktivierung der MoE-Architektur verwendet, um außergewöhnliche Leistungen bei der Aktivierung von nur 4,5 Milliarden Parametern zu erzielen. Dieses Modell zeigt hervorragende Leistungen in mehreren Aufgaben, darunter visuelle Fragenbeantwortung, optische Zeichenerkennung, Dokument-/Tabellen-/Diagrammverständnis und visuelle Lokalisierung."
  },
  "deepseek-chat": {
    "description": "Ein neues Open-Source-Modell, das allgemeine und Codefähigkeiten kombiniert. Es bewahrt nicht nur die allgemeinen Dialogfähigkeiten des ursprünglichen Chat-Modells und die leistungsstarken Codeverarbeitungsfähigkeiten des Coder-Modells, sondern stimmt auch besser mit menschlichen Präferenzen überein. Darüber hinaus hat DeepSeek-V2.5 in mehreren Bereichen wie Schreibaufgaben und Befolgung von Anweisungen erhebliche Verbesserungen erzielt."
  },
  "deepseek-coder-33B-instruct": {
    "description": "DeepSeek Coder 33B ist ein Code-Sprachmodell, das auf 20 Billionen Daten trainiert wurde, von denen 87 % Code und 13 % in Chinesisch und Englisch sind. Das Modell führt eine Fenstergröße von 16K und Aufgaben zur Lückenergänzung ein und bietet projektbezogene Code-Vervollständigung und Fragmentfüllfunktionen."
  },
  "deepseek-coder-v2": {
    "description": "DeepSeek Coder V2 ist ein Open-Source-Mischexperten-Code-Modell, das in Codeaufgaben hervorragende Leistungen erbringt und mit GPT4-Turbo vergleichbar ist."
  },
  "deepseek-coder-v2:236b": {
    "description": "DeepSeek Coder V2 ist ein Open-Source-Mischexperten-Code-Modell, das in Codeaufgaben hervorragende Leistungen erbringt und mit GPT4-Turbo vergleichbar ist."
  },
  "deepseek-r1": {
    "description": "DeepSeek-R1 ist ein durch verstärkendes Lernen (RL) gesteuertes Inferenzmodell, das die Probleme der Wiederholbarkeit und Lesbarkeit im Modell löst. Vor dem RL führte DeepSeek-R1 Kaltstartdaten ein, um die Inferenzleistung weiter zu optimieren. Es zeigt in mathematischen, programmierbezogenen und Inferenzaufgaben eine vergleichbare Leistung zu OpenAI-o1 und verbessert durch sorgfältig gestaltete Trainingsmethoden die Gesamteffizienz."
  },
  "deepseek-r1-70b-fast-online": {
    "description": "DeepSeek R1 70B Schnellversion, die Echtzeit-Online-Suche unterstützt und eine schnellere Reaktionszeit bei gleichbleibender Modellleistung bietet."
  },
  "deepseek-r1-70b-online": {
    "description": "DeepSeek R1 70B Standardversion, die Echtzeit-Online-Suche unterstützt und sich für Dialoge und Textverarbeitungsaufgaben eignet, die aktuelle Informationen benötigen."
  },
  "deepseek-r1-distill-llama-70b": {
    "description": "DeepSeek R1 – das größere und intelligentere Modell im DeepSeek-Paket – wurde in die Llama 70B-Architektur destilliert. Basierend auf Benchmark-Tests und menschlicher Bewertung ist dieses Modell intelligenter als das ursprüngliche Llama 70B, insbesondere bei Aufgaben, die mathematische und faktische Genauigkeit erfordern."
  },
  "deepseek-r1-distill-llama-8b": {
    "description": "Das DeepSeek-R1-Distill Modell wurde durch Wissensdistillationstechniken entwickelt, indem Proben, die von DeepSeek-R1 generiert wurden, auf Qwen, Llama und andere Open-Source-Modelle feinabgestimmt wurden."
  },
  "deepseek-r1-distill-qianfan-llama-70b": {
    "description": "Erstmals veröffentlicht am 14. Februar 2025, destilliert vom Qianfan-Modellteam auf Basis des Llama3_70B Modells (gebaut mit Meta Llama), wobei auch die Qianfan-Korpora in die Destillationsdaten aufgenommen wurden."
  },
  "deepseek-r1-distill-qianfan-llama-8b": {
    "description": "Erstmals veröffentlicht am 14. Februar 2025, destilliert vom Qianfan-Modellteam auf Basis des Llama3_8B Modells (gebaut mit Meta Llama), wobei auch die Qianfan-Korpora in die Destillationsdaten aufgenommen wurden."
  },
  "deepseek-r1-distill-qwen-1.5b": {
    "description": "Das DeepSeek-R1-Distill Modell wurde durch Wissensdistillationstechniken entwickelt, indem Proben, die von DeepSeek-R1 generiert wurden, auf Qwen, Llama und andere Open-Source-Modelle feinabgestimmt wurden."
  },
  "deepseek-r1-distill-qwen-14b": {
    "description": "Das DeepSeek-R1-Distill Modell wurde durch Wissensdistillationstechniken entwickelt, indem Proben, die von DeepSeek-R1 generiert wurden, auf Qwen, Llama und andere Open-Source-Modelle feinabgestimmt wurden."
  },
  "deepseek-r1-distill-qwen-32b": {
    "description": "Das DeepSeek-R1-Distill Modell wurde durch Wissensdistillationstechniken entwickelt, indem Proben, die von DeepSeek-R1 generiert wurden, auf Qwen, Llama und andere Open-Source-Modelle feinabgestimmt wurden."
  },
  "deepseek-r1-distill-qwen-7b": {
    "description": "Das DeepSeek-R1-Distill Modell wurde durch Wissensdistillationstechniken entwickelt, indem Proben, die von DeepSeek-R1 generiert wurden, auf Qwen, Llama und andere Open-Source-Modelle feinabgestimmt wurden."
  },
  "deepseek-r1-fast-online": {
    "description": "DeepSeek R1 Vollschnellversion, die Echtzeit-Online-Suche unterstützt und die leistungsstarken Fähigkeiten von 671B Parametern mit einer schnelleren Reaktionszeit kombiniert."
  },
  "deepseek-r1-online": {
    "description": "DeepSeek R1 Vollversion mit 671B Parametern, die Echtzeit-Online-Suche unterstützt und über verbesserte Verständnis- und Generierungsfähigkeiten verfügt."
  },
  "deepseek-reasoner": {
    "description": "Das von DeepSeek entwickelte Inferenzmodell. Bevor das Modell die endgültige Antwort ausgibt, gibt es zunächst eine Denkprozesskette aus, um die Genauigkeit der endgültigen Antwort zu erhöhen."
  },
  "deepseek-v2": {
    "description": "DeepSeek V2 ist ein effizientes Mixture-of-Experts-Sprachmodell, das für wirtschaftliche Verarbeitungsanforderungen geeignet ist."
  },
  "deepseek-v2:236b": {
    "description": "DeepSeek V2 236B ist das Design-Code-Modell von DeepSeek und bietet starke Fähigkeiten zur Codegenerierung."
  },
  "deepseek-v3": {
    "description": "DeepSeek-V3 ist ein MoE-Modell, das von der Hangzhou DeepSeek Artificial Intelligence Technology Research Co., Ltd. entwickelt wurde. Es hat in mehreren Bewertungen herausragende Ergebnisse erzielt und belegt in den gängigen Rankings den ersten Platz unter den Open-Source-Modellen. Im Vergleich zum V2.5-Modell hat sich die Generierungsgeschwindigkeit um das Dreifache erhöht, was den Nutzern ein schnelleres und flüssigeres Nutzungserlebnis bietet."
  },
  "deepseek/deepseek-chat": {
    "description": "Ein neues Open-Source-Modell, das allgemeine und Codefähigkeiten vereint. Es behält nicht nur die allgemeinen Dialogfähigkeiten des ursprünglichen Chat-Modells und die leistungsstarken Codeverarbeitungsfähigkeiten des Coder-Modells bei, sondern stimmt auch besser mit menschlichen Vorlieben überein. Darüber hinaus hat DeepSeek-V2.5 in vielen Bereichen wie Schreibaufgaben und Befehlsbefolgung erhebliche Verbesserungen erzielt."
  },
  "deepseek/deepseek-r1": {
    "description": "DeepSeek-R1 hat die Schlussfolgerungsfähigkeiten des Modells erheblich verbessert, selbst bei nur wenigen gekennzeichneten Daten. Bevor das Modell die endgültige Antwort ausgibt, gibt es zunächst eine Denkprozesskette aus, um die Genauigkeit der endgültigen Antwort zu erhöhen."
  },
  "deepseek/deepseek-r1-distill-llama-70b": {
    "description": "DeepSeek R1 Distill Llama 70B ist ein großes Sprachmodell, das auf Llama3.3 70B basiert und durch Feinabstimmung mit den Ausgaben von DeepSeek R1 eine wettbewerbsfähige Leistung erreicht, die mit großen, fortschrittlichen Modellen vergleichbar ist."
  },
  "deepseek/deepseek-r1-distill-llama-8b": {
    "description": "DeepSeek R1 Distill Llama 8B ist ein distilliertes großes Sprachmodell, das auf Llama-3.1-8B-Instruct basiert und durch Training mit den Ausgaben von DeepSeek R1 erstellt wurde."
  },
  "deepseek/deepseek-r1-distill-qwen-14b": {
    "description": "DeepSeek R1 Distill Qwen 14B ist ein distilliertes großes Sprachmodell, das auf Qwen 2.5 14B basiert und durch Training mit den Ausgaben von DeepSeek R1 erstellt wurde. Dieses Modell hat in mehreren Benchmark-Tests OpenAI's o1-mini übertroffen und die neuesten technologischen Fortschritte bei dichten Modellen (state-of-the-art) erzielt. Hier sind einige Ergebnisse der Benchmark-Tests:\nAIME 2024 pass@1: 69.7\nMATH-500 pass@1: 93.9\nCodeForces Rating: 1481\nDas Modell zeigt durch Feinabstimmung mit den Ausgaben von DeepSeek R1 eine wettbewerbsfähige Leistung, die mit größeren, fortschrittlichen Modellen vergleichbar ist."
  },
  "deepseek/deepseek-r1-distill-qwen-32b": {
    "description": "DeepSeek R1 Distill Qwen 32B ist ein distilliertes großes Sprachmodell, das auf Qwen 2.5 32B basiert und durch Training mit den Ausgaben von DeepSeek R1 erstellt wurde. Dieses Modell hat in mehreren Benchmark-Tests OpenAI's o1-mini übertroffen und die neuesten technologischen Fortschritte bei dichten Modellen (state-of-the-art) erzielt. Hier sind einige Ergebnisse der Benchmark-Tests:\nAIME 2024 pass@1: 72.6\nMATH-500 pass@1: 94.3\nCodeForces Rating: 1691\nDas Modell zeigt durch Feinabstimmung mit den Ausgaben von DeepSeek R1 eine wettbewerbsfähige Leistung, die mit größeren, fortschrittlichen Modellen vergleichbar ist."
  },
  "deepseek/deepseek-r1/community": {
    "description": "DeepSeek R1 ist das neueste Open-Source-Modell, das vom DeepSeek-Team veröffentlicht wurde und über eine äußerst leistungsstarke Inferenzleistung verfügt, insbesondere in den Bereichen Mathematik, Programmierung und logisches Denken, die mit dem OpenAI o1-Modell vergleichbar ist."
  },
  "deepseek/deepseek-r1:free": {
    "description": "DeepSeek-R1 hat die Schlussfolgerungsfähigkeiten des Modells erheblich verbessert, selbst bei nur wenigen gekennzeichneten Daten. Bevor das Modell die endgültige Antwort ausgibt, gibt es zunächst eine Denkprozesskette aus, um die Genauigkeit der endgültigen Antwort zu erhöhen."
  },
  "deepseek/deepseek-v3": {
    "description": "DeepSeek-V3 hat einen bedeutenden Durchbruch in der Inferenzgeschwindigkeit im Vergleich zu früheren Modellen erzielt. Es belegt den ersten Platz unter den Open-Source-Modellen und kann mit den weltweit fortschrittlichsten proprietären Modellen konkurrieren. DeepSeek-V3 verwendet die Multi-Head-Latent-Attention (MLA) und die DeepSeekMoE-Architektur, die in DeepSeek-V2 umfassend validiert wurden. Darüber hinaus hat DeepSeek-V3 eine unterstützende verlustfreie Strategie für die Lastenverteilung eingeführt und mehrere Zielvorgaben für das Training von Mehrfachvorhersagen festgelegt, um eine stärkere Leistung zu erzielen."
  },
  "deepseek/deepseek-v3/community": {
    "description": "DeepSeek-V3 hat einen bedeutenden Durchbruch in der Inferenzgeschwindigkeit im Vergleich zu früheren Modellen erzielt. Es belegt den ersten Platz unter den Open-Source-Modellen und kann mit den weltweit fortschrittlichsten proprietären Modellen konkurrieren. DeepSeek-V3 verwendet die Multi-Head-Latent-Attention (MLA) und die DeepSeekMoE-Architektur, die in DeepSeek-V2 umfassend validiert wurden. Darüber hinaus hat DeepSeek-V3 eine unterstützende verlustfreie Strategie für die Lastenverteilung eingeführt und mehrere Zielvorgaben für das Training von Mehrfachvorhersagen festgelegt, um eine stärkere Leistung zu erzielen."
  },
  "doubao-1.5-lite-32k": {
    "description": "Doubao-1.5-lite ist das neueste leichte Modell der nächsten Generation, das eine extrem schnelle Reaktionszeit bietet und sowohl in der Leistung als auch in der Latenz weltweit erstklassig ist."
  },
  "doubao-1.5-pro-256k": {
    "description": "Doubao-1.5-pro-256k ist die umfassend verbesserte Version von Doubao-1.5-Pro, die die Gesamtleistung um 10 % steigert. Es unterstützt Schlussfolgerungen mit einem Kontextfenster von 256k und eine maximale Ausgabelänge von 12k Tokens. Höhere Leistung, größeres Fenster und ein hervorragendes Preis-Leistungs-Verhältnis machen es für eine breitere Palette von Anwendungsszenarien geeignet."
  },
  "doubao-1.5-pro-32k": {
    "description": "Doubao-1.5-pro ist das neueste Hauptmodell der nächsten Generation, dessen Leistung umfassend verbessert wurde und das in den Bereichen Wissen, Code, Schlussfolgerungen usw. herausragende Leistungen zeigt."
  },
  "emohaa": {
    "description": "Emohaa ist ein psychologisches Modell mit professionellen Beratungsfähigkeiten, das den Nutzern hilft, emotionale Probleme zu verstehen."
  },
  "ernie-3.5-128k": {
    "description": "Das von Baidu entwickelte Flaggschiff-Modell für große Sprachmodelle deckt eine riesige Menge an chinesischen und englischen Korpora ab und bietet starke allgemeine Fähigkeiten, die die meisten Anforderungen an Dialogfragen, kreative Generierung und Plugin-Anwendungen erfüllen; es unterstützt die automatische Anbindung an das Baidu-Suchplugin, um die Aktualität der Antwortinformationen zu gewährleisten."
  },
  "ernie-3.5-8k": {
    "description": "Das von Baidu entwickelte Flaggschiff-Modell für große Sprachmodelle deckt eine riesige Menge an chinesischen und englischen Korpora ab und bietet starke allgemeine Fähigkeiten, die die meisten Anforderungen an Dialogfragen, kreative Generierung und Plugin-Anwendungen erfüllen; es unterstützt die automatische Anbindung an das Baidu-Suchplugin, um die Aktualität der Antwortinformationen zu gewährleisten."
  },
  "ernie-3.5-8k-preview": {
    "description": "Das von Baidu entwickelte Flaggschiff-Modell für große Sprachmodelle deckt eine riesige Menge an chinesischen und englischen Korpora ab und bietet starke allgemeine Fähigkeiten, die die meisten Anforderungen an Dialogfragen, kreative Generierung und Plugin-Anwendungen erfüllen; es unterstützt die automatische Anbindung an das Baidu-Suchplugin, um die Aktualität der Antwortinformationen zu gewährleisten."
  },
  "ernie-4.0-8k-latest": {
    "description": "Das von Baidu entwickelte Flaggschiff-Modell für große Sprachmodelle hat im Vergleich zu ERNIE 3.5 eine umfassende Verbesserung der Modellfähigkeiten erreicht und ist weit verbreitet in komplexen Aufgabenbereichen anwendbar; es unterstützt die automatische Anbindung an das Baidu-Suchplugin, um die Aktualität der Antwortinformationen zu gewährleisten."
  },
  "ernie-4.0-8k-preview": {
    "description": "Das von Baidu entwickelte Flaggschiff-Modell für große Sprachmodelle hat im Vergleich zu ERNIE 3.5 eine umfassende Verbesserung der Modellfähigkeiten erreicht und ist weit verbreitet in komplexen Aufgabenbereichen anwendbar; es unterstützt die automatische Anbindung an das Baidu-Suchplugin, um die Aktualität der Antwortinformationen zu gewährleisten."
  },
  "ernie-4.0-turbo-128k": {
    "description": "Das von Baidu entwickelte Flaggschiff-Modell für große Sprachmodelle zeigt hervorragende Gesamtergebnisse und ist weit verbreitet in komplexen Aufgabenbereichen anwendbar; es unterstützt die automatische Anbindung an das Baidu-Suchplugin, um die Aktualität der Antwortinformationen zu gewährleisten. Im Vergleich zu ERNIE 4.0 bietet es eine bessere Leistung."
  },
  "ernie-4.0-turbo-8k-latest": {
    "description": "Das von Baidu entwickelte Flaggschiff-Modell für große Sprachmodelle zeigt hervorragende Gesamtergebnisse und ist weit verbreitet in komplexen Aufgabenbereichen anwendbar; es unterstützt die automatische Anbindung an das Baidu-Suchplugin, um die Aktualität der Antwortinformationen zu gewährleisten. Im Vergleich zu ERNIE 4.0 bietet es eine bessere Leistung."
  },
  "ernie-4.0-turbo-8k-preview": {
    "description": "Das von Baidu entwickelte Flaggschiff-Modell für große Sprachmodelle zeigt hervorragende Gesamtergebnisse und ist weit verbreitet in komplexen Aufgabenbereichen anwendbar; es unterstützt die automatische Anbindung an das Baidu-Suchplugin, um die Aktualität der Antwortinformationen zu gewährleisten. Im Vergleich zu ERNIE 4.0 bietet es eine bessere Leistung."
  },
  "ernie-4.5-8k-preview": {
    "description": "Das ERNIE 4.5 Modell ist ein neu entwickeltes, natives multimodales Basis-Modell von Baidu, das durch die gemeinsame Modellierung mehrerer Modalitäten eine synergistische Optimierung erreicht und über hervorragende multimodale Verständnisfähigkeiten verfügt; es bietet verbesserte Sprachfähigkeiten, umfassende Verbesserungen in Verständnis, Generierung, Logik und Gedächtnis, sowie signifikante Verbesserungen in der Vermeidung von Halluzinationen, logischen Schlussfolgerungen und Programmierfähigkeiten."
  },
  "ernie-char-8k": {
    "description": "Das von Baidu entwickelte große Sprachmodell für vertikale Szenarien eignet sich für Anwendungen wie NPCs in Spielen, Kundenservice-Dialoge und Rollenspiele, mit einem klareren und konsistenteren Charakterstil, einer stärkeren Befolgung von Anweisungen und besserer Inferenzleistung."
  },
  "ernie-char-fiction-8k": {
    "description": "Das von Baidu entwickelte große Sprachmodell für vertikale Szenarien eignet sich für Anwendungen wie NPCs in Spielen, Kundenservice-Dialoge und Rollenspiele, mit einem klareren und konsistenteren Charakterstil, einer stärkeren Befolgung von Anweisungen und besserer Inferenzleistung."
  },
  "ernie-lite-8k": {
    "description": "ERNIE Lite ist ein leichtgewichtiges großes Sprachmodell, das von Baidu entwickelt wurde und sowohl hervorragende Modellleistung als auch Inferenzleistung bietet, geeignet für die Verwendung mit AI-Beschleunigungskarten mit geringer Rechenleistung."
  },
  "ernie-lite-pro-128k": {
    "description": "Das von Baidu entwickelte leichtgewichtige große Sprachmodell bietet sowohl hervorragende Modellleistung als auch Inferenzleistung, die besser ist als die von ERNIE Lite, und ist geeignet für die Verwendung mit AI-Beschleunigungskarten mit geringer Rechenleistung."
  },
  "ernie-novel-8k": {
    "description": "Das von Baidu entwickelte allgemeine große Sprachmodell hat deutliche Vorteile in der Fähigkeit zur Fortsetzung von Romanen und kann auch in Szenarien wie Kurzdramen und Filmen eingesetzt werden."
  },
  "ernie-speed-128k": {
    "description": "Das neueste hochleistungsfähige große Sprachmodell von Baidu, das 2024 veröffentlicht wurde, bietet hervorragende allgemeine Fähigkeiten und eignet sich gut als Basismodell für Feinabstimmungen, um spezifische Szenarien besser zu bewältigen, während es auch hervorragende Inferenzleistungen bietet."
  },
  "ernie-speed-pro-128k": {
    "description": "Das neueste hochleistungsfähige große Sprachmodell von Baidu, das 2024 veröffentlicht wurde, bietet hervorragende allgemeine Fähigkeiten und ist besser als ERNIE Speed, geeignet als Basismodell für Feinabstimmungen, um spezifische Szenarien besser zu bewältigen, während es auch hervorragende Inferenzleistungen bietet."
  },
  "ernie-tiny-8k": {
    "description": "ERNIE Tiny ist ein hochleistungsfähiges großes Sprachmodell, dessen Bereitstellungs- und Feinabstimmungskosten die niedrigsten unter den Wenshin-Modellen sind."
  },
  "gemini-1.0-pro-001": {
    "description": "Gemini 1.0 Pro 001 (Tuning) bietet stabile und anpassbare Leistung und ist die ideale Wahl für Lösungen komplexer Aufgaben."
  },
  "gemini-1.0-pro-002": {
    "description": "Gemini 1.0 Pro 002 (Tuning) bietet hervorragende multimodale Unterstützung und konzentriert sich auf die effektive Lösung komplexer Aufgaben."
  },
  "gemini-1.0-pro-latest": {
    "description": "Gemini 1.0 Pro ist Googles leistungsstarkes KI-Modell, das für die Skalierung einer Vielzahl von Aufgaben konzipiert ist."
  },
  "gemini-1.5-flash": {
    "description": "Gemini 1.5 Flash ist Googles neuestes multimodales KI-Modell, das über eine schnelle Verarbeitungskapazität verfügt und Texte, Bilder und Videoeingaben unterstützt, um eine effiziente Skalierung für verschiedene Aufgaben zu ermöglichen."
  },
  "gemini-1.5-flash-001": {
    "description": "Gemini 1.5 Flash 001 ist ein effizientes multimodales Modell, das eine breite Anwendbarkeit unterstützt."
  },
  "gemini-1.5-flash-002": {
    "description": "Gemini 1.5 Flash 002 ist ein effizientes multimodales Modell, das eine breite Palette von Anwendungen unterstützt."
  },
  "gemini-1.5-flash-8b": {
    "description": "Gemini 1.5 Flash 8B ist ein leistungsstarkes multimodales Modell, das eine breite Palette von Anwendungen unterstützt."
  },
  "gemini-1.5-flash-8b-exp-0924": {
    "description": "Gemini 1.5 Flash 8B 0924 ist das neueste experimentelle Modell, das in Text- und multimodalen Anwendungsfällen erhebliche Leistungsverbesserungen aufweist."
  },
  "gemini-1.5-flash-exp-0827": {
    "description": "Gemini 1.5 Flash 0827 bietet optimierte multimodale Verarbeitungskapazitäten, die für verschiedene komplexe Aufgaben geeignet sind."
  },
  "gemini-1.5-flash-latest": {
    "description": "Gemini 1.5 Flash ist Googles neuestes multimodales KI-Modell, das über schnelle Verarbeitungsfähigkeiten verfügt und Text-, Bild- und Videoeingaben unterstützt, um eine effiziente Skalierung für verschiedene Aufgaben zu ermöglichen."
  },
  "gemini-1.5-pro-001": {
    "description": "Gemini 1.5 Pro 001 ist eine skalierbare multimodale KI-Lösung, die eine breite Palette komplexer Aufgaben unterstützt."
  },
  "gemini-1.5-pro-002": {
    "description": "Gemini 1.5 Pro 002 ist das neueste produktionsbereite Modell, das eine höhere Ausgabequalität bietet, insbesondere bei mathematischen, langen Kontexten und visuellen Aufgaben erhebliche Verbesserungen aufweist."
  },
  "gemini-1.5-pro-exp-0801": {
    "description": "Gemini 1.5 Pro 0801 bietet herausragende multimodale Verarbeitungskapazitäten und bringt größere Flexibilität in die Anwendungsentwicklung."
  },
  "gemini-1.5-pro-exp-0827": {
    "description": "Gemini 1.5 Pro 0827 kombiniert die neuesten Optimierungstechnologien, um eine effizientere multimodale Datenverarbeitung zu ermöglichen."
  },
  "gemini-1.5-pro-latest": {
    "description": "Gemini 1.5 Pro unterstützt bis zu 2 Millionen Tokens und ist die ideale Wahl für mittelgroße multimodale Modelle, die umfassende Unterstützung für komplexe Aufgaben bieten."
  },
  "gemini-2.0-flash": {
    "description": "Gemini 2.0 Flash bietet nächste Generation Funktionen und Verbesserungen, einschließlich außergewöhnlicher Geschwindigkeit, nativer Werkzeugnutzung, multimodaler Generierung und einem Kontextfenster von 1M Tokens."
  },
  "gemini-2.0-flash-001": {
    "description": "Gemini 2.0 Flash bietet nächste Generation Funktionen und Verbesserungen, einschließlich außergewöhnlicher Geschwindigkeit, nativer Werkzeugnutzung, multimodaler Generierung und einem Kontextfenster von 1M Tokens."
  },
  "gemini-2.0-flash-exp": {
    "description": "Gemini 2.0 Flash-Modellvariante, die auf Kosteneffizienz und niedrige Latenz optimiert ist."
  },
  "gemini-2.0-flash-exp-image-generation": {
    "description": "Gemini 2.0 Flash Experimentmodell, das die Bildgenerierung unterstützt"
  },
  "gemini-2.0-flash-lite": {
    "description": "Gemini 2.0 Flash ist eine Modellvariante, die auf Kosteneffizienz und niedrige Latenz optimiert ist."
  },
  "gemini-2.0-flash-lite-001": {
    "description": "Gemini 2.0 Flash ist eine Modellvariante, die auf Kosteneffizienz und niedrige Latenz optimiert ist."
  },
  "gemini-2.0-flash-lite-preview-02-05": {
    "description": "Ein Gemini 2.0 Flash Modell, das auf Kosteneffizienz und niedrige Latenz optimiert wurde."
  },
  "gemini-2.0-flash-thinking-exp": {
    "description": "Gemini 2.0 Flash Exp ist Googles neuestes experimentelles multimodales KI-Modell mit der nächsten Generation von Funktionen, außergewöhnlicher Geschwindigkeit, nativer Tool-Nutzung und multimodaler Generierung."
  },
  "gemini-2.0-flash-thinking-exp-01-21": {
    "description": "Gemini 2.0 Flash Exp ist Googles neuestes experimentelles multimodales KI-Modell mit der nächsten Generation von Funktionen, außergewöhnlicher Geschwindigkeit, nativer Tool-Nutzung und multimodaler Generierung."
  },
  "gemini-2.0-pro-exp-02-05": {
    "description": "Gemini 2.0 Pro Experimental ist Googles neuestes experimentelles multimodales KI-Modell, das im Vergleich zu früheren Versionen eine gewisse Qualitätsverbesserung aufweist, insbesondere in Bezug auf Weltwissen, Code und lange Kontexte."
  },
  "gemini-2.5-pro-exp-03-25": {
    "description": "Gemini 2.5 Pro Experimental ist Googles fortschrittlichstes Denkmodell, das in der Lage ist, komplexe Probleme in den Bereichen Code, Mathematik und STEM zu analysieren. Es kann auch lange Kontexte nutzen, um große Datensätze, Codebasen und Dokumente zu analysieren."
  },
  "gemma-7b-it": {
    "description": "Gemma 7B eignet sich für die Verarbeitung von mittelgroßen Aufgaben und bietet ein gutes Kosten-Nutzen-Verhältnis."
  },
  "gemma2": {
    "description": "Gemma 2 ist ein effizientes Modell von Google, das eine Vielzahl von Anwendungsszenarien von kleinen Anwendungen bis hin zu komplexen Datenverarbeitungen abdeckt."
  },
  "gemma2-9b-it": {
    "description": "Gemma 2 9B ist ein Modell, das für spezifische Aufgaben und die Integration von Werkzeugen optimiert wurde."
  },
  "gemma2:27b": {
    "description": "Gemma 2 ist ein effizientes Modell von Google, das eine Vielzahl von Anwendungsszenarien von kleinen Anwendungen bis hin zu komplexen Datenverarbeitungen abdeckt."
  },
  "gemma2:2b": {
    "description": "Gemma 2 ist ein effizientes Modell von Google, das eine Vielzahl von Anwendungsszenarien von kleinen Anwendungen bis hin zu komplexen Datenverarbeitungen abdeckt."
  },
  "generalv3": {
    "description": "Spark Pro ist ein hochleistungsfähiges großes Sprachmodell, das für professionelle Bereiche optimiert ist und sich auf Mathematik, Programmierung, Medizin, Bildung und andere Bereiche konzentriert, und unterstützt die Online-Suche sowie integrierte Plugins für Wetter, Datum usw. Das optimierte Modell zeigt hervorragende Leistungen und hohe Effizienz in komplexen Wissensabfragen, Sprachverständnis und hochrangiger Textgenerierung und ist die ideale Wahl für professionelle Anwendungsszenarien."
  },
  "generalv3.5": {
    "description": "Spark3.5 Max ist die umfassendste Version, die Online-Suche und zahlreiche integrierte Plugins unterstützt. Ihre umfassend optimierten Kernfähigkeiten sowie die Systemrolleneinstellungen und Funktionsaufrufmöglichkeiten ermöglichen eine außergewöhnliche Leistung in verschiedenen komplexen Anwendungsszenarien."
  },
  "glm-4": {
    "description": "GLM-4 ist die alte Flaggschiffversion, die im Januar 2024 veröffentlicht wurde und mittlerweile durch das leistungsstärkere GLM-4-0520 ersetzt wurde."
  },
  "glm-4-0520": {
    "description": "GLM-4-0520 ist die neueste Modellversion, die für hochkomplexe und vielfältige Aufgaben konzipiert wurde und hervorragende Leistungen zeigt."
  },
  "glm-4-9b-chat": {
    "description": "GLM-4-9B-Chat zeigt in den Bereichen Semantik, Mathematik, Schlussfolgerungen, Code und Wissen eine hohe Leistung. Es verfügt auch über Funktionen wie Web-Browsing, Code-Ausführung, benutzerdefinierte Toolaufrufe und langes Textverständnis. Es unterstützt 26 Sprachen, darunter Japanisch, Koreanisch und Deutsch."
  },
  "glm-4-air": {
    "description": "GLM-4-Air ist eine kosteneffiziente Version, die in der Leistung nahe am GLM-4 liegt und schnelle Geschwindigkeiten zu einem erschwinglichen Preis bietet."
  },
  "glm-4-airx": {
    "description": "GLM-4-AirX bietet eine effiziente Version von GLM-4-Air mit einer Inferenzgeschwindigkeit von bis zu 2,6-fach."
  },
  "glm-4-alltools": {
    "description": "GLM-4-AllTools ist ein multifunktionales Agentenmodell, das optimiert wurde, um komplexe Anweisungsplanung und Werkzeugaufrufe zu unterstützen, wie z. B. Web-Browsing, Code-Interpretation und Textgenerierung, geeignet für die Ausführung mehrerer Aufgaben."
  },
  "glm-4-flash": {
    "description": "GLM-4-Flash ist die ideale Wahl für die Verarbeitung einfacher Aufgaben, mit der schnellsten Geschwindigkeit und dem besten Preis."
  },
  "glm-4-flashx": {
    "description": "GLM-4-FlashX ist eine verbesserte Version von Flash mit extrem schneller Inferenzgeschwindigkeit."
  },
  "glm-4-long": {
    "description": "GLM-4-Long unterstützt extrem lange Texteingaben und eignet sich für Gedächtnisaufgaben und die Verarbeitung großer Dokumente."
  },
  "glm-4-plus": {
    "description": "GLM-4-Plus ist das hochintelligente Flaggschiffmodell mit starken Fähigkeiten zur Verarbeitung langer Texte und komplexer Aufgaben, mit umfassenden Leistungsverbesserungen."
  },
  "glm-4v": {
    "description": "GLM-4V bietet starke Fähigkeiten zur Bildverständnis und -schlussfolgerung und unterstützt eine Vielzahl visueller Aufgaben."
  },
  "glm-4v-flash": {
    "description": "GLM-4V-Flash konzentriert sich auf die effiziente Verarbeitung einzelner Bilder und eignet sich für Szenarien der schnellen Bildanalyse, wie z. B. die Echtzeitanalyse von Bildern oder die Verarbeitung von Bilddaten in großen Mengen."
  },
  "glm-4v-plus": {
    "description": "GLM-4V-Plus hat die Fähigkeit, Videoinhalte und mehrere Bilder zu verstehen und eignet sich für multimodale Aufgaben."
  },
  "glm-zero-preview": {
    "description": "GLM-Zero-Preview verfügt über starke Fähigkeiten zur komplexen Schlussfolgerung und zeigt hervorragende Leistungen in den Bereichen logisches Denken, Mathematik und Programmierung."
  },
  "google/gemini-2.0-flash-001": {
    "description": "Gemini 2.0 Flash bietet nächste Generation Funktionen und Verbesserungen, einschließlich außergewöhnlicher Geschwindigkeit, nativer Werkzeugnutzung, multimodaler Generierung und einem Kontextfenster von 1M Tokens."
  },
  "google/gemini-2.0-pro-exp-02-05:free": {
    "description": "Gemini 2.0 Pro Experimental ist Googles neuestes experimentelles multimodales KI-Modell, das im Vergleich zu früheren Versionen eine gewisse Qualitätsverbesserung aufweist, insbesondere in Bezug auf Weltwissen, Code und lange Kontexte."
  },
  "google/gemini-flash-1.5": {
    "description": "Gemini 1.5 Flash bietet optimierte multimodale Verarbeitungsfähigkeiten, die für verschiedene komplexe Aufgabenszenarien geeignet sind."
  },
  "google/gemini-pro-1.5": {
    "description": "Gemini 1.5 Pro kombiniert die neuesten Optimierungstechnologien und bietet eine effizientere Verarbeitung multimodaler Daten."
  },
  "google/gemma-2-27b": {
    "description": "Gemma 2 ist ein effizientes Modell von Google, das eine Vielzahl von Anwendungsszenarien von kleinen Anwendungen bis hin zu komplexer Datenverarbeitung abdeckt."
  },
  "google/gemma-2-27b-it": {
    "description": "Gemma 2 setzt das Designkonzept von Leichtbau und Effizienz fort."
  },
  "google/gemma-2-2b-it": {
    "description": "Das leichtgewichtige Anweisungsoptimierungsmodell von Google."
  },
  "google/gemma-2-9b": {
    "description": "Gemma 2 ist ein effizientes Modell von Google, das eine Vielzahl von Anwendungsszenarien von kleinen Anwendungen bis hin zu komplexer Datenverarbeitung abdeckt."
  },
  "google/gemma-2-9b-it": {
    "description": "Gemma 2 ist eine leichtgewichtige Open-Source-Textmodellreihe von Google."
  },
  "google/gemma-2-9b-it:free": {
    "description": "Gemma 2 ist eine leichtgewichtige Open-Source-Textmodellreihe von Google."
  },
  "google/gemma-2b-it": {
    "description": "Gemma Instruct (2B) bietet grundlegende Anweisungsverarbeitungsfähigkeiten und eignet sich für leichte Anwendungen."
  },
  "gpt-3.5-turbo": {
    "description": "GPT 3.5 Turbo eignet sich für eine Vielzahl von Textgenerierungs- und Verständnisaufgaben. Derzeit verweist es auf gpt-3.5-turbo-0125."
  },
  "gpt-3.5-turbo-0125": {
    "description": "GPT 3.5 Turbo eignet sich für eine Vielzahl von Textgenerierungs- und Verständnisaufgaben. Derzeit verweist es auf gpt-3.5-turbo-0125."
  },
  "gpt-3.5-turbo-1106": {
    "description": "GPT 3.5 Turbo eignet sich für eine Vielzahl von Textgenerierungs- und Verständnisaufgaben. Derzeit verweist es auf gpt-3.5-turbo-0125."
  },
  "gpt-3.5-turbo-instruct": {
    "description": "GPT 3.5 Turbo eignet sich für eine Vielzahl von Textgenerierungs- und Verständnisaufgaben. Derzeit verweist es auf gpt-3.5-turbo-0125."
  },
  "gpt-35-turbo": {
    "description": "GPT 3.5 Turbo ist ein effizientes Modell von OpenAI, das für Chat- und Textgenerierungsaufgaben geeignet ist und parallele Funktionsaufrufe unterstützt."
  },
  "gpt-35-turbo-16k": {
    "description": "GPT 3.5 Turbo 16k ist ein hochkapazitives Textgenerierungsmodell, das sich für komplexe Aufgaben eignet."
  },
  "gpt-4": {
    "description": "GPT-4 bietet ein größeres Kontextfenster, das in der Lage ist, längere Texteingaben zu verarbeiten, und eignet sich für Szenarien, die eine umfassende Informationsintegration und Datenanalyse erfordern."
  },
  "gpt-4-0125-preview": {
    "description": "Das neueste GPT-4 Turbo-Modell verfügt über visuelle Funktionen. Jetzt können visuelle Anfragen im JSON-Format und durch Funktionsaufrufe gestellt werden. GPT-4 Turbo ist eine verbesserte Version, die kosteneffiziente Unterstützung für multimodale Aufgaben bietet. Es findet ein Gleichgewicht zwischen Genauigkeit und Effizienz und eignet sich für Anwendungen, die Echtzeitanpassungen erfordern."
  },
  "gpt-4-0613": {
    "description": "GPT-4 bietet ein größeres Kontextfenster, das in der Lage ist, längere Texteingaben zu verarbeiten, und eignet sich für Szenarien, die eine umfassende Informationsintegration und Datenanalyse erfordern."
  },
  "gpt-4-1106-preview": {
    "description": "Das neueste GPT-4 Turbo-Modell verfügt über visuelle Funktionen. Jetzt können visuelle Anfragen im JSON-Format und durch Funktionsaufrufe gestellt werden. GPT-4 Turbo ist eine verbesserte Version, die kosteneffiziente Unterstützung für multimodale Aufgaben bietet. Es findet ein Gleichgewicht zwischen Genauigkeit und Effizienz und eignet sich für Anwendungen, die Echtzeitanpassungen erfordern."
  },
  "gpt-4-32k": {
    "description": "GPT-4 bietet ein größeres Kontextfenster, das in der Lage ist, längere Texteingaben zu verarbeiten, und eignet sich für Szenarien, die eine umfassende Informationsintegration und Datenanalyse erfordern."
  },
  "gpt-4-32k-0613": {
    "description": "GPT-4 bietet ein größeres Kontextfenster, das in der Lage ist, längere Texteingaben zu verarbeiten, und eignet sich für Szenarien, die eine umfassende Informationsintegration und Datenanalyse erfordern."
  },
  "gpt-4-turbo": {
    "description": "Das neueste GPT-4 Turbo-Modell verfügt über visuelle Funktionen. Jetzt können visuelle Anfragen im JSON-Format und durch Funktionsaufrufe gestellt werden. GPT-4 Turbo ist eine verbesserte Version, die kosteneffiziente Unterstützung für multimodale Aufgaben bietet. Es findet ein Gleichgewicht zwischen Genauigkeit und Effizienz und eignet sich für Anwendungen, die Echtzeitanpassungen erfordern."
  },
  "gpt-4-turbo-2024-04-09": {
    "description": "Das neueste GPT-4 Turbo-Modell verfügt über visuelle Funktionen. Jetzt können visuelle Anfragen im JSON-Format und durch Funktionsaufrufe gestellt werden. GPT-4 Turbo ist eine verbesserte Version, die kosteneffiziente Unterstützung für multimodale Aufgaben bietet. Es findet ein Gleichgewicht zwischen Genauigkeit und Effizienz und eignet sich für Anwendungen, die Echtzeitanpassungen erfordern."
  },
  "gpt-4-turbo-preview": {
    "description": "Das neueste GPT-4 Turbo-Modell verfügt über visuelle Funktionen. Jetzt können visuelle Anfragen im JSON-Format und durch Funktionsaufrufe gestellt werden. GPT-4 Turbo ist eine verbesserte Version, die kosteneffiziente Unterstützung für multimodale Aufgaben bietet. Es findet ein Gleichgewicht zwischen Genauigkeit und Effizienz und eignet sich für Anwendungen, die Echtzeitanpassungen erfordern."
  },
  "gpt-4-vision-preview": {
    "description": "Das neueste GPT-4 Turbo-Modell verfügt über visuelle Funktionen. Jetzt können visuelle Anfragen im JSON-Format und durch Funktionsaufrufe gestellt werden. GPT-4 Turbo ist eine verbesserte Version, die kosteneffiziente Unterstützung für multimodale Aufgaben bietet. Es findet ein Gleichgewicht zwischen Genauigkeit und Effizienz und eignet sich für Anwendungen, die Echtzeitanpassungen erfordern."
  },
  "gpt-4.5-preview": {
    "description": "Die Forschungs-Vorschau von GPT-4.5, unserem bisher größten und leistungsstärksten GPT-Modell. Es verfügt über umfangreiches Weltwissen und kann die Absichten der Benutzer besser verstehen, was es in kreativen Aufgaben und autonomer Planung herausragend macht. GPT-4.5 akzeptiert Text- und Bild-Eingaben und generiert Textausgaben (einschließlich strukturierter Ausgaben). Es unterstützt wichtige Entwicklerfunktionen wie Funktionsaufrufe, Batch-APIs und Streaming-Ausgaben. In Aufgaben, die kreatives, offenes Denken und Dialog erfordern (wie Schreiben, Lernen oder das Erkunden neuer Ideen), zeigt GPT-4.5 besonders gute Leistungen. Der Wissensstand ist bis Oktober 2023."
  },
  "gpt-4o": {
    "description": "ChatGPT-4o ist ein dynamisches Modell, das in Echtzeit aktualisiert wird, um die neueste Version zu gewährleisten. Es kombiniert starke Sprachverständnis- und Generierungsfähigkeiten und eignet sich für großangelegte Anwendungsszenarien, einschließlich Kundenservice, Bildung und technische Unterstützung."
  },
  "gpt-4o-2024-05-13": {
    "description": "ChatGPT-4o ist ein dynamisches Modell, das in Echtzeit aktualisiert wird, um die neueste Version zu gewährleisten. Es kombiniert starke Sprachverständnis- und Generierungsfähigkeiten und eignet sich für großangelegte Anwendungsszenarien, einschließlich Kundenservice, Bildung und technische Unterstützung."
  },
  "gpt-4o-2024-08-06": {
    "description": "ChatGPT-4o ist ein dynamisches Modell, das in Echtzeit aktualisiert wird, um die neueste Version zu gewährleisten. Es kombiniert starke Sprachverständnis- und Generierungsfähigkeiten und eignet sich für großangelegte Anwendungsszenarien, einschließlich Kundenservice, Bildung und technische Unterstützung."
  },
  "gpt-4o-2024-11-20": {
    "description": "ChatGPT-4o ist ein dynamisches Modell, das in Echtzeit aktualisiert wird, um die neueste Version zu gewährleisten. Es kombiniert starke Sprachverständnis- und Generierungsfähigkeiten und eignet sich für großangelegte Anwendungsbereiche, einschließlich Kundenservice, Bildung und technischen Support."
  },
  "gpt-4o-audio-preview": {
    "description": "GPT-4o Audio-Modell, unterstützt Audioeingabe und -ausgabe."
  },
  "gpt-4o-mini": {
    "description": "GPT-4o mini ist das neueste Modell von OpenAI, das nach GPT-4 Omni veröffentlicht wurde und sowohl Text- als auch Bildinput unterstützt. Als ihr fortschrittlichstes kleines Modell ist es viel günstiger als andere neueste Modelle und kostet über 60 % weniger als GPT-3.5 Turbo. Es behält die fortschrittliche Intelligenz bei und bietet gleichzeitig ein hervorragendes Preis-Leistungs-Verhältnis. GPT-4o mini erzielte 82 % im MMLU-Test und rangiert derzeit in den Chat-Präferenzen über GPT-4."
  },
  "gpt-4o-mini-realtime-preview": {
    "description": "Echtzeitversion von GPT-4o-mini, unterstützt Audio- und Texteingabe sowie -ausgabe in Echtzeit."
  },
  "gpt-4o-realtime-preview": {
    "description": "Echtzeitversion von GPT-4o, unterstützt Audio- und Texteingabe sowie -ausgabe in Echtzeit."
  },
  "gpt-4o-realtime-preview-2024-10-01": {
    "description": "Echtzeitversion von GPT-4o, unterstützt Audio- und Texteingabe sowie -ausgabe in Echtzeit."
  },
  "gpt-4o-realtime-preview-2024-12-17": {
    "description": "Echtzeitversion von GPT-4o, unterstützt Audio- und Texteingabe sowie -ausgabe in Echtzeit."
  },
  "grok-2-1212": {
    "description": "Dieses Modell hat Verbesserungen in Bezug auf Genauigkeit, Befolgung von Anweisungen und Mehrsprachigkeit erfahren."
  },
  "grok-2-vision-1212": {
    "description": "Dieses Modell hat Verbesserungen in Bezug auf Genauigkeit, Befolgung von Anweisungen und Mehrsprachigkeit erfahren."
  },
  "grok-beta": {
    "description": "Bietet eine Leistung, die mit Grok 2 vergleichbar ist, jedoch mit höherer Effizienz, Geschwindigkeit und Funktionalität."
  },
  "grok-vision-beta": {
    "description": "Das neueste Modell zur Bildverständnis, das eine Vielzahl von visuellen Informationen verarbeiten kann, einschließlich Dokumenten, Diagrammen, Screenshots und Fotos."
  },
  "gryphe/mythomax-l2-13b": {
    "description": "MythoMax l2 13B ist ein Sprachmodell, das Kreativität und Intelligenz kombiniert und mehrere führende Modelle integriert."
  },
  "hunyuan-code": {
    "description": "Das neueste Code-Generierungsmodell von Hunyuan, das auf einem Basismodell mit 200B hochwertigen Code-Daten trainiert wurde, hat ein halbes Jahr lang mit hochwertigen SFT-Daten trainiert, das Kontextfenster auf 8K erhöht und belegt in den automatischen Bewertungsmetriken für die fünf großen Programmiersprachen Spitzenplätze; in den zehn Aspekten der umfassenden Codeaufgabenbewertung für die fünf großen Sprachen liegt die Leistung in der ersten Reihe."
  },
  "hunyuan-functioncall": {
    "description": "Das neueste MOE-Architektur-FunctionCall-Modell von Hunyuan, das mit hochwertigen FunctionCall-Daten trainiert wurde, hat ein Kontextfenster von 32K und führt in mehreren Bewertungsmetriken."
  },
  "hunyuan-large": {
    "description": "Das Hunyuan-large Modell hat insgesamt etwa 389B Parameter, davon etwa 52B aktivierte Parameter, und ist das derzeit größte und leistungsstärkste Open-Source MoE-Modell mit Transformer-Architektur in der Branche."
  },
  "hunyuan-large-longcontext": {
    "description": "Besonders gut geeignet für lange Textaufgaben wie Dokumentenzusammenfassungen und Dokumentenfragen, verfügt es auch über die Fähigkeit, allgemeine Textgenerierungsaufgaben zu bearbeiten. Es zeigt hervorragende Leistungen bei der Analyse und Generierung von langen Texten und kann effektiv mit komplexen und detaillierten Anforderungen an die Verarbeitung von langen Inhalten umgehen."
  },
  "hunyuan-lite": {
    "description": "Aufgerüstet auf eine MOE-Struktur mit einem Kontextfenster von 256k, führt es in mehreren Bewertungssets in NLP, Code, Mathematik und Industrie zahlreiche Open-Source-Modelle an."
  },
  "hunyuan-lite-vision": {
    "description": "Das neueste 7B multimodale Modell von Hunyuan, mit einem Kontextfenster von 32K, unterstützt multimodale Dialoge in Chinesisch und Englisch, Objekterkennung in Bildern, Dokumenten- und Tabellenverständnis sowie multimodale Mathematik und übertrifft in mehreren Dimensionen die Bewertungskennzahlen von 7B Wettbewerbsmodellen."
  },
  "hunyuan-pro": {
    "description": "Ein MOE-32K-Modell für lange Texte mit einer Billion Parametern. Es erreicht in verschiedenen Benchmarks ein absolut führendes Niveau, hat komplexe Anweisungen und Schlussfolgerungen, verfügt über komplexe mathematische Fähigkeiten und unterstützt Funktionsaufrufe, mit Schwerpunkt auf Optimierung in den Bereichen mehrsprachige Übersetzung, Finanzrecht und Medizin."
  },
  "hunyuan-role": {
    "description": "Das neueste Rollenspielmodell von Hunyuan, das auf dem offiziellen feinabgestimmten Training von Hunyuan basiert, wurde mit einem Datensatz für Rollenspiel-Szenarien weiter trainiert und bietet in Rollenspiel-Szenarien bessere Grundeffekte."
  },
  "hunyuan-standard": {
    "description": "Verwendet eine verbesserte Routing-Strategie und mildert gleichzeitig die Probleme der Lastenverteilung und Expertenkonvergenz. Bei langen Texten erreicht der Needle-in-a-Haystack-Indikator 99,9%. MOE-32K bietet ein besseres Preis-Leistungs-Verhältnis und ermöglicht die Verarbeitung von langen Texteingaben bei ausgewogenem Effekt und Preis."
  },
  "hunyuan-standard-256K": {
    "description": "Verwendet eine verbesserte Routing-Strategie und mildert gleichzeitig die Probleme der Lastenverteilung und Expertenkonvergenz. Bei langen Texten erreicht der Needle-in-a-Haystack-Indikator 99,9%. MOE-256K bricht in Länge und Effektivität weiter durch und erweitert die eingabefähige Länge erheblich."
  },
  "hunyuan-standard-vision": {
    "description": "Das neueste multimodale Modell von Hunyuan, das mehrsprachige Antworten unterstützt und sowohl in Chinesisch als auch in Englisch ausgewogen ist."
  },
  "hunyuan-t1-20250321": {
    "description": "Umfassende Entwicklung der Modellfähigkeiten in Geistes- und Naturwissenschaften, starke Fähigkeit zur Erfassung langer Textinformationen. Unterstützt die Lösung von wissenschaftlichen Problemen in verschiedenen Schwierigkeitsgraden, einschließlich Mathematik, logischem Denken, Wissenschaft und Code."
  },
  "hunyuan-t1-latest": {
    "description": "Das erste ultra-skalierbare Hybrid-Transformer-Mamba-Inferenzmodell der Branche, das die Inferenzfähigkeiten erweitert, eine extrem hohe Dekodierungsgeschwindigkeit bietet und weiter auf menschliche Präferenzen abgestimmt ist."
  },
  "hunyuan-translation": {
    "description": "Unterstützt die Übersetzung zwischen Chinesisch und Englisch, Japanisch, Französisch, Portugiesisch, Spanisch, Türkisch, Russisch, Arabisch, Koreanisch, Italienisch, Deutsch, Vietnamesisch, Malaiisch und Indonesisch in 15 Sprachen. Basierend auf einem automatisierten Bewertungs-Framework COMET, das auf mehrsprachigen Übersetzungsbewertungsszenarien basiert, übertrifft es insgesamt die Übersetzungsfähigkeiten anderer Modelle ähnlicher Größe auf dem Markt."
  },
  "hunyuan-translation-lite": {
    "description": "Das Hunyuan-Übersetzungsmodell unterstützt die dialogbasierte Übersetzung in natürlicher Sprache; es unterstützt die Übersetzung zwischen Chinesisch und Englisch, Japanisch, Französisch, Portugiesisch, Spanisch, Türkisch, Russisch, Arabisch, Koreanisch, Italienisch, Deutsch, Vietnamesisch, Malaiisch und Indonesisch in 15 Sprachen."
  },
  "hunyuan-turbo": {
    "description": "Die Vorschauversion des neuen großen Sprachmodells von Hunyuan verwendet eine neuartige hybride Expertenmodellstruktur (MoE) und bietet im Vergleich zu Hunyuan-Pro eine schnellere Inferenz und bessere Leistung."
  },
  "hunyuan-turbo-20241223": {
    "description": "Diese Version optimiert: Datenanweisungs-Skalierung, erhebliche Verbesserung der allgemeinen Generalisierungsfähigkeit des Modells; erhebliche Verbesserung der mathematischen, programmierbaren und logischen Denkfähigkeiten; Optimierung der Fähigkeiten im Textverständnis und der Wortverständnisfähigkeiten; Optimierung der Qualität der Inhaltserzeugung in der Texterstellung."
  },
  "hunyuan-turbo-latest": {
    "description": "Allgemeine Optimierung der Benutzererfahrung, einschließlich NLP-Verständnis, Texterstellung, Smalltalk, Wissensfragen, Übersetzung, Fachgebieten usw.; Verbesserung der Menschlichkeit, Optimierung der emotionalen Intelligenz des Modells; Verbesserung der Fähigkeit des Modells, bei unklaren Absichten aktiv Klarheit zu schaffen; Verbesserung der Bearbeitungsfähigkeit von Fragen zur Wort- und Satzanalyse; Verbesserung der Qualität und Interaktivität der Kreation; Verbesserung der Mehrfachinteraktionserfahrung."
  },
  "hunyuan-turbo-vision": {
    "description": "Das neue Flaggschiff-Modell der visuellen Sprache von Hunyuan, das eine brandneue Struktur des gemischten Expertenmodells (MoE) verwendet, bietet umfassende Verbesserungen in den Fähigkeiten zur grundlegenden Erkennung, Inhaltserstellung, Wissensfragen und Analyse sowie Schlussfolgerungen im Vergleich zum vorherigen Modell."
  },
  "hunyuan-turbos-20250226": {
    "description": "hunyuan-TurboS pv2.1.2 ist eine feste Version mit aktualisierten Trainings-Tokens; verbesserte Denkfähigkeiten in Mathematik/Logik/Code; verbesserte allgemeine Erfahrung in Chinesisch und Englisch, einschließlich Textgenerierung, Textverständnis, Wissensfragen und Smalltalk."
  },
  "hunyuan-turbos-20250313": {
    "description": "Ein einheitlicher Stil für mathematische Problemlösungsprozesse, der die mehrstufige Beantwortung von mathematischen Fragen verbessert. Textgenerierung optimiert den Antwortstil, entfernt AI-typische Formulierungen und erhöht die sprachliche Eleganz."
  },
  "hunyuan-turbos-latest": {
    "description": "hunyuan-TurboS ist die neueste Version des Hunyuan-Flaggschiffmodells, das über verbesserte Denkfähigkeiten und ein besseres Nutzungserlebnis verfügt."
  },
  "hunyuan-vision": {
    "description": "Das neueste multimodale Modell von Hunyuan unterstützt die Eingabe von Bildern und Text zur Generierung von Textinhalten."
  },
  "internlm/internlm2_5-20b-chat": {
    "description": "Das innovative Open-Source-Modell InternLM2.5 hat durch eine große Anzahl von Parametern die Dialogintelligenz erhöht."
  },
  "internlm/internlm2_5-7b-chat": {
    "description": "InternLM2.5 bietet intelligente Dialoglösungen in mehreren Szenarien."
  },
  "internlm2-pro-chat": {
    "description": "Die ältere Modellversion, die wir weiterhin pflegen, bietet eine Auswahl an Modellparametern von 7B und 20B."
  },
  "internlm2.5-latest": {
    "description": "Unsere neueste Modellreihe mit herausragender Schlussfolgerungsleistung, die eine Kontextlänge von 1M unterstützt und über verbesserte Anweisungsbefolgung und Toolaufrufmöglichkeiten verfügt."
  },
  "internlm3-latest": {
    "description": "Unsere neueste Modellreihe bietet herausragende Inferenzleistungen und führt die Open-Source-Modelle in ihrer Gewichtsklasse an. Standardmäßig verweist sie auf unser neuestes veröffentlichtes InternLM3-Modell."
  },
  "jina-deepsearch-v1": {
    "description": "Die Tiefensuche kombiniert Websuche, Lesen und Schlussfolgern und ermöglicht umfassende Untersuchungen. Sie können es als einen Agenten betrachten, der Ihre Forschungsaufgaben übernimmt – er führt eine umfassende Suche durch und iteriert mehrfach, bevor er eine Antwort gibt. Dieser Prozess umfasst kontinuierliche Forschung, Schlussfolgerungen und die Lösung von Problemen aus verschiedenen Perspektiven. Dies unterscheidet sich grundlegend von den Standard-Großmodellen, die Antworten direkt aus vortrainierten Daten generieren, sowie von traditionellen RAG-Systemen, die auf einmaligen Oberflächensuchen basieren."
  },
  "kimi-latest": {
    "description": "Das Kimi intelligente Assistenzprodukt verwendet das neueste Kimi Großmodell, das möglicherweise noch instabile Funktionen enthält. Es unterstützt die Bildverarbeitung und wählt automatisch das Abrechnungsmodell 8k/32k/128k basierend auf der Länge des angeforderten Kontexts aus."
  },
  "learnlm-1.5-pro-experimental": {
    "description": "LearnLM ist ein experimentelles, aufgabenorientiertes Sprachmodell, das darauf trainiert wurde, den Prinzipien der Lernwissenschaft zu entsprechen und in Lehr- und Lernszenarien systematische Anweisungen zu befolgen, als Expertenmentor zu fungieren usw."
  },
  "lite": {
    "description": "Spark Lite ist ein leichtgewichtiges großes Sprachmodell mit extrem niedriger Latenz und effizienter Verarbeitung, das vollständig kostenlos und offen ist und Echtzeitsuchfunktionen unterstützt. Seine schnelle Reaktionsfähigkeit macht es besonders geeignet für Inferenzanwendungen und Modellanpassungen auf Geräten mit geringer Rechenleistung und bietet den Nutzern ein hervorragendes Kosten-Nutzen-Verhältnis sowie ein intelligentes Erlebnis, insbesondere in den Bereichen Wissensabfragen, Inhaltserstellung und Suchszenarien."
  },
  "llama-2-7b-chat": {
    "description": "Llama2 ist eine Serie großer Sprachmodelle (LLM), die von Meta entwickelt und als Open Source veröffentlicht wurden. Diese Serie umfasst generative Textmodelle mit einer Parameteranzahl von 7 Milliarden bis 70 Milliarden, die vortrainiert und feinjustiert wurden. Architekturtechnisch ist Llama2 ein autoregressives Sprachmodell, das eine optimierte Transformer-Architektur verwendet. Die angepassten Versionen nutzen überwachte Feinabstimmung (SFT) und Reinforcement Learning mit menschlichem Feedback (RLHF), um den menschlichen Vorlieben für Nützlichkeit und Sicherheit zu entsprechen. Llama2 übertrifft die Leistung der Llama-Serie in mehreren akademischen Datensätzen und bietet Inspiration für die Entwicklung und Gestaltung vieler anderer Modelle."
  },
  "llama-3.1-70b-versatile": {
    "description": "Llama 3.1 70B bietet leistungsstarke KI-Schlussfolgerungsfähigkeiten, die für komplexe Anwendungen geeignet sind und eine hohe Rechenverarbeitung bei gleichzeitiger Effizienz und Genauigkeit unterstützen."
  },
  "llama-3.1-8b-instant": {
    "description": "Llama 3.1 8B ist ein leistungsstarkes Modell, das schnelle Textgenerierungsfähigkeiten bietet und sich hervorragend für Anwendungen eignet, die große Effizienz und Kosteneffektivität erfordern."
  },
  "llama-3.2-11b-vision-instruct": {
    "description": "Überlegene Bildverarbeitungsfähigkeiten auf hochauflösenden Bildern, geeignet für visuelle Verständnisanwendungen."
  },
  "llama-3.2-11b-vision-preview": {
    "description": "Llama 3.2 ist darauf ausgelegt, Aufgaben zu bearbeiten, die visuelle und textuelle Daten kombinieren. Es zeigt hervorragende Leistungen bei Aufgaben wie Bildbeschreibung und visuellen Fragen und Antworten und überbrückt die Kluft zwischen Sprachgenerierung und visueller Schlussfolgerung."
  },
  "llama-3.2-90b-vision-instruct": {
    "description": "Erweiterte Bildverarbeitungsfähigkeiten für visuelle Verständnisagentenanwendungen."
  },
  "llama-3.2-90b-vision-preview": {
    "description": "Llama 3.2 ist darauf ausgelegt, Aufgaben zu bearbeiten, die visuelle und textuelle Daten kombinieren. Es zeigt hervorragende Leistungen bei Aufgaben wie Bildbeschreibung und visuellen Fragen und Antworten und überbrückt die Kluft zwischen Sprachgenerierung und visueller Schlussfolgerung."
  },
  "llama-3.3-70b-instruct": {
    "description": "Llama 3.3 ist das fortschrittlichste mehrsprachige Open-Source-Sprachmodell der Llama-Serie, das eine Leistung bietet, die mit einem 405B-Modell vergleichbar ist, und das zu extrem niedrigen Kosten. Es basiert auf der Transformer-Architektur und verbessert die Nützlichkeit und Sicherheit durch überwachte Feinabstimmung (SFT) und verstärkendes Lernen mit menschlichem Feedback (RLHF). Die auf Anweisungen optimierte Version ist speziell für mehrsprachige Dialoge optimiert und übertrifft in mehreren Branchenbenchmarks viele Open-Source- und geschlossene Chat-Modelle. Das Wissensdatum endet im Dezember 2023."
  },
  "llama-3.3-70b-versatile": {
    "description": "Das Meta Llama 3.3 ist ein mehrsprachiges, großes Sprachmodell (LLM), das aus einem vortrainierten und anweisungsorientierten generativen Modell mit 70B (Text-Eingabe/Text-Ausgabe) besteht. Das anweisungsorientierte Modell von Llama 3.3 ist für mehrsprachige Dialoganwendungen optimiert und übertrifft viele verfügbare Open-Source- und Closed-Source-Chat-Modelle bei gängigen Branchenbenchmarks."
  },
  "llama3-70b-8192": {
    "description": "Meta Llama 3 70B bietet unvergleichliche Fähigkeiten zur Verarbeitung von Komplexität und ist maßgeschneidert für Projekte mit hohen Anforderungen."
  },
  "llama3-8b-8192": {
    "description": "Meta Llama 3 8B bietet hervorragende Schlussfolgerungsfähigkeiten und eignet sich für eine Vielzahl von Anwendungsanforderungen."
  },
  "llama3-groq-70b-8192-tool-use-preview": {
    "description": "Llama 3 Groq 70B Tool Use bietet leistungsstarke Werkzeugaufruf-Fähigkeiten und unterstützt die effiziente Verarbeitung komplexer Aufgaben."
  },
  "llama3-groq-8b-8192-tool-use-preview": {
    "description": "Llama 3 Groq 8B Tool Use ist ein Modell, das für die effiziente Nutzung von Werkzeugen optimiert ist und schnelle parallele Berechnungen unterstützt."
  },
  "llama3.1": {
    "description": "Llama 3.1 ist ein führendes Modell von Meta, das bis zu 405B Parameter unterstützt und in den Bereichen komplexe Dialoge, mehrsprachige Übersetzungen und Datenanalysen eingesetzt werden kann."
  },
  "llama3.1:405b": {
    "description": "Llama 3.1 ist ein führendes Modell von Meta, das bis zu 405B Parameter unterstützt und in den Bereichen komplexe Dialoge, mehrsprachige Übersetzungen und Datenanalysen eingesetzt werden kann."
  },
  "llama3.1:70b": {
    "description": "Llama 3.1 ist ein führendes Modell von Meta, das bis zu 405B Parameter unterstützt und in den Bereichen komplexe Dialoge, mehrsprachige Übersetzungen und Datenanalysen eingesetzt werden kann."
  },
  "llava": {
    "description": "LLaVA ist ein multimodales Modell, das visuelle Encoder und Vicuna kombiniert und für starke visuelle und sprachliche Verständnisse sorgt."
  },
  "llava-v1.5-7b-4096-preview": {
    "description": "LLaVA 1.5 7B bietet integrierte visuelle Verarbeitungsfähigkeiten, um komplexe Ausgaben aus visuellen Informationen zu generieren."
  },
  "llava:13b": {
    "description": "LLaVA ist ein multimodales Modell, das visuelle Encoder und Vicuna kombiniert und für starke visuelle und sprachliche Verständnisse sorgt."
  },
  "llava:34b": {
    "description": "LLaVA ist ein multimodales Modell, das visuelle Encoder und Vicuna kombiniert und für starke visuelle und sprachliche Verständnisse sorgt."
  },
  "mathstral": {
    "description": "MathΣtral ist für wissenschaftliche Forschung und mathematische Schlussfolgerungen konzipiert und bietet effektive Rechenfähigkeiten und Ergebnisinterpretationen."
  },
  "max-32k": {
    "description": "Spark Max 32K bietet eine große Kontextverarbeitungsfähigkeit mit verbesserter Kontextverständnis und logischer Schlussfolgerungsfähigkeit und unterstützt Texteingaben von bis zu 32K Tokens, was es ideal für das Lesen langer Dokumente und private Wissensabfragen macht."
  },
  "megrez-3b-instruct": {
    "description": "Megrez-3B-Instruct ist ein großes Sprachmodell, das vollständig von Wuxin XinQiong trainiert wurde. Megrez-3B-Instruct zielt darauf ab, durch die Idee der Hardware-Software-Kooperation eine schnelle Inferenz, ein kompaktes Design und eine benutzerfreundliche Endgerätlösung zu schaffen."
  },
  "meta-llama-3-70b-instruct": {
    "description": "Ein leistungsstarkes Modell mit 70 Milliarden Parametern, das in den Bereichen Schlussfolgerungen, Programmierung und breiten Sprachanwendungen herausragt."
  },
  "meta-llama-3-8b-instruct": {
    "description": "Ein vielseitiges Modell mit 8 Milliarden Parametern, das für Dialog- und Textgenerierungsaufgaben optimiert ist."
  },
  "meta-llama-3.1-405b-instruct": {
    "description": "Die Llama 3.1-Modelle, die auf Anweisungen optimiert sind, sind für mehrsprachige Dialoganwendungen optimiert und übertreffen viele der verfügbaren Open-Source- und geschlossenen Chat-Modelle in gängigen Branchenbenchmarks."
  },
  "meta-llama-3.1-70b-instruct": {
    "description": "Die Llama 3.1-Modelle, die auf Anweisungen optimiert sind, sind für mehrsprachige Dialoganwendungen optimiert und übertreffen viele der verfügbaren Open-Source- und geschlossenen Chat-Modelle in gängigen Branchenbenchmarks."
  },
  "meta-llama-3.1-8b-instruct": {
    "description": "Die Llama 3.1-Modelle, die auf Anweisungen optimiert sind, sind für mehrsprachige Dialoganwendungen optimiert und übertreffen viele der verfügbaren Open-Source- und geschlossenen Chat-Modelle in gängigen Branchenbenchmarks."
  },
  "meta-llama/Llama-2-13b-chat-hf": {
    "description": "LLaMA-2 Chat (13B) bietet hervorragende Sprachverarbeitungsfähigkeiten und ein ausgezeichnetes Interaktionserlebnis."
  },
  "meta-llama/Llama-2-70b-hf": {
    "description": "LLaMA-2 bietet hervorragende Sprachverarbeitungsfähigkeiten und ein großartiges Interaktionserlebnis."
  },
  "meta-llama/Llama-3-70b-chat-hf": {
    "description": "LLaMA-3 Chat (70B) ist ein leistungsstarkes Chat-Modell, das komplexe Dialoganforderungen unterstützt."
  },
  "meta-llama/Llama-3-8b-chat-hf": {
    "description": "LLaMA-3 Chat (8B) bietet mehrsprachige Unterstützung und deckt ein breites Spektrum an Fachwissen ab."
  },
  "meta-llama/Llama-3.2-11B-Vision-Instruct-Turbo": {
    "description": "LLaMA 3.2 ist darauf ausgelegt, Aufgaben zu bewältigen, die sowohl visuelle als auch Textdaten kombinieren. Es erzielt hervorragende Ergebnisse bei Aufgaben wie Bildbeschreibung und visueller Fragebeantwortung und überbrückt die Kluft zwischen Sprachgenerierung und visueller Schlussfolgerung."
  },
  "meta-llama/Llama-3.2-3B-Instruct-Turbo": {
    "description": "LLaMA 3.2 ist darauf ausgelegt, Aufgaben zu bewältigen, die sowohl visuelle als auch Textdaten kombinieren. Es erzielt hervorragende Ergebnisse bei Aufgaben wie Bildbeschreibung und visueller Fragebeantwortung und überbrückt die Kluft zwischen Sprachgenerierung und visueller Schlussfolgerung."
  },
  "meta-llama/Llama-3.2-90B-Vision-Instruct-Turbo": {
    "description": "LLaMA 3.2 ist darauf ausgelegt, Aufgaben zu bewältigen, die sowohl visuelle als auch Textdaten kombinieren. Es erzielt hervorragende Ergebnisse bei Aufgaben wie Bildbeschreibung und visueller Fragebeantwortung und überbrückt die Kluft zwischen Sprachgenerierung und visueller Schlussfolgerung."
  },
  "meta-llama/Llama-3.3-70B-Instruct": {
    "description": "Llama 3.3 ist das fortschrittlichste mehrsprachige Open-Source-Sprachmodell der Llama-Serie, das zu extrem niedrigen Kosten eine Leistung bietet, die mit der eines 405B-Modells vergleichbar ist. Basierend auf der Transformer-Architektur und verbessert durch überwachte Feinabstimmung (SFT) und verstärkendes Lernen mit menschlichem Feedback (RLHF) für Nützlichkeit und Sicherheit. Die optimierte Version für Anweisungen ist speziell für mehrsprachige Dialoge optimiert und übertrifft in mehreren Branchenbenchmarks viele Open-Source- und geschlossene Chat-Modelle. Wissensstichtag ist der 31. Dezember 2023."
  },
  "meta-llama/Llama-3.3-70B-Instruct-Turbo": {
    "description": "Das Meta Llama 3.3 mehrsprachige große Sprachmodell (LLM) ist ein vortrainiertes und anweisungsoptimiertes Generierungsmodell mit 70B (Textinput/Textoutput). Das anweisungsoptimierte reine Textmodell von Llama 3.3 wurde für mehrsprachige Dialoganwendungen optimiert und übertrifft viele verfügbare Open-Source- und geschlossene Chat-Modelle in gängigen Branchenbenchmarks."
  },
  "meta-llama/Llama-Vision-Free": {
    "description": "LLaMA 3.2 ist darauf ausgelegt, Aufgaben zu bewältigen, die sowohl visuelle als auch Textdaten kombinieren. Es erzielt hervorragende Ergebnisse bei Aufgaben wie Bildbeschreibung und visueller Fragebeantwortung und überbrückt die Kluft zwischen Sprachgenerierung und visueller Schlussfolgerung."
  },
  "meta-llama/Meta-Llama-3-70B-Instruct-Lite": {
    "description": "Llama 3 70B Instruct Lite ist für Umgebungen geeignet, die hohe Leistung und niedrige Latenz erfordern."
  },
  "meta-llama/Meta-Llama-3-70B-Instruct-Turbo": {
    "description": "Llama 3 70B Instruct Turbo bietet hervorragende Sprachverständnis- und Generierungsfähigkeiten und eignet sich für die anspruchsvollsten Rechenaufgaben."
  },
  "meta-llama/Meta-Llama-3-8B-Instruct-Lite": {
    "description": "Llama 3 8B Instruct Lite ist für ressourcenbeschränkte Umgebungen geeignet und bietet eine hervorragende Balance zwischen Leistung und Effizienz."
  },
  "meta-llama/Meta-Llama-3-8B-Instruct-Turbo": {
    "description": "Llama 3 8B Instruct Turbo ist ein leistungsstarkes großes Sprachmodell, das eine breite Palette von Anwendungsszenarien unterstützt."
  },
  "meta-llama/Meta-Llama-3.1-405B-Instruct": {
    "description": "LLaMA 3.1 405B ist ein leistungsstarkes Modell für Vortraining und Anweisungsanpassung."
  },
  "meta-llama/Meta-Llama-3.1-405B-Instruct-Turbo": {
    "description": "Das 405B Llama 3.1 Turbo-Modell bietet eine enorme Kapazität zur Unterstützung von Kontexten für die Verarbeitung großer Datenmengen und zeigt herausragende Leistungen in groß angelegten KI-Anwendungen."
  },
  "meta-llama/Meta-Llama-3.1-70B": {
    "description": "Llama 3.1 ist das führende Modell von Meta, das bis zu 405B Parameter unterstützt und in komplexen Gesprächen, mehrsprachiger Übersetzung und Datenanalyse eingesetzt werden kann."
  },
  "meta-llama/Meta-Llama-3.1-70B-Instruct": {
    "description": "LLaMA 3.1 70B bietet effiziente Dialogunterstützung in mehreren Sprachen."
  },
  "meta-llama/Meta-Llama-3.1-70B-Instruct-Turbo": {
    "description": "Das Llama 3.1 70B-Modell wurde feinabgestimmt und eignet sich für hochbelastete Anwendungen, die auf FP8 quantisiert wurden, um eine effizientere Rechenleistung und Genauigkeit zu bieten und in komplexen Szenarien hervorragende Leistungen zu gewährleisten."
  },
  "meta-llama/Meta-Llama-3.1-8B-Instruct": {
    "description": "LLaMA 3.1 bietet Unterstützung für mehrere Sprachen und ist eines der führenden Generierungsmodelle der Branche."
  },
  "meta-llama/Meta-Llama-3.1-8B-Instruct-Turbo": {
    "description": "Das Llama 3.1 8B-Modell verwendet FP8-Quantisierung und unterstützt bis zu 131.072 Kontextmarkierungen, es ist eines der besten Open-Source-Modelle, das sich für komplexe Aufgaben eignet und in vielen Branchenbenchmarks übertrifft."
  },
  "meta-llama/llama-3-70b-instruct": {
    "description": "Llama 3 70B Instruct ist optimiert für qualitativ hochwertige Dialogszenarien und zeigt hervorragende Leistungen in verschiedenen menschlichen Bewertungen."
  },
  "meta-llama/llama-3-8b-instruct": {
    "description": "Llama 3 8B Instruct optimiert qualitativ hochwertige Dialogszenarien und bietet bessere Leistungen als viele geschlossene Modelle."
  },
  "meta-llama/llama-3.1-70b-instruct": {
    "description": "Llama 3.1 70B Instruct ist speziell für qualitativ hochwertige Dialoge konzipiert und zeigt herausragende Leistungen in menschlichen Bewertungen, besonders geeignet für hochinteraktive Szenarien."
  },
  "meta-llama/llama-3.1-8b-instruct": {
    "description": "Llama 3.1 8B Instruct ist die neueste Version von Meta, optimiert für qualitativ hochwertige Dialogszenarien und übertrifft viele führende geschlossene Modelle."
  },
  "meta-llama/llama-3.1-8b-instruct:free": {
    "description": "LLaMA 3.1 bietet Unterstützung für mehrere Sprachen und gehört zu den führenden generativen Modellen der Branche."
  },
  "meta-llama/llama-3.2-11b-vision-instruct": {
    "description": "LLaMA 3.2 ist darauf ausgelegt, Aufgaben zu bearbeiten, die visuelle und textuelle Daten kombinieren. Es zeigt hervorragende Leistungen bei Aufgaben wie Bildbeschreibung und visuellem Fragen und Antworten und überbrückt die Kluft zwischen Sprachgenerierung und visueller Schlussfolgerung."
  },
  "meta-llama/llama-3.2-3b-instruct": {
    "description": "meta-llama/llama-3.2-3b-instruct"
  },
  "meta-llama/llama-3.2-90b-vision-instruct": {
    "description": "LLaMA 3.2 ist darauf ausgelegt, Aufgaben zu bearbeiten, die visuelle und textuelle Daten kombinieren. Es zeigt hervorragende Leistungen bei Aufgaben wie Bildbeschreibung und visuellem Fragen und Antworten und überbrückt die Kluft zwischen Sprachgenerierung und visueller Schlussfolgerung."
  },
  "meta-llama/llama-3.3-70b-instruct": {
    "description": "Llama 3.3 ist das fortschrittlichste mehrsprachige Open-Source-Sprachmodell der Llama-Serie, das eine Leistung bietet, die mit einem 405B-Modell vergleichbar ist, und das zu extrem niedrigen Kosten. Es basiert auf der Transformer-Architektur und verbessert die Nützlichkeit und Sicherheit durch überwachte Feinabstimmung (SFT) und verstärkendes Lernen mit menschlichem Feedback (RLHF). Die auf Anweisungen optimierte Version ist speziell für mehrsprachige Dialoge optimiert und übertrifft in mehreren Branchenbenchmarks viele Open-Source- und geschlossene Chat-Modelle. Das Wissensdatum endet im Dezember 2023."
  },
  "meta-llama/llama-3.3-70b-instruct:free": {
    "description": "Llama 3.3 ist das fortschrittlichste mehrsprachige Open-Source-Sprachmodell der Llama-Serie, das eine Leistung bietet, die mit einem 405B-Modell vergleichbar ist, und das zu extrem niedrigen Kosten. Es basiert auf der Transformer-Architektur und verbessert die Nützlichkeit und Sicherheit durch überwachte Feinabstimmung (SFT) und verstärkendes Lernen mit menschlichem Feedback (RLHF). Die auf Anweisungen optimierte Version ist speziell für mehrsprachige Dialoge optimiert und übertrifft in mehreren Branchenbenchmarks viele Open-Source- und geschlossene Chat-Modelle. Das Wissensdatum endet im Dezember 2023."
  },
  "meta.llama3-1-405b-instruct-v1:0": {
    "description": "Meta Llama 3.1 405B Instruct ist das größte und leistungsstärkste Modell innerhalb des Llama 3.1 Instruct Modells. Es handelt sich um ein hochentwickeltes Modell für dialogbasierte Schlussfolgerungen und die Generierung synthetischer Daten, das auch als Grundlage für die professionelle kontinuierliche Vorab- und Feinabstimmung in bestimmten Bereichen verwendet werden kann. Die mehrsprachigen großen Sprachmodelle (LLMs) von Llama 3.1 sind eine Gruppe von vortrainierten, anweisungsoptimierten Generierungsmodellen, die in den Größen 8B, 70B und 405B (Text-Eingabe/Ausgabe) verfügbar sind. Die anweisungsoptimierten Textmodelle (8B, 70B, 405B) sind speziell für mehrsprachige Dialoganwendungen optimiert und haben in gängigen Branchenbenchmarks viele verfügbare Open-Source-Chat-Modelle übertroffen. Llama 3.1 ist für kommerzielle und Forschungszwecke in mehreren Sprachen konzipiert. Die anweisungsoptimierten Textmodelle eignen sich für assistentengleiche Chats, während die vortrainierten Modelle für verschiedene Aufgaben der natürlichen Sprachgenerierung angepasst werden können. Das Llama 3.1 Modell unterstützt auch die Nutzung seiner Ausgaben zur Verbesserung anderer Modelle, einschließlich der Generierung synthetischer Daten und der Verfeinerung. Llama 3.1 ist ein autoregressives Sprachmodell, das auf einer optimierten Transformer-Architektur basiert. Die angepasste Version verwendet überwachte Feinabstimmung (SFT) und verstärkendes Lernen mit menschlichem Feedback (RLHF), um den menschlichen Präferenzen für Hilfsbereitschaft und Sicherheit zu entsprechen."
  },
  "meta.llama3-1-70b-instruct-v1:0": {
    "description": "Die aktualisierte Version von Meta Llama 3.1 70B Instruct umfasst eine erweiterte Kontextlänge von 128K, Mehrsprachigkeit und verbesserte Schlussfolgerungsfähigkeiten. Die von Llama 3.1 bereitgestellten mehrsprachigen großen Sprachmodelle (LLMs) sind eine Gruppe von vortrainierten, anweisungsoptimierten Generierungsmodellen, einschließlich Größen von 8B, 70B und 405B (Textinput/-output). Die anweisungsoptimierten Textmodelle (8B, 70B, 405B) sind für mehrsprachige Dialoganwendungen optimiert und übertreffen viele verfügbare Open-Source-Chat-Modelle in gängigen Branchenbenchmarks. Llama 3.1 ist für kommerzielle und Forschungszwecke in mehreren Sprachen konzipiert. Die anweisungsoptimierten Textmodelle eignen sich für assistentengleiche Chats, während die vortrainierten Modelle für eine Vielzahl von Aufgaben der natürlichen Sprachgenerierung angepasst werden können. Llama 3.1-Modelle unterstützen auch die Nutzung ihrer Ausgaben zur Verbesserung anderer Modelle, einschließlich der Generierung synthetischer Daten und der Verfeinerung. Llama 3.1 ist ein autoregressives Sprachmodell, das mit einer optimierten Transformer-Architektur entwickelt wurde. Die angepassten Versionen verwenden überwachte Feinabstimmung (SFT) und verstärkendes Lernen mit menschlichem Feedback (RLHF), um den menschlichen Präferenzen für Hilfsbereitschaft und Sicherheit zu entsprechen."
  },
  "meta.llama3-1-8b-instruct-v1:0": {
    "description": "Die aktualisierte Version von Meta Llama 3.1 8B Instruct umfasst eine erweiterte Kontextlänge von 128K, Mehrsprachigkeit und verbesserte Schlussfolgerungsfähigkeiten. Die von Llama 3.1 bereitgestellten mehrsprachigen großen Sprachmodelle (LLMs) sind eine Gruppe von vortrainierten, anweisungsoptimierten Generierungsmodellen, einschließlich Größen von 8B, 70B und 405B (Textinput/-output). Die anweisungsoptimierten Textmodelle (8B, 70B, 405B) sind für mehrsprachige Dialoganwendungen optimiert und übertreffen viele verfügbare Open-Source-Chat-Modelle in gängigen Branchenbenchmarks. Llama 3.1 ist für kommerzielle und Forschungszwecke in mehreren Sprachen konzipiert. Die anweisungsoptimierten Textmodelle eignen sich für assistentengleiche Chats, während die vortrainierten Modelle für eine Vielzahl von Aufgaben der natürlichen Sprachgenerierung angepasst werden können. Llama 3.1-Modelle unterstützen auch die Nutzung ihrer Ausgaben zur Verbesserung anderer Modelle, einschließlich der Generierung synthetischer Daten und der Verfeinerung. Llama 3.1 ist ein autoregressives Sprachmodell, das mit einer optimierten Transformer-Architektur entwickelt wurde. Die angepassten Versionen verwenden überwachte Feinabstimmung (SFT) und verstärkendes Lernen mit menschlichem Feedback (RLHF), um den menschlichen Präferenzen für Hilfsbereitschaft und Sicherheit zu entsprechen."
  },
  "meta.llama3-70b-instruct-v1:0": {
    "description": "Meta Llama 3 ist ein offenes großes Sprachmodell (LLM), das sich an Entwickler, Forscher und Unternehmen richtet und ihnen hilft, ihre Ideen für generative KI zu entwickeln, zu experimentieren und verantwortungsbewusst zu skalieren. Als Teil eines globalen Innovationssystems ist es besonders geeignet für die Erstellung von Inhalten, Dialog-KI, Sprachverständnis, Forschung und Unternehmensanwendungen."
  },
  "meta.llama3-8b-instruct-v1:0": {
    "description": "Meta Llama 3 ist ein offenes großes Sprachmodell (LLM), das sich an Entwickler, Forscher und Unternehmen richtet und ihnen hilft, ihre Ideen für generative KI zu entwickeln, zu experimentieren und verantwortungsbewusst zu skalieren. Als Teil eines globalen Innovationssystems ist es besonders geeignet für Umgebungen mit begrenzter Rechenleistung und Ressourcen, für Edge-Geräte und schnellere Trainingszeiten."
  },
  "meta/llama-3.1-405b-instruct": {
    "description": "Fortgeschrittenes LLM, das die Generierung synthetischer Daten, Wissensverdichtung und Schlussfolgerungen unterstützt, geeignet für Chatbots, Programmierung und spezifische Aufgaben."
  },
  "meta/llama-3.1-70b-instruct": {
    "description": "Ermöglicht komplexe Gespräche mit hervorragendem Kontextverständnis, Schlussfolgerungsfähigkeiten und Textgenerierungsfähigkeiten."
  },
  "meta/llama-3.1-8b-instruct": {
    "description": "Fortschrittliches, hochmodernes Modell mit Sprachverständnis, hervorragenden Schlussfolgerungsfähigkeiten und Textgenerierungsfähigkeiten."
  },
  "meta/llama-3.2-11b-vision-instruct": {
    "description": "Spitzenmäßiges visuelles Sprachmodell, das in der Lage ist, qualitativ hochwertige Schlussfolgerungen aus Bildern zu ziehen."
  },
  "meta/llama-3.2-1b-instruct": {
    "description": "Fortschrittliches, hochmodernes kleines Sprachmodell mit Sprachverständnis, hervorragenden Schlussfolgerungsfähigkeiten und Textgenerierungsfähigkeiten."
  },
  "meta/llama-3.2-3b-instruct": {
    "description": "Fortschrittliches, hochmodernes kleines Sprachmodell mit Sprachverständnis, hervorragenden Schlussfolgerungsfähigkeiten und Textgenerierungsfähigkeiten."
  },
  "meta/llama-3.2-90b-vision-instruct": {
    "description": "Spitzenmäßiges visuelles Sprachmodell, das in der Lage ist, qualitativ hochwertige Schlussfolgerungen aus Bildern zu ziehen."
  },
  "meta/llama-3.3-70b-instruct": {
    "description": "Fortschrittliches LLM, das auf Schlussfolgern, Mathematik, Allgemeinwissen und Funktionsaufrufen spezialisiert ist."
  },
  "microsoft/WizardLM-2-8x22B": {
    "description": "WizardLM 2 ist ein Sprachmodell von Microsoft AI, das in komplexen Dialogen, Mehrsprachigkeit, Inferenz und intelligenten Assistenten besonders gut abschneidet."
  },
  "microsoft/wizardlm-2-8x22b": {
    "description": "WizardLM-2 8x22B ist das fortschrittlichste Wizard-Modell von Microsoft AI und zeigt äußerst wettbewerbsfähige Leistungen."
  },
  "minicpm-v": {
    "description": "MiniCPM-V ist das neue multimodale Großmodell von OpenBMB, das über hervorragende OCR-Erkennungs- und multimodale Verständnisfähigkeiten verfügt und eine Vielzahl von Anwendungsszenarien unterstützt."
  },
  "ministral-3b-latest": {
    "description": "Ministral 3B ist das weltbeste Edge-Modell von Mistral."
  },
  "ministral-8b-latest": {
    "description": "Ministral 8B ist das kosteneffizienteste Edge-Modell von Mistral."
  },
  "mistral": {
    "description": "Mistral ist ein 7B-Modell von Mistral AI, das sich für vielfältige Anforderungen an die Sprachverarbeitung eignet."
  },
  "mistral-large": {
    "description": "Mixtral Large ist das Flaggschiff-Modell von Mistral, das die Fähigkeiten zur Codegenerierung, Mathematik und Schlussfolgerungen kombiniert und ein Kontextfenster von 128k unterstützt."
  },
  "mistral-large-latest": {
    "description": "Mistral Large ist das Flaggschiff-Modell, das sich gut für mehrsprachige Aufgaben, komplexe Schlussfolgerungen und Codegenerierung eignet und die ideale Wahl für hochentwickelte Anwendungen ist."
  },
  "mistral-nemo": {
    "description": "Mistral Nemo wurde in Zusammenarbeit mit Mistral AI und NVIDIA entwickelt und ist ein leistungsstarkes 12B-Modell."
  },
  "mistral-small": {
    "description": "Mistral Small kann für jede sprachbasierte Aufgabe verwendet werden, die hohe Effizienz und geringe Latenz erfordert."
  },
  "mistral-small-latest": {
    "description": "Mistral Small ist eine kosteneffiziente, schnelle und zuverlässige Option für Anwendungsfälle wie Übersetzung, Zusammenfassung und Sentimentanalyse."
  },
  "mistralai/Mistral-7B-Instruct-v0.1": {
    "description": "Mistral (7B) Instruct ist bekannt für seine hohe Leistung und eignet sich für eine Vielzahl von Sprachaufgaben."
  },
  "mistralai/Mistral-7B-Instruct-v0.2": {
    "description": "Mistral 7B ist ein nach Bedarf feinabgestimmtes Modell, das optimierte Antworten auf Aufgaben bietet."
  },
  "mistralai/Mistral-7B-Instruct-v0.3": {
    "description": "Mistral (7B) Instruct v0.3 bietet effiziente Rechenleistung und natürliche Sprachverständnisfähigkeiten und eignet sich für eine Vielzahl von Anwendungen."
  },
  "mistralai/Mistral-7B-v0.1": {
    "description": "Mistral 7B ist ein kompaktes, aber leistungsstarkes Modell, das gut für Batch-Verarbeitung und einfache Aufgaben wie Klassifizierung und Textgenerierung geeignet ist und über gute Schlussfolgerungsfähigkeiten verfügt."
  },
  "mistralai/Mixtral-8x22B-Instruct-v0.1": {
    "description": "Mixtral-8x22B Instruct (141B) ist ein super großes Sprachmodell, das extrem hohe Verarbeitungsanforderungen unterstützt."
  },
  "mistralai/Mixtral-8x7B-Instruct-v0.1": {
    "description": "Mixtral 8x7B ist ein vortrainiertes sparsames Mischmodell, das für allgemeine Textaufgaben verwendet wird."
  },
  "mistralai/Mixtral-8x7B-v0.1": {
    "description": "Mixtral 8x7B ist ein sparsames Expertenmodell, das mehrere Parameter nutzt, um die Schlussfolgerungsgeschwindigkeit zu erhöhen, und sich gut für mehrsprachige und Code-Generierungsaufgaben eignet."
  },
  "mistralai/mistral-7b-instruct": {
    "description": "Mistral 7B Instruct ist ein hochleistungsfähiges Branchenstandardmodell mit Geschwindigkeitsoptimierung und Unterstützung für lange Kontexte."
  },
  "mistralai/mistral-nemo": {
    "description": "Mistral Nemo ist ein 7,3B-Parameter-Modell mit Unterstützung für mehrere Sprachen und hoher Programmierleistung."
  },
  "mixtral": {
    "description": "Mixtral ist das Expertenmodell von Mistral AI, das über Open-Source-Gewichte verfügt und Unterstützung bei der Codegenerierung und Sprachverständnis bietet."
  },
  "mixtral-8x7b-32768": {
    "description": "Mixtral 8x7B bietet hochgradig fehlertolerante parallele Berechnungsfähigkeiten und eignet sich für komplexe Aufgaben."
  },
  "mixtral:8x22b": {
    "description": "Mixtral ist das Expertenmodell von Mistral AI, das über Open-Source-Gewichte verfügt und Unterstützung bei der Codegenerierung und Sprachverständnis bietet."
  },
  "moonshot-v1-128k": {
    "description": "Moonshot V1 128K ist ein Modell mit überragenden Fähigkeiten zur Verarbeitung von langen Kontexten, das für die Generierung von sehr langen Texten geeignet ist und die Anforderungen komplexer Generierungsaufgaben erfüllt. Es kann Inhalte mit bis zu 128.000 Tokens verarbeiten und eignet sich hervorragend für Anwendungen in der Forschung, Wissenschaft und der Erstellung großer Dokumente."
  },
  "moonshot-v1-128k-vision-preview": {
    "description": "Das Kimi-Visionsmodell (einschließlich moonshot-v1-8k-vision-preview/moonshot-v1-32k-vision-preview/moonshot-v1-128k-vision-preview usw.) kann Bildinhalte verstehen, einschließlich Bildtext, Bildfarbe und Objektformen."
  },
  "moonshot-v1-32k": {
    "description": "Moonshot V1 32K bietet die Fähigkeit zur Verarbeitung von mittellangen Kontexten und kann 32.768 Tokens verarbeiten, was es besonders geeignet für die Generierung verschiedener langer Dokumente und komplexer Dialoge macht, die in den Bereichen Inhaltserstellung, Berichtsgenerierung und Dialogsysteme eingesetzt werden."
  },
  "moonshot-v1-32k-vision-preview": {
    "description": "Das Kimi-Visionsmodell (einschließlich moonshot-v1-8k-vision-preview/moonshot-v1-32k-vision-preview/moonshot-v1-128k-vision-preview usw.) kann Bildinhalte verstehen, einschließlich Bildtext, Bildfarbe und Objektformen."
  },
  "moonshot-v1-8k": {
    "description": "Moonshot V1 8K ist für die Generierung von Kurztextaufgaben konzipiert und bietet eine effiziente Verarbeitungsleistung, die 8.192 Tokens verarbeiten kann. Es eignet sich hervorragend für kurze Dialoge, Notizen und schnelle Inhaltserstellung."
  },
  "moonshot-v1-8k-vision-preview": {
    "description": "Das Kimi-Visionsmodell (einschließlich moonshot-v1-8k-vision-preview/moonshot-v1-32k-vision-preview/moonshot-v1-128k-vision-preview usw.) kann Bildinhalte verstehen, einschließlich Bildtext, Bildfarbe und Objektformen."
  },
  "moonshot-v1-auto": {
    "description": "Moonshot V1 Auto kann basierend auf der Anzahl der im aktuellen Kontext verwendeten Tokens das geeignete Modell auswählen."
  },
  "nousresearch/hermes-2-pro-llama-3-8b": {
    "description": "Hermes 2 Pro Llama 3 8B ist die aktualisierte Version von Nous Hermes 2 und enthält die neuesten intern entwickelten Datensätze."
  },
  "nvidia/Llama-3.1-Nemotron-70B-Instruct-HF": {
    "description": "Llama 3.1 Nemotron 70B ist ein von NVIDIA maßgeschneidertes großes Sprachmodell, das darauf abzielt, die Hilfsfähigkeit der von LLM generierten Antworten auf Benutzeranfragen zu verbessern. Dieses Modell hat in Benchmark-Tests wie Arena Hard, AlpacaEval 2 LC und GPT-4-Turbo MT-Bench hervorragende Leistungen gezeigt und belegt bis zum 1. Oktober 2024 den ersten Platz in allen drei automatischen Ausrichtungsbenchmarks. Das Modell wurde mit RLHF (insbesondere REINFORCE), Llama-3.1-Nemotron-70B-Reward und HelpSteer2-Preference-Prompts auf dem Llama-3.1-70B-Instruct-Modell trainiert."
  },
  "nvidia/llama-3.1-nemotron-51b-instruct": {
    "description": "Einzigartiges Sprachmodell, das unvergleichliche Genauigkeit und Effizienz bietet."
  },
  "nvidia/llama-3.1-nemotron-70b-instruct": {
    "description": "Llama-3.1-Nemotron-70B-Instruct ist ein von NVIDIA maßgeschneidertes großes Sprachmodell, das darauf abzielt, die Hilfsbereitschaft der von LLM generierten Antworten zu verbessern."
  },
  "o1": {
    "description": "Konzentriert sich auf fortgeschrittene Inferenz und die Lösung komplexer Probleme, einschließlich mathematischer und wissenschaftlicher Aufgaben. Besonders geeignet für Anwendungen, die ein tiefes Verständnis des Kontexts und die Abwicklung von Arbeitsabläufen erfordern."
  },
  "o1-mini": {
    "description": "o1-mini ist ein schnelles und kosteneffizientes Inferenzmodell, das für Programmier-, Mathematik- und Wissenschaftsanwendungen entwickelt wurde. Das Modell hat einen Kontext von 128K und einen Wissensstand bis Oktober 2023."
  },
  "o1-preview": {
    "description": "o1 ist OpenAIs neues Inferenzmodell, das für komplexe Aufgaben geeignet ist, die umfangreiches Allgemeinwissen erfordern. Das Modell hat einen Kontext von 128K und einen Wissensstand bis Oktober 2023."
  },
  "o3-mini": {
    "description": "o3-mini ist unser neuestes kompaktes Inferenzmodell, das bei den gleichen Kosten- und Verzögerungszielen wie o1-mini hohe Intelligenz bietet."
  },
  "open-codestral-mamba": {
    "description": "Codestral Mamba ist ein auf die Codegenerierung spezialisiertes Mamba 2-Sprachmodell, das starke Unterstützung für fortschrittliche Code- und Schlussfolgerungsaufgaben bietet."
  },
  "open-mistral-7b": {
    "description": "Mistral 7B ist ein kompaktes, aber leistungsstarkes Modell, das sich gut für Batch-Verarbeitung und einfache Aufgaben wie Klassifizierung und Textgenerierung eignet und über gute Schlussfolgerungsfähigkeiten verfügt."
  },
  "open-mistral-nemo": {
    "description": "Mistral Nemo ist ein 12B-Modell, das in Zusammenarbeit mit Nvidia entwickelt wurde und hervorragende Schlussfolgerungs- und Codierungsfähigkeiten bietet, die leicht zu integrieren und zu ersetzen sind."
  },
  "open-mixtral-8x22b": {
    "description": "Mixtral 8x22B ist ein größeres Expertenmodell, das sich auf komplexe Aufgaben konzentriert und hervorragende Schlussfolgerungsfähigkeiten sowie eine höhere Durchsatzrate bietet."
  },
  "open-mixtral-8x7b": {
    "description": "Mixtral 8x7B ist ein spärliches Expertenmodell, das mehrere Parameter nutzt, um die Schlussfolgerungsgeschwindigkeit zu erhöhen und sich für die Verarbeitung mehrsprachiger und Codegenerierungsaufgaben eignet."
  },
  "openai/gpt-4o": {
    "description": "ChatGPT-4o ist ein dynamisches Modell, das in Echtzeit aktualisiert wird, um die neueste Version zu gewährleisten. Es kombiniert starke Sprachverständnis- und Generierungsfähigkeiten und eignet sich für großangelegte Anwendungsszenarien, einschließlich Kundenservice, Bildung und technischem Support."
  },
  "openai/gpt-4o-mini": {
    "description": "GPT-4o mini ist das neueste Modell von OpenAI, das nach GPT-4 Omni veröffentlicht wurde und Text- und Bild-Eingaben unterstützt. Als ihr fortschrittlichstes kleines Modell ist es viel günstiger als andere neueste Modelle und über 60 % günstiger als GPT-3.5 Turbo. Es behält die fortschrittlichste Intelligenz bei und bietet gleichzeitig ein hervorragendes Preis-Leistungs-Verhältnis. GPT-4o mini erzielte 82 % im MMLU-Test und rangiert derzeit in den Chat-Präferenzen über GPT-4."
  },
  "openai/o1-mini": {
    "description": "o1-mini ist ein schnelles und kosteneffizientes Inferenzmodell, das für Programmier-, Mathematik- und Wissenschaftsanwendungen entwickelt wurde. Das Modell hat einen Kontext von 128K und einen Wissensstand bis Oktober 2023."
  },
  "openai/o1-preview": {
    "description": "o1 ist OpenAIs neues Inferenzmodell, das für komplexe Aufgaben geeignet ist, die umfangreiches Allgemeinwissen erfordern. Das Modell hat einen Kontext von 128K und einen Wissensstand bis Oktober 2023."
  },
  "openchat/openchat-7b": {
    "description": "OpenChat 7B ist eine Open-Source-Sprachmodellbibliothek, die mit der Strategie „C-RLFT (Conditional Reinforcement Learning Fine-Tuning)“ optimiert wurde."
  },
  "openrouter/auto": {
    "description": "Je nach Kontextlänge, Thema und Komplexität wird Ihre Anfrage an Llama 3 70B Instruct, Claude 3.5 Sonnet (selbstregulierend) oder GPT-4o gesendet."
  },
  "phi3": {
    "description": "Phi-3 ist ein leichtgewichtiges offenes Modell von Microsoft, das für effiziente Integration und großangelegte Wissensschlüsse geeignet ist."
  },
  "phi3:14b": {
    "description": "Phi-3 ist ein leichtgewichtiges offenes Modell von Microsoft, das für effiziente Integration und großangelegte Wissensschlüsse geeignet ist."
  },
  "pixtral-12b-2409": {
    "description": "Das Pixtral-Modell zeigt starke Fähigkeiten in Aufgaben wie Diagramm- und Bildverständnis, Dokumentenfragen, multimodale Schlussfolgerungen und Befolgung von Anweisungen. Es kann Bilder in natürlicher Auflösung und Seitenverhältnis aufnehmen und in einem langen Kontextfenster von bis zu 128K Tokens beliebig viele Bilder verarbeiten."
  },
  "pixtral-large-latest": {
    "description": "Pixtral Large ist ein Open-Source-Multimodalmodell mit 124 Milliarden Parametern, das auf Mistral Large 2 basiert. Dies ist unser zweites Modell in der multimodalen Familie und zeigt fortschrittliche Fähigkeiten im Bereich der Bildverständnis."
  },
  "pro-128k": {
    "description": "Spark Pro 128K verfügt über eine außergewöhnliche Kontextverarbeitungsfähigkeit und kann bis zu 128K Kontextinformationen verarbeiten, was es besonders geeignet für die Analyse langer Texte und die Verarbeitung langfristiger logischer Zusammenhänge macht. Es bietet in komplexen Textkommunikationen flüssige und konsistente Logik sowie vielfältige Unterstützung für Zitate."
  },
  "qvq-72b-preview": {
    "description": "Das QVQ-Modell ist ein experimentelles Forschungsmodell, das vom Qwen-Team entwickelt wurde und sich auf die Verbesserung der visuellen Schlussfolgerungsfähigkeiten konzentriert, insbesondere im Bereich der mathematischen Schlussfolgerungen."
  },
  "qwen-coder-plus-latest": {
    "description": "Tongyi Qianwen Code-Modell."
  },
  "qwen-coder-turbo-latest": {
    "description": "Das Tongyi Qianwen Code-Modell."
  },
  "qwen-long": {
    "description": "Qwen ist ein groß angelegtes Sprachmodell, das lange Textkontexte unterstützt und Dialogfunktionen für verschiedene Szenarien wie lange Dokumente und mehrere Dokumente bietet."
  },
  "qwen-math-plus-latest": {
    "description": "Das Tongyi Qianwen Mathematikmodell ist speziell für die Lösung von mathematischen Problemen konzipiert."
  },
  "qwen-math-turbo-latest": {
    "description": "Das Tongyi Qianwen Mathematikmodell ist speziell für die Lösung von mathematischen Problemen konzipiert."
  },
  "qwen-max": {
    "description": "Qwen Max ist ein großangelegtes Sprachmodell auf Billionenebene, das Eingaben in verschiedenen Sprachen wie Chinesisch und Englisch unterstützt und das API-Modell hinter der aktuellen Produktversion von Qwen 2.5 ist."
  },
  "qwen-max-latest": {
    "description": "Der Tongyi Qianwen ist ein Sprachmodell mit einem Umfang von mehreren Billionen, das Eingaben in verschiedenen Sprachen wie Chinesisch und Englisch unterstützt und die API-Modelle hinter der aktuellen Version 2.5 von Tongyi Qianwen darstellt."
  },
  "qwen-omni-turbo-latest": {
    "description": "Die Qwen-Omni-Serie unterstützt die Eingabe von Daten in verschiedenen Modalitäten, einschließlich Video, Audio, Bilder und Text, und gibt Audio und Text aus."
  },
  "qwen-plus": {
    "description": "Qwen Plus ist die verbesserte Version des großangelegten Sprachmodells, das Eingaben in verschiedenen Sprachen wie Chinesisch und Englisch unterstützt."
  },
  "qwen-plus-latest": {
    "description": "Der Tongyi Qianwen ist die erweiterte Version eines groß angelegten Sprachmodells, das Eingaben in verschiedenen Sprachen wie Chinesisch und Englisch unterstützt."
  },
  "qwen-turbo": {
    "description": "Qwen Turbo ist ein großangelegtes Sprachmodell, das Eingaben in verschiedenen Sprachen wie Chinesisch und Englisch unterstützt."
  },
  "qwen-turbo-latest": {
    "description": "Der Tongyi Qianwen ist ein groß angelegtes Sprachmodell, das Eingaben in verschiedenen Sprachen wie Chinesisch und Englisch unterstützt."
  },
  "qwen-vl-chat-v1": {
    "description": "Qwen VL unterstützt flexible Interaktionsmethoden, einschließlich Mehrbild-, Mehrfachfragen und kreativen Fähigkeiten."
  },
  "qwen-vl-max-latest": {
    "description": "Das Tongyi Qianwen Ultra-Scale Visuelle Sprachmodell. Im Vergleich zur verbesserten Version wurden die Fähigkeiten zur visuellen Schlussfolgerung und Befolgung von Anweisungen weiter gesteigert, was ein höheres Niveau an visueller Wahrnehmung und Kognition bietet."
  },
  "qwen-vl-ocr-latest": {
    "description": "Tongyi Qianwen OCR ist ein spezialisiertes Modell zur Textextraktion, das sich auf die Textextraktionsfähigkeiten von Dokumenten, Tabellen, Prüfungsfragen und handschriftlichen Texten konzentriert. Es kann verschiedene Schriftarten erkennen und unterstützt derzeit folgende Sprachen: Chinesisch, Englisch, Französisch, Japanisch, Koreanisch, Deutsch, Russisch, Italienisch, Vietnamesisch und Arabisch."
  },
  "qwen-vl-plus-latest": {
    "description": "Die verbesserte Version des Tongyi Qianwen, eines großangelegten visuellen Sprachmodells. Deutlich verbesserte Fähigkeiten zur Detailerkennung und Texterkennung, unterstützt Bildauflösungen von über einer Million Pixel und beliebige Seitenverhältnisse."
  },
  "qwen-vl-v1": {
    "description": "Initiiert mit dem Qwen-7B-Sprachmodell, fügt es ein Bildmodell hinzu, das für Bildeingaben mit einer Auflösung von 448 vortrainiert wurde."
  },
  "qwen/qwen-2-7b-instruct": {
    "description": "Qwen2 ist die brandneue Serie von großen Sprachmodellen von Qwen. Qwen2 7B ist ein transformerbasiertes Modell, das in den Bereichen Sprachverständnis, Mehrsprachigkeit, Programmierung, Mathematik und logisches Denken hervorragende Leistungen zeigt."
  },
  "qwen/qwen-2-7b-instruct:free": {
    "description": "Qwen2 ist eine neue Serie großer Sprachmodelle mit stärkeren Verständnis- und Generierungsfähigkeiten."
  },
  "qwen/qwen-2-vl-72b-instruct": {
    "description": "Qwen2-VL ist die neueste Iteration des Qwen-VL-Modells und hat in Benchmark-Tests zur visuellen Verständlichkeit eine fortschrittliche Leistung erreicht, einschließlich MathVista, DocVQA, RealWorldQA und MTVQA. Qwen2-VL kann über 20 Minuten Video verstehen und ermöglicht qualitativ hochwertige, videobasierte Fragen und Antworten, Dialoge und Inhaltserstellung. Es verfügt auch über komplexe Denk- und Entscheidungsfähigkeiten und kann mit mobilen Geräten, Robotern usw. integriert werden, um basierend auf visuellen Umgebungen und Textanweisungen automatisch zu agieren. Neben Englisch und Chinesisch unterstützt Qwen2-VL jetzt auch das Verständnis von Text in Bildern in verschiedenen Sprachen, einschließlich der meisten europäischen Sprachen, Japanisch, Koreanisch, Arabisch und Vietnamesisch."
  },
  "qwen/qwen-2.5-72b-instruct": {
    "description": "Qwen2.5-72B-Instruct ist eines der neuesten großen Sprachmodell-Serien, die von Alibaba Cloud veröffentlicht wurden. Dieses 72B-Modell hat signifikante Verbesserungen in den Bereichen Codierung und Mathematik. Das Modell bietet auch mehrsprachige Unterstützung und deckt über 29 Sprachen ab, einschließlich Chinesisch und Englisch. Das Modell hat signifikante Verbesserungen in der Befolgung von Anweisungen, im Verständnis von strukturierten Daten und in der Generierung von strukturierten Ausgaben (insbesondere JSON) erzielt."
  },
  "qwen/qwen2.5-32b-instruct": {
    "description": "Qwen2.5-32B-Instruct ist eines der neuesten großen Sprachmodell-Serien, die von Alibaba Cloud veröffentlicht wurden. Dieses 32B-Modell hat signifikante Verbesserungen in den Bereichen Codierung und Mathematik. Das Modell bietet auch mehrsprachige Unterstützung und deckt über 29 Sprachen ab, einschließlich Chinesisch und Englisch. Das Modell hat signifikante Verbesserungen in der Befolgung von Anweisungen, im Verständnis von strukturierten Daten und in der Generierung von strukturierten Ausgaben (insbesondere JSON) erzielt."
  },
  "qwen/qwen2.5-7b-instruct": {
    "description": "LLM, das auf Chinesisch und Englisch ausgerichtet ist und sich auf Sprache, Programmierung, Mathematik, Schlussfolgern und andere Bereiche konzentriert."
  },
  "qwen/qwen2.5-coder-32b-instruct": {
    "description": "Fortgeschrittenes LLM, das die Codegenerierung, Schlussfolgerungen und Korrekturen unterstützt und gängige Programmiersprachen abdeckt."
  },
  "qwen/qwen2.5-coder-7b-instruct": {
    "description": "Leistungsstarkes, mittelgroßes Codierungsmodell, das 32K Kontextlängen unterstützt und in der mehrsprachigen Programmierung versiert ist."
  },
  "qwen1.5-14b-chat": {
    "description": "Die Qwen1.5-Serie ist die Beta-Version von Qwen2 und basiert auf einem Transformer-basierten dekodierenden Sprachmodell, das auf umfangreichen Daten vorab trainiert wurde. Im Vergleich zu früheren Versionen der Qwen-Serie können sowohl das Base-Modell als auch das Chat-Modell der Qwen1.5-Serie mehrere Sprachen unterstützen und bieten Verbesserungen in der gesamten Chat-Funktionalität und den grundlegenden Fähigkeiten. Qwen1.5-14b-chat ist ein 14-Milliarden-Parameter-Modell, das speziell für Chat-Szenarien entwickelt wurde."
  },
  "qwen1.5-32b-chat": {
    "description": "Die Qwen1.5-Serie ist die Beta-Version von Qwen2 und basiert auf einem Transformer-basierten dekodierenden Sprachmodell, das auf umfangreichen Daten vorab trainiert wurde. Im Vergleich zu früheren Versionen der Qwen-Serie können sowohl das Base-Modell als auch das Chat-Modell der Qwen1.5-Serie mehrere Sprachen unterstützen und bieten Verbesserungen in der allgemeinen Konversation und den grundlegenden Fähigkeiten. Qwen1.5-32b-chat ist ein 32-Milliarden-Parameter-Modell, das speziell für Chat-Szenarien entwickelt wurde. Im Vergleich zum 14-Milliarden-Parameter-Modell ist es leistungsfähiger in Agentenszenarien, während es im Vergleich zum 72-Milliarden-Parameter-Modell günstigere Inferenzkosten aufweist."
  },
  "qwen1.5-72b-chat": {
    "description": "Die Qwen1.5-Serie ist die Beta-Version von Qwen2 und basiert auf einem Transformer-basierten dekodierenden Sprachmodell, das auf umfangreichen Daten vorab trainiert wurde. Im Vergleich zu früheren Versionen der Qwen-Serie können sowohl das Base-Modell als auch das Chat-Modell der Qwen1.5-Serie mehrere Sprachen unterstützen und bieten Verbesserungen in der gesamten Chat-Funktionalität und den grundlegenden Fähigkeiten. Qwen1.5-72b-chat ist das 72-Milliarden-Parameter-Modell, das speziell für Chat-Szenarien entwickelt wurde."
  },
  "qwen2": {
    "description": "Qwen2 ist das neue große Sprachmodell von Alibaba, das mit hervorragender Leistung eine Vielzahl von Anwendungsanforderungen unterstützt."
  },
  "qwen2-72b-instruct": {
    "description": "Qwen2 ist die neueste Generation von Sprachmodellen, die vom Qwen-Team entwickelt wurde. Es basiert auf der Transformer-Architektur und verwendet Techniken wie die SwiGLU-Aktivierungsfunktion, die Aufmerksamkeits-QKV-Bias (attention QKV bias), die gruppenbasierte Abfrageaufmerksamkeit (group query attention) und eine Mischung aus rutschendem Fenster und voller Aufmerksamkeit (mixture of sliding window attention and full attention). Darüber hinaus hat das Qwen-Team den Tokenizer verbessert, der für die Verarbeitung von natürlicher Sprache und Code optimiert ist."
  },
  "qwen2-7b-instruct": {
    "description": "Qwen2 ist die neueste Serie von großen Sprachmodellen, die vom Qwen-Team entwickelt wurde. Es basiert auf der Transformer-Architektur und verwendet Techniken wie die SwiGLU-Aktivierungsfunktion, die Aufmerksamkeits-QKV-Bias (attention QKV bias), die Gruppenabfrageaufmerksamkeit (group query attention) und eine Mischung aus rutschendem Fenster und voller Aufmerksamkeit (mixture of sliding window attention and full attention). Zudem hat das Qwen-Team den Tokenizer verbessert, um mehrere natürliche Sprachen und Code besser zu verarbeiten."
  },
  "qwen2.5": {
    "description": "Qwen2.5 ist das neue, groß angelegte Sprachmodell der Alibaba-Gruppe, das hervorragende Leistungen zur Unterstützung vielfältiger Anwendungsbedürfnisse bietet."
  },
  "qwen2.5-14b-instruct": {
    "description": "Das 14B-Modell von Tongyi Qianwen 2.5 ist öffentlich zugänglich."
  },
  "qwen2.5-14b-instruct-1m": {
    "description": "Tongyi Qianwen 2.5 ist ein Open-Source-Modell mit einer Größe von 72B."
  },
  "qwen2.5-32b-instruct": {
    "description": "Das 32B-Modell von Tongyi Qianwen 2.5 ist öffentlich zugänglich."
  },
  "qwen2.5-72b-instruct": {
    "description": "Das 72B-Modell von Tongyi Qianwen 2.5 ist öffentlich zugänglich."
  },
  "qwen2.5-7b-instruct": {
    "description": "Das 7B-Modell von Tongyi Qianwen 2.5 ist öffentlich zugänglich."
  },
  "qwen2.5-coder-1.5b-instruct": {
    "description": "Die Open-Source-Version des Qwen-Codemodells."
  },
  "qwen2.5-coder-32b-instruct": {
    "description": "Open-Source-Version des Tongyi Qianwen Code-Modells."
  },
  "qwen2.5-coder-7b-instruct": {
    "description": "Die Open-Source-Version des Tongyi Qianwen Code-Modells."
  },
  "qwen2.5-math-1.5b-instruct": {
    "description": "Das Qwen-Math-Modell verfügt über starke Fähigkeiten zur Lösung mathematischer Probleme."
  },
  "qwen2.5-math-72b-instruct": {
    "description": "Das Qwen-Math-Modell verfügt über starke Fähigkeiten zur Lösung mathematischer Probleme."
  },
  "qwen2.5-math-7b-instruct": {
    "description": "Das Qwen-Math-Modell verfügt über starke Fähigkeiten zur Lösung mathematischer Probleme."
  },
  "qwen2.5-vl-72b-instruct": {
    "description": "Verbesserte Befolgung von Anweisungen, Mathematik, Problemlösung und Programmierung, gesteigerte Erkennungsfähigkeiten für alle Arten von visuellen Elementen, Unterstützung für die präzise Lokalisierung visueller Elemente in verschiedenen Formaten, Verständnis von langen Videodateien (maximal 10 Minuten) und sekundengenauer Ereigniszeitpunktlokalisierung, Fähigkeit zur zeitlichen Einordnung und Geschwindigkeitsverständnis, Unterstützung für die Steuerung von OS- oder Mobile-Agenten basierend auf Analyse- und Lokalisierungsfähigkeiten, starke Fähigkeit zur Extraktion von Schlüsselinformationen und JSON-Format-Ausgabe. Diese Version ist die leistungsstärkste Version der 72B-Serie."
  },
  "qwen2.5-vl-7b-instruct": {
    "description": "Verbesserte Befolgung von Anweisungen, Mathematik, Problemlösung und Programmierung, gesteigerte Erkennungsfähigkeiten für alle Arten von visuellen Elementen, Unterstützung für die präzise Lokalisierung visueller Elemente in verschiedenen Formaten, Verständnis von langen Videodateien (maximal 10 Minuten) und sekundengenauer Ereigniszeitpunktlokalisierung, Fähigkeit zur zeitlichen Einordnung und Geschwindigkeitsverständnis, Unterstützung für die Steuerung von OS- oder Mobile-Agenten basierend auf Analyse- und Lokalisierungsfähigkeiten, starke Fähigkeit zur Extraktion von Schlüsselinformationen und JSON-Format-Ausgabe. Diese Version ist die leistungsstärkste Version der 72B-Serie."
  },
  "qwen2.5:0.5b": {
    "description": "Qwen2.5 ist das neue, groß angelegte Sprachmodell der Alibaba-Gruppe, das hervorragende Leistungen zur Unterstützung vielfältiger Anwendungsbedürfnisse bietet."
  },
  "qwen2.5:1.5b": {
    "description": "Qwen2.5 ist das neue, groß angelegte Sprachmodell der Alibaba-Gruppe, das hervorragende Leistungen zur Unterstützung vielfältiger Anwendungsbedürfnisse bietet."
  },
  "qwen2.5:72b": {
    "description": "Qwen2.5 ist das neue, groß angelegte Sprachmodell der Alibaba-Gruppe, das hervorragende Leistungen zur Unterstützung vielfältiger Anwendungsbedürfnisse bietet."
  },
  "qwen2:0.5b": {
    "description": "Qwen2 ist das neue große Sprachmodell von Alibaba, das mit hervorragender Leistung eine Vielzahl von Anwendungsanforderungen unterstützt."
  },
  "qwen2:1.5b": {
    "description": "Qwen2 ist das neue große Sprachmodell von Alibaba, das mit hervorragender Leistung eine Vielzahl von Anwendungsanforderungen unterstützt."
  },
  "qwen2:72b": {
    "description": "Qwen2 ist das neue große Sprachmodell von Alibaba, das mit hervorragender Leistung eine Vielzahl von Anwendungsanforderungen unterstützt."
  },
  "qwq": {
    "description": "QwQ ist ein experimentelles Forschungsmodell, das sich auf die Verbesserung der KI-Inferenzfähigkeiten konzentriert."
  },
  "qwq-32b": {
    "description": "Das QwQ-Inferenzmodell, das auf dem Qwen2.5-32B-Modell trainiert wurde, hat durch verstärktes Lernen die Inferenzfähigkeiten des Modells erheblich verbessert. Die Kernmetriken des Modells, wie mathematische Codes (AIME 24/25, LiveCodeBench) sowie einige allgemeine Metriken (IFEval, LiveBench usw.), erreichen das Niveau der DeepSeek-R1 Vollversion, wobei alle Metriken deutlich die ebenfalls auf Qwen2.5-32B basierende DeepSeek-R1-Distill-Qwen-32B übertreffen."
  },
  "qwq-32b-preview": {
    "description": "Das QwQ-Modell ist ein experimentelles Forschungsmodell, das vom Qwen-Team entwickelt wurde und sich auf die Verbesserung der KI-Inferenzfähigkeiten konzentriert."
  },
  "qwq-plus-latest": {
    "description": "Das QwQ-Inferenzmodell, das auf dem Qwen2.5-Modell trainiert wurde, hat durch verstärktes Lernen die Inferenzfähigkeiten des Modells erheblich verbessert. Die Kernmetriken des Modells, wie mathematische Codes (AIME 24/25, LiveCodeBench) sowie einige allgemeine Metriken (IFEval, LiveBench usw.), erreichen das Niveau der DeepSeek-R1 Vollversion."
  },
  "r1-1776": {
    "description": "R1-1776 ist eine Version des DeepSeek R1 Modells, die nachtrainiert wurde, um unverfälschte, unvoreingenommene Fakteninformationen bereitzustellen."
  },
  "solar-mini": {
    "description": "Solar Mini ist ein kompaktes LLM, das besser abschneidet als GPT-3.5 und über starke Mehrsprachigkeitsfähigkeiten verfügt. Es unterstützt Englisch und Koreanisch und bietet eine effiziente und kompakte Lösung."
  },
  "solar-mini-ja": {
    "description": "Solar Mini (Ja) erweitert die Fähigkeiten von Solar Mini und konzentriert sich auf Japanisch, während es gleichzeitig in der Nutzung von Englisch und Koreanisch hohe Effizienz und hervorragende Leistung beibehält."
  },
  "solar-pro": {
    "description": "Solar Pro ist ein hochintelligentes LLM, das von Upstage entwickelt wurde und sich auf die Befolgung von Anweisungen mit einer einzigen GPU konzentriert, mit einem IFEval-Score von über 80. Derzeit unterstützt es Englisch, die offizielle Version ist für November 2024 geplant und wird die Sprachunterstützung und Kontextlänge erweitern."
  },
  "sonar": {
    "description": "Ein leichtgewichtiges Suchprodukt, das auf kontextbezogener Suche basiert und schneller und günstiger ist als Sonar Pro."
  },
  "sonar-deep-research": {
    "description": "Deep Research führt umfassende Expertenforschung durch und fasst diese in zugänglichen, umsetzbaren Berichten zusammen."
  },
  "sonar-pro": {
    "description": "Ein fortschrittliches Suchprodukt, das kontextbezogene Suche unterstützt und erweiterte Abfragen sowie Nachverfolgung ermöglicht."
  },
  "sonar-reasoning": {
    "description": "Ein neues API-Produkt, das von DeepSeek-Inferenzmodellen unterstützt wird."
  },
  "sonar-reasoning-pro": {
    "description": "Ein neues API-Produkt, das von dem DeepSeek-Inferenzmodell unterstützt wird."
  },
  "step-1-128k": {
    "description": "Bietet ein ausgewogenes Verhältnis zwischen Leistung und Kosten, geeignet für allgemeine Szenarien."
  },
  "step-1-256k": {
    "description": "Verfügt über die Fähigkeit zur Verarbeitung ultra-langer Kontexte, besonders geeignet für die Analyse langer Dokumente."
  },
  "step-1-32k": {
    "description": "Unterstützt mittellange Dialoge und eignet sich für verschiedene Anwendungsszenarien."
  },
  "step-1-8k": {
    "description": "Kleinmodell, geeignet für leichte Aufgaben."
  },
  "step-1-flash": {
    "description": "Hochgeschwindigkeitsmodell, geeignet für Echtzeitdialoge."
  },
  "step-1.5v-mini": {
    "description": "Dieses Modell verfügt über starke Fähigkeiten zur Videoanalyse."
  },
  "step-1o-turbo-vision": {
    "description": "Dieses Modell verfügt über starke Fähigkeiten zur Bildverständnis und übertrifft 1o in den Bereichen Mathematik und Programmierung. Das Modell ist kleiner als 1o und bietet eine schnellere Ausgabegeschwindigkeit."
  },
  "step-1o-vision-32k": {
    "description": "Dieses Modell verfügt über starke Fähigkeiten zur Bildverständnis. Im Vergleich zu den Modellen der Schritt-1v-Serie bietet es eine verbesserte visuelle Leistung."
  },
  "step-1v-32k": {
    "description": "Unterstützt visuelle Eingaben und verbessert die multimodale Interaktionserfahrung."
  },
  "step-1v-8k": {
    "description": "Kleinvisualmodell, geeignet für grundlegende Text- und Bildaufgaben."
  },
  "step-2-16k": {
    "description": "Unterstützt groß angelegte Kontextinteraktionen und eignet sich für komplexe Dialogszenarien."
  },
  "step-2-mini": {
    "description": "Ein ultraschnelles Großmodell, das auf der neuen, selbstentwickelten Attention-Architektur MFA basiert. Es erreicht mit extrem niedrigen Kosten ähnliche Ergebnisse wie Schritt 1 und bietet gleichzeitig eine höhere Durchsatzrate und schnellere Reaktionszeiten. Es kann allgemeine Aufgaben bearbeiten und hat besondere Fähigkeiten im Bereich der Codierung."
  },
  "taichu_llm": {
    "description": "Das Zīdōng Taichu Sprachmodell verfügt über außergewöhnliche Sprachverständnisfähigkeiten sowie Fähigkeiten in Textgenerierung, Wissensabfrage, Programmierung, mathematischen Berechnungen, logischem Denken, Sentimentanalyse und Textzusammenfassung. Es kombiniert innovativ große Datenvortrainings mit reichhaltigem Wissen aus mehreren Quellen, verfeinert kontinuierlich die Algorithmen und absorbiert ständig neues Wissen aus umfangreichen Textdaten in Bezug auf Vokabular, Struktur, Grammatik und Semantik, um die Leistung des Modells kontinuierlich zu verbessern. Es bietet den Nutzern bequemere Informationen und Dienstleistungen sowie ein intelligenteres Erlebnis."
  },
  "taichu_vl": {
    "description": "Integriert Fähigkeiten wie Bildverständnis, Wissensübertragung und logische Attribution und zeigt herausragende Leistungen im Bereich der Bild-Text-Fragen."
  },
  "text-embedding-3-large": {
    "description": "Das leistungsstärkste Vektormodell, geeignet für englische und nicht-englische Aufgaben."
  },
  "text-embedding-3-small": {
    "description": "Effizientes und kostengünstiges neues Embedding-Modell, geeignet für Wissensabruf, RAG-Anwendungen und andere Szenarien."
  },
  "thudm/glm-4-9b-chat": {
    "description": "Die Open-Source-Version des neuesten vortrainierten Modells der GLM-4-Serie, das von Zhizhu AI veröffentlicht wurde."
  },
  "togethercomputer/StripedHyena-Nous-7B": {
    "description": "StripedHyena Nous (7B) bietet durch effiziente Strategien und Modellarchitekturen verbesserte Rechenfähigkeiten."
  },
  "tts-1": {
    "description": "Das neueste Text-zu-Sprache-Modell, optimiert für Geschwindigkeit in Echtzeitszenarien."
  },
  "tts-1-hd": {
    "description": "Das neueste Text-zu-Sprache-Modell, optimiert für Qualität."
  },
  "upstage/SOLAR-10.7B-Instruct-v1.0": {
    "description": "Upstage SOLAR Instruct v1 (11B) eignet sich für präzise Anweisungsaufgaben und bietet hervorragende Sprachverarbeitungsfähigkeiten."
  },
  "us.anthropic.claude-3-5-sonnet-20241022-v2:0": {
    "description": "Claude 3.5 Sonnet hebt den Branchenstandard an, übertrifft die Konkurrenzmodelle und Claude 3 Opus und zeigt in umfangreichen Bewertungen hervorragende Leistungen, während es die Geschwindigkeit und Kosten unserer mittelgroßen Modelle beibehält."
  },
  "us.anthropic.claude-3-7-sonnet-20250219-v1:0": {
    "description": "Claude 3.7 Sonett ist das schnellste nächste Modell von Anthropic. Im Vergleich zu Claude 3 Haiku hat Claude 3.7 Sonett in allen Fähigkeiten Verbesserungen erfahren und übertrifft in vielen intellektuellen Benchmark-Tests das größte Modell der vorherigen Generation, Claude 3 Opus."
  },
  "whisper-1": {
    "description": "Allgemeines Spracherkennungsmodell, unterstützt mehrsprachige Spracherkennung, Sprachübersetzung und Spracherkennung."
  },
  "wizardlm2": {
    "description": "WizardLM 2 ist ein Sprachmodell von Microsoft AI, das in komplexen Dialogen, mehrsprachigen Anwendungen, Schlussfolgerungen und intelligenten Assistenten besonders gut abschneidet."
  },
  "wizardlm2:8x22b": {
    "description": "WizardLM 2 ist ein Sprachmodell von Microsoft AI, das in komplexen Dialogen, mehrsprachigen Anwendungen, Schlussfolgerungen und intelligenten Assistenten besonders gut abschneidet."
  },
  "yi-1.5-34b-chat": {
    "description": "Yi-1.5 ist eine verbesserte Version von Yi. Es wurde mit einem hochwertigen Korpus von 500B Tokens auf Yi fortlaufend vortrainiert und auf 3M diversen Feinabstimmungsbeispielen feinjustiert."
  },
  "yi-large": {
    "description": "Das brandneue Modell mit einer Billion Parametern bietet außergewöhnliche Frage- und Textgenerierungsfähigkeiten."
  },
  "yi-large-fc": {
    "description": "Basierend auf dem yi-large-Modell unterstützt und verstärkt es die Fähigkeit zu Werkzeugaufrufen und eignet sich für verschiedene Geschäftsszenarien, die den Aufbau von Agenten oder Workflows erfordern."
  },
  "yi-large-preview": {
    "description": "Frühe Version, empfohlen wird die Verwendung von yi-large (neue Version)."
  },
  "yi-large-rag": {
    "description": "Ein fortgeschrittener Dienst, der auf dem leistungsstarken yi-large-Modell basiert und präzise Antworten durch die Kombination von Abruf- und Generierungstechnologien bietet, sowie Echtzeit-Informationsdienste aus dem gesamten Web."
  },
  "yi-large-turbo": {
    "description": "Hervorragendes Preis-Leistungs-Verhältnis und außergewöhnliche Leistung. Hochpräzise Feinabstimmung basierend auf Leistung, Schlussfolgerungsgeschwindigkeit und Kosten."
  },
  "yi-lightning": {
    "description": "Das neueste Hochleistungsmodell, das hochwertige Ausgaben gewährleistet und gleichzeitig die Schlussfolgerungsgeschwindigkeit erheblich verbessert."
  },
  "yi-lightning-lite": {
    "description": "Leichte Version, empfohlen wird die Verwendung von yi-lightning."
  },
  "yi-medium": {
    "description": "Mittelgroßes Modell mit verbesserten Feinabstimmungen, ausgewogene Fähigkeiten und gutes Preis-Leistungs-Verhältnis. Tiefgehende Optimierung der Anweisungsbefolgung."
  },
  "yi-medium-200k": {
    "description": "200K ultra-lange Kontextfenster bieten tiefes Verständnis und Generierungsfähigkeiten für lange Texte."
  },
  "yi-spark": {
    "description": "Klein und kompakt, ein leichtgewichtiges und schnelles Modell. Bietet verbesserte mathematische Berechnungs- und Programmierfähigkeiten."
  },
  "yi-vision": {
    "description": "Modell für komplexe visuelle Aufgaben, das hohe Leistungsfähigkeit bei der Bildverarbeitung und -analyse bietet."
  },
  "yi-vision-v2": {
    "description": "Ein Modell für komplexe visuelle Aufgaben, das leistungsstarke Verständnis- und Analysefähigkeiten auf der Grundlage mehrerer Bilder bietet."
  }
}<|MERGE_RESOLUTION|>--- conflicted
+++ resolved
@@ -518,8 +518,6 @@
   "baichuan/baichuan2-13b-chat": {
     "description": "Baichuan-13B ist ein Open-Source-Sprachmodell mit 13 Milliarden Parametern, das von Baichuan Intelligence entwickelt wurde und in autorisierten chinesischen und englischen Benchmarks die besten Ergebnisse in seiner Größenordnung erzielt hat."
   },
-<<<<<<< HEAD
-=======
   "c4ai-aya-expanse-32b": {
     "description": "Aya Expanse ist ein leistungsstarkes 32B mehrsprachiges Modell, das darauf abzielt, die Leistung von einsprachigen Modellen durch innovative Ansätze wie Anweisungsoptimierung, Datenarbitrage, Präferenztraining und Modellfusion herauszufordern. Es unterstützt 23 Sprachen."
   },
@@ -532,7 +530,6 @@
   "c4ai-aya-vision-8b": {
     "description": "Aya Vision ist ein hochmodernes multimodales Modell, das in mehreren wichtigen Benchmarks für Sprache, Text und Bild hervorragende Leistungen zeigt. Diese 8B-Version konzentriert sich auf niedrige Latenz und optimale Leistung."
   },
->>>>>>> 31fba1c9
   "charglm-3": {
     "description": "CharGLM-3 ist für Rollenspiele und emotionale Begleitung konzipiert und unterstützt extrem lange Mehrfachgedächtnisse und personalisierte Dialoge, mit breiter Anwendung."
   },
