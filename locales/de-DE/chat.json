--- conflicted
+++ resolved
@@ -100,18 +100,6 @@
         "inputCharts": "${{amount}}/M Zeichen",
         "inputMinutes": "${{amount}}/Minute",
         "inputTokens": "Eingabe {{amount}}/Punkte · ${{amount}}/M",
-<<<<<<< HEAD
-        "outputTokens": "Ausgabe {{amount}}/Punkte · ${{amount}}/M"
-      }
-    },
-    "tokenDetails": {
-      "input": "Eingabe",
-      "inputAudio": "Audioeingabe",
-      "inputCached": "Eingabe zwischengespeichert",
-      "inputText": "Text-Eingabe",
-      "inputTitle": "Eingabedetails",
-      "inputUncached": "Eingabe nicht zwischengespeichert",
-=======
         "outputTokens": "Ausgabe {{amount}}/Punkte · ${{amount}}/M",
         "writeCacheInputTokens": "Cache-Eingabe schreiben {{amount}}/Punkte · ${{amount}}/M"
       }
@@ -126,7 +114,6 @@
       "inputTitle": "Eingabedetails",
       "inputUncached": "Eingabe nicht zwischengespeichert",
       "inputWriteCached": "Eingabe Cache schreiben",
->>>>>>> 31fba1c9
       "output": "Ausgabe",
       "outputAudio": "Audioausgabe",
       "outputText": "Text-Ausgabe",
