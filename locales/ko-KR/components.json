--- conflicted
+++ resolved
@@ -76,11 +76,8 @@
       "custom": "사용자 정의 모델, 기본적으로 함수 호출 및 시각 인식을 모두 지원하며, 실제 기능을 확인하세요",
       "file": "이 모델은 파일 업로드 및 인식을 지원합니다",
       "functionCall": "이 모델은 함수 호출을 지원합니다",
-<<<<<<< HEAD
+      "reasoning": "이 모델은 깊이 있는 사고를 지원합니다.",
       "hot": "이 모델은 최근 가장 인기 있는 모델입니다.",
-=======
-      "reasoning": "이 모델은 깊이 있는 사고를 지원합니다.",
->>>>>>> 45ad962d
       "tokens": "이 모델은 단일 세션당 최대 {{tokens}} 토큰을 지원합니다",
       "vision": "이 모델은 시각 인식을 지원합니다"
     },
