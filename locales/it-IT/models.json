--- conflicted
+++ resolved
@@ -68,12 +68,9 @@
   "DeepSeek-R1-Distill-Qwen-7B": {
     "description": "Il modello di distillazione DeepSeek-R1 basato su Qwen2.5-Math-7B ottimizza le prestazioni di inferenza attraverso l'apprendimento rinforzato e dati di avvio a freddo, aggiornando il benchmark multi-task del modello open source."
   },
-<<<<<<< HEAD
-=======
   "DeepSeek-V3": {
     "description": "DeepSeek-V3 è un modello MoE sviluppato internamente dalla DeepSeek Company. I risultati di DeepSeek-V3 in molte valutazioni superano quelli di altri modelli open source come Qwen2.5-72B e Llama-3.1-405B, e si confronta alla pari con i modelli closed source di punta a livello mondiale come GPT-4o e Claude-3.5-Sonnet."
   },
->>>>>>> 1dfd1da6
   "Doubao-1.5-thinking-pro": {
     "description": "Doubao-1.5 è un nuovo modello di profonda riflessione, che si distingue in campi professionali come matematica, programmazione e ragionamento scientifico, nonché in compiti generali di scrittura creativa, raggiungendo o avvicinandosi ai vertici del settore in vari benchmark autorevoli come AIME 2024, Codeforces e GPQA. Supporta una finestra di contesto di 128k e un'uscita di 16k."
   },
