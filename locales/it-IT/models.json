--- conflicted
+++ resolved
@@ -620,17 +620,10 @@
     "description": "Il modello Llama 3.1 Sonar Small Online, con 8B parametri, supporta una lunghezza di contesto di circa 127.000 token, progettato per chat online, in grado di gestire interazioni testuali in modo efficiente."
   },
   "llama-3.2-11b-vision-preview": {
-<<<<<<< HEAD
-    "description": "Llama 3.2 è progettato per gestire compiti che combinano dati visivi e testuali. Si distingue in compiti come la descrizione delle immagini e il question answering visivo, colmando il divario tra generazione del linguaggio e ragionamento visivo."
-  },
-  "llama-3.2-90b-vision-preview": {
-    "description": "Llama 3.2 è progettato per gestire compiti che combinano dati visivi e testuali. Si distingue in compiti come la descrizione delle immagini e il question answering visivo, colmando il divario tra generazione del linguaggio e ragionamento visivo."
-=======
     "description": "Llama 3.2 è progettato per gestire compiti che combinano dati visivi e testuali. Eccelle in compiti come la descrizione delle immagini e le domande visive, colmando il divario tra generazione del linguaggio e ragionamento visivo."
   },
   "llama-3.2-90b-vision-preview": {
     "description": "Llama 3.2 è progettato per gestire compiti che combinano dati visivi e testuali. Eccelle in compiti come la descrizione delle immagini e le domande visive, colmando il divario tra generazione del linguaggio e ragionamento visivo."
->>>>>>> a733c965
   },
   "llama3-70b-8192": {
     "description": "Meta Llama 3 70B offre capacità di elaborazione della complessità senza pari, progettato su misura per progetti ad alta richiesta."
