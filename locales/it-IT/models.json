--- conflicted
+++ resolved
@@ -306,11 +306,7 @@
     "description": "Ottimizzato per scenari di dialogo con personaggi cinesi, offre capacità di generazione di dialoghi fluida e conforme alle espressioni cinesi."
   },
   "abab7-chat-preview": {
-<<<<<<< HEAD
-    "description": "Rispetto alla serie di modelli abab6.5, ha un notevole miglioramento nelle capacità di gestione di testi lunghi, matematica e scrittura."
-=======
     "description": "Rispetto alla serie di modelli abab6.5, ci sono stati notevoli miglioramenti nelle capacità di elaborazione di testi lunghi, matematica e scrittura."
->>>>>>> 17aca7df
   },
   "accounts/fireworks/models/firefunction-v1": {
     "description": "Il modello open source di chiamata di funzione di Fireworks offre capacità di esecuzione di istruzioni eccezionali e caratteristiche personalizzabili."
