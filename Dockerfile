## Base image for all the stages
FROM node:20-alpine AS base

ARG USE_CN_MIRROR

RUN \
    # If you want to build docker in China, build with --build-arg USE_CN_MIRROR=true
    if [ "${USE_CN_MIRROR:-false}" = "true" ]; then \
        sed -i "s/dl-cdn.alpinelinux.org/mirrors.ustc.edu.cn/g" "/etc/apk/repositories"; \
    fi \
    # Add required package & update base package
    && apk update \
    && apk add --no-cache bind-tools proxychains-ng \
    && apk upgrade --no-cache \
    # Add user nextjs to run the app
    && addgroup --system --gid 1001 nodejs \
    && adduser --system --uid 1001 nextjs \
    && chown -R nextjs:nodejs "/etc/proxychains" \
    && rm -rf /tmp/* /var/cache/apk/*

## Builder image, install all the dependencies and build the app
FROM base AS builder

ARG USE_CN_MIRROR

ENV NEXT_PUBLIC_BASE_PATH=""

# Sentry
ENV NEXT_PUBLIC_SENTRY_DSN="" \
    SENTRY_ORG="" \
    SENTRY_PROJECT=""

# Posthog
ENV NEXT_PUBLIC_ANALYTICS_POSTHOG="" \
    NEXT_PUBLIC_POSTHOG_HOST="" \
    NEXT_PUBLIC_POSTHOG_KEY=""

# Umami
ENV NEXT_PUBLIC_ANALYTICS_UMAMI="" \
    NEXT_PUBLIC_UMAMI_SCRIPT_URL="" \
    NEXT_PUBLIC_UMAMI_WEBSITE_ID=""

# Node
ENV NODE_OPTIONS="--max-old-space-size=8192"

WORKDIR /app

COPY package.json ./
COPY .npmrc ./

RUN \
    # If you want to build docker in China, build with --build-arg USE_CN_MIRROR=true
    if [ "${USE_CN_MIRROR:-false}" = "true" ]; then \
        export SENTRYCLI_CDNURL="https://npmmirror.com/mirrors/sentry-cli"; \
        npm config set registry "https://registry.npmmirror.com/"; \
    fi \
    # Set the registry for corepack
    && export COREPACK_NPM_REGISTRY=$(npm config get registry | sed 's/\/$//') \
    # Enable corepack
    && corepack enable \
    # Use pnpm for corepack
    && corepack use pnpm \
    # Install the dependencies
    && pnpm i \
    # Add sharp dependencies
    && mkdir -p /sharp \
    && pnpm add sharp --prefix /sharp

COPY . .

# run build standalone for docker version
RUN npm run build:docker

## Application image, copy all the files for production
FROM scratch AS app

COPY --from=builder /app/public /app/public

# Automatically leverage output traces to reduce image size
# https://nextjs.org/docs/advanced-features/output-file-tracing
COPY --from=builder /app/.next/standalone /app/
COPY --from=builder /app/.next/static /app/.next/static
COPY --from=builder /sharp/node_modules/.pnpm /app/node_modules/.pnpm

## Production image, copy all the files and run next
FROM base

# Copy all the files from app, set the correct permission for prerender cache
COPY --from=app --chown=nextjs:nodejs /app /app

ENV NODE_ENV="production"

# set hostname to localhost
ENV HOSTNAME="0.0.0.0" \
    PORT="3210"

# General Variables
ENV ACCESS_CODE="" \
    API_KEY_SELECT_MODE="" \
    DEFAULT_AGENT_CONFIG="" \
    SYSTEM_AGENT="" \
    FEATURE_FLAGS="" \
    PROXY_URL=""

# Model Variables
ENV \
    # Ai360
    AI360_API_KEY="" \
    # Anthropic
    ANTHROPIC_API_KEY="" ANTHROPIC_PROXY_URL="" \
    # Amazon Bedrock
    AWS_ACCESS_KEY_ID="" AWS_SECRET_ACCESS_KEY="" AWS_REGION="" \
    # Azure OpenAI
    AZURE_API_KEY="" AZURE_API_VERSION="" AZURE_ENDPOINT="" AZURE_MODEL_LIST="" \
    # Baichuan
    BAICHUAN_API_KEY="" \
    # DeepSeek
    DEEPSEEK_API_KEY="" \
    # Google
    GOOGLE_API_KEY="" GOOGLE_PROXY_URL="" \
    # Groq
    GROQ_API_KEY="" GROQ_PROXY_URL="" \
    # Minimax
    MINIMAX_API_KEY="" \
    # Mistral
    MISTRAL_API_KEY="" \
    # Moonshot
    MOONSHOT_API_KEY="" MOONSHOT_PROXY_URL="" \
    # Novita
    NOVITA_API_KEY="" \
    # Ollama
    OLLAMA_MODEL_LIST="" OLLAMA_PROXY_URL="" \
    # OpenAI
    OPENAI_API_KEY="" OPENAI_MODEL_LIST="" OPENAI_PROXY_URL="" \
    # OpenRouter
    OPENROUTER_API_KEY="" OPENROUTER_MODEL_LIST="" \
    # Perplexity
    PERPLEXITY_API_KEY="" PERPLEXITY_PROXY_URL="" \
    # Qwen
    QWEN_API_KEY="" \
    # SiliconCloud
    SILICONCLOUD_API_KEY="" SILICONCLOUD_MODEL_LIST="" SILICONCLOUD_PROXY_URL="" \
    # Stepfun
    STEPFUN_API_KEY="" \
    # Taichu
    TAICHU_API_KEY="" \
    # TogetherAI
    TOGETHERAI_API_KEY="" TOGETHERAI_MODEL_LIST="" \
    # 01.AI
    ZEROONE_API_KEY="" \
    # Zhipu
    ZHIPU_API_KEY=""

<<<<<<< HEAD
# Ollama
ENV OLLAMA_PROXY_URL ""
ENV OLLAMA_MODEL_LIST ""

# Perplexity
ENV PERPLEXITY_API_KEY ""

# Anthropic
ENV ANTHROPIC_API_KEY ""

# Mistral
ENV MISTRAL_API_KEY ""

# OpenRouter
ENV OPENROUTER_API_KEY ""
ENV OPENROUTER_MODEL_LIST ""

# 01.AI
ENV ZEROONE_API_KEY ""



# TogetherAI
ENV TOGETHERAI_API_KEY ""

# Minimax
ENV MINIMAX_API_KEY ""

# DeepSeek
ENV DEEPSEEK_API_KEY ""

# Qwen
ENV QWEN_API_KEY ""
=======
USER nextjs
>>>>>>> d8950b27

EXPOSE 3210/tcp

CMD \
    if [ -n "$PROXY_URL" ]; then \
        # Set regex for IPv4
        IP_REGEX="^(25[0-5]|2[0-4][0-9]|[01]?[0-9][0-9]?)(\.(25[0-5]|2[0-4][0-9]|[01]?[0-9][0-9]?)){3}$"; \
        # Set proxychains command
        PROXYCHAINS="proxychains -q"; \
        # Parse the proxy URL
        host_with_port="${PROXY_URL#*//}"; \
        host="${host_with_port%%:*}"; \
        port="${PROXY_URL##*:}"; \
        protocol="${PROXY_URL%%://*}"; \
        # Resolve to IP address if the host is a domain
        if ! [[ "$host" =~ "$IP_REGEX" ]]; then \
            nslookup=$(nslookup -q="A" "$host" | tail -n +3 | grep 'Address:'); \
            if [ -n "$nslookup" ]; then \
                host=$(echo "$nslookup" | tail -n 1 | awk '{print $2}'); \
            fi; \
        fi; \
        # Generate proxychains configuration file
        printf "%s\n" \
            'localnet 127.0.0.0/255.0.0.0' \
            'localnet ::1/128' \
            'proxy_dns' \
            'remote_dns_subnet 224' \
            'strict_chain' \
            'tcp_connect_time_out 8000' \
            'tcp_read_time_out 15000' \
            '[ProxyList]' \
            "$protocol $host $port" \
        > "/etc/proxychains/proxychains.conf"; \
    fi; \
    # Run the server
    ${PROXYCHAINS} node "/app/server.js";<|MERGE_RESOLUTION|>--- conflicted
+++ resolved
@@ -151,43 +151,7 @@
     # Zhipu
     ZHIPU_API_KEY=""
 
-<<<<<<< HEAD
-# Ollama
-ENV OLLAMA_PROXY_URL ""
-ENV OLLAMA_MODEL_LIST ""
 
-# Perplexity
-ENV PERPLEXITY_API_KEY ""
-
-# Anthropic
-ENV ANTHROPIC_API_KEY ""
-
-# Mistral
-ENV MISTRAL_API_KEY ""
-
-# OpenRouter
-ENV OPENROUTER_API_KEY ""
-ENV OPENROUTER_MODEL_LIST ""
-
-# 01.AI
-ENV ZEROONE_API_KEY ""
-
-
-
-# TogetherAI
-ENV TOGETHERAI_API_KEY ""
-
-# Minimax
-ENV MINIMAX_API_KEY ""
-
-# DeepSeek
-ENV DEEPSEEK_API_KEY ""
-
-# Qwen
-ENV QWEN_API_KEY ""
-=======
-USER nextjs
->>>>>>> d8950b27
 
 EXPOSE 3210/tcp
 
