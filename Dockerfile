--- conflicted
+++ resolved
@@ -1,10 +1,5 @@
-<<<<<<< HEAD
 ## Base image for all building stages
 FROM node:lts-slim AS base
-=======
-## Base image for all the stages
-FROM node:20-slim AS base
->>>>>>> 5bd773ef
 
 ARG USE_CN_MIRROR
 
@@ -15,7 +10,6 @@
     if [ "${USE_CN_MIRROR:-false}" = "true" ]; then \
         sed -i "s/deb.debian.org/mirrors.ustc.edu.cn/g" "/etc/apt/sources.list.d/debian.sources"; \
     fi \
-<<<<<<< HEAD
     # Add required package
     && apt update \
     && apt install proxychains-ng -qy \
@@ -30,21 +24,6 @@
     && cp /usr/lib/$(arch)-linux-gnu/libstdc++.so.6 /distroless/lib/libstdc++.so.6 \
     && cp /usr/lib/$(arch)-linux-gnu/libgcc_s.so.1 /distroless/lib/libgcc_s.so.1 \
     && cp /usr/local/bin/node /distroless/bin/node \
-=======
-    # Add required package & update base package
-    && apt update \
-    && apt install busybox proxychains-ng -qy \
-    && apt full-upgrade -qy \
-    && apt autoremove -qy --purge \
-    && apt clean -qy \
-    # Configure BusyBox
-    && busybox --install -s \
-    # Add nextjs:nodejs to run the app
-    && addgroup --system --gid 1001 nodejs \
-    && adduser --system --home "/app" --gid 1001 -uid 1001 nextjs \
-    # Set permission for nextjs:nodejs
-    && chown -R nextjs:nodejs "/etc/proxychains4.conf" \
->>>>>>> 5bd773ef
     # Cleanup temp files
     && rm -rf /tmp/* /var/lib/apt/lists/* /var/tmp/*
 
