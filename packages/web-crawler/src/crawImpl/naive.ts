--- conflicted
+++ resolved
@@ -55,11 +55,7 @@
         headers: mixinHeaders,
         signal: new AbortController().signal,
       }),
-<<<<<<< HEAD
-      TIMEOUT_CONTROL,
-=======
       DEFAULT_TIMEOUT,
->>>>>>> 31fba1c9
     );
   } catch (e) {
     const error = e as Error;
